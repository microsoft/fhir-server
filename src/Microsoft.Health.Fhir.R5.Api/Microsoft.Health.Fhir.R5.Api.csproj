﻿<Project Sdk="Microsoft.NET.Sdk">
  <PropertyGroup>
    <TargetFramework>net5.0</TargetFramework>
    <RootNamespace>Microsoft.Health.Fhir.Api</RootNamespace>
  </PropertyGroup>
  <PropertyGroup>
    <DefineConstants>R5</DefineConstants>
<<<<<<< HEAD
=======

>>>>>>> c474fdc0
  </PropertyGroup>

  <ItemGroup>
    <PackageReference Include="Ensure.That" Version="9.2.0" />
    <PackageReference Include="FluentValidation" Version="8.6.1" />
    <PackageReference Include="Hl7.Fhir.R5" Version="1.9.0-beta-june2020" />
    <PackageReference Include="MediatR" Version="9.0.0" />
    <PackageReference Include="MediatR.Extensions.Microsoft.DependencyInjection" Version="9.0.0" />
    <PackageReference Include="Microsoft.AspNetCore.Mvc.NewtonsoftJson" Version="3.1.9" />
  </ItemGroup>

  <ItemGroup>
    <ProjectReference Include="..\Microsoft.Health.Fhir.Api\Microsoft.Health.Fhir.Api.csproj" />
    <ProjectReference Include="..\Microsoft.Health.Fhir.R5.Core\Microsoft.Health.Fhir.R5.Core.csproj" />
  </ItemGroup>

  <Import Project="..\Microsoft.Health.Fhir.Shared.Api\Microsoft.Health.Fhir.Shared.Api.projitems" Label="Shared" />

</Project><|MERGE_RESOLUTION|>--- conflicted
+++ resolved
@@ -5,10 +5,6 @@
   </PropertyGroup>
   <PropertyGroup>
     <DefineConstants>R5</DefineConstants>
-<<<<<<< HEAD
-=======
-
->>>>>>> c474fdc0
   </PropertyGroup>
 
   <ItemGroup>
