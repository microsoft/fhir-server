--- conflicted
+++ resolved
@@ -24,7 +24,7 @@
 
         public Func<TestQueueClient, long, CancellationToken, JobInfo> GetJobByIdFunc { get; set; }
 
-        public Func<TestQueueClient, long, CancellationToken, IEnumerable<JobInfo>> GetJobByGroupIdFunc { get; set; }
+        public Func<TestQueueClient, long, CancellationToken, IReadOnlyList<JobInfo>> GetJobByGroupIdFunc { get; set; }
 
         public List<JobInfo> JobInfos
         {
@@ -154,18 +154,13 @@
 
         public Task<IReadOnlyList<JobInfo>> GetJobByGroupIdAsync(byte queueType, long groupId, bool returnDefinition, CancellationToken cancellationToken)
         {
-<<<<<<< HEAD
             if (GetJobByGroupIdFunc != null)
             {
                 return Task.FromResult(GetJobByGroupIdFunc(this, groupId, cancellationToken));
             }
 
-            IEnumerable<JobInfo> result = jobInfos.Where(t => t.GroupId == groupId);
-            return Task.FromResult<IEnumerable<JobInfo>>(result);
-=======
             IReadOnlyList<JobInfo> result = jobInfos.Where(t => t.GroupId == groupId).ToList();
             return Task.FromResult(result);
->>>>>>> 1a446fc3
         }
 
         public Task<JobInfo> GetJobByIdAsync(byte queueType, long jobId, bool returnDefinition, CancellationToken cancellationToken)
@@ -187,7 +182,7 @@
             }
 
             IReadOnlyList<JobInfo> result = jobInfos.Where(t => jobIds.Contains(t.Id)).ToList();
-            return Task.FromResult<IReadOnlyList<JobInfo>>(result);
+            return Task.FromResult(result);
         }
 
         public bool IsInitialized()
