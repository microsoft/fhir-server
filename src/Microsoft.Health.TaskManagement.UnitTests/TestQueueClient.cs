--- conflicted
+++ resolved
@@ -79,7 +79,6 @@
             }
         }
 
-<<<<<<< HEAD
         public async Task<IReadOnlyCollection<JobInfo>> DequeueJobsAsync(byte queueType, int numberOfJobsToDequeue, string worker, int heartbeatTimeoutSec, CancellationToken cancellationToken)
         {
             var dequeuedJobs = new List<JobInfo>();
@@ -102,10 +101,7 @@
             return dequeuedJobs;
         }
 
-        public Task<JobInfo> DequeueAsync(byte queueType, byte? startPartitionId, string worker, int heartbeatTimeoutSec, CancellationToken cancellationToken)
-=======
         public Task<JobInfo> DequeueAsync(byte queueType, string worker, int heartbeatTimeoutSec, CancellationToken cancellationToken)
->>>>>>> e31eeeb0
         {
             DequeueFaultAction?.Invoke();
 
