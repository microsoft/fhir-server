--- conflicted
+++ resolved
@@ -156,16 +156,6 @@
                 {
                     _logger.LogError(completeEx, "Job {JobId} failed to complete.", jobInfo.Id);
                 }
-<<<<<<< HEAD
-                catch (Exception ex)
-                {
-                    _logger.LogError(ex, "Job {JobId} failed.", jobInfo.Id);
-
-                    object error = new { message = ex.Message, stackTrace = ex.StackTrace };
-                    jobInfo.Result = JsonConvert.SerializeObject(error);
-                    jobInfo.Status = JobStatus.Failed;
-=======
->>>>>>> 431e408f
 
                 return;
             }
@@ -173,7 +163,7 @@
             {
                 _logger.LogError(ex, "Job {JobId} failed.", jobInfo.Id);
 
-                object error = new { message = ex.Message };
+                object error = new { message = ex.Message, stackTrace = ex.StackTrace };
                 jobInfo.Result = JsonConvert.SerializeObject(error);
                 jobInfo.Status = JobStatus.Failed;
 
