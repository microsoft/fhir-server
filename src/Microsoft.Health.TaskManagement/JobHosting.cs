--- conflicted
+++ resolved
@@ -141,22 +141,14 @@
             }
             catch (RetriableJobException ex)
             {
-<<<<<<< HEAD
-                _logger.LogError(ex, "Job {JobId} of type {JobType} failed with retriable exception.", jobInfo.Id, jobInfo.QueueType);
-=======
-                _logger.LogError(ex, "Job with id: {JobId} and group id: {GroupId} failed with retriable exception.", jobInfo.Id, jobInfo.GroupId);
->>>>>>> 44b342ee
+                _logger.LogError(ex, "Job with id: {JobId} and group id: {GroupId} of type: {JobType} failed with retriable exception.", jobInfo.Id, jobInfo.GroupId, jobInfo.QueueType);
 
                 // Not complete the job for retriable exception.
                 return;
             }
             catch (JobExecutionException ex)
             {
-<<<<<<< HEAD
-                _logger.LogError(ex, "Job {JobId} of type {JobType} failed.", jobInfo.Id, jobInfo.QueueType);
-=======
-                _logger.LogError(ex, "Job with id: {JobId} and group id: {GroupId} failed.", jobInfo.Id, jobInfo.GroupId);
->>>>>>> 44b342ee
+                _logger.LogError(ex, "Job with id: {JobId} and group id: {GroupId} of type: {JobType} failed.", jobInfo.Id, jobInfo.GroupId, jobInfo.QueueType);
                 jobInfo.Result = JsonConvert.SerializeObject(ex.Error);
                 jobInfo.Status = JobStatus.Failed;
 
@@ -166,22 +158,14 @@
                 }
                 catch (Exception completeEx)
                 {
-<<<<<<< HEAD
-                    _logger.LogError(completeEx, "Job {JobId} of type {JobType} failed to complete.", jobInfo.Id, jobInfo.QueueType);
-=======
-                    _logger.LogError(completeEx, "Job with id: {JobId} and group id: {GroupId} failed to complete.", jobInfo.Id, jobInfo.GroupId);
->>>>>>> 44b342ee
+                    _logger.LogError(completeEx, "Job with id: {JobId} and group id: {GroupId} of type: {JobType} failed to complete.", jobInfo.Id, jobInfo.GroupId, jobInfo.QueueType);
                 }
 
                 return;
             }
             catch (Exception ex)
             {
-<<<<<<< HEAD
-                _logger.LogError(ex, "Job {JobId} of type {JobType} failed with generic exception.", jobInfo.Id, jobInfo.QueueType);
-=======
-                _logger.LogError(ex, "Job with id: {JobId} and group id: {GroupId} failed with generic exception.", jobInfo.Id, jobInfo.GroupId);
->>>>>>> 44b342ee
+                _logger.LogError(ex, "Job with id: {JobId} and group id: {GroupId} of type: {JobType} failed with generic exception.", jobInfo.Id, jobInfo.GroupId, jobInfo.QueueType);
 
                 object error = new { message = ex.Message, stackTrace = ex.StackTrace };
                 jobInfo.Result = JsonConvert.SerializeObject(error);
@@ -193,11 +177,7 @@
                 }
                 catch (Exception completeEx)
                 {
-<<<<<<< HEAD
-                    _logger.LogError(completeEx, "Job {JobId} of type {JobType} failed to complete.", jobInfo.Id, jobInfo.QueueType);
-=======
-                    _logger.LogError(completeEx, "Job with id: {JobId} and group id: {GroupId} failed to complete.", jobInfo.Id, jobInfo.GroupId);
->>>>>>> 44b342ee
+                    _logger.LogError(completeEx, "Job with id: {JobId} and group id: {GroupId} of type: {JobType} failed to complete.", jobInfo.Id, jobInfo.GroupId, jobInfo.QueueType);
                 }
 
                 return;
@@ -207,19 +187,11 @@
             {
                 jobInfo.Status = JobStatus.Completed;
                 await _queueClient.CompleteJobAsync(jobInfo, true, CancellationToken.None);
-<<<<<<< HEAD
-                _logger.LogInformation("Job {JobId} of type {JobType} completed.", jobInfo.Id, jobInfo.QueueType);
+                _logger.LogInformation("Job with id: {JobId} and group id: {GroupId} of type: {JobType} completed.", jobInfo.Id, jobInfo.GroupId, jobInfo.QueueType);
             }
             catch (Exception completeEx)
             {
-                _logger.LogError(completeEx, "Job {JobId} of type {JobType} failed to complete.", jobInfo.Id, jobInfo.QueueType);
-=======
-                _logger.LogInformation("Job with id: {JobId} and group id: {GroupId} completed.", jobInfo.Id, jobInfo.GroupId);
-            }
-            catch (Exception completeEx)
-            {
-                _logger.LogError(completeEx, "Job with id: {JobId} and group id: {GroupId} failed to complete.", jobInfo.Id, jobInfo.GroupId);
->>>>>>> 44b342ee
+                _logger.LogError(completeEx, "Job with id: {JobId} and group id: {GroupId} of type: {JobType} failed to complete.", jobInfo.Id, jobInfo.GroupId, jobInfo.QueueType);
             }
         }
 
