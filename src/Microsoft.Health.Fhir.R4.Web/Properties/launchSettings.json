{
    "profiles": {
        "Default": {
            "commandName": "Project",
            "environmentVariables": {
                "TestAuthEnvironment:FilePath": "..//..//testauthenvironment.json",
                "DataStore": "CosmosDb",
                "ASPNETCORE_ENVIRONMENT": "development"
            },
            "applicationUrl": "https://localhost:44348/"
        },
        "CosmosDb": {
            "commandName": "Project",
            "environmentVariables": {
                "TestAuthEnvironment:FilePath": "..//..//testauthenvironment.json",
                "DataStore": "CosmosDb",
                "ASPNETCORE_ENVIRONMENT": "development"
            },
            "applicationUrl": "https://localhost:44348/"
        },
        "SqlServer": {
            "commandName": "Project",
            "environmentVariables": {
                "SqlServer:Initialize": "true",
                "SqlServer:AllowDatabaseCreation": "true",
                "SqlServer:SchemaOptions:AutomaticUpdatesEnabled": "true",
                "TestAuthEnvironment:FilePath": "..//..//testauthenvironment.json",
<<<<<<< HEAD
                "SqlServer:ConnectionString": "Server=tcp:zhouzhou.database.windows.net,1433;Initial Catalog=zhou;Persist Security Info=False;User ID=zhou;Password=Zz+4121691;MultipleActiveResultSets=False;Encrypt=True;TrustServerCertificate=False;Connection Timeout=30;",
=======
                "SqlServer:ConnectionString": "Server=tcp:tongwu-task.database.windows.net,1433;Initial Catalog=tongu0412;Persist Security Info=False;User ID=tongwu;Password=!1qaz@2wsx#3edc;MultipleActiveResultSets=False;Encrypt=True;TrustServerCertificate=False;Connection Timeout=30;",
>>>>>>> 99abc05c
                "DataStore": "SqlServer",
                "FhirServer:Operations:IntegrationDataStore:StorageAccountConnection": "UseDevelopmentStorage=true",
                "ASPNETCORE_ENVIRONMENT": "development"
            },
            "applicationUrl": "https://localhost:44348/"
        }
    }
}<|MERGE_RESOLUTION|>--- conflicted
+++ resolved
@@ -25,11 +25,7 @@
                 "SqlServer:AllowDatabaseCreation": "true",
                 "SqlServer:SchemaOptions:AutomaticUpdatesEnabled": "true",
                 "TestAuthEnvironment:FilePath": "..//..//testauthenvironment.json",
-<<<<<<< HEAD
-                "SqlServer:ConnectionString": "Server=tcp:zhouzhou.database.windows.net,1433;Initial Catalog=zhou;Persist Security Info=False;User ID=zhou;Password=Zz+4121691;MultipleActiveResultSets=False;Encrypt=True;TrustServerCertificate=False;Connection Timeout=30;",
-=======
                 "SqlServer:ConnectionString": "Server=tcp:tongwu-task.database.windows.net,1433;Initial Catalog=tongu0412;Persist Security Info=False;User ID=tongwu;Password=!1qaz@2wsx#3edc;MultipleActiveResultSets=False;Encrypt=True;TrustServerCertificate=False;Connection Timeout=30;",
->>>>>>> 99abc05c
                 "DataStore": "SqlServer",
                 "FhirServer:Operations:IntegrationDataStore:StorageAccountConnection": "UseDevelopmentStorage=true",
                 "ASPNETCORE_ENVIRONMENT": "development"
