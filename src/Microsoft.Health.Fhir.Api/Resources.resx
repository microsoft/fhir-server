--- conflicted
+++ resolved
@@ -341,14 +341,12 @@
   <data name="ContentTypeFormUrlEncodedExpected" xml:space="preserve">
     <value>The "content-type" header must be 'application/x-www-form-urlencoded'.</value>
   </data>
-<<<<<<< HEAD
   <data name="TypeFilterWithoutTypeIsUnsupported" xml:space="preserve">
     <value>The _type parameter must be included when using the _typeFilter parameter. </value>
     <comment>Export job parameter exception messsage</comment>
-=======
+  </data>
   <data name="ContainerRegistryNotConfigured" xml:space="preserve">
     <value>The container registry '{0}' is not configured.</value>
     <comment>{0}: the container registry login server</comment>
->>>>>>> bd04fffd
   </data>
 </root>