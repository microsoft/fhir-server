﻿<?xml version="1.0" encoding="utf-8"?>
<root>
  <!-- 
    Microsoft ResX Schema 
    
    Version 2.0
    
    The primary goals of this format is to allow a simple XML format 
    that is mostly human readable. The generation and parsing of the 
    various data types are done through the TypeConverter classes 
    associated with the data types.
    
    Example:
    
    ... ado.net/XML headers & schema ...
    <resheader name="resmimetype">text/microsoft-resx</resheader>
    <resheader name="version">2.0</resheader>
    <resheader name="reader">System.Resources.ResXResourceReader, System.Windows.Forms, ...</resheader>
    <resheader name="writer">System.Resources.ResXResourceWriter, System.Windows.Forms, ...</resheader>
    <data name="Name1"><value>this is my long string</value><comment>this is a comment</comment></data>
    <data name="Color1" type="System.Drawing.Color, System.Drawing">Blue</data>
    <data name="Bitmap1" mimetype="application/x-microsoft.net.object.binary.base64">
        <value>[base64 mime encoded serialized .NET Framework object]</value>
    </data>
    <data name="Icon1" type="System.Drawing.Icon, System.Drawing" mimetype="application/x-microsoft.net.object.bytearray.base64">
        <value>[base64 mime encoded string representing a byte array form of the .NET Framework object]</value>
        <comment>This is a comment</comment>
    </data>
                
    There are any number of "resheader" rows that contain simple 
    name/value pairs.
    
    Each data row contains a name, and value. The row also contains a 
    type or mimetype. Type corresponds to a .NET class that support 
    text/value conversion through the TypeConverter architecture. 
    Classes that don't support this are serialized and stored with the 
    mimetype set.
    
    The mimetype is used for serialized objects, and tells the 
    ResXResourceReader how to depersist the object. This is currently not 
    extensible. For a given mimetype the value must be set accordingly:
    
    Note - application/x-microsoft.net.object.binary.base64 is the format 
    that the ResXResourceWriter will generate, however the reader can 
    read any of the formats listed below.
    
    mimetype: application/x-microsoft.net.object.binary.base64
    value   : The object must be serialized with 
            : System.Runtime.Serialization.Formatters.Binary.BinaryFormatter
            : and then encoded with base64 encoding.
    
    mimetype: application/x-microsoft.net.object.soap.base64
    value   : The object must be serialized with 
            : System.Runtime.Serialization.Formatters.Soap.SoapFormatter
            : and then encoded with base64 encoding.

    mimetype: application/x-microsoft.net.object.bytearray.base64
    value   : The object must be serialized into a byte array 
            : using a System.ComponentModel.TypeConverter
            : and then encoded with base64 encoding.
    -->
  <xsd:schema id="root" xmlns="" xmlns:xsd="http://www.w3.org/2001/XMLSchema" xmlns:msdata="urn:schemas-microsoft-com:xml-msdata">
    <xsd:import namespace="http://www.w3.org/XML/1998/namespace" />
    <xsd:element name="root" msdata:IsDataSet="true">
      <xsd:complexType>
        <xsd:choice maxOccurs="unbounded">
          <xsd:element name="metadata">
            <xsd:complexType>
              <xsd:sequence>
                <xsd:element name="value" type="xsd:string" minOccurs="0" />
              </xsd:sequence>
              <xsd:attribute name="name" use="required" type="xsd:string" />
              <xsd:attribute name="type" type="xsd:string" />
              <xsd:attribute name="mimetype" type="xsd:string" />
              <xsd:attribute ref="xml:space" />
            </xsd:complexType>
          </xsd:element>
          <xsd:element name="assembly">
            <xsd:complexType>
              <xsd:attribute name="alias" type="xsd:string" />
              <xsd:attribute name="name" type="xsd:string" />
            </xsd:complexType>
          </xsd:element>
          <xsd:element name="data">
            <xsd:complexType>
              <xsd:sequence>
                <xsd:element name="value" type="xsd:string" minOccurs="0" msdata:Ordinal="1" />
                <xsd:element name="comment" type="xsd:string" minOccurs="0" msdata:Ordinal="2" />
              </xsd:sequence>
              <xsd:attribute name="name" type="xsd:string" use="required" msdata:Ordinal="1" />
              <xsd:attribute name="type" type="xsd:string" msdata:Ordinal="3" />
              <xsd:attribute name="mimetype" type="xsd:string" msdata:Ordinal="4" />
              <xsd:attribute ref="xml:space" />
            </xsd:complexType>
          </xsd:element>
          <xsd:element name="resheader">
            <xsd:complexType>
              <xsd:sequence>
                <xsd:element name="value" type="xsd:string" minOccurs="0" msdata:Ordinal="1" />
              </xsd:sequence>
              <xsd:attribute name="name" type="xsd:string" use="required" />
            </xsd:complexType>
          </xsd:element>
        </xsd:choice>
      </xsd:complexType>
    </xsd:element>
  </xsd:schema>
  <resheader name="resmimetype">
    <value>text/microsoft-resx</value>
  </resheader>
  <resheader name="version">
    <value>2.0</value>
  </resheader>
  <resheader name="reader">
    <value>System.Resources.ResXResourceReader, System.Windows.Forms, Version=4.0.0.0, Culture=neutral, PublicKeyToken=b77a5c561934e089</value>
  </resheader>
  <resheader name="writer">
    <value>System.Resources.ResXResourceWriter, System.Windows.Forms, Version=4.0.0.0, Culture=neutral, PublicKeyToken=b77a5c561934e089</value>
  </resheader>
  <data name="BackToTop" xml:space="preserve">
    <value>Back to top</value>
  </data>
  <data name="BundleNotFound" xml:space="preserve">
    <value>The route for "{0}" was not found.</value>
    <comment>{0} is a relative URL.</comment>
  </data>
  <data name="ContentTypeHeaderRequired" xml:space="preserve">
    <value>The "content-type" header is required.</value>
  </data>
  <data name="CustomAuditHeaderTooLarge" xml:space="preserve">
    <value>The maximum length of a custom audit header value is {0}. The supplied custom audit header '{1}' has length of {2}.</value>
    <comment>PH0 is a constant defining the max length of a header.  PH1 is the name  of the header sent in the request.  PH2 is the length of the incoming header value.  Example: The maximum length of a custom audit header value is 2048. The supplied custom audit header 'X-MS-AZUREFHIR-AUDIT-SITE' has length of 3072.</comment>
  </data>
  <data name="FailedHealthCheckMessage" xml:space="preserve">
    <value>Failed while running health check.</value>
  </data>
  <data name="Forbidden" xml:space="preserve">
    <value>Authorization failed.</value>
  </data>
  <data name="GeneralInternalError" xml:space="preserve">
    <value>There was an error processing your request.</value>
  </data>
  <data name="GeneralTransactionFailedError" xml:space="preserve">
    <value>Transaction was failed while processing the request.</value>
  </data>
  <data name="InvalidBundleType" xml:space="preserve">
    <value>Bundles of type '{0}' are not supported for this operation.</value>
    <comment>{0) is the given bundle type.</comment>
  </data>
  <data name="InvalidCompoundCode" xml:space="preserve">
    <value>Invalid compound authorization code.</value>
  </data>
  <data name="InvalidLaunchContext" xml:space="preserve">
    <value>Invalid launch context parameters.</value>
  </data>
  <data name="InvalidPrettyParameter" xml:space="preserve">
    <value>The requested "_pretty" parameter is invalid.</value>
    <comment>{NumberedPlaceHolder="_pretty"}</comment>
  </data>
  <data name="InvalidRedirectUri" xml:space="preserve">
    <value>Provided value for redirect Uri: {0} is not a valid Uri.</value>
    <comment>{0} is a parameter passed in for redirection.</comment>
  </data>
  <data name="MenuAPI" xml:space="preserve">
    <value>API</value>
  </data>
  <data name="MenuCapabilityStatement" xml:space="preserve">
    <value>Capability Statement</value>
  </data>
  <data name="MissingAuditInformation" xml:space="preserve">
    <value>The audit information is missing for Controller: {0} and Action: {1}. This usually means the action is not marked with appropriate attribute.</value>
    <comment>{0} is the controller name and {1} is the action name.</comment>
  </data>
  <data name="NotFoundException" xml:space="preserve">
    <value>The requested route was not found.</value>
  </data>
  <data name="OperationFailed" xml:space="preserve">
    <value>{0} operation failed for reason: {1}</value>
    <comment>{0} is operation name, {1} is failure reason.</comment>
  </data>
  <data name="OperationNotImplemented" xml:space="preserve">
    <value>The requested "{0}" operation is not supported.</value>
    <comment>{0} is the operation name</comment>
  </data>
  <data name="PageTitle" xml:space="preserve">
    <value>FHIR Server</value>
    <comment>{NumberedPlaceHolder="FHIR"}</comment>
  </data>
  <data name="PatchNotSupported" xml:space="preserve">
    <value>PATCH is not currently supported.</value>
    <comment>{NumberedPlaceHolder="PATCH"}</comment>
  </data>
  <data name="RequireHttpsMetadataError" xml:space="preserve">
    <value>The security configuration requires the authority to be set to an https address.</value>
  </data>
  <data name="ResourceAndIdRequired" xml:space="preserve">
    <value>Both id and the resource are required.</value>
  </data>
  <data name="ResourceIdRequired" xml:space="preserve">
    <value>Id must be specified in the resource.</value>
  </data>
  <data name="ResourcesMustBeUnique" xml:space="preserve">
    <value>Bundle contains multiple entries that refers to the same resource '{0}'.</value>
    <comment>{0} is the full url for POST and request url for PUT and DELETE.</comment>
  </data>
  <data name="ResourceTypeMismatch" xml:space="preserve">
    <value>Resource type in the URL must match resourceType in the resource.</value>
  </data>
  <data name="ToggleNavigation" xml:space="preserve">
    <value>Toggle navigation</value>
  </data>
  <data name="TooManyCustomAuditHeaders" xml:space="preserve">
    <value>The maximum number of custom audit headers allowed is {0}. The number of custom audit headers supplied is {1}.</value>
    <comment>PH0 is a constant defining the max number of custom headers.  PH1 is the count of custom headers sent in the request.  Example: The maximum number of custom audit headers allowed is 10. The number of custom audit headers supplied is 12.</comment>
  </data>
  <data name="TransactionFailed" xml:space="preserve">
    <value>Transaction failed on '{0}' for the requested url '{1}'.</value>
    <comment>{0} is the http method , {1} is the requested url.</comment>
  </data>
  <data name="UnableToObtainOpenIdConfiguration" xml:space="preserve">
    <value>Unable to obtain OpenID configuration.</value>
  </data>
  <data name="Unauthorized" xml:space="preserve">
    <value>Authentication failed.</value>
  </data>
  <data name="UnsupportedFormatParameter" xml:space="preserve">
    <value>The requested "_format" parameter is not supported.</value>
  </data>
  <data name="UnsupportedHeaderValue" xml:space="preserve">
    <value>Value supplied for the "{0}" header is not supported.</value>
    <comment>{0} is the header name.</comment>
  </data>
  <data name="OperationNotEnabled" xml:space="preserve">
    <value>The requested "{0}" operation is not enabled</value>
    <comment>{0} is the operation name</comment>
  </data>
  <data name="UnsupportedParameter" xml:space="preserve">
    <value>The "{0}" parameter is not supported.</value>
    <comment>{0} is the parameter name.</comment>
  </data>
  <data name="UnsupportedResourceType" xml:space="preserve">
    <value>Requested operation does not support resource type: {0}.</value>
    <comment>{0} is the resource type.</comment>
  </data>
  <data name="UrlResourceIdMismatch" xml:space="preserve">
    <value>Id in the URL must match id in the resource.</value>
  </data>
  <data name="ValueCannotBeNull" xml:space="preserve">
    <value>Value cannot be null.  Parameter name: {0}.</value>
    <comment>Error message for missing query parameter, {0} is the parameter name</comment>
  </data>
  <data name="ViewNotFound" xml:space="preserve">
    <value>View was not found.</value>
  </data>
  <data name="WelcomeTitle" xml:space="preserve">
    <value>STU3 API &lt;small&gt;preview&lt;/small&gt;</value>
    <comment>{NumberedPlaceHolder="STU3"}</comment>
  </data>
  <data name="InvalidBundleEntry" xml:space="preserve">
    <value>Requested operation '{0}' is not supported using {1}.</value>
    <comment>{0} is the operation and {1} is the http verb.</comment>
  </data>
  <data name="InvalidConditionalReference" xml:space="preserve">
    <value>Given conditional reference '{0}' does not resolve to a resource.</value>
    <comment>{0} is the conditional reference parameter.</comment>
  </data>
  <data name="InvalidConditionalReferenceParameters" xml:space="preserve">
    <value>Resource type and query parameter must be present in a given request '{0}'.</value>
    <comment>{0} is the request url.</comment>
  </data>
  <data name="ConditionalOperationInBundleNotSelectiveEnough" xml:space="preserve">
    <value>Operation was not attempted because search criteria was not selective enough for query parameter '{0}'.</value>
  </data>
  <data name="ResourceNotSupported" xml:space="preserve">
    <value>Resource type '{0}' in the reference '{1}' is not supported.</value>
    <comment>{0} is the resource type. {1} is the reference.</comment>
  </data>
  <data name="BundleEntryLimitExceeded" xml:space="preserve">
    <value>The number of entries in the bundle exceeded the configured limit of {0}.</value>
    <comment>{0} is the number of entries allowed.</comment>
  </data>
  <data name="ParsingError" xml:space="preserve">
    <value>Error occurred when parsing model: '{0}'.</value>
  </data>
  <data name="MultipleProfilesProvided" xml:space="preserve">
    <value>Only one profile can be provided between a Parameters resource and the URL</value>
  </data>
  <data name="ReindexParameterNotValid" xml:space="preserve">
    <value>Reindex job does not support the following parameter {0} for a {1} operation.</value>
    <comment>{0} = the parameter name which was invalid, {1} is the operation type, POST or PATCH</comment>
  </data>
  <data name="ReindexParametersNotValid" xml:space="preserve">
    <value>Reindex operation parameters must be specified as a FHIR Parameters resource.  Provided body in this request is not valid.</value>
  </data>
  <data name="TooManyConcurrentRequests" xml:space="preserve">
    <value>The maximum number of concurrent API calls on this instance was reached.</value>
  </data>
  <data name="InvalidOutputFormat" xml:space="preserve">
    <value>The output format '{0}' is not supported.</value>
    <comment>Error message for an invalid output format for exported files. {0} is the output format parameter.</comment>
  </data>
  <data name="ContainerIsRequiredForAnonymizedExport" xml:space="preserve">
    <value>Missing '_container' for anonymized export</value>
  </data>
  <data name="ConvertDataParameterNotValid" xml:space="preserve">
    <value>Convert data does not support the following parameter {0} for a POST operation.</value>
    <comment>{0} = the parameter name which was invalid</comment>
  </data>
  <data name="ConvertDataParameterValueNotValid" xml:space="preserve">
    <value>Value of the following parameter {0} is invalid.</value>
    <comment>{0} = the parameter name which was invalid</comment>
  </data>
  <data name="ConvertDataParametersNotValid" xml:space="preserve">
    <value>Convert data operation parameters must be specified as a FHIR Parameters resource.  The body provided in this request is not valid.</value>
  </data>
  <data name="ImportRequestValueNotValid" xml:space="preserve">
    <value>Value of the following parameter {0} is invalid.</value>
    <comment>{0} = the configuration name which was invalid</comment>
  </data>
  <data name="ImportRequestNotValid" xml:space="preserve">
    <value>Import request must be specified as a Paramters.  The body provided in this request is not valid. </value>
  </data>
  <data name="InvalidTemplateCollectionReference" xml:space="preserve">
    <value>The template collection reference '{0}' is invalid.</value>
    <comment>{0}: template collection reference</comment>
  </data>
  <data name="ContentTypeFormUrlEncodedExpected" xml:space="preserve">
    <value>The "content-type" header must be 'application/x-www-form-urlencoded'.</value>
  </data>
  <data name="TypeFilterWithoutTypeIsUnsupported" xml:space="preserve">
    <value>The _type parameter must be included when using the _typeFilter parameter. </value>
    <comment>Export job parameter exception messsage</comment>
  </data>
  <data name="ConvertDataTemplateNotConfigured" xml:space="preserve">
    <value>The template collection reference '{0}' is not configured.</value>
    <comment>{0}: the template collection reference</comment>
  </data>
  <data name="ConfigLocationRequiredForAnonymizedExport" xml:space="preserve">
    <value>Missing '_anonymizationConfig' for anonymized export</value>
    <comment>{NumberedPlaceHolder="_anonymizationConfig"}</comment>
  </data>
  <data name="ProfileIsInvalid" xml:space="preserve">
    <value>Provided value for `profile` parameter `{0}` is invalid </value>
    <comment>{0} is the provided value</comment>
  </data>
  <data name="InvalidSummaryParameter" xml:space="preserve">
    <value>The requested "_summary" parameter '{0}' is invalid. Allowed values are '{1}'.</value>
    <comment>{NumberedPlaceHolder="_summary"} {0} is parameter's value and {1} is comma separated list of allowed values.</comment>
  </data>
  <data name="InvalidElementsParameter" xml:space="preserve">
    <value>The requested "_elements" parameter '{0}' is invalid.</value>
    <comment>{NumberedPlaceHolder=”_elements”} {0} is parameter's value.</comment>
  </data>
  <data name="InputDataTypeAndDefaultTemplateCollectionInconsistent" xml:space="preserve">
    <value>The input data type '{0}' and default template collection '{1}' are inconsistent.</value>
    <comment>{0} is the input data type and {1} is the default template collection.</comment>
  </data>
  <data name="MemberMatchMemberPatientNotFound" xml:space="preserve">
    <value>'MemberPatient' can't be found in submitted parameters.</value>
  </data>
  <data name="MemberMatchOldCoverageNotFound" xml:space="preserve">
    <value>'OldCoverage' can't be found in submitted parameters. </value>
  </data>
  <data name="MemberMatchInvalidParameter" xml:space="preserve">
    <value>$member-match operation parameters must be specified as a FHIR Parameters resource.  Provided body in this request is not valid.</value>
  </data>
  <data name="ImportModeIsNotRecognized" xml:space="preserve">
    <value>Import mode can be either "InitialLoad"or "IncrementalLoad". Please add appropriate mode value to parameters.</value>
  </data>
  <data name="InitialImportModeNotEnabled" xml:space="preserve">
    <value>Initial import mode is not enabled. Please update service configuration to enable initial import mode.</value>
  </data>
  <data name="LockedForInitialImportMode" xml:space="preserve">
    <value>Service is locked for initial import mode.</value>
  </data>
  <data name="InvalidBundleEntryRequestUrl" xml:space="preserve">
    <value>Bundle.entry.request.url is required.</value>
  </data>
  <data name="AnonymizationConfigCollectionNotConfigured" xml:space="preserve">
    <value>The configuration collection reference '{0}' is not configured.</value>
    <comment>{0} is the configuration collection reference</comment>
  </data>
  <data name="AnonymizationParameterConflict" xml:space="preserve">
    <value>The parameters '_anonymizationConfigEtag' and '_anonymizationConfigCollectionReference' cannot be given in the same request. Please only specify one of them.</value>
  </data>
  <data name="InvalidAnonymizationConfigCollectionReference" xml:space="preserve">
    <value>The configuration collection reference '{0}' is invalid.</value>
    <comment>{0} is the configuration collection reference</comment>
  </data>
  <data name="FhirUserClaimCannotBeNull" xml:space="preserve">
    <value>fhirUser claim cannot be null or mising for SMART on FHIR user.</value>
  </data>
  <data name="FhirUserClaimMustBeURL" xml:space="preserve">
    <value>fhirUser claim value of {0} is not valid. fhirUser claim must be a valid URL.</value>
    <comment>{0} is the provided value in the fhirUser claim.</comment>
  </data>
  <data name="SearchParameterStatusNotFound" xml:space="preserve">
    <value>No Search Parameters found. </value>
  </data>
<<<<<<< HEAD
  <data name="BundleInvalidCombination" xml:space="preserve">
    <value>Invalid combination of processing logic and bundle type: {0} and {1}.</value>
    <comment>Error message when there is a invalid/unknown combination of a bundle type and a processing logic.</comment>
=======
  <data name="NoSoftPurge" xml:space="preserve">
    <value>Hard delete must be requested in order to purge history.</value>
  </data>
  <data name="InProgress" xml:space="preserve">
    <value>in progress</value>
    <comment>Header value for the X-Progress header to indicate a job is in progress</comment>
>>>>>>> 2951f577
  </data>
</root><|MERGE_RESOLUTION|>--- conflicted
+++ resolved
@@ -397,17 +397,15 @@
   <data name="SearchParameterStatusNotFound" xml:space="preserve">
     <value>No Search Parameters found. </value>
   </data>
-<<<<<<< HEAD
+  <data name="NoSoftPurge" xml:space="preserve">
+    <value>Hard delete must be requested in order to purge history.</value>
+  </data>
+  <data name="InProgress" xml:space="preserve">
+    <value>in progress</value>
+    <comment>Header value for the X-Progress header to indicate a job is in progress</comment>
+  </data>
   <data name="BundleInvalidCombination" xml:space="preserve">
     <value>Invalid combination of processing logic and bundle type: {0} and {1}.</value>
     <comment>Error message when there is a invalid/unknown combination of a bundle type and a processing logic.</comment>
-=======
-  <data name="NoSoftPurge" xml:space="preserve">
-    <value>Hard delete must be requested in order to purge history.</value>
-  </data>
-  <data name="InProgress" xml:space="preserve">
-    <value>in progress</value>
-    <comment>Header value for the X-Progress header to indicate a job is in progress</comment>
->>>>>>> 2951f577
   </data>
 </root>