﻿<?xml version="1.0" encoding="utf-8"?>
<root>
  <!-- 
    Microsoft ResX Schema 
    
    Version 2.0
    
    The primary goals of this format is to allow a simple XML format 
    that is mostly human readable. The generation and parsing of the 
    various data types are done through the TypeConverter classes 
    associated with the data types.
    
    Example:
    
    ... ado.net/XML headers & schema ...
    <resheader name="resmimetype">text/microsoft-resx</resheader>
    <resheader name="version">2.0</resheader>
    <resheader name="reader">System.Resources.ResXResourceReader, System.Windows.Forms, ...</resheader>
    <resheader name="writer">System.Resources.ResXResourceWriter, System.Windows.Forms, ...</resheader>
    <data name="Name1"><value>this is my long string</value><comment>this is a comment</comment></data>
    <data name="Color1" type="System.Drawing.Color, System.Drawing">Blue</data>
    <data name="Bitmap1" mimetype="application/x-microsoft.net.object.binary.base64">
        <value>[base64 mime encoded serialized .NET Framework object]</value>
    </data>
    <data name="Icon1" type="System.Drawing.Icon, System.Drawing" mimetype="application/x-microsoft.net.object.bytearray.base64">
        <value>[base64 mime encoded string representing a byte array form of the .NET Framework object]</value>
        <comment>This is a comment</comment>
    </data>
                
    There are any number of "resheader" rows that contain simple 
    name/value pairs.
    
    Each data row contains a name, and value. The row also contains a 
    type or mimetype. Type corresponds to a .NET class that support 
    text/value conversion through the TypeConverter architecture. 
    Classes that don't support this are serialized and stored with the 
    mimetype set.
    
    The mimetype is used for serialized objects, and tells the 
    ResXResourceReader how to depersist the object. This is currently not 
    extensible. For a given mimetype the value must be set accordingly:
    
    Note - application/x-microsoft.net.object.binary.base64 is the format 
    that the ResXResourceWriter will generate, however the reader can 
    read any of the formats listed below.
    
    mimetype: application/x-microsoft.net.object.binary.base64
    value   : The object must be serialized with 
            : System.Runtime.Serialization.Formatters.Binary.BinaryFormatter
            : and then encoded with base64 encoding.
    
    mimetype: application/x-microsoft.net.object.soap.base64
    value   : The object must be serialized with 
            : System.Runtime.Serialization.Formatters.Soap.SoapFormatter
            : and then encoded with base64 encoding.

    mimetype: application/x-microsoft.net.object.bytearray.base64
    value   : The object must be serialized into a byte array 
            : using a System.ComponentModel.TypeConverter
            : and then encoded with base64 encoding.
    -->
  <xsd:schema id="root" xmlns="" xmlns:xsd="http://www.w3.org/2001/XMLSchema" xmlns:msdata="urn:schemas-microsoft-com:xml-msdata">
    <xsd:import namespace="http://www.w3.org/XML/1998/namespace" />
    <xsd:element name="root" msdata:IsDataSet="true">
      <xsd:complexType>
        <xsd:choice maxOccurs="unbounded">
          <xsd:element name="metadata">
            <xsd:complexType>
              <xsd:sequence>
                <xsd:element name="value" type="xsd:string" minOccurs="0" />
              </xsd:sequence>
              <xsd:attribute name="name" use="required" type="xsd:string" />
              <xsd:attribute name="type" type="xsd:string" />
              <xsd:attribute name="mimetype" type="xsd:string" />
              <xsd:attribute ref="xml:space" />
            </xsd:complexType>
          </xsd:element>
          <xsd:element name="assembly">
            <xsd:complexType>
              <xsd:attribute name="alias" type="xsd:string" />
              <xsd:attribute name="name" type="xsd:string" />
            </xsd:complexType>
          </xsd:element>
          <xsd:element name="data">
            <xsd:complexType>
              <xsd:sequence>
                <xsd:element name="value" type="xsd:string" minOccurs="0" msdata:Ordinal="1" />
                <xsd:element name="comment" type="xsd:string" minOccurs="0" msdata:Ordinal="2" />
              </xsd:sequence>
              <xsd:attribute name="name" type="xsd:string" use="required" msdata:Ordinal="1" />
              <xsd:attribute name="type" type="xsd:string" msdata:Ordinal="3" />
              <xsd:attribute name="mimetype" type="xsd:string" msdata:Ordinal="4" />
              <xsd:attribute ref="xml:space" />
            </xsd:complexType>
          </xsd:element>
          <xsd:element name="resheader">
            <xsd:complexType>
              <xsd:sequence>
                <xsd:element name="value" type="xsd:string" minOccurs="0" msdata:Ordinal="1" />
              </xsd:sequence>
              <xsd:attribute name="name" type="xsd:string" use="required" />
            </xsd:complexType>
          </xsd:element>
        </xsd:choice>
      </xsd:complexType>
    </xsd:element>
  </xsd:schema>
  <resheader name="resmimetype">
    <value>text/microsoft-resx</value>
  </resheader>
  <resheader name="version">
    <value>2.0</value>
  </resheader>
  <resheader name="reader">
    <value>System.Resources.ResXResourceReader, System.Windows.Forms, Version=4.0.0.0, Culture=neutral, PublicKeyToken=b77a5c561934e089</value>
  </resheader>
  <resheader name="writer">
    <value>System.Resources.ResXResourceWriter, System.Windows.Forms, Version=4.0.0.0, Culture=neutral, PublicKeyToken=b77a5c561934e089</value>
  </resheader>
  <data name="BackToTop" xml:space="preserve">
    <value>Back to top</value>
  </data>
  <data name="BundleNotFound" xml:space="preserve">
    <value>The route for "{0}" was not found.</value>
    <comment>{0} is a relative URL.</comment>
  </data>
  <data name="ContentTypeHeaderRequired" xml:space="preserve">
    <value>The "content-type" header is required.</value>
  </data>
  <data name="CustomAuditHeaderTooLarge" xml:space="preserve">
    <value>The maximum length of a custom audit header value is {0}. The supplied custom audit header '{1}' has length of {2}.</value>
    <comment>PH0 is a constant defining the max length of a header.  PH1 is the name  of the header sent in the request.  PH2 is the length of the incoming header value.  Example: The maximum length of a custom audit header value is 2048. The supplied custom audit header 'X-MS-AZUREFHIR-AUDIT-SITE' has length of 3072.</comment>
  </data>
  <data name="FailedHealthCheckMessage" xml:space="preserve">
    <value>Failed while running health check.</value>
  </data>
  <data name="Forbidden" xml:space="preserve">
    <value>Authorization failed.</value>
  </data>
  <data name="GeneralInternalError" xml:space="preserve">
    <value>There was an error processing your request.</value>
  </data>
  <data name="GeneralTransactionFailedError" xml:space="preserve">
    <value>Transaction was failed while processing the request.</value>
  </data>
  <data name="InvalidBundleType" xml:space="preserve">
    <value>Bundles of type '{0}' are not supported for this operation.</value>
    <comment>{0) is the given bundle type.</comment>
  </data>
  <data name="InvalidCompoundCode" xml:space="preserve">
    <value>Invalid compound authorization code.</value>
  </data>
  <data name="InvalidLaunchContext" xml:space="preserve">
    <value>Invalid launch context parameters.</value>
  </data>
  <data name="InvalidPrettyParameter" xml:space="preserve">
    <value>The requested "_pretty" parameter is invalid.</value>
    <comment>{NumberedPlaceHolder="_pretty"}</comment>
  </data>
  <data name="InvalidRedirectUri" xml:space="preserve">
    <value>Provided value for redirect Uri: {0} is not a valid Uri.</value>
    <comment>{0} is a parameter passed in for redirection.</comment>
  </data>
  <data name="MenuAPI" xml:space="preserve">
    <value>API</value>
  </data>
  <data name="MenuCapabilityStatement" xml:space="preserve">
    <value>Capability Statement</value>
  </data>
  <data name="MissingAuditInformation" xml:space="preserve">
    <value>The audit information is missing for Controller: {0} and Action: {1}. This usually means the action is not marked with appropriate attribute.</value>
    <comment>{0} is the controller name and {1} is the action name.</comment>
  </data>
  <data name="NotFoundException" xml:space="preserve">
    <value>The requested route was not found.</value>
  </data>
  <data name="OperationFailed" xml:space="preserve">
    <value>{0} operation failed for reason: {1}</value>
    <comment>{0} is operation name, {1} is failure reason.</comment>
  </data>
  <data name="OperationNotImplemented" xml:space="preserve">
    <value>The requested "{0}" operation is not implemented.</value>
    <comment>{0} is the operation name</comment>
  </data>
  <data name="PageTitle" xml:space="preserve">
    <value>FHIR Server</value>
    <comment>{NumberedPlaceHolder=”FHIR”}</comment>
  </data>
  <data name="PatchNotSupported" xml:space="preserve">
    <value>PATCH is not currently supported.</value>
    <comment>{NumberedPlaceHolder="PATCH"}</comment>
  </data>
  <data name="RequireHttpsMetadataError" xml:space="preserve">
    <value>The security configuration requires the authority to be set to an https address.</value>
  </data>
  <data name="ResourceAndIdRequired" xml:space="preserve">
    <value>Both id and the resource are required.</value>
  </data>
  <data name="ResourceIdRequired" xml:space="preserve">
    <value>Id must be specified in the resource.</value>
  </data>
  <data name="ResourcesMustBeUnique" xml:space="preserve">
    <value>Bundle contains multiple entries that refers to the same resource '{0}'.</value>
    <comment>{0} is the full url for POST and request url for PUT and DELETE.</comment>
  </data>
  <data name="ResourceTypeMismatch" xml:space="preserve">
    <value>Resource type in the URL must match resourceType in the resource.</value>
  </data>
  <data name="ToggleNavigation" xml:space="preserve">
    <value>Toggle navigation</value>
  </data>
  <data name="TooManyCustomAuditHeaders" xml:space="preserve">
    <value>The maximum number of custom audit headers allowed is {0}. The number of custom audit headers supplied is {1}.</value>
    <comment>PH0 is a constant defining the max number of custom headers.  PH1 is the count of custom headers sent in the request.  Example: The maximum number of custom audit headers allowed is 10. The number of custom audit headers supplied is 12.</comment>
  </data>
  <data name="TransactionFailed" xml:space="preserve">
    <value>Transaction failed on '{0}' for the requested url '{1}'.</value>
    <comment>{0} is the http method , {1} is the requested url.</comment>
  </data>
  <data name="UnableToObtainOpenIdConfiguration" xml:space="preserve">
    <value>Unable to obtain OpenID configuration.</value>
  </data>
  <data name="Unauthorized" xml:space="preserve">
    <value>Authentication failed.</value>
  </data>
  <data name="UnsupportedFormatParameter" xml:space="preserve">
    <value>The requested "_format" parameter is not supported.</value>
  </data>
  <data name="UnsupportedHeaderValue" xml:space="preserve">
    <value>Value supplied for the "{0}" header is not supported.</value>
    <comment>{0} is the header name.</comment>
  </data>
  <data name="UnsupportedOperation" xml:space="preserve">
    <value>The requested "{0}" operation is not supported.</value>
    <comment>{0} is the operation name</comment>
  </data>
  <data name="UnsupportedParameter" xml:space="preserve">
    <value>The "{0}" parameter is not supported.</value>
    <comment>{0} is the parameter name.</comment>
  </data>
  <data name="UnsupportedParameterValue" xml:space="preserve">
    <value>The supplied value for "{0}" paramter is invalid.</value>
    <comment>{0} is parameter name</comment>
  </data>
  <data name="UnsupportedResourceType" xml:space="preserve">
    <value>Requested operation does not support resource type: {0}.</value>
    <comment>{0} is the resource type.</comment>
  </data>
  <data name="UrlResourceIdMismatch" xml:space="preserve">
    <value>Id in the URL must match id in the resource.</value>
  </data>
  <data name="ValueCannotBeNull" xml:space="preserve">
    <value>Value cannot be null.  Parameter name: {0}.</value>
    <comment>Error message for missing query parameter, {0} is the parameter name</comment>
  </data>
  <data name="ViewNotFound" xml:space="preserve">
    <value>View was not found.</value>
  </data>
  <data name="WelcomeTitle" xml:space="preserve">
    <value>STU3 API &lt;small&gt;preview&lt;/small&gt;</value>
    <comment>{NumberedPlaceHolder=”STU3”}</comment>
  </data>
  <data name="InvalidBundleEntry" xml:space="preserve">
    <value>Requested operation '{0}' is not supported using {1}.</value>
    <comment>{0} is the operation and {1} is the http verb.</comment>
  </data>
  <data name="InvalidConditionalReference" xml:space="preserve">
    <value>Given conditional reference '{0}' does not resolve to a resource.</value>
    <comment>{0} is the conditional reference parameter.</comment>
  </data>
  <data name="InvalidConditionalReferenceParameters" xml:space="preserve">
    <value>Resource type and query parameter must be present in a given request '{0}'.</value>
    <comment>{0} is the request url.</comment>
  </data>
  <data name="ConditionalOperationInBundleNotSelectiveEnough" xml:space="preserve">
    <value>Operation was not attempted because search criteria was not selective enough for query parameter '{0}'.</value>
  </data>
  <data name="ResourceNotSupported" xml:space="preserve">
    <value>Resource type '{0}' in the reference '{1}' is not supported.</value>
    <comment>{0} is the resource type. {1} is the reference.</comment>
  </data>
<<<<<<< HEAD
  <data name="ValidateWithParametersNotSupported" xml:space="preserve">
    <value>Resources of type Parameters are not supported by this endpoint.</value>
  </data>
  <data name="ValidationNotSupported" xml:space="preserve">
    <value>$validate is not a supported endpoint.</value>
    <comment>{NumberedPlaceHolder="$validate"}</comment>
  </data>
  <data name="ValidateWithProfileNotSupported" xml:space="preserve">
    <value>Validation against a profile is not supported.</value>
  </data>
  <data name="ValidationModesNotSupported" xml:space="preserve">
    <value>Validation modes are not supported.</value>
=======
  <data name="BundleEntryLimitExceeded" xml:space="preserve">
    <value>The number of entries in the bundle exceeded the configured limit of {0}.</value>
    <comment>{0} is the number of entries allowed.</comment>
>>>>>>> 2c322898
  </data>
</root><|MERGE_RESOLUTION|>--- conflicted
+++ resolved
@@ -279,7 +279,6 @@
     <value>Resource type '{0}' in the reference '{1}' is not supported.</value>
     <comment>{0} is the resource type. {1} is the reference.</comment>
   </data>
-<<<<<<< HEAD
   <data name="ValidateWithParametersNotSupported" xml:space="preserve">
     <value>Resources of type Parameters are not supported by this endpoint.</value>
   </data>
@@ -292,10 +291,9 @@
   </data>
   <data name="ValidationModesNotSupported" xml:space="preserve">
     <value>Validation modes are not supported.</value>
-=======
+  </data>
   <data name="BundleEntryLimitExceeded" xml:space="preserve">
     <value>The number of entries in the bundle exceeded the configured limit of {0}.</value>
     <comment>{0} is the number of entries allowed.</comment>
->>>>>>> 2c322898
   </data>
 </root>