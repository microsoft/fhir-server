﻿// -------------------------------------------------------------------------------------------------
// Copyright (c) Microsoft Corporation. All rights reserved.
// Licensed under the MIT License (MIT). See LICENSE in the repo root for license information.
// -------------------------------------------------------------------------------------------------

using EnsureThat;
using Microsoft.AspNetCore.Authentication.JwtBearer;
using Microsoft.AspNetCore.Authorization;
using Microsoft.Extensions.DependencyInjection;
using Microsoft.Health.Extensions.DependencyInjection;
using Microsoft.Health.Fhir.Api.Configs;
using Microsoft.Health.Fhir.Api.Features.Security;
using Microsoft.Health.Fhir.Api.Features.Security.Authorization;
using Microsoft.Health.Fhir.Core.Configs;
using Microsoft.Health.Fhir.Core.Features.Security.Authorization;

namespace Microsoft.Health.Fhir.Api.Modules
{
    public class SecurityModule : IStartupModule
    {
        private readonly SecurityConfiguration _securityConfiguration;

        public SecurityModule(FhirServerConfiguration fhirServerConfiguration)
        {
            EnsureArg.IsNotNull(fhirServerConfiguration, nameof(fhirServerConfiguration));
            _securityConfiguration = fhirServerConfiguration.Security;
        }

        /// <inheritdoc />
        public void Load(IServiceCollection services)
        {
            EnsureArg.IsNotNull(services, nameof(services));

            services.AddSingleton<IAuthorizationPolicyProvider, AuthorizationPolicyProvider>();

            if (_securityConfiguration.Enabled)
            {
                services.AddAuthentication(options =>
                    {
                        options.DefaultAuthenticateScheme = JwtBearerDefaults.AuthenticationScheme;
                        options.DefaultChallengeScheme = JwtBearerDefaults.AuthenticationScheme;
                        options.DefaultScheme = JwtBearerDefaults.AuthenticationScheme;
                    })
                    .AddJwtBearer(options =>
                    {
                        options.Authority = _securityConfiguration.Authentication.Authority;
                        options.Audience = _securityConfiguration.Authentication.Audience;
                        options.RequireHttpsMetadata = true;
                    });

                services.AddAuthorization(options => options.AddPolicy(PolicyNames.FhirPolicy, builder =>
                {
                    builder.RequireAuthenticatedUser();
                    builder.Requirements.Add(new FhirAccessRequirement());
                }));

                services.AddSingleton<IAuthorizationHandler, DefaultFhirAccessRequirementHandler>();

                if (_securityConfiguration.Authorization.Enabled)
                {
                    _securityConfiguration.Authorization.RoleConfiguration.Validate();
                    services.AddSingleton<IRoleConfiguration>(_securityConfiguration.Authorization.RoleConfiguration);
<<<<<<< HEAD
                    services.AddSingleton<IAuthorizationPolicy, AuthorizationPolicyClient>();
=======
                    services.AddSingleton<IAuthorizationPolicy, RoleBasedAuthorizationPolicy>();
>>>>>>> b5699d2b
                    services.AddSingleton<IAuthorizationHandler, ResourceActionHandler>();
                }
                else
                {
                    services.AddAuthorization(options => ConfigureDefaultPolicy(options, PolicyNames.HardDeletePolicy, PolicyNames.ReadPolicy, PolicyNames.WritePolicy));
                }
            }
            else
            {
                services.AddAuthorization(options => ConfigureDefaultPolicy(options, PolicyNames.FhirPolicy, PolicyNames.HardDeletePolicy, PolicyNames.ReadPolicy, PolicyNames.WritePolicy));
            }
        }

        private static void ConfigureDefaultPolicy(AuthorizationOptions options, params string[] policyNames)
        {
            foreach (var policyName in policyNames)
            {
                options.AddPolicy(policyName, builder => builder.RequireAssertion(x => true));
            }
        }
    }
}<|MERGE_RESOLUTION|>--- conflicted
+++ resolved
@@ -60,11 +60,7 @@
                 {
                     _securityConfiguration.Authorization.RoleConfiguration.Validate();
                     services.AddSingleton<IRoleConfiguration>(_securityConfiguration.Authorization.RoleConfiguration);
-<<<<<<< HEAD
-                    services.AddSingleton<IAuthorizationPolicy, AuthorizationPolicyClient>();
-=======
                     services.AddSingleton<IAuthorizationPolicy, RoleBasedAuthorizationPolicy>();
->>>>>>> b5699d2b
                     services.AddSingleton<IAuthorizationHandler, ResourceActionHandler>();
                 }
                 else
