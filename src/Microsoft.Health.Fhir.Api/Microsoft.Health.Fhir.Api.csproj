﻿<Project Sdk="Microsoft.NET.Sdk">
  
  <PropertyGroup>
    <TargetFramework>netcoreapp3.1</TargetFramework>
    <DocumentationFile>bin\$(Configuration)\$(TargetFramework)\Microsoft.Health.Fhir.Api.xml</DocumentationFile>
  </PropertyGroup>
  
  <PropertyGroup>
    <AddRazorSupportForMvc>true</AddRazorSupportForMvc>
  </PropertyGroup>
  
  <ItemGroup>
    <EmbeddedResource Include="Views\Shared\ViewJson.cshtml" />
    <EmbeddedResource Include="Views\Shared\_Layout.cshtml" />
    <EmbeddedResource Include="Views\_ViewImports.cshtml" />
    <EmbeddedResource Include="Views\_ViewStart.cshtml" />
  </ItemGroup>
  <ItemGroup>
    <PackageReference Include="Ensure.That" Version="9.2.0" />
    <PackageReference Include="FluentValidation" Version="8.6.1" />
    <PackageReference Include="Hl7.Fhir.Serialization" Version="1.9.0" />
    <PackageReference Include="MediatR" Version="8.0.0" />
    <PackageReference Include="MediatR.Extensions.Microsoft.DependencyInjection" Version="8.0.0" />
    <PackageReference Include="Microsoft.AspNetCore.Authentication.JwtBearer" Version="3.1.6" />
    <PackageReference Include="Microsoft.AspNetCore.Mvc.Razor.RuntimeCompilation" Version="3.1.6" />
    <PackageReference Include="Microsoft.Extensions.FileProviders.Embedded" Version="3.1.6" />
    <PackageReference Include="Microsoft.Extensions.Http" Version="3.1.6" />
    <PackageReference Include="Microsoft.Extensions.Options.ConfigurationExtensions" Version="3.1.6" />
<<<<<<< HEAD
    <PackageReference Include="Microsoft.Health.Abstractions" Version="1.0.0-master-20200908-1" />
    <PackageReference Include="Microsoft.Health.Api" Version="1.0.0-master-20200908-1" />
    <PackageReference Include="Microsoft.Health.Extensions.DependencyInjection" Version="1.0.0-master-20200908-1" />
=======
    <PackageReference Include="Microsoft.Health.Abstractions" Version="1.0.0-master-20200819-1" />
    <PackageReference Include="Microsoft.Health.Api" Version="1.0.0-master-20200819-1" />
    <PackageReference Include="Microsoft.Health.Extensions.DependencyInjection" Version="1.0.0-master-20200819-1" />
>>>>>>> 5cd2b3ca
  </ItemGroup>
  
  <ItemGroup>
    <ProjectReference Include="..\Microsoft.Health.Fhir.Core\Microsoft.Health.Fhir.Core.csproj" />
    <ProjectReference Include="..\Microsoft.Health.Fhir.ValueSets\Microsoft.Health.Fhir.ValueSets.csproj" />
  </ItemGroup>
  
  <ItemGroup>
    <Compile Update="Resources.Designer.cs">
      <DesignTime>True</DesignTime>
      <AutoGen>True</AutoGen>
      <DependentUpon>Resources.resx</DependentUpon>
    </Compile>
  </ItemGroup>
  
  <ItemGroup>
    <EmbeddedResource Update="Resources.resx">
      <Generator>PublicResXFileCodeGenerator</Generator>
      <LastGenOutput>Resources.Designer.cs</LastGenOutput>
    </EmbeddedResource>
  </ItemGroup>
  
  <ItemGroup>
    <Folder Include="Features\Headers\" />
  </ItemGroup>
  
</Project><|MERGE_RESOLUTION|>--- conflicted
+++ resolved
@@ -1,14 +1,14 @@
 ﻿<Project Sdk="Microsoft.NET.Sdk">
-  
+
   <PropertyGroup>
     <TargetFramework>netcoreapp3.1</TargetFramework>
     <DocumentationFile>bin\$(Configuration)\$(TargetFramework)\Microsoft.Health.Fhir.Api.xml</DocumentationFile>
   </PropertyGroup>
-  
+
   <PropertyGroup>
     <AddRazorSupportForMvc>true</AddRazorSupportForMvc>
   </PropertyGroup>
-  
+
   <ItemGroup>
     <EmbeddedResource Include="Views\Shared\ViewJson.cshtml" />
     <EmbeddedResource Include="Views\Shared\_Layout.cshtml" />
@@ -26,22 +26,16 @@
     <PackageReference Include="Microsoft.Extensions.FileProviders.Embedded" Version="3.1.6" />
     <PackageReference Include="Microsoft.Extensions.Http" Version="3.1.6" />
     <PackageReference Include="Microsoft.Extensions.Options.ConfigurationExtensions" Version="3.1.6" />
-<<<<<<< HEAD
     <PackageReference Include="Microsoft.Health.Abstractions" Version="1.0.0-master-20200908-1" />
     <PackageReference Include="Microsoft.Health.Api" Version="1.0.0-master-20200908-1" />
     <PackageReference Include="Microsoft.Health.Extensions.DependencyInjection" Version="1.0.0-master-20200908-1" />
-=======
-    <PackageReference Include="Microsoft.Health.Abstractions" Version="1.0.0-master-20200819-1" />
-    <PackageReference Include="Microsoft.Health.Api" Version="1.0.0-master-20200819-1" />
-    <PackageReference Include="Microsoft.Health.Extensions.DependencyInjection" Version="1.0.0-master-20200819-1" />
->>>>>>> 5cd2b3ca
   </ItemGroup>
-  
+
   <ItemGroup>
     <ProjectReference Include="..\Microsoft.Health.Fhir.Core\Microsoft.Health.Fhir.Core.csproj" />
     <ProjectReference Include="..\Microsoft.Health.Fhir.ValueSets\Microsoft.Health.Fhir.ValueSets.csproj" />
   </ItemGroup>
-  
+
   <ItemGroup>
     <Compile Update="Resources.Designer.cs">
       <DesignTime>True</DesignTime>
@@ -49,16 +43,16 @@
       <DependentUpon>Resources.resx</DependentUpon>
     </Compile>
   </ItemGroup>
-  
+
   <ItemGroup>
     <EmbeddedResource Update="Resources.resx">
       <Generator>PublicResXFileCodeGenerator</Generator>
       <LastGenOutput>Resources.Designer.cs</LastGenOutput>
     </EmbeddedResource>
   </ItemGroup>
-  
+
   <ItemGroup>
     <Folder Include="Features\Headers\" />
   </ItemGroup>
-  
+
 </Project>