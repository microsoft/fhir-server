﻿// -------------------------------------------------------------------------------------------------
// Copyright (c) Microsoft Corporation. All rights reserved.
// Licensed under the MIT License (MIT). See LICENSE in the repo root for license information.
// -------------------------------------------------------------------------------------------------

using System;
using System.Collections.Generic;
using System.Diagnostics;
using System.Linq;
using EnsureThat;
using Microsoft.AspNetCore.Http;
using Microsoft.AspNetCore.Mvc;
using Microsoft.AspNetCore.Mvc.Infrastructure;
using Microsoft.AspNetCore.Mvc.Routing;
using Microsoft.AspNetCore.Routing;
using Microsoft.Extensions.Primitives;
using Microsoft.Health.Core.Features.Context;
using Microsoft.Health.Fhir.Api.Features.Bundle;
using Microsoft.Health.Fhir.Core.Features;
using Microsoft.Health.Fhir.Core.Features.Context;
using Microsoft.Health.Fhir.Core.Features.Operations;
using Microsoft.Health.Fhir.Core.Features.Persistence;
using Microsoft.Health.Fhir.Core.Features.Routing;
using Microsoft.Health.Fhir.Core.Features.Search;
using Microsoft.Health.Fhir.Core.Models;

namespace Microsoft.Health.Fhir.Api.Features.Routing
{
    /// <summary>
    /// Provides functionality to resolve URLs.
    /// </summary>
    public class UrlResolver : IUrlResolver
    {
        private readonly RequestContextAccessor<IFhirRequestContext> _fhirRequestContextAccessor;
        private readonly IUrlHelperFactory _urlHelperFactory;

        // If we update the search implementation to not use these, we should remove
        // the registration since enabling these accessors has performance implications.
        // https://github.com/aspnet/Hosting/issues/793
        private readonly IHttpContextAccessor _httpContextAccessor;
        private readonly IActionContextAccessor _actionContextAccessor;
        private readonly IBundleHttpContextAccessor _bundleHttpContextAccessor;

        /// <summary>
        /// Initializes a new instance of the <see cref="UrlResolver"/> class.
        /// </summary>
        /// <param name="fhirRequestContextAccessor">The FHIR request context accessor.</param>
        /// <param name="urlHelperFactory">The ASP.NET Core URL helper factory.</param>
        /// <param name="httpContextAccessor">The ASP.NET Core HTTP context accessor.</param>
        /// <param name="actionContextAccessor">The ASP.NET Core Action context accessor.</param>
        /// <param name="bundleHttpContextAccessor">The bundle aware http context accessor.</param>
        public UrlResolver(
            RequestContextAccessor<IFhirRequestContext> fhirRequestContextAccessor,
            IUrlHelperFactory urlHelperFactory,
            IHttpContextAccessor httpContextAccessor,
            IActionContextAccessor actionContextAccessor,
            IBundleHttpContextAccessor bundleHttpContextAccessor)
        {
            EnsureArg.IsNotNull(fhirRequestContextAccessor, nameof(fhirRequestContextAccessor));
            EnsureArg.IsNotNull(urlHelperFactory, nameof(urlHelperFactory));
            EnsureArg.IsNotNull(httpContextAccessor, nameof(httpContextAccessor));
            EnsureArg.IsNotNull(actionContextAccessor, nameof(actionContextAccessor));
            EnsureArg.IsNotNull(bundleHttpContextAccessor, nameof(bundleHttpContextAccessor));

            _fhirRequestContextAccessor = fhirRequestContextAccessor;
            _urlHelperFactory = urlHelperFactory;
            _httpContextAccessor = httpContextAccessor;
            _actionContextAccessor = actionContextAccessor;
            _bundleHttpContextAccessor = bundleHttpContextAccessor;
        }

        private HttpRequest Request
        {
            get
            {
                if (_bundleHttpContextAccessor.HttpContext != null)
                {
                    return _bundleHttpContextAccessor.HttpContext.Request;
                }

                return _httpContextAccessor.HttpContext.Request;
            }
        }

        private ActionContext ActionContext => _actionContextAccessor.ActionContext;

        private IUrlHelper UrlHelper => _urlHelperFactory.GetUrlHelper(ActionContext);

        /// <inheritdoc />
        public Uri ResolveMetadataUrl(bool includeSystemQueryString)
        {
            var routeValues = new RouteValueDictionary();

            if (includeSystemQueryString)
            {
                routeValues.Add("system", true);
            }

            var uriString = UrlHelper.RouteUrl(
                RouteNames.Metadata,
                routeValues,
                Request.Scheme,
                Request.Host.Value);

            return new Uri(uriString);
        }

        public Uri ResolveResourceUrl(IResourceElement resource, bool includeVersion = false)
        {
            EnsureArg.IsNotNull(resource, nameof(resource));

            return ResolveResourceUrl(resource.Id, resource.InstanceType, resource.VersionId, includeVersion);
        }

        public Uri ResolveResourceWrapperUrl(ResourceWrapper resource, bool includeVersion = false)
        {
            EnsureArg.IsNotNull(resource, nameof(resource));

            return ResolveResourceUrl(resource.ResourceId, resource.ResourceTypeName, resource.Version, includeVersion);
        }

        private Uri ResolveResourceUrl(string resourceId, string resourceTypeName, string version, bool includeVersion)
        {
            var routeName = RouteNames.ReadResource;
            var routeValues = new RouteValueDictionary
            {
                { KnownActionParameterNames.ResourceType, resourceTypeName },
                { KnownActionParameterNames.Id, resourceId },
            };

            if (includeVersion)
            {
                routeName = RouteNames.ReadResourceWithVersionRoute;
                routeValues.Add(KnownActionParameterNames.Vid, version);
            }

            var uriString = UrlHelper.RouteUrl(
                routeName,
                routeValues,
                Request.Scheme,
                Request.Host.Value);

            return new Uri(uriString);
        }

        public Uri ResolveRouteUrl(IEnumerable<Tuple<string, string>> unsupportedSearchParams = null, IReadOnlyList<(SearchParameterInfo searchParameterInfo, SortOrder sortOrder)> resultSortOrder = null, string continuationToken = null, bool removeTotalParameter = false)
        {
            string routeName = _fhirRequestContextAccessor.RequestContext.RouteName;

            Debug.Assert(!string.IsNullOrWhiteSpace(routeName), "The routeName should not be null or empty.");

            var routeValues = new RouteValueDictionary();

            // We could have multiple query parameters with the same name. In this case, we should only remove
            // the query parameter that was not used or not supported.
            ILookup<string, string> searchParamsToRemove = (unsupportedSearchParams ?? Enumerable.Empty<Tuple<string, string>>())
                .ToLookup(sp => sp.Item1, sp => sp.Item2, StringComparer.OrdinalIgnoreCase);

            // Add all query parameters except those that were not used.
            if (Request.Query != null)
            {
                foreach (KeyValuePair<string, StringValues> searchParam in Request.Query)
                {
                    if (removeTotalParameter && string.Equals(searchParam.Key, KnownQueryParameterNames.Total, StringComparison.OrdinalIgnoreCase))
                    {
                        // Remove the _total parameter, since we only want to count for the first page of results.
                        continue;
                    }

                    if (string.Equals(searchParam.Key, KnownQueryParameterNames.Sort, StringComparison.OrdinalIgnoreCase))
                    {
                        switch (resultSortOrder?.Count)
                        {
                            case null:
                            case 0:
                                break;

                            // rewrite the sort order based on the sort order that was actually applied
                            case 1 when resultSortOrder[0].sortOrder == SortOrder.Ascending:
                                routeValues.Add(searchParam.Key, resultSortOrder[0].searchParameterInfo.Code);
                                break;
                            default:
                                routeValues.Add(searchParam.Key, string.Join(',', resultSortOrder.Select(s => $"{(s.sortOrder == SortOrder.Ascending ? string.Empty : "-")}{s.searchParameterInfo.Code}")));
                                break;
                        }
                    }
                    else if (string.Equals(searchParam.Key, KnownQueryParameterNames.Type, StringComparison.OrdinalIgnoreCase))
                    {
                        routeValues.Add(searchParam.Key, searchParam.Value);
                    }
                    else
                    {
                        // 3. The exclude unsupported parameters
                        IEnumerable<string> removedValues = searchParamsToRemove[searchParam.Key];
                        StringValues usedValues = removedValues.Any()
                            ? new StringValues(
                                searchParam.Value.Select(x => x.SplitByOrSeparator().Except(removedValues).JoinByOrSeparator())
                                .Where(x => !string.IsNullOrEmpty(x))
                                .ToArray())
                            : searchParam.Value;

                        if (usedValues.Any())
                        {
                            routeValues.Add(searchParam.Key, usedValues);
                        }
                    }
                }
            }

            // Update continuationToken if new value is provided.
            if (continuationToken != null)
            {
                routeValues[KnownQueryParameterNames.ContinuationToken] = continuationToken;
            }

            string uriString = UrlHelper.RouteUrl(
                routeName,
                routeValues,
                Request.Scheme,
                Request.Host.Value);

            return new Uri(uriString);
        }

        public Uri ResolveRouteNameUrl(string routeName, IDictionary<string, object> routeValues)
        {
            var routeValueDictionary = new RouteValueDictionary(routeValues);

            var uriString = UrlHelper.RouteUrl(
                routeName,
                routeValueDictionary,
                Request.Scheme,
                Request.Host.Value);

            return new Uri(uriString);
        }

        public Uri ResolveOperationResultUrl(string operationName, string id)
        {
            EnsureArg.IsNotNullOrWhiteSpace(operationName, nameof(operationName));
            EnsureArg.IsNotNullOrWhiteSpace(id, nameof(id));

            string routeName = null;

            switch (operationName)
            {
                case OperationsConstants.Export:
                    routeName = RouteNames.GetExportStatusById;
                    break;
                case OperationsConstants.Reindex:
                    routeName = RouteNames.GetReindexStatusById;
                    break;
                case OperationsConstants.Import:
                    routeName = RouteNames.GetImportStatusById;
                    break;
                case OperationsConstants.PatientEverything:
                    routeName = RouteNames.PatientEverythingById;
                    break;
                case OperationsConstants.BulkDelete:
                    routeName = RouteNames.GetBulkDeleteStatusById;
                    break;
                default:
                    throw new OperationNotImplementedException(string.Format(Resources.OperationNotImplemented, operationName));
            }

            var routeValues = new RouteValueDictionary()
            {
                { KnownActionParameterNames.Id, id },
            };

            string uriString = UrlHelper.RouteUrl(
                routeName,
                routeValues,
                Request.Scheme,
                Request.Host.Value);

            return new Uri(uriString);
        }

        public Uri ResolveOperationDefinitionUrl(string operationName)
        {
            EnsureArg.IsNotNullOrWhiteSpace(operationName, nameof(operationName));

            string routeName = null;
            switch (operationName)
            {
                case OperationsConstants.Export:
                    routeName = RouteNames.ExportOperationDefinition;
                    break;
                case OperationsConstants.PatientExport:
                    routeName = RouteNames.PatientExportOperationDefinition;
                    break;
                case OperationsConstants.GroupExport:
                    routeName = RouteNames.GroupExportOperationDefinition;
                    break;
                case OperationsConstants.AnonymizedExport:
                    routeName = RouteNames.AnonymizedExportOperationDefinition;
                    break;
                case OperationsConstants.Reindex:
                    routeName = RouteNames.ReindexOperationDefintion;
                    break;
                case OperationsConstants.ResourceReindex:
                    routeName = RouteNames.ResourceReindexOperationDefinition;
                    break;
                case OperationsConstants.ConvertData:
                    routeName = RouteNames.ConvertDataOperationDefinition;
                    break;
                case OperationsConstants.MemberMatch:
                    routeName = RouteNames.MemberMatchOperationDefinition;
                    break;
                case OperationsConstants.PurgeHistory:
                    routeName = RouteNames.PurgeHistoryDefinition;
                    break;
<<<<<<< HEAD
                case OperationsConstants.BulkDelete:
                    routeName = RouteNames.BulkDeleteDefinition;
                    break;
=======
                case OperationsConstants.SearchParameterStatus:
                    routeName = RouteNames.SearchParameterStatusOperationDefinition;
                    break;

>>>>>>> 5c44f4cc
                default:
                    throw new OperationNotImplementedException(string.Format(Resources.OperationNotImplemented, operationName));
            }

            string uriString = UrlHelper.RouteUrl(
                routeName,
                values: null,
                Request.Scheme,
                Request.Host.Value);

            return new Uri(uriString);
        }
    }
}<|MERGE_RESOLUTION|>--- conflicted
+++ resolved
@@ -311,16 +311,12 @@
                 case OperationsConstants.PurgeHistory:
                     routeName = RouteNames.PurgeHistoryDefinition;
                     break;
-<<<<<<< HEAD
                 case OperationsConstants.BulkDelete:
                     routeName = RouteNames.BulkDeleteDefinition;
                     break;
-=======
                 case OperationsConstants.SearchParameterStatus:
                     routeName = RouteNames.SearchParameterStatusOperationDefinition;
                     break;
-
->>>>>>> 5c44f4cc
                 default:
                     throw new OperationNotImplementedException(string.Format(Resources.OperationNotImplemented, operationName));
             }
