﻿// -------------------------------------------------------------------------------------------------
// Copyright (c) Microsoft Corporation. All rights reserved.
// Licensed under the MIT License (MIT). See LICENSE in the repo root for license information.
// -------------------------------------------------------------------------------------------------

using System;
using System.Collections.Generic;
using System.Diagnostics;
using System.Linq;
using EnsureThat;
using Microsoft.AspNetCore.Http;
using Microsoft.AspNetCore.Mvc;
using Microsoft.AspNetCore.Mvc.Infrastructure;
using Microsoft.AspNetCore.Mvc.Routing;
using Microsoft.AspNetCore.Routing;
using Microsoft.Extensions.Primitives;
using Microsoft.Health.Core.Features.Context;
using Microsoft.Health.Fhir.Api.Features.Bundle;
using Microsoft.Health.Fhir.Core.Features;
using Microsoft.Health.Fhir.Core.Features.Context;
using Microsoft.Health.Fhir.Core.Features.Operations;
using Microsoft.Health.Fhir.Core.Features.Persistence;
using Microsoft.Health.Fhir.Core.Features.Routing;
using Microsoft.Health.Fhir.Core.Features.Search;
using Microsoft.Health.Fhir.Core.Models;

namespace Microsoft.Health.Fhir.Api.Features.Routing
{
    /// <summary>
    /// Provides functionality to resolve URLs.
    /// </summary>
    public class UrlResolver : IUrlResolver
    {
        private readonly RequestContextAccessor<IFhirRequestContext> _fhirRequestContextAccessor;
        private readonly IUrlHelperFactory _urlHelperFactory;
        private readonly LinkGenerator _linkGenerator;

        // If we update the search implementation to not use these, we should remove
        // the registration since enabling these accessors has performance implications.
        // https://github.com/aspnet/Hosting/issues/793
        private readonly IHttpContextAccessor _httpContextAccessor;
        private readonly IActionContextAccessor _actionContextAccessor;
        private readonly IBundleHttpContextAccessor _bundleHttpContextAccessor;

        /// <summary>
        /// Initializes a new instance of the <see cref="UrlResolver"/> class.
        /// </summary>
        /// <param name="fhirRequestContextAccessor">The FHIR request context accessor.</param>
        /// <param name="urlHelperFactory">The ASP.NET Core URL helper factory.</param>
        /// <param name="httpContextAccessor">The ASP.NET Core HTTP context accessor.</param>
        /// <param name="actionContextAccessor">The ASP.NET Core Action context accessor.</param>
        /// <param name="bundleHttpContextAccessor">The bundle aware http context accessor.</param>
        /// <param name="linkGenerator">The ASP.NET Core link generator.</param>
        public UrlResolver(
            RequestContextAccessor<IFhirRequestContext> fhirRequestContextAccessor,
            IUrlHelperFactory urlHelperFactory,
            IHttpContextAccessor httpContextAccessor,
            IActionContextAccessor actionContextAccessor,
            IBundleHttpContextAccessor bundleHttpContextAccessor,
            LinkGenerator linkGenerator)
        {
            EnsureArg.IsNotNull(fhirRequestContextAccessor, nameof(fhirRequestContextAccessor));
            EnsureArg.IsNotNull(urlHelperFactory, nameof(urlHelperFactory));
            EnsureArg.IsNotNull(httpContextAccessor, nameof(httpContextAccessor));
            EnsureArg.IsNotNull(actionContextAccessor, nameof(actionContextAccessor));
            EnsureArg.IsNotNull(bundleHttpContextAccessor, nameof(bundleHttpContextAccessor));

            _fhirRequestContextAccessor = fhirRequestContextAccessor;
            _urlHelperFactory = urlHelperFactory;
            _httpContextAccessor = httpContextAccessor;
            _actionContextAccessor = actionContextAccessor;
            _bundleHttpContextAccessor = bundleHttpContextAccessor;
            _linkGenerator = linkGenerator;
        }

        private HttpRequest Request
        {
            get
            {
                if (_bundleHttpContextAccessor.HttpContext != null)
                {
                    return _bundleHttpContextAccessor.HttpContext.Request;
                }

                return _httpContextAccessor.HttpContext.Request;
            }
        }

        private ActionContext ActionContext => _actionContextAccessor.ActionContext;

        private IUrlHelper UrlHelper => _urlHelperFactory.GetUrlHelper(ActionContext);

        /// <inheritdoc />
        public Uri ResolveMetadataUrl(bool includeSystemQueryString)
        {
            var routeValues = new RouteValueDictionary();

            if (includeSystemQueryString)
            {
                routeValues.Add("system", true);
            }

            return GetRouteUri(
                ActionContext.HttpContext,
                RouteNames.Metadata,
                routeValues,
                Request.Scheme,
                Request.Host.Value);
        }

        public Uri ResolveResourceUrl(IResourceElement resource, bool includeVersion = false)
        {
            EnsureArg.IsNotNull(resource, nameof(resource));

            return ResolveResourceUrl(resource.Id, resource.InstanceType, resource.VersionId, includeVersion);
        }

        public Uri ResolveResourceWrapperUrl(ResourceWrapper resource, bool includeVersion = false)
        {
            EnsureArg.IsNotNull(resource, nameof(resource));

            return ResolveResourceUrl(resource.ResourceId, resource.ResourceTypeName, resource.Version, includeVersion);
        }

        private Uri ResolveResourceUrl(string resourceId, string resourceTypeName, string version, bool includeVersion)
        {
            var routeName = RouteNames.ReadResource;
            var routeValues = new RouteValueDictionary
            {
                { KnownActionParameterNames.ResourceType, resourceTypeName },
                { KnownActionParameterNames.Id, resourceId },
            };

            if (includeVersion)
            {
                routeName = RouteNames.ReadResourceWithVersionRoute;
                routeValues.Add(KnownActionParameterNames.Vid, version);
            }

            return GetRouteUri(
                ActionContext.HttpContext,
                routeName,
                routeValues,
                Request.Scheme,
                Request.Host.Value);
        }

        public Uri ResolveRouteUrl(IEnumerable<Tuple<string, string>> unsupportedSearchParams = null, IReadOnlyList<(SearchParameterInfo searchParameterInfo, SortOrder sortOrder)> resultSortOrder = null, string continuationToken = null, bool removeTotalParameter = false)
        {
            string routeName = _fhirRequestContextAccessor.RequestContext.RouteName;

            Debug.Assert(!string.IsNullOrWhiteSpace(routeName), "The routeName should not be null or empty.");

            var routeValues = new RouteValueDictionary();

            // We could have multiple query parameters with the same name. In this case, we should only remove
            // the query parameter that was not used or not supported.
            ILookup<string, string> searchParamsToRemove = (unsupportedSearchParams ?? Enumerable.Empty<Tuple<string, string>>())
                .ToLookup(sp => sp.Item1, sp => sp.Item2, StringComparer.OrdinalIgnoreCase);

            // Add all query parameters except those that were not used.
            if (Request.Query != null)
            {
                foreach (KeyValuePair<string, StringValues> searchParam in Request.Query)
                {
                    if (removeTotalParameter && string.Equals(searchParam.Key, KnownQueryParameterNames.Total, StringComparison.OrdinalIgnoreCase))
                    {
                        // Remove the _total parameter, since we only want to count for the first page of results.
                        continue;
                    }

                    if (string.Equals(searchParam.Key, KnownQueryParameterNames.Sort, StringComparison.OrdinalIgnoreCase))
                    {
                        switch (resultSortOrder?.Count)
                        {
                            case null:
                            case 0:
                                break;

                            // rewrite the sort order based on the sort order that was actually applied
                            case 1 when resultSortOrder[0].sortOrder == SortOrder.Ascending:
                                routeValues.Add(searchParam.Key, resultSortOrder[0].searchParameterInfo.Code);
                                break;
                            default:
                                routeValues.Add(searchParam.Key, string.Join(',', resultSortOrder.Select(s => $"{(s.sortOrder == SortOrder.Ascending ? string.Empty : "-")}{s.searchParameterInfo.Code}")));
                                break;
                        }
                    }
                    else if (string.Equals(searchParam.Key, KnownQueryParameterNames.Type, StringComparison.OrdinalIgnoreCase))
                    {
                        routeValues.Add(searchParam.Key, searchParam.Value);
                    }
                    else
                    {
                        // 3. The exclude unsupported parameters
                        IEnumerable<string> removedValues = searchParamsToRemove[searchParam.Key];
                        StringValues usedValues = removedValues.Any()
                            ? new StringValues(
                                searchParam.Value.Select(x => x.SplitByOrSeparator().Except(removedValues).JoinByOrSeparator())
                                .Where(x => !string.IsNullOrEmpty(x))
                                .ToArray())
                            : searchParam.Value;

                        if (usedValues.Any())
                        {
                            routeValues.Add(searchParam.Key, usedValues);
                        }
                    }
                }
            }

            // Update continuationToken if new value is provided.
            if (continuationToken != null)
            {
                routeValues[KnownQueryParameterNames.ContinuationToken] = continuationToken;
            }

            return GetRouteUri(
                ActionContext.HttpContext,
                routeName,
                routeValues,
                Request.Scheme,
                Request.Host.Value);
        }

        public Uri ResolveRouteNameUrl(string routeName, IDictionary<string, object> routeValues)
        {
            var routeValueDictionary = new RouteValueDictionary(routeValues);

            return GetRouteUri(
                ActionContext.HttpContext,
                routeName,
                routeValueDictionary,
                Request.Scheme,
                Request.Host.Value);
        }

        public Uri ResolveOperationResultUrl(string operationName, string id)
        {
            EnsureArg.IsNotNullOrWhiteSpace(operationName, nameof(operationName));
            EnsureArg.IsNotNullOrWhiteSpace(id, nameof(id));

            string routeName = null;

            switch (operationName)
            {
                case OperationsConstants.Export:
                    routeName = RouteNames.GetExportStatusById;
                    break;
                case OperationsConstants.Reindex:
                    routeName = RouteNames.GetReindexStatusById;
                    break;
                case OperationsConstants.Import:
                    routeName = RouteNames.GetImportStatusById;
                    break;
                case OperationsConstants.PatientEverything:
                    routeName = RouteNames.PatientEverythingById;
                    break;
                case OperationsConstants.BulkDelete:
                    routeName = RouteNames.GetBulkDeleteStatusById;
                    break;
                default:
                    throw new OperationNotImplementedException(string.Format(Resources.OperationNotImplemented, operationName));
            }

            var routeValues = new RouteValueDictionary()
            {
                { KnownActionParameterNames.Id, id },
            };

            return GetRouteUri(
                ActionContext.HttpContext,
                routeName,
                routeValues,
                Request.Scheme,
                Request.Host.Value);
        }

        public Uri ResolveOperationDefinitionUrl(string operationName)
        {
            EnsureArg.IsNotNullOrWhiteSpace(operationName, nameof(operationName));

            string routeName = null;
            switch (operationName)
            {
                case OperationsConstants.Export:
                    routeName = RouteNames.ExportOperationDefinition;
                    break;
                case OperationsConstants.PatientExport:
                    routeName = RouteNames.PatientExportOperationDefinition;
                    break;
                case OperationsConstants.GroupExport:
                    routeName = RouteNames.GroupExportOperationDefinition;
                    break;
                case OperationsConstants.AnonymizedExport:
                    routeName = RouteNames.AnonymizedExportOperationDefinition;
                    break;
                case OperationsConstants.Reindex:
                    routeName = RouteNames.ReindexOperationDefintion;
                    break;
                case OperationsConstants.ResourceReindex:
                    routeName = RouteNames.ResourceReindexOperationDefinition;
                    break;
                case OperationsConstants.ConvertData:
                    routeName = RouteNames.ConvertDataOperationDefinition;
                    break;
                case OperationsConstants.MemberMatch:
                    routeName = RouteNames.MemberMatchOperationDefinition;
                    break;
                case OperationsConstants.PurgeHistory:
                    routeName = RouteNames.PurgeHistoryDefinition;
                    break;
                case OperationsConstants.BulkDelete:
                    routeName = RouteNames.BulkDeleteDefinition;
                    break;
                case OperationsConstants.SearchParameterStatus:
                    routeName = RouteNames.SearchParameterStatusOperationDefinition;
                    break;
                default:
                    throw new OperationNotImplementedException(string.Format(Resources.OperationNotImplemented, operationName));
            }

            return GetRouteUri(
                ActionContext.HttpContext,
                routeName,
                null,
                Request.Scheme,
                Request.Host.Value);
        }

        private Uri GetRouteUri(HttpContext httpContext, string routeName, RouteValueDictionary routeValues, string scheme, string host)
        {
            try
            {
                var uriString = UrlHelper.RouteUrl(
                    routeName,
                    routeValues,
                    scheme,
                    host);
                return new Uri(uriString);
            }
<<<<<<< HEAD
            catch
=======
            catch (InvalidOperationException)
>>>>>>> a1049847
            {
                var uriString = _linkGenerator.GetUriByRouteValues(
                    httpContext,
                    routeName,
                    routeValues,
                    scheme,
                    new HostString(host));
                return new Uri(uriString);
            }
        }
    }
}<|MERGE_RESOLUTION|>--- conflicted
+++ resolved
@@ -339,11 +339,7 @@
                     host);
                 return new Uri(uriString);
             }
-<<<<<<< HEAD
-            catch
-=======
             catch (InvalidOperationException)
->>>>>>> a1049847
             {
                 var uriString = _linkGenerator.GetUriByRouteValues(
                     httpContext,
