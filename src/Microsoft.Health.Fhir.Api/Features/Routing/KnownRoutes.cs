--- conflicted
+++ resolved
@@ -58,15 +58,13 @@
         public const string Everything = "$everything";
         public const string PatientEverythingById = "Patient/" + IdRouteSegment + "/" + Everything;
 
-<<<<<<< HEAD
+        public const string PurgeHistory = "$purge-history";
+        public const string PurgeHistoryResourceTypeById = ResourceTypeById + "/" + PurgeHistory;
+        public const string PurgeHistoryOperationDefinition = OperationDefinition + "/" + OperationsConstants.PurgeHistory;
+
         public const string Import = "$import";
         public const string ImportDataOperationDefinition = OperationDefinition + "/" + OperationsConstants.Import;
         public const string ImportJobLocation = OperationsConstants.Operations + "/" + OperationsConstants.Import + "/" + IdRouteSegment;
-=======
-        public const string PurgeHistory = "$purge-history";
-        public const string PurgeHistoryResourceTypeById = ResourceTypeById + "/" + PurgeHistory;
-        public const string PurgeHistoryOperationDefinition = OperationDefinition + "/" + OperationsConstants.PurgeHistory;
->>>>>>> 70e89673
 
         public const string CompartmentTypeByResourceType = CompartmentTypeRouteSegment + "/" + IdRouteSegment + "/" + CompartmentResourceTypeRouteSegment;
 
