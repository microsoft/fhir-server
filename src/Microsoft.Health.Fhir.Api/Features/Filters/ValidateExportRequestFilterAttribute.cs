﻿// -------------------------------------------------------------------------------------------------
// Copyright (c) Microsoft Corporation. All rights reserved.
// Licensed under the MIT License (MIT). See LICENSE in the repo root for license information.
// -------------------------------------------------------------------------------------------------

using System;
using System.Collections.Generic;
using EnsureThat;
using Microsoft.AspNetCore.Http;
using Microsoft.AspNetCore.Mvc.Filters;
using Microsoft.Health.Fhir.Api.Features.ContentTypes;
using Microsoft.Health.Fhir.Core.Exceptions;
using Microsoft.Health.Fhir.Core.Features;
using Microsoft.Net.Http.Headers;

namespace Microsoft.Health.Fhir.Api.Features.Filters
{
    /// <summary>
    /// A filter that validates the headers present in the export request.
    /// Short-circuits the pipeline if they are invalid.
    /// </summary>
    [AttributeUsage(AttributeTargets.Method)]
    internal sealed class ValidateExportRequestFilterAttribute : ActionFilterAttribute
    {
        private static readonly HashSet<string> SupportedOutputFormats = new HashSet<string>(StringComparer.Ordinal)
        {
            "application/fhir+ndjson",
            "application/ndjson",
            "ndjson",
        };

        private const string PreferHeaderName = "Prefer";
        private const string PreferHeaderExpectedValue = "respond-async";
        private readonly HashSet<string> _supportedQueryParams;

        public ValidateExportRequestFilterAttribute()
        {
            _supportedQueryParams = new HashSet<string>(StringComparer.Ordinal)
            {
                KnownQueryParameterNames.OutputFormat,
                KnownQueryParameterNames.Since,
                KnownQueryParameterNames.Till,
                KnownQueryParameterNames.Type,
                KnownQueryParameterNames.Container,
                KnownQueryParameterNames.Format,
                KnownQueryParameterNames.TypeFilter,
                KnownQueryParameterNames.IsParallel,
<<<<<<< HEAD
                KnownQueryParameterNames.IncludeAssociatedData,
=======
                KnownQueryParameterNames.MaxCount,
>>>>>>> 22ca3c72
                KnownQueryParameterNames.AnonymizationConfigurationCollectionReference,
                KnownQueryParameterNames.AnonymizationConfigurationLocation,
                KnownQueryParameterNames.AnonymizationConfigurationFileEtag,
            };
        }

        public override void OnActionExecuting(ActionExecutingContext context)
        {
            EnsureArg.IsNotNull(context, nameof(context));

            if (!context.HttpContext.Request.Headers.TryGetValue(HeaderNames.Accept, out var acceptHeaderValue) ||
                acceptHeaderValue.Count != 1 ||
                !string.Equals(acceptHeaderValue[0], KnownContentTypes.JsonContentType, StringComparison.OrdinalIgnoreCase))
            {
                throw new RequestNotValidException(string.Format(Resources.UnsupportedHeaderValue, HeaderNames.Accept));
            }

            if (!context.HttpContext.Request.Headers.TryGetValue(PreferHeaderName, out var preferHeaderValue) ||
                preferHeaderValue.Count != 1 ||
                !string.Equals(preferHeaderValue[0], PreferHeaderExpectedValue, StringComparison.OrdinalIgnoreCase))
            {
                throw new RequestNotValidException(string.Format(Resources.UnsupportedHeaderValue, PreferHeaderName));
            }

            // Validate that the request does not contain query parameters that are not supported.
            IQueryCollection queryCollection = context.HttpContext.Request.Query;
            foreach (string paramName in queryCollection?.Keys)
            {
                if (IsValidBasicExportRequestParam(paramName))
                {
                    continue;
                }

                throw new RequestNotValidException(string.Format(Resources.UnsupportedParameter, paramName));
            }

            if (queryCollection?.Keys != null &&
                queryCollection.Keys.Contains(KnownQueryParameterNames.TypeFilter) &&
                !queryCollection.Keys.Contains(KnownQueryParameterNames.Type))
            {
                throw new RequestNotValidException(Resources.TypeFilterWithoutTypeIsUnsupported);
            }

            if (queryCollection.TryGetValue(KnownQueryParameterNames.OutputFormat, out var outputFormats))
            {
                foreach (var outputFormat in outputFormats)
                {
                    if (!(outputFormat == null || SupportedOutputFormats.Contains(outputFormat)))
                    {
                        throw new RequestNotValidException(string.Format(Resources.InvalidOutputFormat, outputFormat));
                    }
                }
            }
        }

        private bool IsValidBasicExportRequestParam(string paramName)
        {
            return _supportedQueryParams.Contains(paramName);
        }
    }
}<|MERGE_RESOLUTION|>--- conflicted
+++ resolved
@@ -45,11 +45,8 @@
                 KnownQueryParameterNames.Format,
                 KnownQueryParameterNames.TypeFilter,
                 KnownQueryParameterNames.IsParallel,
-<<<<<<< HEAD
                 KnownQueryParameterNames.IncludeAssociatedData,
-=======
                 KnownQueryParameterNames.MaxCount,
->>>>>>> 22ca3c72
                 KnownQueryParameterNames.AnonymizationConfigurationCollectionReference,
                 KnownQueryParameterNames.AnonymizationConfigurationLocation,
                 KnownQueryParameterNames.AnonymizationConfigurationFileEtag,
