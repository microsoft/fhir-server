﻿// -------------------------------------------------------------------------------------------------
// Copyright (c) Microsoft Corporation. All rights reserved.
// Licensed under the MIT License (MIT). See LICENSE in the repo root for license information.
// -------------------------------------------------------------------------------------------------

using System;
using System.Collections.Generic;
using EnsureThat;
using Microsoft.AspNetCore.Http;
using Microsoft.AspNetCore.Mvc.Filters;
using Microsoft.Health.Fhir.Api.Features.ContentTypes;
using Microsoft.Health.Fhir.Core.Exceptions;
using Microsoft.Health.Fhir.Core.Features;
using Microsoft.Net.Http.Headers;

namespace Microsoft.Health.Fhir.Api.Features.Filters
{
    /// <summary>
    /// A filter that validates the headers present in the export request.
    /// Short-circuits the pipeline if they are invalid.
    /// </summary>
    [AttributeUsage(AttributeTargets.Method)]
    internal class ValidateExportRequestFilterAttribute : ActionFilterAttribute
    {
        private static readonly HashSet<string> SupportedOutputFormats = new HashSet<string>(StringComparer.Ordinal)
        {
            "application/fhir+ndjson",
            "application/ndjson",
            "ndjson",
        };

        private const string PreferHeaderName = "Prefer";
        private const string PreferHeaderExpectedValue = "respond-async";
        private const string DefaultExportRequestPath = "/$export";

        private readonly HashSet<string> _supportedQueryParams;
        private readonly HashSet<string> _supportedQueryParamsForAnonymizedExport;

        public ValidateExportRequestFilterAttribute()
        {
            _supportedQueryParams = new HashSet<string>(StringComparer.Ordinal)
            {
                KnownQueryParameterNames.OutputFormat,
                KnownQueryParameterNames.Since,
                KnownQueryParameterNames.Type,
                KnownQueryParameterNames.Container,
<<<<<<< HEAD
                KnownQueryParameterNames.Elements,
                KnownQueryParameterNames.TypeFilter,

                // KnownQueryParameterNames.IncludeAssociatedData,
=======
                KnownQueryParameterNames.Format,
>>>>>>> df8cce3d
            };

            _supportedQueryParamsForAnonymizedExport = new HashSet<string>(StringComparer.Ordinal)
            {
                KnownQueryParameterNames.AnonymizationConfigurationLocation,
                KnownQueryParameterNames.AnonymizationConfigurationFileEtag,
            };
        }

        public override void OnActionExecuting(ActionExecutingContext context)
        {
            EnsureArg.IsNotNull(context, nameof(context));

            if (!context.HttpContext.Request.Headers.TryGetValue(HeaderNames.Accept, out var acceptHeaderValue) ||
                acceptHeaderValue.Count != 1 ||
                !string.Equals(acceptHeaderValue[0], KnownContentTypes.JsonContentType, StringComparison.OrdinalIgnoreCase))
            {
                throw new RequestNotValidException(string.Format(Resources.UnsupportedHeaderValue, HeaderNames.Accept));
            }

            if (!context.HttpContext.Request.Headers.TryGetValue(PreferHeaderName, out var preferHeaderValue) ||
                preferHeaderValue.Count != 1 ||
                !string.Equals(preferHeaderValue[0], PreferHeaderExpectedValue, StringComparison.OrdinalIgnoreCase))
            {
                throw new RequestNotValidException(string.Format(Resources.UnsupportedHeaderValue, PreferHeaderName));
            }

            // Validate that the request does not contain query parameters that are not supported.
            IQueryCollection queryCollection = context.HttpContext.Request.Query;
            foreach (string paramName in queryCollection?.Keys)
            {
                if (IsValidBasicExportRequestParam(paramName) || IsValidAnonymizedExportRequestParam(context.HttpContext.Request, paramName))
                {
                    continue;
                }

                throw new RequestNotValidException(string.Format(Resources.UnsupportedParameter, paramName));
            }

            if (queryCollection.TryGetValue(KnownQueryParameterNames.OutputFormat, out var outputFormats))
            {
                foreach (var outputFormat in outputFormats)
                {
                    if (!(outputFormat == null || SupportedOutputFormats.Contains(outputFormat)))
                    {
                        throw new RequestNotValidException(string.Format(Resources.InvalidOutputFormat, outputFormat));
                    }
                }
            }
        }

        private bool IsValidBasicExportRequestParam(string paramName)
        {
            return _supportedQueryParams.Contains(paramName);
        }

        private bool IsValidAnonymizedExportRequestParam(HttpRequest request, string paramName)
        {
            if (request.Path.StartsWithSegments(DefaultExportRequestPath, StringComparison.InvariantCultureIgnoreCase))
            {
                return _supportedQueryParamsForAnonymizedExport.Contains(paramName);
            }

            return false;
        }
    }
}<|MERGE_RESOLUTION|>--- conflicted
+++ resolved
@@ -44,14 +44,8 @@
                 KnownQueryParameterNames.Since,
                 KnownQueryParameterNames.Type,
                 KnownQueryParameterNames.Container,
-<<<<<<< HEAD
-                KnownQueryParameterNames.Elements,
+                KnownQueryParameterNames.Format,
                 KnownQueryParameterNames.TypeFilter,
-
-                // KnownQueryParameterNames.IncludeAssociatedData,
-=======
-                KnownQueryParameterNames.Format,
->>>>>>> df8cce3d
             };
 
             _supportedQueryParamsForAnonymizedExport = new HashSet<string>(StringComparer.Ordinal)
