--- conflicted
+++ resolved
@@ -61,13 +61,6 @@
             useDevelopmentIdentityProvider?.Invoke(app);
             useHttpLoggingMiddleware?.Invoke(app);
 
-<<<<<<< HEAD
-            app.UseCors(Constants.DefaultCorsPolicy);
-            app.UseAuthentication();
-            app.UseAuthorization();
-
-=======
->>>>>>> a1049847
             app.UseEndpoints(
                 endpoints =>
                 {
