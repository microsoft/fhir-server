﻿<Project Sdk="Microsoft.NET.Sdk">
  
  <PropertyGroup>
    <TargetFramework>netcoreapp3.1</TargetFramework>
    <RootNamespace>Microsoft.Health.Fhir.Client</RootNamespace>
    <DefineConstants>R4</DefineConstants>
  </PropertyGroup>
  
  <ItemGroup>
    <PackageReference Include="Ensure.That" Version="9.2.0" />
    <PackageReference Include="Hl7.Fhir.R4" Version="1.9.0" />
    <PackageReference Include="Microsoft.Azure.Services.AppAuthentication" Version="1.5.0" />
<<<<<<< HEAD
    <PackageReference Include="Microsoft.Health.Client" Version="1.0.0-master-20200908-1" />
=======
    <PackageReference Include="Microsoft.Health.Client" Version="1.0.0-master-20200819-1" />
>>>>>>> 5cd2b3ca
    <PackageReference Include="Microsoft.IdentityModel.JsonWebTokens" Version="6.5.1" />
    <PackageReference Include="Microsoft.IdentityModel.Protocols.OpenIdConnect" Version="6.5.1" />
  </ItemGroup>
  
  <Import Project="..\Microsoft.Health.Fhir.Shared.Client\Microsoft.Health.Fhir.Shared.Client.projitems" Label="Shared" />
  
</Project><|MERGE_RESOLUTION|>--- conflicted
+++ resolved
@@ -1,24 +1,19 @@
 ﻿<Project Sdk="Microsoft.NET.Sdk">
-  
+
   <PropertyGroup>
     <TargetFramework>netcoreapp3.1</TargetFramework>
     <RootNamespace>Microsoft.Health.Fhir.Client</RootNamespace>
     <DefineConstants>R4</DefineConstants>
   </PropertyGroup>
-  
+
   <ItemGroup>
     <PackageReference Include="Ensure.That" Version="9.2.0" />
     <PackageReference Include="Hl7.Fhir.R4" Version="1.9.0" />
     <PackageReference Include="Microsoft.Azure.Services.AppAuthentication" Version="1.5.0" />
-<<<<<<< HEAD
     <PackageReference Include="Microsoft.Health.Client" Version="1.0.0-master-20200908-1" />
-=======
-    <PackageReference Include="Microsoft.Health.Client" Version="1.0.0-master-20200819-1" />
->>>>>>> 5cd2b3ca
     <PackageReference Include="Microsoft.IdentityModel.JsonWebTokens" Version="6.5.1" />
     <PackageReference Include="Microsoft.IdentityModel.Protocols.OpenIdConnect" Version="6.5.1" />
   </ItemGroup>
-  
+
   <Import Project="..\Microsoft.Health.Fhir.Shared.Client\Microsoft.Health.Fhir.Shared.Client.projitems" Label="Shared" />
-  
 </Project>