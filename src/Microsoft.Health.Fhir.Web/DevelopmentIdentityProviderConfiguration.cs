﻿// -------------------------------------------------------------------------------------------------
// Copyright (c) Microsoft Corporation. All rights reserved.
// Licensed under the MIT License (MIT). See LICENSE in the repo root for license information.
// -------------------------------------------------------------------------------------------------

using System.Collections.Generic;

namespace Microsoft.Health.Fhir.Web
{
    public class DevelopmentIdentityProviderConfiguration
    {
        public const string Audience = "fhir-api";
<<<<<<< HEAD

        public bool Enabled { get; set; }

        public IList<DevelopmentIdentityProviderApplicationConfiguration> ClientApplications { get; set; } = new List<DevelopmentIdentityProviderApplicationConfiguration>();
=======

        public bool Enabled { get; set; }

        public IList<DevelopmentIdentityProviderApplicationConfiguration> ClientApplications { get; } = new List<DevelopmentIdentityProviderApplicationConfiguration>();

        public IList<DevelopmentIdentityProviderUserConfiguration> Users { get; } = new List<DevelopmentIdentityProviderUserConfiguration>();
>>>>>>> 664361ea
    }
}<|MERGE_RESOLUTION|>--- conflicted
+++ resolved
@@ -10,18 +10,11 @@
     public class DevelopmentIdentityProviderConfiguration
     {
         public const string Audience = "fhir-api";
-<<<<<<< HEAD
-
-        public bool Enabled { get; set; }
-
-        public IList<DevelopmentIdentityProviderApplicationConfiguration> ClientApplications { get; set; } = new List<DevelopmentIdentityProviderApplicationConfiguration>();
-=======
 
         public bool Enabled { get; set; }
 
         public IList<DevelopmentIdentityProviderApplicationConfiguration> ClientApplications { get; } = new List<DevelopmentIdentityProviderApplicationConfiguration>();
 
         public IList<DevelopmentIdentityProviderUserConfiguration> Users { get; } = new List<DevelopmentIdentityProviderUserConfiguration>();
->>>>>>> 664361ea
     }
 }