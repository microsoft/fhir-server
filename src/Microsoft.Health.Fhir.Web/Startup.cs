--- conflicted
+++ resolved
@@ -25,8 +25,8 @@
         {
             services.AddDevelopmentIdentityProvider(Configuration);
 
-<<<<<<< HEAD
             Core.Registration.IFhirServerBuilder fhirServerBuilder = services.AddFhirServer(Configuration);
+                .AddExportWorker()
 
             if (Configuration["DataStore"].Equals(KnownDataStores.CosmosDb, StringComparison.InvariantCultureIgnoreCase))
             {
@@ -36,11 +36,6 @@
             {
                 services.AddExperimentalSqlServer();
             }
-=======
-            services.AddFhirServer(Configuration)
-                .AddExportWorker()
-                .AddCosmosDb(Configuration);
->>>>>>> 4a5e0306
 
             AddApplicationInsightsTelemetry(services);
         }
