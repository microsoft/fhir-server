--- conflicted
+++ resolved
@@ -35,13 +35,10 @@
     "Operations": {
       "Export": {
         "Enabled": false,
-<<<<<<< HEAD
-        "SupportedDestinations": [ "" ]
-=======
         "MaximumNumberOfConcurrentJobsAllowed": 1,
         "JobHeartbeatTimeoutThreshold": "00:10:00",
-        "JobPollingFrequency":  "00:00:10"
->>>>>>> 4a5e0306
+        "JobPollingFrequency": "00:00:10",
+        "SupportedDestinations": [ "" ]
       }
     }
   },
