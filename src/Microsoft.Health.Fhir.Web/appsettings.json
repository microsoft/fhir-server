﻿{
    "FhirServer": {
        "Conformance": {
            "UseStrictConformance": true
        },
        "Security": {
            "Enabled": true,
            "Authentication": {
                "Audience": null,
                "Authority": "https://localhost:44348"
            },
            "LastModifiedClaims": [
                "client_id"
            ],
            "Authorization": {
                "Enabled": true
            }
        },
        "Search": {
            "UseLegacySearch": false
        },
        "Features": {
            "SupportsUI": false,
            "SupportsXml": true
        }
    },
    "CosmosDb": {
        "Host": null,
        "Key": null,
        "DatabaseId": "health",
        "CollectionId": "fhir",
        "ConnectionMode": "Direct",
        "ConnectionProtocol": "Tcp",
        "DefaultConsistencyLevel": "Session",
        "PreferredLocations": []
    },
<<<<<<< HEAD
    "DevelopmentIdentityProvider": {
        "Enabled": false,
        "ClientId": "known-client-id",
        "ClientSecret": "known-client-secret"
            },
=======
>>>>>>> 470fd0d3
    "KeyVault": {
        "Endpoint": null
    },
    "Logging": {
        "IncludeScopes": false,
        "LogLevel": {
            "Default": "Warning"
        }
    }
}<|MERGE_RESOLUTION|>--- conflicted
+++ resolved
@@ -34,14 +34,6 @@
         "DefaultConsistencyLevel": "Session",
         "PreferredLocations": []
     },
-<<<<<<< HEAD
-    "DevelopmentIdentityProvider": {
-        "Enabled": false,
-        "ClientId": "known-client-id",
-        "ClientSecret": "known-client-secret"
-            },
-=======
->>>>>>> 470fd0d3
     "KeyVault": {
         "Endpoint": null
     },
