﻿<Project Sdk="Microsoft.NET.Sdk.Web">

  <PropertyGroup>
    <TargetFramework>netcoreapp2.1</TargetFramework>
    <CodeAnalysisRuleSet>..\..\CustomAnalysisRules.ruleset</CodeAnalysisRuleSet>
    <TreatWarningsAsErrors>true</TreatWarningsAsErrors>
    <WarningsAsErrors />
<<<<<<< HEAD
    <IsPackable>true</IsPackable>
=======
    <!-- Due to the bug in VS, The DebugType needs to be set to Full for CodeCoverage to work property. Remove after the fix is deployed.-->
    <DebugType>Full</DebugType>
>>>>>>> 239cf153
    <LangVersion>latest</LangVersion>
    <HighEntropyVA>true</HighEntropyVA>
    <PublishRepositoryUrl>true</PublishRepositoryUrl>
    <EmbedUntrackedSources>true</EmbedUntrackedSources>
    <AllowedOutputExtensionsInPackageBuildOutputFolder>$(AllowedOutputExtensionsInPackageBuildOutputFolder);.pdb</AllowedOutputExtensionsInPackageBuildOutputFolder>
  </PropertyGroup>

  <ItemGroup>
    <AdditionalFiles Include="..\..\stylecop.json" Link="stylecop.json" />
  </ItemGroup>
  <ItemGroup>
    <PackageReference Include="IdentityServer4" Version="2.2.0" />
    <PackageReference Include="Microsoft.AspNetCore.App" Version="2.1.0" />
    <PackageReference Include="Microsoft.Azure.Services.AppAuthentication" Version="1.1.0-preview" />
    <PackageReference Include="Microsoft.CodeAnalysis.FxCopAnalyzers" Version="2.6.1" />
    <PackageReference Include="Microsoft.CodeCoverage" Version="1.0.3" />
    <PackageReference Include="Microsoft.Extensions.Configuration.AzureKeyVault" Version="2.0.2" />
    <PackageReference Include="Microsoft.SourceLink.GitHub" Version="1.0.0-beta-63127-02" />
    <PackageReference Include="StyleCop.Analyzers" Version="1.1.0-beta008" />
  </ItemGroup>

  <ItemGroup>
    <ProjectReference Include="..\Microsoft.Health.Extensions.DependencyInjection\Microsoft.Health.Extensions.DependencyInjection.csproj" />
    <ProjectReference Include="..\Microsoft.Health.Fhir.Api\Microsoft.Health.Fhir.Api.csproj" />
    <ProjectReference Include="..\Microsoft.Health.Fhir.Core\Microsoft.Health.Fhir.Core.csproj" />
    <ProjectReference Include="..\Microsoft.Health.Fhir.CosmosDb\Microsoft.Health.Fhir.CosmosDb.csproj" />
  </ItemGroup>

</Project><|MERGE_RESOLUTION|>--- conflicted
+++ resolved
@@ -5,12 +5,6 @@
     <CodeAnalysisRuleSet>..\..\CustomAnalysisRules.ruleset</CodeAnalysisRuleSet>
     <TreatWarningsAsErrors>true</TreatWarningsAsErrors>
     <WarningsAsErrors />
-<<<<<<< HEAD
-    <IsPackable>true</IsPackable>
-=======
-    <!-- Due to the bug in VS, The DebugType needs to be set to Full for CodeCoverage to work property. Remove after the fix is deployed.-->
-    <DebugType>Full</DebugType>
->>>>>>> 239cf153
     <LangVersion>latest</LangVersion>
     <HighEntropyVA>true</HighEntropyVA>
     <PublishRepositoryUrl>true</PublishRepositoryUrl>
