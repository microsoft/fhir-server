﻿<Project Sdk="Microsoft.NET.Sdk.Web">

  <PropertyGroup>
    <TargetFramework>netcoreapp2.1</TargetFramework>
    <IsPackable>true</IsPackable>
    <CodeAnalysisRuleSet>..\..\CustomAnalysisRules.ruleset</CodeAnalysisRuleSet>
    <UserSecretsId>29a71f18-2146-4ff0-a511-da3cf615d951</UserSecretsId>
  </PropertyGroup>

  <ItemGroup>
    <AdditionalFiles Include="..\..\stylecop.json" Link="stylecop.json" />
  </ItemGroup>
  <ItemGroup>
<<<<<<< HEAD
    <PackageReference Include="IdentityServer4" Version="2.3.0" />
    <PackageReference Include="Microsoft.AspNetCore.App" Version="2.1.5" />
    <PackageReference Include="Microsoft.Azure.Services.AppAuthentication" Version="1.1.0-preview" />
=======
    <PackageReference Include="IdentityServer4" Version="2.2.0" />
    <PackageReference Include="Microsoft.AspNetCore.App" Version="2.1.6" />
    <PackageReference Include="Microsoft.Azure.Services.AppAuthentication" Version="1.2.0-preview" />
>>>>>>> a7ecadfd
    <PackageReference Include="Microsoft.CodeAnalysis.FxCopAnalyzers" Version="2.6.2" />
    <PackageReference Include="Microsoft.CodeCoverage" Version="15.9.0" />
    <PackageReference Include="Microsoft.Extensions.Configuration.AzureKeyVault" Version="2.1.1" />
    <PackageReference Include="Microsoft.SourceLink.GitHub" Version="1.0.0-beta-63127-02" />
    <PackageReference Include="StyleCop.Analyzers" Version="1.1.1-beta.61" />
  </ItemGroup>

  <ItemGroup>
    <ProjectReference Include="..\Microsoft.Health.ControlPlane.CosmosDb\Microsoft.Health.ControlPlane.CosmosDb.csproj" />
    <ProjectReference Include="..\Microsoft.Health.Extensions.DependencyInjection\Microsoft.Health.Extensions.DependencyInjection.csproj" />
    <ProjectReference Include="..\Microsoft.Health.Fhir.Api\Microsoft.Health.Fhir.Api.csproj" />
    <ProjectReference Include="..\Microsoft.Health.Fhir.Core\Microsoft.Health.Fhir.Core.csproj" />
    <ProjectReference Include="..\Microsoft.Health.Fhir.CosmosDb\Microsoft.Health.Fhir.CosmosDb.csproj" />
  </ItemGroup>

</Project><|MERGE_RESOLUTION|>--- conflicted
+++ resolved
@@ -11,15 +11,9 @@
     <AdditionalFiles Include="..\..\stylecop.json" Link="stylecop.json" />
   </ItemGroup>
   <ItemGroup>
-<<<<<<< HEAD
     <PackageReference Include="IdentityServer4" Version="2.3.0" />
-    <PackageReference Include="Microsoft.AspNetCore.App" Version="2.1.5" />
-    <PackageReference Include="Microsoft.Azure.Services.AppAuthentication" Version="1.1.0-preview" />
-=======
-    <PackageReference Include="IdentityServer4" Version="2.2.0" />
     <PackageReference Include="Microsoft.AspNetCore.App" Version="2.1.6" />
     <PackageReference Include="Microsoft.Azure.Services.AppAuthentication" Version="1.2.0-preview" />
->>>>>>> a7ecadfd
     <PackageReference Include="Microsoft.CodeAnalysis.FxCopAnalyzers" Version="2.6.2" />
     <PackageReference Include="Microsoft.CodeCoverage" Version="15.9.0" />
     <PackageReference Include="Microsoft.Extensions.Configuration.AzureKeyVault" Version="2.1.1" />
