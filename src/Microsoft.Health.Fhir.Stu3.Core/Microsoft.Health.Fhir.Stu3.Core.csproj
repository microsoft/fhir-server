--- conflicted
+++ resolved
@@ -23,13 +23,8 @@
   <ItemGroup>
     <PackageReference Include="AngleSharp" Version="0.11.0" />
     <PackageReference Include="Ensure.That" Version="8.1.1" />
-<<<<<<< HEAD
     <PackageReference Include="FluentValidation" Version="8.4.0" />
-    <PackageReference Include="MediatR" Version="6.0.0" />
-=======
-    <PackageReference Include="FluentValidation" Version="8.1.3" />
     <PackageReference Include="MediatR" Version="7.0.0" />
->>>>>>> 2559094d
     <PackageReference Include="Microsoft.CodeAnalysis.FxCopAnalyzers" Version="2.6.3" />
     <PackageReference Include="Microsoft.Extensions.Configuration.Json" Version="2.2.0" />
     <PackageReference Include="Microsoft.Extensions.Http" Version="2.2.0" />
