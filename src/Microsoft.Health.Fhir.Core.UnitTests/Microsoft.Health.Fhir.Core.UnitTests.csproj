--- conflicted
+++ resolved
@@ -3,13 +3,8 @@
     <TargetFramework>netcoreapp3.1</TargetFramework>
   </PropertyGroup>
   <ItemGroup>
-<<<<<<< HEAD
-    <PackageReference Include="Microsoft.Health.Test.Utilities" Version="1.0.0-master-20200812-1" />
+    <PackageReference Include="Microsoft.Health.Test.Utilities" Version="1.0.0-master-20201008-2" />
     <PackageReference Include="Microsoft.NET.Test.Sdk" Version="16.7.1" />
-=======
-    <PackageReference Include="Microsoft.Health.Test.Utilities" Version="1.0.0-master-20201008-2" />
-    <PackageReference Include="Microsoft.NET.Test.Sdk" Version="16.7.0" />
->>>>>>> 144e2afb
     <PackageReference Include="NSubstitute" Version="4.2.2" />
     <PackageReference Include="xunit" Version="2.4.1" />
     <PackageReference Include="xunit.runner.visualstudio" Version="2.4.2" />
