--- conflicted
+++ resolved
@@ -70,11 +70,8 @@
             _cancellationTokenSource.CancelAfter(DefaultJobPollingFrequency);
 
             await _legacyExportJobWorker.ExecuteAsync(_cancellationToken);
-<<<<<<< HEAD
-=======
 
             _exportJobTaskFactory.Value.Received(1);
->>>>>>> 480b5c82
         }
 
         [Fact]
