﻿// -------------------------------------------------------------------------------------------------
// Copyright (c) Microsoft Corporation. All rights reserved.
// Licensed under the MIT License (MIT). See LICENSE in the repo root for license information.
// -------------------------------------------------------------------------------------------------

using System;
using System.Collections.Generic;
using System.Globalization;
using System.Linq.Expressions;
using System.Net;
using System.Text;
using System.Threading;
using System.Threading.Tasks;
using Microsoft.Extensions.Logging.Abstractions;
using Microsoft.Extensions.Options;
using Microsoft.Health.Core.Internal;
using Microsoft.Health.Fhir.Core.Configs;
using Microsoft.Health.Fhir.Core.Features.Operations;
using Microsoft.Health.Fhir.Core.Features.Operations.Export;
using Microsoft.Health.Fhir.Core.Features.Operations.Export.ExportDestinationClient;
using Microsoft.Health.Fhir.Core.Features.Operations.Export.Models;
using Microsoft.Health.Fhir.Core.Features.Persistence;
using Microsoft.Health.Fhir.Core.Features.Search;
using Microsoft.Health.Fhir.Core.Models;
using Microsoft.Health.Fhir.Core.UnitTests.Extensions;
using Microsoft.Health.Test.Utilities;
using NSubstitute;
using Xunit;

namespace Microsoft.Health.Fhir.Core.UnitTests.Features.Operations.Export
{
    public class ExportJobTaskTests
    {
        private const string PatientFileName = "Patient.ndjson";
        private const string ObservationFileName = "Observation.ndjson";
        private static readonly WeakETag _weakETag = WeakETag.FromVersionId("0");

        private ExportJobRecord _exportJobRecord;
        private InMemoryExportDestinationClient _inMemoryDestinationClient = new InMemoryExportDestinationClient();

        // private ResourceElement _resourceElement = null;

        private readonly IFhirOperationDataStore _fhirOperationDataStore = Substitute.For<IFhirOperationDataStore>();
        private readonly ExportJobConfiguration _exportJobConfiguration = new ExportJobConfiguration();
        private readonly ISearchService _searchService = Substitute.For<ISearchService>();
        private readonly IFhirDataStore _fhirDataStore = Substitute.For<IFhirDataStore>();
        private readonly ResourceDeserializer _resourceDeserializer;
        private readonly IResourceToByteArraySerializer _resourceToByteArraySerializer = Substitute.For<IResourceToByteArraySerializer>();

        private readonly ExportJobTask _exportJobTask;

        private readonly CancellationTokenSource _cancellationTokenSource = new CancellationTokenSource();
        private readonly CancellationToken _cancellationToken;

        private ExportJobOutcome _lastExportJobOutcome;

        public ExportJobTaskTests()
        {
            _cancellationToken = _cancellationTokenSource.Token;
            SetupExportJobRecordAndOperationDataStore();

            _resourceToByteArraySerializer.Serialize(Arg.Any<ResourceWrapper>()).Returns(x => Encoding.UTF8.GetBytes(x.ArgAt<ResourceWrapper>(0).ResourceId));
            _resourceDeserializer = new ResourceDeserializer(
                (FhirResourceFormat.Json, new Func<string, string, DateTimeOffset, ResourceElement>((str, version, lastUpdated) => null)));

            _exportJobTask = new ExportJobTask(
                () => _fhirOperationDataStore.CreateMockScope(),
                Options.Create(_exportJobConfiguration),
                () => _searchService.CreateMockScope(),
                _fhirDataStore,
                _resourceDeserializer,
                _resourceToByteArraySerializer,
                _inMemoryDestinationClient,
                NullLogger<ExportJobTask>.Instance);
        }

        [Fact]
        public async Task GivenAJob_WhenExecuted_ThenCorrectSearchIsPerformed()
        {
            bool capturedSearch = false;

            var exportJobRecordWithOneResource = new ExportJobRecord(
                new Uri("https://localhost/ExportJob/"),
                ExportJobType.Patient,
                null,
                "hash",
                storageAccountConnectionHash: string.Empty,
                storageAccountUri: _exportJobConfiguration.StorageAccountUri,
                maximumNumberOfResourcesPerQuery: 1,
                numberOfPagesPerCommit: _exportJobConfiguration.NumberOfPagesPerCommit);

            SetupExportJobRecordAndOperationDataStore(exportJobRecordWithOneResource);

            // First search should not have continuation token in the list of query parameters.
            _searchService.SearchAsync(
                null,
                Arg.Is(CreateQueryParametersExpression(KnownResourceTypes.Patient)),
                _cancellationToken)
                .Returns(x =>
                {
                    capturedSearch = true;

                    return CreateSearchResult();
                });

            await _exportJobTask.ExecuteAsync(_exportJobRecord, _weakETag, _cancellationToken);

            Assert.True(capturedSearch);
        }

        [Fact]
        public async Task GivenAJobWithSinceParameter_WhenExecuted_ThenCorrectSearchIsPerformed()
        {
            bool capturedSearch = false;

            var exportJobRecordWithSince = new ExportJobRecord(
                new Uri("https://localhost/ExportJob/"),
                ExportJobType.Patient,
                null,
                "hash",
                since: Core.Models.PartialDateTime.MinValue,
                storageAccountConnectionHash: string.Empty,
                storageAccountUri: _exportJobConfiguration.StorageAccountUri,
                maximumNumberOfResourcesPerQuery: 1,
                numberOfPagesPerCommit: _exportJobConfiguration.NumberOfPagesPerCommit);

            SetupExportJobRecordAndOperationDataStore(exportJobRecordWithSince);

            // First search should not have continuation token in the list of query parameters.
            _searchService.SearchAsync(
                null,
                Arg.Is(CreateQueryParametersExpression(_exportJobRecord.Since, KnownResourceTypes.Patient)),
                _cancellationToken)
                .Returns(x =>
                {
                    capturedSearch = true;

                    return CreateSearchResult();
                });

            await _exportJobTask.ExecuteAsync(_exportJobRecord, _weakETag, _cancellationToken);

            Assert.True(capturedSearch);
        }

        [Fact]
        public async Task GivenThereAreTwoPagesOfSearchResults_WhenExecuted_ThenCorrectSearchIsPerformed()
        {
            const string continuationToken = "ct";

            var exportJobRecordWithOneResource = new ExportJobRecord(
                new Uri("https://localhost/ExportJob/"),
                ExportJobType.Patient,
                null,
                "hash",
                storageAccountConnectionHash: string.Empty,
                storageAccountUri: _exportJobConfiguration.StorageAccountUri,
                maximumNumberOfResourcesPerQuery: 1,
                numberOfPagesPerCommit: _exportJobConfiguration.NumberOfPagesPerCommit);

            SetupExportJobRecordAndOperationDataStore(exportJobRecordWithOneResource);

            // First search returns a search result with continuation token.
            _searchService.SearchAsync(
                null,
                Arg.Is(CreateQueryParametersExpression(KnownResourceTypes.Patient)),
                _cancellationToken)
                .Returns(CreateSearchResult(continuationToken: continuationToken));

            bool capturedSearch = false;

            // Second search returns a search result without continuation token.
            _searchService.SearchAsync(
                null,
                Arg.Is(CreateQueryParametersExpressionWithContinuationToken(continuationToken, KnownResourceTypes.Patient)),
                _cancellationToken)
                .Returns(x =>
                {
                    capturedSearch = true;

                    return CreateSearchResult();
                });

            await _exportJobTask.ExecuteAsync(_exportJobRecord, _weakETag, _cancellationToken);

            Assert.True(capturedSearch);
        }

        [Fact]
        public async Task GivenThereAreTwoPagesOfSearchResultsWithSinceParameter_WhenExecuted_ThenCorrectSearchIsPerformed()
        {
            const string continuationToken = "ct";

            var exportJobRecordWithSince = new ExportJobRecord(
                new Uri("https://localhost/ExportJob/"),
                ExportJobType.Patient,
                null,
                "hash",
                since: PartialDateTime.MinValue,
                storageAccountConnectionHash: string.Empty,
                storageAccountUri: _exportJobConfiguration.StorageAccountUri,
                maximumNumberOfResourcesPerQuery: 1,
                numberOfPagesPerCommit: _exportJobConfiguration.NumberOfPagesPerCommit);
            SetupExportJobRecordAndOperationDataStore(exportJobRecordWithSince);

            // First search returns a search result with continuation token.
            _searchService.SearchAsync(
                null,
                Arg.Is(CreateQueryParametersExpression(_exportJobRecord.Since, KnownResourceTypes.Patient)),
                _cancellationToken)
                .Returns(CreateSearchResult(continuationToken: continuationToken));

            bool capturedSearch = false;

            // Second search returns a search result without continuation token.
            _searchService.SearchAsync(
                null,
                Arg.Is(CreateQueryParametersExpressionWithContinuationToken(continuationToken, _exportJobRecord.Since, KnownResourceTypes.Patient)),
                _cancellationToken)
                .Returns(x =>
                {
                    capturedSearch = true;

                    return CreateSearchResult();
                });

            await _exportJobTask.ExecuteAsync(_exportJobRecord, _weakETag, _cancellationToken);

            Assert.True(capturedSearch);
        }

        [Fact]
        public async Task GivenThereAreMultiplePagesOfSearchResults_WhenExecuted_ThenCorrectSearchIsPerformed()
        {
            const string continuationToken = "ct";

            var exportJobRecordWithOneResource = new ExportJobRecord(
                new Uri("https://localhost/ExportJob/"),
                ExportJobType.Patient,
                null,
                "hash",
                storageAccountConnectionHash: string.Empty,
                storageAccountUri: _exportJobConfiguration.StorageAccountUri,
                maximumNumberOfResourcesPerQuery: 1,
                numberOfPagesPerCommit: _exportJobConfiguration.NumberOfPagesPerCommit);

            SetupExportJobRecordAndOperationDataStore(exportJobRecordWithOneResource);

            // First search returns a search result with continuation token.
            _searchService.SearchAsync(
                null,
                Arg.Is(CreateQueryParametersExpression(KnownResourceTypes.Patient)),
                _cancellationToken)
                .Returns(CreateSearchResult(continuationToken: continuationToken));

            bool firstCapturedSearch = false;
            string newContinuationToken = "newCt";

            // Second search returns a search result with continuation token.
            _searchService.SearchAsync(
                null,
                Arg.Is(CreateQueryParametersExpressionWithContinuationToken(continuationToken, KnownResourceTypes.Patient)),
                _cancellationToken)
                .Returns(x =>
                {
                    firstCapturedSearch = true;

                    return CreateSearchResult(continuationToken: newContinuationToken);
                });

            bool secondCapturedSearch = false;

            // Third search returns a search result without continuation token.
            _searchService.SearchAsync(
                null,
                Arg.Is(CreateQueryParametersExpressionWithContinuationToken(newContinuationToken, KnownResourceTypes.Patient)),
                _cancellationToken)
                .Returns(x =>
                {
                    secondCapturedSearch = true;

                    return CreateSearchResult();
                });

            await _exportJobTask.ExecuteAsync(_exportJobRecord, _weakETag, _cancellationToken);

            Assert.True(firstCapturedSearch);
            Assert.True(secondCapturedSearch);
        }

        [Fact]
        public async Task GivenThereAreMultiplePagesOfSearchResultsWithSinceParameter_WhenExecuted_ThenCorrectSearchIsPerformed()
        {
            const string continuationToken = "ct";

            var exportJobRecordWithSince = new ExportJobRecord(
                new Uri("https://localhost/ExportJob/"),
                ExportJobType.Patient,
                null,
                "hash",
                since: PartialDateTime.MinValue,
                storageAccountConnectionHash: string.Empty,
                storageAccountUri: _exportJobConfiguration.StorageAccountUri,
                maximumNumberOfResourcesPerQuery: 1,
                numberOfPagesPerCommit: _exportJobConfiguration.NumberOfPagesPerCommit);
            SetupExportJobRecordAndOperationDataStore(exportJobRecordWithSince);

            // First search returns a search result with continuation token.
            _searchService.SearchAsync(
                null,
                Arg.Is(CreateQueryParametersExpression(_exportJobRecord.Since, KnownResourceTypes.Patient)),
                _cancellationToken)
                .Returns(CreateSearchResult(continuationToken: continuationToken));

            bool firstCapturedSearch = false;
            string newContinuationToken = "newCt";

            // Second search returns a search result with continuation token.
            _searchService.SearchAsync(
                null,
                Arg.Is(CreateQueryParametersExpressionWithContinuationToken(continuationToken, _exportJobRecord.Since, KnownResourceTypes.Patient)),
                _cancellationToken)
                .Returns(x =>
                {
                    firstCapturedSearch = true;

                    return CreateSearchResult(continuationToken: newContinuationToken);
                });

            bool secondCapturedSearch = false;

            // Third search returns a search result without continuation token.
            _searchService.SearchAsync(
                null,
                Arg.Is(CreateQueryParametersExpressionWithContinuationToken(newContinuationToken, _exportJobRecord.Since, KnownResourceTypes.Patient)),
                _cancellationToken)
                .Returns(x =>
                {
                    secondCapturedSearch = true;

                    return CreateSearchResult();
                });

            await _exportJobTask.ExecuteAsync(_exportJobRecord, _weakETag, _cancellationToken);

            Assert.True(firstCapturedSearch);
            Assert.True(secondCapturedSearch);
        }

        private Expression<Predicate<IReadOnlyList<Tuple<string, string>>>> CreateQueryParametersExpression(string resourceType)
        {
            return arg => arg != null &&
                Tuple.Create("_count", "1").Equals(arg[0]) &&
                Tuple.Create("_lastUpdated", $"le{_exportJobRecord.QueuedTime.ToString("o")}").Equals(arg[1]) &&
                Tuple.Create("_type", resourceType).Equals(arg[2]);
        }

        private Expression<Predicate<IReadOnlyList<Tuple<string, string>>>> CreateQueryParametersExpression(PartialDateTime since, string resourceType)
        {
            return arg => arg != null &&
                Tuple.Create("_count", "1").Equals(arg[0]) &&
                Tuple.Create("_lastUpdated", $"le{_exportJobRecord.QueuedTime.ToString("o")}").Equals(arg[1]) &&
                Tuple.Create("_lastUpdated", $"ge{since}").Equals(arg[2]) &&
                Tuple.Create("_type", resourceType).Equals(arg[3]);
        }

        private Expression<Predicate<IReadOnlyList<Tuple<string, string>>>> CreateQueryParametersExpressionWithContinuationToken(string continuationToken, string resourceType)
        {
            return arg => arg != null &&
                Tuple.Create("_count", "1").Equals(arg[0]) &&
                Tuple.Create("_lastUpdated", $"le{_exportJobRecord.QueuedTime.ToString("o")}").Equals(arg[1]) &&
                Tuple.Create("_type", resourceType).Equals(arg[2]) &&
                Tuple.Create("ct", continuationToken).Equals(arg[3]);
        }

        private Expression<Predicate<IReadOnlyList<Tuple<string, string>>>> CreateQueryParametersExpressionWithContinuationToken(string continuationToken, PartialDateTime since, string resourceType)
        {
            return arg => arg != null &&
                Tuple.Create("_count", "1").Equals(arg[0]) &&
                Tuple.Create("_lastUpdated", $"le{_exportJobRecord.QueuedTime.ToString("o")}").Equals(arg[1]) &&
                Tuple.Create("_lastUpdated", $"ge{since}").Equals(arg[2]) &&
                Tuple.Create("_type", resourceType).Equals(arg[3]) &&
                Tuple.Create("ct", continuationToken).Equals(arg[4]);
        }

        [Fact]
        public async Task GivenSearchSucceeds_WhenExecuted_ThenJobStatusShouldBeUpdatedToCompleted()
        {
            _searchService.SearchAsync(
                Arg.Any<string>(),
                Arg.Any<IReadOnlyList<Tuple<string, string>>>(),
                _cancellationToken)
                .Returns(x => CreateSearchResult());

            DateTimeOffset endTimestamp = DateTimeOffset.UtcNow;

            using (Mock.Property(() => ClockResolver.UtcNowFunc, () => endTimestamp))
            {
                await _exportJobTask.ExecuteAsync(_exportJobRecord, _weakETag, _cancellationToken);
            }

            Assert.NotNull(_lastExportJobOutcome);
            Assert.Equal(OperationStatus.Completed, _lastExportJobOutcome.JobRecord.Status);
            Assert.Equal(endTimestamp, _lastExportJobOutcome.JobRecord.EndTime);
        }

        [Fact]
        public async Task GivenSearchFailed_WhenExecuted_ThenJobStatusShouldBeUpdatedToFailed()
        {
            _searchService.SearchAsync(
                Arg.Any<string>(),
                Arg.Any<IReadOnlyList<Tuple<string, string>>>(),
                _cancellationToken)
                .Returns<SearchResult>(x =>
                {
                    throw new Exception();
                });

            DateTimeOffset endTimestamp = DateTimeOffset.UtcNow;

            using (Mock.Property(() => ClockResolver.UtcNowFunc, () => endTimestamp))
            {
                await _exportJobTask.ExecuteAsync(_exportJobRecord, _weakETag, _cancellationToken);
            }

            Assert.NotNull(_lastExportJobOutcome);
            Assert.Equal(OperationStatus.Failed, _lastExportJobOutcome.JobRecord.Status);
            Assert.Equal(endTimestamp, _lastExportJobOutcome.JobRecord.EndTime);
            Assert.False(string.IsNullOrWhiteSpace(_lastExportJobOutcome.JobRecord.FailureDetails.FailureReason));
        }

        [Theory]
        [InlineData(0, null)] // Because it fails to perform the 1st search, the file will not be created.
        [InlineData(1, "")] // Because it fails to perform the 2nd search, the file is created but nothing is committed.
        [InlineData(2, "")] // Because it fails to perform the 3rd search, the file is created but nothing is committed.
        [InlineData(3, "012")] // Because it fails to perform the 4th search, the file is created and the first 3 pages are committed.
        [InlineData(4, "012")] // Because it fails to perform the 5th search, the file is created and the first 3 pages are committed.
        [InlineData(5, "012")] // Because it fails to perform the 6th search, the file is created and the first 3 pages are committed.
        [InlineData(6, "012345")] // Because it fails to perform the 7th search, the file is created and the first 6 pages are committed.
        public async Task GivenVariousNumberOfSuccessfulSearch_WhenExecuted_ThenItShouldCommitAtScheduledPage(int numberOfSuccessfulPages, string expectedIds)
        {
            var exportJobRecordWithCommitPages = new ExportJobRecord(
                new Uri("https://localhost/ExportJob/"),
                ExportJobType.All,
                null,
                "hash",
                since: PartialDateTime.MinValue,
                storageAccountConnectionHash: string.Empty,
                storageAccountUri: _exportJobConfiguration.StorageAccountUri,
                maximumNumberOfResourcesPerQuery: _exportJobConfiguration.MaximumNumberOfResourcesPerQuery,
                numberOfPagesPerCommit: 3);
            SetupExportJobRecordAndOperationDataStore(exportJobRecordWithCommitPages);

            int numberOfCalls = 0;

            _searchService.SearchAsync(
                Arg.Any<string>(),
                Arg.Any<IReadOnlyList<Tuple<string, string>>>(),
                _cancellationToken)
                .Returns(x =>
                {
                    int count = numberOfCalls++;

                    if (count == numberOfSuccessfulPages)
                    {
                        throw new Exception();
                    }

                    return CreateSearchResult(
                        new[]
                        {
                            new SearchResultEntry(
                                new ResourceWrapper(
                                    count.ToString(CultureInfo.InvariantCulture),
                                    "1",
                                    "Patient",
                                    new RawResource("data", Core.Models.FhirResourceFormat.Json),
                                    null,
                                    DateTimeOffset.MinValue,
                                    false,
                                    null,
                                    null,
                                    null)),
                        },
                        continuationToken: "ct");
                });

            await _exportJobTask.ExecuteAsync(_exportJobRecord, _weakETag, _cancellationToken);

            string actualIds = _inMemoryDestinationClient.GetExportedData(new Uri(PatientFileName, UriKind.Relative));

            Assert.Equal(expectedIds, actualIds);
        }

        [Fact]
        public async Task GivenNumberOfSearch_WhenExecuted_ThenItShouldCommitOneLastTime()
        {
            var exportJobRecordWithCommitPages = new ExportJobRecord(
                 new Uri("https://localhost/ExportJob/"),
                 ExportJobType.All,
                 null,
                 "hash",
                 since: PartialDateTime.MinValue,
                 storageAccountConnectionHash: string.Empty,
                 storageAccountUri: _exportJobConfiguration.StorageAccountUri,
                 maximumNumberOfResourcesPerQuery: _exportJobConfiguration.MaximumNumberOfResourcesPerQuery,
                 numberOfPagesPerCommit: 2);
            SetupExportJobRecordAndOperationDataStore(exportJobRecordWithCommitPages);

            SearchResult searchResultWithContinuationToken = CreateSearchResult(continuationToken: "ct");

            int numberOfCalls = 0;

            _searchService.SearchAsync(
                Arg.Any<string>(),
                Arg.Any<IReadOnlyList<Tuple<string, string>>>(),
                _cancellationToken)
                .Returns(x =>
                {
                    int count = numberOfCalls++;

                    if (count == 5)
                    {
                        return CreateSearchResult();
                    }

                    return CreateSearchResult(
                        new[]
                        {
                            new SearchResultEntry(
                                new ResourceWrapper(
                                    count.ToString(CultureInfo.InvariantCulture),
                                    "1",
                                    "Patient",
                                    new RawResource("data", Core.Models.FhirResourceFormat.Json),
                                    null,
                                    DateTimeOffset.MinValue,
                                    false,
                                    null,
                                    null,
                                    null)),
                        },
                        continuationToken: "ct");
                });

            await _exportJobTask.ExecuteAsync(_exportJobRecord, _weakETag, _cancellationToken);

            string actualIds = _inMemoryDestinationClient.GetExportedData(new Uri(PatientFileName, UriKind.Relative));

            // All of the ids should be present since it should have committed one last time after all the results were exported.
            Assert.Equal("01234", actualIds);
        }

        [Fact]
        public async Task GivenConnectingToDestinationFails_WhenExecuted_ThenJobStatusShouldBeUpdatedToFailed()
        {
            // Setup export destination client.
            string connectionFailure = "failedToConnectToDestination";
            IExportDestinationClient mockExportDestinationClient = Substitute.For<IExportDestinationClient>();
            mockExportDestinationClient.ConnectAsync(Arg.Any<ExportJobConfiguration>(), Arg.Any<CancellationToken>(), Arg.Any<string>())
                .Returns<Task>(x => throw new DestinationConnectionException(connectionFailure, HttpStatusCode.BadRequest));

            var exportJobTask = new ExportJobTask(
                () => _fhirOperationDataStore.CreateMockScope(),
                Options.Create(_exportJobConfiguration),
                () => _searchService.CreateMockScope(),
                _fhirDataStore,
                _resourceDeserializer,
                _resourceToByteArraySerializer,
                mockExportDestinationClient,
                NullLogger<ExportJobTask>.Instance);

            await exportJobTask.ExecuteAsync(_exportJobRecord, _weakETag, _cancellationToken);

            Assert.NotNull(_lastExportJobOutcome);
            Assert.Equal(OperationStatus.Failed, _lastExportJobOutcome.JobRecord.Status);
            Assert.Equal(connectionFailure, _lastExportJobOutcome.JobRecord.FailureDetails.FailureReason);
            Assert.Equal(HttpStatusCode.BadRequest, _lastExportJobOutcome.JobRecord.FailureDetails.FailureStatusCode);
        }

        [Fact]
        public async Task GivenStorageAccountConnectionDidNotChange_WhenExecuted_ThenJobShouldBeCompleted()
        {
            ExportJobConfiguration exportJobConfiguration = new ExportJobConfiguration();
            exportJobConfiguration.StorageAccountConnection = "connection";
            exportJobConfiguration.StorageAccountUri = string.Empty;

            var exportJobRecordWithConnection = new ExportJobRecord(
                new Uri("https://localhost/ExportJob/"),
                ExportJobType.Patient,
                null,
                "hash",
                since: PartialDateTime.MinValue,
                storageAccountConnectionHash: Microsoft.Health.Core.Extensions.StringExtensions.ComputeHash(exportJobConfiguration.StorageAccountConnection),
                storageAccountUri: exportJobConfiguration.StorageAccountUri);
            SetupExportJobRecordAndOperationDataStore(exportJobRecordWithConnection);

            var exportJobTask = new ExportJobTask(
                () => _fhirOperationDataStore.CreateMockScope(),
                Options.Create(exportJobConfiguration),
                () => _searchService.CreateMockScope(),
                _fhirDataStore,
                _resourceDeserializer,
                _resourceToByteArraySerializer,
                _inMemoryDestinationClient,
                NullLogger<ExportJobTask>.Instance);

            _searchService.SearchAsync(
               Arg.Any<string>(),
               Arg.Any<IReadOnlyList<Tuple<string, string>>>(),
               _cancellationToken)
               .Returns(x => CreateSearchResult());

            DateTimeOffset endTimestamp = DateTimeOffset.UtcNow;

            using (Mock.Property(() => ClockResolver.UtcNowFunc, () => endTimestamp))
            {
                await exportJobTask.ExecuteAsync(_exportJobRecord, _weakETag, _cancellationToken);
            }

            Assert.NotNull(_lastExportJobOutcome);
            Assert.Equal(OperationStatus.Completed, _lastExportJobOutcome.JobRecord.Status);
            Assert.Equal(endTimestamp, _lastExportJobOutcome.JobRecord.EndTime);
        }

        [Fact]
        public async Task GivenStorageAccountConnectionChanged_WhenExecuted_ThenJobStatusShouldBeUpdatedToFailed()
        {
            string connectionFailure = "Storage account connection string was updated during an export job.";

            var exportJobRecordWithChangedConnection = new ExportJobRecord(
                new Uri("https://localhost/ExportJob/"),
                ExportJobType.Patient,
                null,
                "hash",
                since: PartialDateTime.MinValue,
                storageAccountConnectionHash: Microsoft.Health.Core.Extensions.StringExtensions.ComputeHash("different connection"),
                storageAccountUri: _exportJobConfiguration.StorageAccountUri);
            SetupExportJobRecordAndOperationDataStore(exportJobRecordWithChangedConnection);

            var exportJobTask = new ExportJobTask(
                () => _fhirOperationDataStore.CreateMockScope(),
                Options.Create(_exportJobConfiguration),
                () => _searchService.CreateMockScope(),
                _fhirDataStore,
                _resourceDeserializer,
                _resourceToByteArraySerializer,
                _inMemoryDestinationClient,
                NullLogger<ExportJobTask>.Instance);

            await exportJobTask.ExecuteAsync(_exportJobRecord, _weakETag, _cancellationToken);

            Assert.NotNull(_lastExportJobOutcome);
            Assert.Equal(OperationStatus.Failed, _lastExportJobOutcome.JobRecord.Status);
            Assert.Equal(connectionFailure, _lastExportJobOutcome.JobRecord.FailureDetails.FailureReason);
            Assert.Equal(HttpStatusCode.BadRequest, _lastExportJobOutcome.JobRecord.FailureDetails.FailureStatusCode);
        }

        [Fact]
        public async Task GivenStorageAccountUriChanged_WhenExecuted_ThenRecordsAreSentToOldStorageAccount()
        {
            var exportJobRecordWithChangedConnection = new ExportJobRecord(
                new Uri("https://localhost/ExportJob/"),
                ExportJobType.Patient,
                null,
                "hash",
                since: PartialDateTime.MinValue,
                storageAccountConnectionHash: Microsoft.Health.Core.Extensions.StringExtensions.ComputeHash(_exportJobConfiguration.StorageAccountConnection),
                storageAccountUri: "origionalUri");
            SetupExportJobRecordAndOperationDataStore(exportJobRecordWithChangedConnection);

            ExportJobConfiguration configurationWithUri = new ExportJobConfiguration();
            configurationWithUri.StorageAccountUri = "newUri";

            IExportDestinationClient mockDestinationClient = Substitute.For<IExportDestinationClient>();
            ExportJobConfiguration capturedConfiguration = null;
            mockDestinationClient.ConnectAsync(
                Arg.Do<ExportJobConfiguration>(arg => capturedConfiguration = arg),
                Arg.Any<CancellationToken>(),
                Arg.Any<string>())
                .Returns(x =>
            {
                return Task.CompletedTask;
            });

            var exportJobTask = new ExportJobTask(
                () => _fhirOperationDataStore.CreateMockScope(),
                Options.Create(_exportJobConfiguration),
                () => _searchService.CreateMockScope(),
                _fhirDataStore,
                _resourceDeserializer,
                _resourceToByteArraySerializer,
                mockDestinationClient,
                NullLogger<ExportJobTask>.Instance);

            await exportJobTask.ExecuteAsync(_exportJobRecord, _weakETag, _cancellationToken);

            Assert.Equal(exportJobRecordWithChangedConnection.StorageAccountUri, capturedConfiguration.StorageAccountUri);
        }

        [Fact]
        public async Task GivenAnExportJobToResume_WhenExecuted_ThenItShouldExportAllRecordsAsExpected()
        {
            // We are using the SearchService to throw an exception in order to simulate the export job task
            // "crashing" while in the middle of the process.
            var exportJobRecordWithCommitPages = new ExportJobRecord(
                new Uri("https://localhost/ExportJob/"),
                ExportJobType.All,
                null,
                "hash",
                since: PartialDateTime.MinValue,
                storageAccountConnectionHash: string.Empty,
                storageAccountUri: _exportJobConfiguration.StorageAccountUri,
                maximumNumberOfResourcesPerQuery: _exportJobConfiguration.MaximumNumberOfResourcesPerQuery,
                numberOfPagesPerCommit: 2);
            SetupExportJobRecordAndOperationDataStore(exportJobRecordWithCommitPages);

            int numberOfCalls = 0;
            int numberOfSuccessfulPages = 2;

            _searchService.SearchAsync(
                Arg.Any<string>(),
                Arg.Any<IReadOnlyList<Tuple<string, string>>>(),
                _cancellationToken)
                .Returns(x =>
                {
                    int count = numberOfCalls;

                    if (count == numberOfSuccessfulPages)
                    {
                        throw new Exception();
                    }

                    numberOfCalls++;
                    return CreateSearchResult(
                        new[]
                        {
                            new SearchResultEntry(
                                new ResourceWrapper(
                                    count.ToString(CultureInfo.InvariantCulture),
                                    "1",
                                    "Patient",
                                    new RawResource("data", Core.Models.FhirResourceFormat.Json),
                                    null,
                                    DateTimeOffset.MinValue,
                                    false,
                                    null,
                                    null,
                                    null)),
                        },
                        continuationToken: "ct");
                });

            await _exportJobTask.ExecuteAsync(_exportJobRecord, _weakETag, _cancellationToken);

            string exportedIds = _inMemoryDestinationClient.GetExportedData(new Uri(PatientFileName, UriKind.Relative));

            Assert.Equal("01", exportedIds);
            Assert.NotNull(_exportJobRecord.Progress);

            // We create a new export job task here to simulate the worker picking up the "old" export job record
            // and resuming the export process. The export destination client contains data that has
            // been committed up until the "crash".
            _inMemoryDestinationClient = new InMemoryExportDestinationClient();

            var secondExportJobTask = new ExportJobTask(
                () => _fhirOperationDataStore.CreateMockScope(),
                Options.Create(_exportJobConfiguration),
                () => _searchService.CreateMockScope(),
                _fhirDataStore,
                _resourceDeserializer,
                _resourceToByteArraySerializer,
                _inMemoryDestinationClient,
                NullLogger<ExportJobTask>.Instance);

            numberOfSuccessfulPages = 5;
            await secondExportJobTask.ExecuteAsync(_exportJobRecord, _weakETag, _cancellationToken);

            exportedIds = _inMemoryDestinationClient.GetExportedData(new Uri(PatientFileName, UriKind.Relative));
            Assert.Equal("23", exportedIds);
        }

        [Fact]
        public async Task GivenAPatientExportJob_WhenExecuted_ThenAllCompartmentResourcesShouldBeExported()
        {
            int numberOfCalls = 0;
            _searchService.SearchAsync(
                Arg.Any<string>(),
                Arg.Any<IReadOnlyList<Tuple<string, string>>>(),
                _cancellationToken)
                .Returns(x =>
                {
                    numberOfCalls++;
                    return CreateSearchResult(
                        new[]
                        {
                            new SearchResultEntry(
                                new ResourceWrapper(
                                    numberOfCalls.ToString(CultureInfo.InvariantCulture),
                                    "1",
                                    "Patient",
                                    new RawResource("data", Core.Models.FhirResourceFormat.Json),
                                    null,
                                    DateTimeOffset.MinValue,
                                    false,
                                    null,
                                    null,
                                    null)),
                        },
                        continuationToken: numberOfCalls > 3 ? null : "ct");
                });

            int numberOfCompartmentCalls = 0;
            _searchService.SearchCompartmentAsync(
                Arg.Any<string>(),
                Arg.Any<string>(),
                Arg.Any<string>(),
                Arg.Any<IReadOnlyList<Tuple<string, string>>>(),
                _cancellationToken)
                .Returns(x =>
                {
                    numberOfCompartmentCalls++;
                    return CreateSearchResult(
                        new[]
                        {
                            new SearchResultEntry(
                                new ResourceWrapper(
                                    numberOfCompartmentCalls.ToString(CultureInfo.InvariantCulture),
                                    "1",
                                    "Observation",
                                    new RawResource("data", Core.Models.FhirResourceFormat.Json),
                                    null,
                                    DateTimeOffset.MinValue,
                                    false,
                                    null,
                                    null,
                                    null)),
                        },
                        continuationToken: numberOfCompartmentCalls % 2 == 0 ? null : "ct");
                });

            await _exportJobTask.ExecuteAsync(_exportJobRecord, _weakETag, _cancellationToken);

            Assert.Equal(4, numberOfCalls);
            Assert.Equal(8, numberOfCompartmentCalls);

            string exportedIds = _inMemoryDestinationClient.GetExportedData(new Uri(PatientFileName, UriKind.Relative));
            Assert.Equal("1234", exportedIds);
            exportedIds = _inMemoryDestinationClient.GetExportedData(new Uri(ObservationFileName, UriKind.Relative));
            Assert.Equal("12345678", exportedIds);

            Assert.Equal(OperationStatus.Completed, _exportJobRecord.Status);
        }

        [Fact]
        public async Task GivenAPatientExportJobWithNoCompartmentResources_WhenExecuted_ThenJustAllPatientResourcesShouldBeExported()
        {
            int numberOfCalls = 0;
            _searchService.SearchAsync(
                Arg.Any<string>(),
                Arg.Any<IReadOnlyList<Tuple<string, string>>>(),
                _cancellationToken)
                .Returns(x =>
                {
                    numberOfCalls++;
                    return CreateSearchResult(
                        new[]
                        {
                            new SearchResultEntry(
                                new ResourceWrapper(
                                    numberOfCalls.ToString(CultureInfo.InvariantCulture),
                                    "1",
                                    "Patient",
                                    new RawResource("data", Core.Models.FhirResourceFormat.Json),
                                    null,
                                    DateTimeOffset.MinValue,
                                    false,
                                    null,
                                    null,
                                    null)),
                        },
                        continuationToken: numberOfCalls > 3 ? null : "ct");
                });

            int numberOfCompartmentCalls = 0;
            _searchService.SearchCompartmentAsync(
                Arg.Any<string>(),
                Arg.Any<string>(),
                Arg.Any<string>(),
                Arg.Any<IReadOnlyList<Tuple<string, string>>>(),
                _cancellationToken)
                .Returns(x =>
                {
                    numberOfCompartmentCalls++;
                    return CreateSearchResult();
                });

            await _exportJobTask.ExecuteAsync(_exportJobRecord, _weakETag, _cancellationToken);

            Assert.Equal(4, numberOfCalls);
            Assert.Equal(4, numberOfCompartmentCalls);

            string exportedIds = _inMemoryDestinationClient.GetExportedData(new Uri(PatientFileName, UriKind.Relative));
            Assert.Equal("1234", exportedIds);
            Assert.Equal(1, _inMemoryDestinationClient.ExportedDataFileCount);

            Assert.Equal(OperationStatus.Completed, _exportJobRecord.Status);
        }

        [Fact]
        public async Task GivenAPatientExportJobToResumeWithinACompartment_WhenExecuted_ThenItShouldExportAllResources()
        {
            // We are using the SearchService to throw an exception in order to simulate the export job task
            // "crashing" while in the middle of the process.
            var exportJobRecordWithCommitPages = new ExportJobRecord(
                new Uri("https://localhost/ExportJob/"),
                ExportJobType.Patient,
                null,
                "hash",
                since: PartialDateTime.MinValue,
                storageAccountConnectionHash: string.Empty,
                storageAccountUri: _exportJobConfiguration.StorageAccountUri,
                maximumNumberOfResourcesPerQuery: _exportJobConfiguration.MaximumNumberOfResourcesPerQuery,
                numberOfPagesPerCommit: 2);
            SetupExportJobRecordAndOperationDataStore(exportJobRecordWithCommitPages);

            int numberOfCalls = 0;

            _searchService.SearchAsync(
                Arg.Any<string>(),
                Arg.Any<IReadOnlyList<Tuple<string, string>>>(),
                _cancellationToken)
                .Returns(x =>
                {
                    numberOfCalls++;
                    return CreateSearchResult(
                        new[]
                        {
                            new SearchResultEntry(
                                new ResourceWrapper(
                                    "1",
                                    "1",
                                    "Patient",
                                    new RawResource("data", Core.Models.FhirResourceFormat.Json),
                                    null,
                                    DateTimeOffset.MinValue,
                                    false,
                                    null,
                                    null,
                                    null)),
                            new SearchResultEntry(
                                new ResourceWrapper(
                                    "2",
                                    "1",
                                    "Patient",
                                    new RawResource("data", Core.Models.FhirResourceFormat.Json),
                                    null,
                                    DateTimeOffset.MinValue,
                                    false,
                                    null,
                                    null,
                                    null)),
                        });
                });

            int numberOfCompartmentCalls = 0;
            int numberOfSuccessfulCompartmentPages = 5;

            _searchService.SearchCompartmentAsync(
                Arg.Any<string>(),
                Arg.Any<string>(),
                Arg.Any<string>(),
                Arg.Any<IReadOnlyList<Tuple<string, string>>>(),
                _cancellationToken)
                .Returns(x =>
                {
                    numberOfCompartmentCalls++;
                    if (numberOfCompartmentCalls % numberOfSuccessfulCompartmentPages == 0)
                    {
                        throw new Exception();
                    }

                    return CreateSearchResult(
                        new[]
                        {
                            new SearchResultEntry(
                                new ResourceWrapper(
                                    numberOfCompartmentCalls.ToString(CultureInfo.InvariantCulture),
                                    "1",
                                    "Observation",
                                    new RawResource("data", Core.Models.FhirResourceFormat.Json),
                                    null,
                                    DateTimeOffset.MinValue,
                                    false,
                                    null,
                                    null,
                                    null)),
                        },
                        continuationToken: numberOfCompartmentCalls % 3 == 0 ? null : "ct");
                });

            await _exportJobTask.ExecuteAsync(_exportJobRecord, _weakETag, _cancellationToken);

            string exportedIds = _inMemoryDestinationClient.GetExportedData(new Uri(PatientFileName, UriKind.Relative));
            Assert.Null(exportedIds);

            exportedIds = _inMemoryDestinationClient.GetExportedData(new Uri(ObservationFileName, UriKind.Relative));
            Assert.Equal("123", exportedIds);

            Assert.NotNull(_exportJobRecord.Progress);
            Assert.NotNull(_exportJobRecord.Progress.SubSearch);

            // We create a new export job task here to simulate the worker picking up the "old" export job record
            // and resuming the export process. The export destination client contains data that has
            // been committed up until the "crash".
            _inMemoryDestinationClient = new InMemoryExportDestinationClient();

            var secondExportJobTask = new ExportJobTask(
                () => _fhirOperationDataStore.CreateMockScope(),
                Options.Create(_exportJobConfiguration),
                () => _searchService.CreateMockScope(),
                _fhirDataStore,
                _resourceDeserializer,
                _resourceToByteArraySerializer,
                _inMemoryDestinationClient,
                NullLogger<ExportJobTask>.Instance);

            await secondExportJobTask.ExecuteAsync(_exportJobRecord, _weakETag, _cancellationToken);

            exportedIds = _inMemoryDestinationClient.GetExportedData(new Uri(PatientFileName, UriKind.Relative));
            Assert.Equal("12", exportedIds);

            exportedIds = _inMemoryDestinationClient.GetExportedData(new Uri(ObservationFileName, UriKind.Relative));

            // 4 was in the commit buffer when the crash happened, and 5 is the one that triggered the crash.
            // Since the 'id' is based on the number of times the mock method has been called these values never get exported.
            Assert.Equal("6", exportedIds);

            Assert.Equal(OperationStatus.Completed, _exportJobRecord.Status);
        }

        [Fact]
        public async Task GivenAPatientExportJobToResumeWithMultiplePagesOfPatientsWithinACompartment_WhenExecuted_ThenItShouldExportAllResources()
        {
            // We are using the SearchService to throw an exception in order to simulate the export job task
            // "crashing" while in the middle of the process.
            var exportJobRecordWithCommitPages = new ExportJobRecord(
                new Uri("https://localhost/ExportJob/"),
                ExportJobType.Patient,
                null,
                "hash",
                since: PartialDateTime.MinValue,
                storageAccountConnectionHash: string.Empty,
                storageAccountUri: _exportJobConfiguration.StorageAccountUri,
                maximumNumberOfResourcesPerQuery: _exportJobConfiguration.MaximumNumberOfResourcesPerQuery,
                numberOfPagesPerCommit: 2);
            SetupExportJobRecordAndOperationDataStore(exportJobRecordWithCommitPages);

            int numberOfCalls = 0;

            _searchService.SearchAsync(
                Arg.Any<string>(),
                Arg.Any<IReadOnlyList<Tuple<string, string>>>(),
                _cancellationToken)
                .Returns(x =>
                {
                    numberOfCalls++;
                    return CreateSearchResult(
                        new[]
                        {
                            new SearchResultEntry(
                                new ResourceWrapper(
                                    numberOfCalls.ToString(CultureInfo.InvariantCulture),
                                    "1",
                                    "Patient",
                                    new RawResource("data", Core.Models.FhirResourceFormat.Json),
                                    null,
                                    DateTimeOffset.MinValue,
                                    false,
                                    null,
                                    null,
                                    null)),
                        },
                        continuationToken: numberOfCalls > 1 ? null : "ct");
                });

            int numberOfCompartmentCalls = 0;
            int numberOfSuccessfulCompartmentPages = 5;

            _searchService.SearchCompartmentAsync(
                Arg.Any<string>(),
                Arg.Any<string>(),
                Arg.Any<string>(),
                Arg.Any<IReadOnlyList<Tuple<string, string>>>(),
                _cancellationToken)
                .Returns(x =>
                {
                    numberOfCompartmentCalls++;
                    if (numberOfCompartmentCalls % numberOfSuccessfulCompartmentPages == 0)
                    {
                        throw new Exception();
                    }

                    return CreateSearchResult(
                        new[]
                        {
                            new SearchResultEntry(
                                new ResourceWrapper(
                                    numberOfCompartmentCalls.ToString(CultureInfo.InvariantCulture),
                                    "1",
                                    "Observation",
                                    new RawResource("data", Core.Models.FhirResourceFormat.Json),
                                    null,
                                    DateTimeOffset.MinValue,
                                    false,
                                    null,
                                    null,
                                    null)),
                        },
                        continuationToken: numberOfCompartmentCalls % 3 == 0 ? null : "ct");
                });

            await _exportJobTask.ExecuteAsync(_exportJobRecord, _weakETag, _cancellationToken);

            string exportedIds = _inMemoryDestinationClient.GetExportedData(new Uri(PatientFileName, UriKind.Relative));
            Assert.Equal("1", exportedIds);

            exportedIds = _inMemoryDestinationClient.GetExportedData(new Uri(ObservationFileName, UriKind.Relative));
            Assert.Equal("123", exportedIds);

            Assert.NotNull(_exportJobRecord.Progress);
            Assert.NotNull(_exportJobRecord.Progress.SubSearch);

            // We create a new export job task here to simulate the worker picking up the "old" export job record
            // and resuming the export process. The export destination client contains data that has
            // been committed up until the "crash".
            _inMemoryDestinationClient = new InMemoryExportDestinationClient();

            var secondExportJobTask = new ExportJobTask(
                () => _fhirOperationDataStore.CreateMockScope(),
                Options.Create(_exportJobConfiguration),
                () => _searchService.CreateMockScope(),
                _fhirDataStore,
                _resourceDeserializer,
                _resourceToByteArraySerializer,
                _inMemoryDestinationClient,
                NullLogger<ExportJobTask>.Instance);

            // Reseting the number of calls so that the ressource id of the Patient is the same ('2') as it was when the crash happened.
            numberOfCalls = 1;
            await secondExportJobTask.ExecuteAsync(_exportJobRecord, _weakETag, _cancellationToken);

            exportedIds = _inMemoryDestinationClient.GetExportedData(new Uri(PatientFileName, UriKind.Relative));

            Assert.Equal("2", exportedIds);

            exportedIds = _inMemoryDestinationClient.GetExportedData(new Uri(ObservationFileName, UriKind.Relative));

            // 4 was in the commit buffer when the crash happened, and 5 is the one that triggered the crash.
            // Since the 'id' is based on the number of times the mock method has been called these values never get exported.
            Assert.Equal("6", exportedIds);

            Assert.Equal(OperationStatus.Completed, _exportJobRecord.Status);
        }

        [Fact]
<<<<<<< HEAD
        public async Task GivenAnExportJobWithTheTypeParameter_WhenExecuted_OnlyResourcesOfTheGivenTypesAreExported()
=======
        public async Task GivenAnExportJobWithTheTypeParameter_WhenExecuted_ThenOnlyResourcesOfTheGivenTypesAreExported()
>>>>>>> 62e62044
        {
            var exportJobRecordWithCommitPages = new ExportJobRecord(
               new Uri("https://localhost/ExportJob/"),
               ExportJobType.All,
               KnownResourceTypes.Observation + "," + KnownResourceTypes.Encounter,
               "hash",
               since: PartialDateTime.MinValue,
               storageAccountConnectionHash: string.Empty,
               storageAccountUri: _exportJobConfiguration.StorageAccountUri,
               maximumNumberOfResourcesPerQuery: _exportJobConfiguration.MaximumNumberOfResourcesPerQuery,
               numberOfPagesPerCommit: 2);
            SetupExportJobRecordAndOperationDataStore(exportJobRecordWithCommitPages);

            _searchService.SearchAsync(
                null,
                Arg.Any<IReadOnlyList<Tuple<string, string>>>(),
                _cancellationToken)
                .Returns(x =>
                {
                    string[] types = x.ArgAt<IReadOnlyList<Tuple<string, string>>>(1)[3].Item2.Split(',');
                    SearchResultEntry[] entries = new SearchResultEntry[types.Length];

                    for (int index = 0; index < types.Length; index++)
                    {
                        entries[index] = new SearchResultEntry(
                                new ResourceWrapper(
                                    index.ToString(CultureInfo.InvariantCulture),
                                    "1",
                                    types[index],
                                    new RawResource("data", Core.Models.FhirResourceFormat.Json),
                                    null,
                                    DateTimeOffset.MinValue,
                                    false,
                                    null,
                                    null,
                                    null));
                    }

                    return CreateSearchResult(entries);
                });

            await _exportJobTask.ExecuteAsync(_exportJobRecord, _weakETag, _cancellationToken);

            string exportedIds = _inMemoryDestinationClient.GetExportedData(new Uri(ObservationFileName, UriKind.Relative));
            Assert.Equal("0", exportedIds);
            exportedIds = _inMemoryDestinationClient.GetExportedData(new Uri("Encounter.ndjson", UriKind.Relative));
            Assert.Equal("1", exportedIds);
            Assert.Equal(2, _inMemoryDestinationClient.ExportedDataFileCount);

            Assert.Equal(OperationStatus.Completed, _exportJobRecord.Status);
        }

        [Fact]
<<<<<<< HEAD
        public async Task GivenAPatientExportJobWithTheTypeParameter_WhenExecuted_OnlyCompartmentResourcesOfTheGivenTypesAreExported()
=======
        public async Task GivenAPatientExportJobWithTheTypeParameter_WhenExecuted_ThenOnlyCompartmentResourcesOfTheGivenTypesAreExported()
>>>>>>> 62e62044
        {
            var exportJobRecordWithCommitPages = new ExportJobRecord(
                new Uri("https://localhost/ExportJob/"),
                ExportJobType.Patient,
                KnownResourceTypes.Observation,
                "hash",
                since: PartialDateTime.MinValue,
                storageAccountConnectionHash: string.Empty,
                storageAccountUri: _exportJobConfiguration.StorageAccountUri,
                maximumNumberOfResourcesPerQuery: _exportJobConfiguration.MaximumNumberOfResourcesPerQuery,
                numberOfPagesPerCommit: 2);
            SetupExportJobRecordAndOperationDataStore(exportJobRecordWithCommitPages);

            _searchService.SearchAsync(
                null,
                Arg.Any<IReadOnlyList<Tuple<string, string>>>(),
                _cancellationToken)
                .Returns(x =>
                {
                    return CreateSearchResult(
                        new[]
                        {
                            new SearchResultEntry(
                                new ResourceWrapper(
                                    "1",
                                    "1",
                                    "Patient",
                                    new RawResource("data", Core.Models.FhirResourceFormat.Json),
                                    null,
                                    DateTimeOffset.MinValue,
                                    false,
                                    null,
                                    null,
                                    null)),
                        });
                });

            _searchService.SearchCompartmentAsync(
                Arg.Any<string>(),
                Arg.Any<string>(),
                Arg.Any<string>(),
                Arg.Any<IReadOnlyList<Tuple<string, string>>>(),
                _cancellationToken)
                .Returns(x =>
                {
                    string[] types = x.ArgAt<IReadOnlyList<Tuple<string, string>>>(3)[3].Item2.Split(',');
                    SearchResultEntry[] entries = new SearchResultEntry[types.Length];

                    for (int index = 0; index < types.Length; index++)
                    {
                        entries[index] = new SearchResultEntry(
                                new ResourceWrapper(
                                    index.ToString(CultureInfo.InvariantCulture),
                                    "1",
                                    types[index],
                                    new RawResource("data", Core.Models.FhirResourceFormat.Json),
                                    null,
                                    DateTimeOffset.MinValue,
                                    false,
                                    null,
                                    null,
                                    null));
                    }

                    return CreateSearchResult(entries);
                });

            await _exportJobTask.ExecuteAsync(_exportJobRecord, _weakETag, _cancellationToken);

            string exportedIds = _inMemoryDestinationClient.GetExportedData(new Uri(PatientFileName, UriKind.Relative));
            Assert.Equal("1", exportedIds);
            exportedIds = _inMemoryDestinationClient.GetExportedData(new Uri(ObservationFileName, UriKind.Relative));
            Assert.Equal("0", exportedIds);
            Assert.Equal(2, _inMemoryDestinationClient.ExportedDataFileCount);

            Assert.Equal(OperationStatus.Completed, _exportJobRecord.Status);
        }

<<<<<<< HEAD
=======
        [Fact]
        public async Task GivenAnExportJobToResumeWithTheTypeParameter_WhenExecuted_ThenOnlyResourcesOfTheGivenTypesAreExported()
        {
            var exportJobRecordWithCommitPages = new ExportJobRecord(
                new Uri("https://localhost/ExportJob/"),
                ExportJobType.All,
                KnownResourceTypes.Observation + "," + KnownResourceTypes.Encounter,
                "hash",
                since: PartialDateTime.MinValue,
                storageAccountConnectionHash: string.Empty,
                storageAccountUri: _exportJobConfiguration.StorageAccountUri,
                maximumNumberOfResourcesPerQuery: _exportJobConfiguration.MaximumNumberOfResourcesPerQuery,
                numberOfPagesPerCommit: 1);
            SetupExportJobRecordAndOperationDataStore(exportJobRecordWithCommitPages);

            int searchCallsMade = 0;
            _searchService.SearchAsync(
                null,
                Arg.Any<IReadOnlyList<Tuple<string, string>>>(),
                _cancellationToken)
                .Returns(x =>
                {
                    searchCallsMade++;
                    var queryParameterList = x.ArgAt<IReadOnlyList<Tuple<string, string>>>(1);

                    bool typeParameterIncluded = false;
                    bool continuationTokenParameterIncluded = false;
                    string[] types = null;

                    foreach (Tuple<string, string> parameter in queryParameterList)
                    {
                        if (parameter.Item1 == Core.Features.KnownQueryParameterNames.ContinuationToken)
                        {
                            continuationTokenParameterIncluded = true;
                        }
                        else if (parameter.Item1 == Core.Features.KnownQueryParameterNames.Type)
                        {
                            typeParameterIncluded = true;
                            types = parameter.Item2.Split(',');
                        }
                    }

                    Assert.True(typeParameterIncluded);
                    Assert.Equal(searchCallsMade > 1 ? true : false, continuationTokenParameterIncluded);

                    if (searchCallsMade == 2)
                    {
                        throw new Exception();
                    }

                    SearchResultEntry[] entries = new SearchResultEntry[types.Length];

                    for (int index = 0; index < types.Length; index++)
                    {
                        entries[index] = new SearchResultEntry(
                            new ResourceWrapper(
                                searchCallsMade.ToString(CultureInfo.InvariantCulture),
                                "1",
                                types[index],
                                new RawResource("data", Core.Models.FhirResourceFormat.Json),
                                null,
                                DateTimeOffset.MinValue,
                                false,
                                null,
                                null,
                                null));
                    }

                    return CreateSearchResult(entries, searchCallsMade < 4 ? "ct" : null);
                });

            await _exportJobTask.ExecuteAsync(_exportJobRecord, _weakETag, _cancellationToken);

            string exportedIds = _inMemoryDestinationClient.GetExportedData(new Uri(ObservationFileName, UriKind.Relative));
            Assert.Equal("1", exportedIds);
            exportedIds = _inMemoryDestinationClient.GetExportedData(new Uri("Encounter.ndjson", UriKind.Relative));
            Assert.Equal("1", exportedIds);
            Assert.Equal(2, _inMemoryDestinationClient.ExportedDataFileCount);

            // We create a new export job task here to simulate the worker picking up the "old" export job record
            // and resuming the export process. The export destination client contains data that has
            // been committed up until the "crash".
            _inMemoryDestinationClient = new InMemoryExportDestinationClient();

            var secondExportJobTask = new ExportJobTask(
                () => _fhirOperationDataStore.CreateMockScope(),
                Options.Create(_exportJobConfiguration),
                () => _searchService.CreateMockScope(),
                _resourceToByteArraySerializer,
                _inMemoryDestinationClient,
                NullLogger<ExportJobTask>.Instance);

            // Reseting the number of calls so that the ressource id of the Patient is the same ('2') as it was when the crash happened.
            await secondExportJobTask.ExecuteAsync(_exportJobRecord, _weakETag, _cancellationToken);

            exportedIds = _inMemoryDestinationClient.GetExportedData(new Uri(ObservationFileName, UriKind.Relative));
            Assert.Equal("34", exportedIds);
            exportedIds = _inMemoryDestinationClient.GetExportedData(new Uri("Encounter.ndjson", UriKind.Relative));
            Assert.Equal("34", exportedIds);
            Assert.Equal(2, _inMemoryDestinationClient.ExportedDataFileCount);

            Assert.Equal(OperationStatus.Completed, _exportJobRecord.Status);
        }

>>>>>>> 62e62044
        private SearchResult CreateSearchResult(IEnumerable<SearchResultEntry> resourceWrappers = null, string continuationToken = null)
        {
            if (resourceWrappers == null)
            {
                resourceWrappers = Array.Empty<SearchResultEntry>();
            }

            return new SearchResult(resourceWrappers, new Tuple<string, string>[0], Array.Empty<(string parameterName, string reason)>(), continuationToken);
        }

        private void SetupExportJobRecordAndOperationDataStore(ExportJobRecord exportJobRecord = null)
        {
            _exportJobRecord = exportJobRecord ?? new ExportJobRecord(
                new Uri("https://localhost/ExportJob/"),
                ExportJobType.Patient,
                null,
                "hash",
                storageAccountConnectionHash: string.Empty,
                storageAccountUri: _exportJobConfiguration.StorageAccountUri,
                maximumNumberOfResourcesPerQuery: _exportJobConfiguration.MaximumNumberOfResourcesPerQuery,
                numberOfPagesPerCommit: _exportJobConfiguration.NumberOfPagesPerCommit);

            _fhirOperationDataStore.UpdateExportJobAsync(_exportJobRecord, _weakETag, _cancellationToken).Returns(x =>
            {
                _lastExportJobOutcome = new ExportJobOutcome(_exportJobRecord, _weakETag);

                return _lastExportJobOutcome;
            });
        }
    }
}<|MERGE_RESOLUTION|>--- conflicted
+++ resolved
@@ -1164,11 +1164,7 @@
         }
 
         [Fact]
-<<<<<<< HEAD
-        public async Task GivenAnExportJobWithTheTypeParameter_WhenExecuted_OnlyResourcesOfTheGivenTypesAreExported()
-=======
         public async Task GivenAnExportJobWithTheTypeParameter_WhenExecuted_ThenOnlyResourcesOfTheGivenTypesAreExported()
->>>>>>> 62e62044
         {
             var exportJobRecordWithCommitPages = new ExportJobRecord(
                new Uri("https://localhost/ExportJob/"),
@@ -1222,11 +1218,7 @@
         }
 
         [Fact]
-<<<<<<< HEAD
-        public async Task GivenAPatientExportJobWithTheTypeParameter_WhenExecuted_OnlyCompartmentResourcesOfTheGivenTypesAreExported()
-=======
         public async Task GivenAPatientExportJobWithTheTypeParameter_WhenExecuted_ThenOnlyCompartmentResourcesOfTheGivenTypesAreExported()
->>>>>>> 62e62044
         {
             var exportJobRecordWithCommitPages = new ExportJobRecord(
                 new Uri("https://localhost/ExportJob/"),
@@ -1305,8 +1297,6 @@
             Assert.Equal(OperationStatus.Completed, _exportJobRecord.Status);
         }
 
-<<<<<<< HEAD
-=======
         [Fact]
         public async Task GivenAnExportJobToResumeWithTheTypeParameter_WhenExecuted_ThenOnlyResourcesOfTheGivenTypesAreExported()
         {
@@ -1395,6 +1385,8 @@
                 () => _fhirOperationDataStore.CreateMockScope(),
                 Options.Create(_exportJobConfiguration),
                 () => _searchService.CreateMockScope(),
+                _fhirDataStore,
+                _resourceDeserializer,
                 _resourceToByteArraySerializer,
                 _inMemoryDestinationClient,
                 NullLogger<ExportJobTask>.Instance);
@@ -1411,7 +1403,6 @@
             Assert.Equal(OperationStatus.Completed, _exportJobRecord.Status);
         }
 
->>>>>>> 62e62044
         private SearchResult CreateSearchResult(IEnumerable<SearchResultEntry> resourceWrappers = null, string continuationToken = null)
         {
             if (resourceWrappers == null)
