--- conflicted
+++ resolved
@@ -27,12 +27,6 @@
 {
     public class GetImportRequestHandlerTests
     {
-<<<<<<< HEAD
-=======
-        private const string TaskId = "taskId";
-        private readonly ITaskManager _taskManager = Substitute.For<ITaskManager>();
-        private readonly IImportTaskDataStore _importTaskDataStore = Substitute.For<IImportTaskDataStore>();
->>>>>>> b07018be
         private readonly IMediator _mediator;
         private IQueueClient _queueClient = Substitute.For<IQueueClient>();
 
@@ -59,11 +53,7 @@
                     return new string[] { JsonConvert.SerializeObject(taskResultData) };
                 });
             var collection = new ServiceCollection();
-<<<<<<< HEAD
             collection.Add(x => new GetImportRequestHandler(_queueClient, DisabledFhirAuthorizationService.Instance)).Singleton().AsSelf().AsImplementedInterfaces();
-=======
-            collection.Add(x => new GetImportRequestHandler(_taskManager, _importTaskDataStore, DisabledFhirAuthorizationService.Instance)).Singleton().AsSelf().AsImplementedInterfaces();
->>>>>>> b07018be
 
             ServiceProvider provider = collection.BuildServiceProvider();
             _mediator = new Mediator(type => provider.GetService(type));
@@ -184,13 +174,8 @@
             GetImportResponse result = await SetupAndExecuteGetBulkImportTaskByIdAsync(orchestratorTask, new List<TaskInfo>() { processingTask1, processingTask2, processingTask3 });
 
             Assert.Equal(HttpStatusCode.Accepted, result.StatusCode);
-<<<<<<< HEAD
             Assert.Equal(2, result.TaskResult.Output.Count);
             Assert.Equal(2, result.TaskResult.Error.Count);
-=======
-            Assert.Equal(1, result.TaskResult.Output.Count);
-            Assert.Equal(1, result.TaskResult.Error.Count);
->>>>>>> b07018be
         }
 
         [Fact]
@@ -201,27 +186,7 @@
 
         private async Task<GetImportResponse> SetupAndExecuteGetBulkImportTaskByIdAsync(TaskInfo orchestratorTaskInfo, List<TaskInfo> processingTaskInfos)
         {
-<<<<<<< HEAD
             _queueClient.GetTaskByIdAsync(Arg.Any<byte>(), Arg.Any<long>(), Arg.Any<bool>(), Arg.Any<CancellationToken>()).Returns(orchestratorTaskInfo);
-=======
-            ImportOrchestratorTaskInputData inputData = new ImportOrchestratorTaskInputData()
-            {
-                StoreProgressInSubTask = true,
-                RequestUri = new Uri("http://test"),
-            };
-
-            // Result may be changed to real style result later
-            var taskInfo = new TaskInfo
-            {
-                TaskId = TaskId,
-                QueueId = "0",
-                Status = taskStatus,
-                TaskTypeId = ImportProcessingTask.ImportProcessingTaskId,
-                InputData = JsonConvert.SerializeObject(inputData),
-                IsCanceled = isCanceled,
-                Result = resultData != null ? JsonConvert.SerializeObject(resultData) : string.Empty,
-            };
->>>>>>> b07018be
 
             List<TaskInfo> allTasks = new List<TaskInfo>(processingTaskInfos);
             allTasks.Add(orchestratorTaskInfo);
