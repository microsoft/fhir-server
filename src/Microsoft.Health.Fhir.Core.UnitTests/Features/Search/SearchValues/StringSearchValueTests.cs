--- conflicted
+++ resolved
@@ -101,11 +101,7 @@
             StringSearchValue originalValue = new StringSearchValue(original);
             StringSearchValue givenValue = new StringSearchValue(given);
 
-<<<<<<< HEAD
-            int result = originalValue.CompareTo(givenValue);
-=======
             int result = originalValue.CompareTo(givenValue, ComparisonRange.Max);
->>>>>>> d40d65ba
 
             Assert.Equal(expectedResult, result);
         }
@@ -115,11 +111,7 @@
         {
             StringSearchValue value = new StringSearchValue("string");
 
-<<<<<<< HEAD
-            Assert.Throws<ArgumentException>(() => value.CompareTo(null));
-=======
             Assert.Throws<ArgumentException>(() => value.CompareTo(null, ComparisonRange.Max));
->>>>>>> d40d65ba
         }
     }
 }