--- conflicted
+++ resolved
@@ -99,11 +99,8 @@
             [FromQuery(Name = KnownQueryParameterNames.TypeFilter)] string typeFilter,
             [FromQuery(Name = KnownQueryParameterNames.Format)] string formatName,
             [FromQuery(Name = KnownQueryParameterNames.IsParallel)] bool isParallel = true,
-<<<<<<< HEAD
             [FromQuery(Name = KnownQueryParameterNames.IncludeAssociatedData)] string includeAssociatedData = null,
-=======
             [FromQuery(Name = KnownQueryParameterNames.MaxCount)] uint maxCount = 0,
->>>>>>> 22ca3c72
             [FromQuery(Name = KnownQueryParameterNames.AnonymizationConfigurationCollectionReference)] string anonymizationConfigCollectionReference = null,
             [FromQuery(Name = KnownQueryParameterNames.AnonymizationConfigurationLocation)] string anonymizationConfigLocation = null,
             [FromQuery(Name = KnownQueryParameterNames.AnonymizationConfigurationFileEtag)] string anonymizationConfigFileETag = null)
@@ -121,12 +118,9 @@
                 containerName: containerName,
                 formatName: formatName,
                 isParallel: isParallel,
-<<<<<<< HEAD
                 includeHistory: includeHistory,
                 includeDeleted: includeDeleted,
-=======
                 maxCount: maxCount,
->>>>>>> 22ca3c72
                 anonymizationConfigCollectionReference: anonymizationConfigCollectionReference,
                 anonymizationConfigLocation: anonymizationConfigLocation,
                 anonymizationConfigFileETag: anonymizationConfigFileETag);
@@ -262,12 +256,9 @@
             string containerName = null,
             string formatName = null,
             bool isParallel = true,
-<<<<<<< HEAD
             bool includeHistory = false,
             bool includeDeleted = false,
-=======
             uint maxCount = 0,
->>>>>>> 22ca3c72
             string anonymizationConfigCollectionReference = null,
             string anonymizationConfigLocation = null,
             string anonymizationConfigFileETag = null)
@@ -283,12 +274,9 @@
                 containerName,
                 formatName,
                 isParallel,
-<<<<<<< HEAD
                 includeDeleted,
                 includeHistory,
-=======
                 maxCount,
->>>>>>> 22ca3c72
                 anonymizationConfigCollectionReference,
                 anonymizationConfigLocation,
                 anonymizationConfigFileETag,
