﻿// -------------------------------------------------------------------------------------------------
// Copyright (c) Microsoft Corporation. All rights reserved.
// Licensed under the MIT License (MIT). See LICENSE in the repo root for license information.
// -------------------------------------------------------------------------------------------------

using System;
using System.Collections.Generic;
using System.Globalization;
using System.Linq;
using System.Net;
using System.Threading.Tasks;
using EnsureThat;
using Hl7.Fhir.Model;
using Hl7.Fhir.Rest;
using MediatR;
using Microsoft.AspNetCore.Authorization;
using Microsoft.AspNetCore.Http;
using Microsoft.AspNetCore.JsonPatch;
using Microsoft.AspNetCore.Mvc;
using Microsoft.AspNetCore.WebUtilities;
using Microsoft.Extensions.Logging;
using Microsoft.Extensions.Options;
using Microsoft.Extensions.Primitives;
using Microsoft.Health.Api.Features.AnonymousOperation;
using Microsoft.Health.Api.Features.Audit;
using Microsoft.Health.Core.Features.Context;
using Microsoft.Health.Fhir.Api.Configs;
using Microsoft.Health.Fhir.Api.Extensions;
using Microsoft.Health.Fhir.Api.Features.ActionConstraints;
using Microsoft.Health.Fhir.Api.Features.ActionResults;
using Microsoft.Health.Fhir.Api.Features.AnonymousOperations;
using Microsoft.Health.Fhir.Api.Features.Filters;
using Microsoft.Health.Fhir.Api.Features.Headers;
using Microsoft.Health.Fhir.Api.Features.Routing;
using Microsoft.Health.Fhir.Api.Models;
using Microsoft.Health.Fhir.Core.Extensions;
using Microsoft.Health.Fhir.Core.Features;
using Microsoft.Health.Fhir.Core.Features.Context;
using Microsoft.Health.Fhir.Core.Features.Operations;
using Microsoft.Health.Fhir.Core.Features.Operations.Versions;
using Microsoft.Health.Fhir.Core.Features.Persistence;
using Microsoft.Health.Fhir.Core.Features.Persistence.Orchestration;
using Microsoft.Health.Fhir.Core.Features.Resources.Patch;
using Microsoft.Health.Fhir.Core.Features.Routing;
using Microsoft.Health.Fhir.Core.Messages.Create;
using Microsoft.Health.Fhir.Core.Messages.Delete;
using Microsoft.Health.Fhir.Core.Messages.Get;
using Microsoft.Health.Fhir.Core.Messages.Patch;
using Microsoft.Health.Fhir.Core.Messages.Upsert;
using Microsoft.Health.Fhir.Core.Models;
using Microsoft.Health.Fhir.ValueSets;

namespace Microsoft.Health.Fhir.Api.Controllers
{
    /// <summary>
    /// FHIR Rest API
    /// </summary>
    [ServiceFilter(typeof(AuditLoggingFilterAttribute))]
    [ServiceFilter(typeof(OperationOutcomeExceptionFilterAttribute))]
    [ServiceFilter(typeof(ValidateFormatParametersAttribute))]
    [ValidateResourceTypeFilter]
    [ValidateModelState]
    public class FhirController : Controller
    {
        private readonly IMediator _mediator;
        private readonly ILogger<FhirController> _logger;
        private readonly RequestContextAccessor<IFhirRequestContext> _fhirRequestContextAccessor;
        private readonly IUrlResolver _urlResolver;

        /// <summary>
        /// Initializes a new instance of the <see cref="FhirController" /> class.
        /// </summary>
        /// <param name="mediator">The mediator.</param>
        /// <param name="logger">The logger.</param>
        /// <param name="fhirRequestContextAccessor">The FHIR request context accessor.</param>
        /// <param name="urlResolver">The urlResolver.</param>
        /// <param name="uiConfiguration">The UI configuration.</param>
        /// <param name="authorizationService">The authorization service.</param>
        public FhirController(
            IMediator mediator,
            ILogger<FhirController> logger,
            RequestContextAccessor<IFhirRequestContext> fhirRequestContextAccessor,
            IUrlResolver urlResolver,
            IOptions<FeatureConfiguration> uiConfiguration,
            IAuthorizationService authorizationService)
        {
            EnsureArg.IsNotNull(mediator, nameof(mediator));
            EnsureArg.IsNotNull(logger, nameof(logger));
            EnsureArg.IsNotNull(fhirRequestContextAccessor, nameof(fhirRequestContextAccessor));
            EnsureArg.IsNotNull(urlResolver, nameof(urlResolver));
            EnsureArg.IsNotNull(uiConfiguration, nameof(uiConfiguration));
            EnsureArg.IsNotNull(uiConfiguration.Value, nameof(uiConfiguration));
            EnsureArg.IsNotNull(authorizationService, nameof(authorizationService));

            _mediator = mediator;
            _logger = logger;
            _fhirRequestContextAccessor = fhirRequestContextAccessor;
            _urlResolver = urlResolver;
        }

        [ApiExplorerSettings(IgnoreApi = true)]
        [Route(KnownRoutes.CustomError)]
        [AllowAnonymous]
        public IActionResult CustomError(int? statusCode = null)
        {
            HttpStatusCode returnCode;
            OperationOutcome.IssueType issueType;
            string diagnosticInfo;

            switch (statusCode)
            {
                case (int)HttpStatusCode.Unauthorized:
                    issueType = OperationOutcome.IssueType.Login;
                    returnCode = HttpStatusCode.Unauthorized;
                    diagnosticInfo = Resources.Unauthorized;
                    break;
                case (int)HttpStatusCode.Forbidden:
                    issueType = OperationOutcome.IssueType.Forbidden;
                    returnCode = HttpStatusCode.Forbidden;
                    diagnosticInfo = Resources.Forbidden;
                    break;
                case (int)HttpStatusCode.NotFound:
                    issueType = OperationOutcome.IssueType.NotFound;
                    returnCode = HttpStatusCode.NotFound;
                    diagnosticInfo = Resources.NotFoundException;
                    break;
                default:
                    issueType = OperationOutcome.IssueType.Exception;
                    returnCode = HttpStatusCode.InternalServerError;
                    diagnosticInfo = Resources.GeneralInternalError;
                    break;
            }

            return FhirResult.Create(
                new OperationOutcome
                {
                    Id = _fhirRequestContextAccessor.RequestContext.CorrelationId,
                    Issue = new List<OperationOutcome.IssueComponent>
                    {
                        new OperationOutcome.IssueComponent
                        {
                            Severity = OperationOutcome.IssueSeverity.Error,
                            Code = issueType,
                            Diagnostics = diagnosticInfo,
                        },
                    },
                }.ToResourceElement(),
                returnCode);
        }

        /// <summary>
        /// Creates a new resource
        /// </summary>
        /// <param name="resource">The resource.</param>
        [HttpPost]
        [Route(KnownRoutes.ResourceType)]
        [AuditEventType(AuditEventSubType.Create)]
        [ServiceFilter(typeof(SearchParameterFilterAttribute))]
        public async Task<IActionResult> Create([FromBody] Resource resource)
        {
            BundleResourceContext bundleResourceContext = GetBundleResourceContext();
            RawResourceElement response = await _mediator.CreateResourceAsync(
                new CreateResourceRequest(resource.ToResourceElement(), bundleResourceContext),
                HttpContext.RequestAborted);

            return FhirResult.Create(response, HttpStatusCode.Created)
                .SetETagHeader()
                .SetLastModifiedHeader()
                .SetLocationHeader(_urlResolver);
        }

        /// <summary>
        /// Conditionally creates a new resource
        /// </summary>
        /// <param name="resource">The resource.</param>
        [HttpPost]
        [ConditionalConstraint]
        [Route(KnownRoutes.ResourceType)]
        [AuditEventType(AuditEventSubType.ConditionalCreate)]
        public async Task<IActionResult> ConditionalCreate([FromBody] Resource resource)
        {
            StringValues conditionalCreateHeader = HttpContext.Request.Headers[KnownHeaders.IfNoneExist];

            Tuple<string, string>[] conditionalParameters = QueryHelpers.ParseQuery(conditionalCreateHeader)
                .SelectMany(query => query.Value, (query, value) => Tuple.Create(query.Key, value)).ToArray();

            BundleResourceContext bundleResourceContext = GetBundleResourceContext();
            UpsertResourceResponse createResponse = await _mediator.Send<UpsertResourceResponse>(
                new ConditionalCreateResourceRequest(resource.ToResourceElement(), conditionalParameters, bundleResourceContext),
                HttpContext.RequestAborted);

            if (createResponse == null)
            {
                return Ok();
            }

            RawResourceElement response = createResponse.Outcome.RawResourceElement;

            return FhirResult.Create(response, HttpStatusCode.Created)
                .SetETagHeader()
                .SetLastModifiedHeader()
                .SetLocationHeader(_urlResolver);
        }

        /// <summary>
        /// Updates or creates a new resource
        /// </summary>
        /// <param name="resource">The resource.</param>
        /// <param name="ifMatchHeader">Optional If-Match header</param>
        [HttpPut]
        [ValidateResourceIdFilter]
        [Route(KnownRoutes.ResourceTypeById)]
        [AuditEventType(AuditEventSubType.Update)]
        public async Task<IActionResult> Update([FromBody] Resource resource, [ModelBinder(typeof(WeakETagBinder))] WeakETag ifMatchHeader)
        {
            BundleResourceContext bundleResourceContext = GetBundleResourceContext();
            SaveOutcome response = await _mediator.UpsertResourceAsync(
                new UpsertResourceRequest(resource.ToResourceElement(), bundleResourceContext, ifMatchHeader),
                HttpContext.RequestAborted);

            return ToSaveOutcomeResult(response);
        }

        /// <summary>
        /// Updates or creates a new resource
        /// </summary>
        /// <param name="resource">The resource.</param>
        [HttpPut]
        [Route(KnownRoutes.ResourceType)]
        [AuditEventType(AuditEventSubType.ConditionalUpdate)]
        public async Task<IActionResult> ConditionalUpdate([FromBody] Resource resource)
        {
            IReadOnlyList<Tuple<string, string>> conditionalParameters = GetQueriesForSearch();

            BundleResourceContext bundleResourceContext = GetBundleResourceContext();
            UpsertResourceResponse response = await _mediator.Send<UpsertResourceResponse>(
                new ConditionalUpsertResourceRequest(resource.ToResourceElement(), conditionalParameters, bundleResourceContext),
                HttpContext.RequestAborted);

            SaveOutcome saveOutcome = response.Outcome;

            return ToSaveOutcomeResult(saveOutcome);
        }

        private IActionResult ToSaveOutcomeResult(SaveOutcome saveOutcome)
        {
            switch (saveOutcome.Outcome)
            {
                case SaveOutcomeType.Created:
                    return FhirResult.Create(saveOutcome.RawResourceElement, HttpStatusCode.Created)
                        .SetETagHeader()
                        .SetLastModifiedHeader()
                        .SetLocationHeader(_urlResolver);
                case SaveOutcomeType.Updated:
                    return FhirResult.Create(saveOutcome.RawResourceElement, HttpStatusCode.OK)
                        .SetETagHeader()
                        .SetLastModifiedHeader();
            }

            return FhirResult.Create(saveOutcome.RawResourceElement, HttpStatusCode.BadRequest);
        }

        /// <summary>
        /// Reads the specified resource.
        /// </summary>
        /// <param name="typeParameter">The type.</param>
        /// <param name="idParameter">The identifier.</param>
        [HttpGet]
        [Route(KnownRoutes.ResourceTypeById, Name = RouteNames.ReadResource)]
        [AuditEventType(AuditEventSubType.Read)]
        public async Task<IActionResult> Read(string typeParameter, string idParameter)
        {
            BundleResourceContext bundleResourceContext = GetBundleResourceContext();
            RawResourceElement response = await _mediator.GetResourceAsync(
                new GetResourceRequest(new ResourceKey(typeParameter, idParameter), bundleResourceContext),
                HttpContext.RequestAborted);

            return FhirResult.Create(response)
                .SetETagHeader()
                .SetLastModifiedHeader();
        }

        /// <summary>
        /// Returns the history of all resources in the system
        /// </summary>
        /// <param name="historyModel">Model for history parameters.</param>
        [HttpGet]
        [Route(KnownRoutes.History, Name = RouteNames.History)]
        [AuditEventType(AuditEventSubType.HistorySystem)]
        public async Task<IActionResult> SystemHistory(HistoryModel historyModel)
        {
            ResourceElement response = await _mediator.SearchResourceHistoryAsync(
                historyModel.Since,
                historyModel.Before,
                historyModel.At,
                historyModel.Count,
                historyModel.ContinuationToken,
                historyModel.Sort,
                HttpContext.RequestAborted);

            return FhirResult.Create(response);
        }

        /// <summary>
        /// Returns the history of a specific resource type
        /// </summary>
        /// <param name="typeParameter">The resource type.</param>
        /// <param name="historyModel">Model for history parameters.</param>
        [HttpGet]
        [Route(KnownRoutes.ResourceTypeHistory, Name = RouteNames.HistoryType)]
        [AuditEventType(AuditEventSubType.HistoryType)]
        public async Task<IActionResult> TypeHistory(
            string typeParameter,
            HistoryModel historyModel)
        {
            ResourceElement response = await _mediator.SearchResourceHistoryAsync(
                typeParameter,
                historyModel.Since,
                historyModel.Before,
                historyModel.At,
                historyModel.Count,
                historyModel.ContinuationToken,
                historyModel.Sort,
                HttpContext.RequestAborted);

            return FhirResult.Create(response);
        }

        /// <summary>
        /// Returns the history of a resource
        /// </summary>
        /// <param name="typeParameter">The resource type.</param>
        /// <param name="idParameter">The identifier.</param>
        /// <param name="historyModel">Model for history parameters.</param>
        [HttpGet]
        [Route(KnownRoutes.ResourceTypeByIdHistory, Name = RouteNames.HistoryTypeId)]
        [AuditEventType(AuditEventSubType.HistoryInstance)]
        public async Task<IActionResult> History(
            string typeParameter,
            string idParameter,
            HistoryModel historyModel)
        {
            ResourceElement response = await _mediator.SearchResourceHistoryAsync(
                typeParameter,
                idParameter,
                historyModel.Since,
                historyModel.Before,
                historyModel.At,
                historyModel.Count,
                historyModel.ContinuationToken,
                historyModel.Sort,
                HttpContext.RequestAborted);

            return FhirResult.Create(response);
        }

        /// <summary>
        /// Reads the specified version of the resource.
        /// </summary>
        /// <param name="typeParameter">The type.</param>
        /// <param name="idParameter">The identifier.</param>
        /// <param name="vidParameter">The versionId.</param>
        [HttpGet]
        [Route(KnownRoutes.ResourceTypeByIdAndVid, Name = RouteNames.ReadResourceWithVersionRoute)]
        [AuditEventType(AuditEventSubType.VRead)]
        public async Task<IActionResult> VRead(string typeParameter, string idParameter, string vidParameter)
        {
            BundleResourceContext bundleResourceContext = GetBundleResourceContext();
            RawResourceElement response = await _mediator.GetResourceAsync(
                new GetResourceRequest(new ResourceKey(typeParameter, idParameter, vidParameter), bundleResourceContext),
                HttpContext.RequestAborted);

            return FhirResult.Create(response, HttpStatusCode.OK)
                .SetETagHeader()
                .SetLastModifiedHeader();
        }

        /// <summary>
        /// Deletes the specified resource
        /// </summary>
        /// <param name="typeParameter">The type.</param>
        /// <param name="idParameter">The identifier.</param>
        /// <param name="hardDelete">A flag indicating whether to hard-delete the resource or not.</param>
        [HttpDelete]
        [Route(KnownRoutes.ResourceTypeById)]
        [AuditEventType(AuditEventSubType.Delete)]
        public async Task<IActionResult> Delete(string typeParameter, string idParameter, [FromQuery] bool hardDelete)
        {
            BundleResourceContext bundleResourceContext = GetBundleResourceContext();
            DeleteResourceResponse response = await _mediator.DeleteResourceAsync(
                new DeleteResourceRequest(
                    new ResourceKey(typeParameter, idParameter),
                    hardDelete ? DeleteOperation.HardDelete : DeleteOperation.SoftDelete,
                    bundleResourceContext),
                HttpContext.RequestAborted);

            return FhirResult.NoContent().SetETagHeader(response.WeakETag);
        }

        /// <summary>
        /// Deletes the specified resource's history, keeping the current version
        /// </summary>
        /// <param name="typeParameter">The type.</param>
        /// <param name="idParameter">The identifier.</param>
        [HttpDelete]
        [Route(KnownRoutes.PurgeHistoryResourceTypeById)]
        [AuditEventType(AuditEventSubType.PurgeHistory)]
        public async Task<IActionResult> PurgeHistory(string typeParameter, string idParameter)
        {
            BundleResourceContext bundleResourceContext = GetBundleResourceContext();
            DeleteResourceResponse response = await _mediator.DeleteResourceAsync(
                new DeleteResourceRequest(
                    new ResourceKey(typeParameter, idParameter),
                    DeleteOperation.PurgeHistory,
                    bundleResourceContext),
                HttpContext.RequestAborted);

            return FhirResult.NoContent().SetETagHeader(response.WeakETag);
        }

        /// <summary>
        /// Deletes the specified resource
        /// </summary>
        /// <param name="typeParameter">The type.</param>
        /// <param name="hardDelete">A flag indicating whether to hard-delete the resource or not.</param>
        /// <param name="maxDeleteCount">Specifies the maximum number of resources that can be deleted.</param>
        [HttpDelete]
        [Route(KnownRoutes.ResourceType)]
        [AuditEventType(AuditEventSubType.ConditionalDelete)]
        public async Task<IActionResult> ConditionalDelete(string typeParameter, [FromQuery] bool hardDelete, [FromQuery(Name = KnownQueryParameterNames.Count)] int? maxDeleteCount)
        {
            IReadOnlyList<Tuple<string, string>> conditionalParameters = GetQueriesForSearch();

<<<<<<< HEAD
            BundleResourceContext bundleResourceContext = GetBundleResourceContext();
=======
            Guid? bundleOperationId = GetBundleOperationId();

>>>>>>> 2951f577
            DeleteResourceResponse response = await _mediator.Send(
                new ConditionalDeleteResourceRequest(
                    typeParameter,
                    conditionalParameters,
                    hardDelete ? DeleteOperation.HardDelete : DeleteOperation.SoftDelete,
                    maxDeleteCount.GetValueOrDefault(1),
                    bundleResourceContext),
                HttpContext.RequestAborted);

            if (maxDeleteCount.HasValue)
            {
                Response.Headers.Add(KnownHeaders.ItemsDeleted, (response?.ResourcesDeleted ?? 0).ToString(CultureInfo.InvariantCulture));
            }

            return FhirResult.NoContent().SetETagHeader(response?.WeakETag);
        }

        /// <summary>
        /// Patches the specified resource.
        /// </summary>
        /// <param name="typeParameter">The type.</param>
        /// <param name="idParameter">The identifier.</param>
        /// <param name="patchDocument">The JSON patch document.</param>
        /// <param name="ifMatchHeader">Optional If-Match header.</param>
        [HttpPatch]
        [Route(KnownRoutes.ResourceTypeById)]
        [AuditEventType(AuditEventSubType.Patch)]
        [Consumes("application/json-patch+json")]
        public async Task<IActionResult> PatchJson(string typeParameter, string idParameter, [FromBody] JsonPatchDocument patchDocument, [ModelBinder(typeof(WeakETagBinder))] WeakETag ifMatchHeader)
        {
            var payload = new JsonPatchPayload(patchDocument);

            BundleResourceContext bundleResourceContext = GetBundleResourceContext();
            UpsertResourceResponse response = await _mediator.PatchResourceAsync(
                new PatchResourceRequest(
                    new ResourceKey(typeParameter, idParameter),
                    payload,
                    bundleResourceContext,
                    ifMatchHeader),
                HttpContext.RequestAborted);

            return ToSaveOutcomeResult(response.Outcome);
        }

        /// <summary>
        /// Conditionally patches a specified resource.
        /// </summary>
        /// <param name="typeParameter">Type of resource to patch.</param>
        /// <param name="patchDocument">The JSON patch document.</param>
         /// <param name="ifMatchHeader">Optional If-Match header.</param>
        [HttpPatch]
        [Route(KnownRoutes.ResourceType)]
        [AuditEventType(AuditEventSubType.ConditionalPatch)]
        [Consumes("application/json-patch+json")]
        public async Task<IActionResult> ConditionalPatchJson(string typeParameter, [FromBody] JsonPatchDocument patchDocument, [ModelBinder(typeof(WeakETagBinder))] WeakETag ifMatchHeader)
        {
            IReadOnlyList<Tuple<string, string>> conditionalParameters = GetQueriesForSearch();
            var payload = new JsonPatchPayload(patchDocument);

            BundleResourceContext bundleResourceContext = GetBundleResourceContext();
            UpsertResourceResponse response = await _mediator.ConditionalPatchResourceAsync(
                new ConditionalPatchResourceRequest(typeParameter, payload, conditionalParameters, bundleResourceContext, ifMatchHeader),
                HttpContext.RequestAborted);
            return ToSaveOutcomeResult(response.Outcome);
        }

        /// <summary>
        /// Patches the specified resource.
        /// </summary>
        /// <param name="typeParameter">The type.</param>
        /// <param name="idParameter">The identifier.</param>
        /// <param name="paramsResource">The JSON FHIR Parameters Resource.</param>
        /// <param name="ifMatchHeader">Optional If-Match header.</param>
        [HttpPatch]
        [Route(KnownRoutes.ResourceTypeById)]
        [AuditEventType(AuditEventSubType.Patch)]
        [Consumes("application/fhir+json")]
        public async Task<IActionResult> PatchFhir(string typeParameter, string idParameter, [FromBody] Parameters paramsResource, [ModelBinder(typeof(WeakETagBinder))] WeakETag ifMatchHeader)
        {
            var payload = new FhirPathPatchPayload(paramsResource);
            BundleResourceContext bundleResourceContext = GetBundleResourceContext();
            UpsertResourceResponse response = await _mediator.PatchResourceAsync(
                new PatchResourceRequest(new ResourceKey(typeParameter, idParameter), payload, bundleResourceContext, ifMatchHeader),
                HttpContext.RequestAborted);
            return ToSaveOutcomeResult(response.Outcome);
        }

        /// <summary>
        /// Conditionally patches a specified resource.
        /// </summary>
        /// <param name="typeParameter">Type of resource to patch.</param>
        /// <param name="paramsResource">The JSON FHIR Parameters Resource.</param>
        /// <param name="ifMatchHeader">Optional If-Match header.</param>
        [HttpPatch]
        [Route(KnownRoutes.ResourceType)]
        [AuditEventType(AuditEventSubType.ConditionalPatch)]
        [Consumes("application/fhir+json")]
        public async Task<IActionResult> ConditionalPatchFhir(string typeParameter, [FromBody] Parameters paramsResource, [ModelBinder(typeof(WeakETagBinder))] WeakETag ifMatchHeader)
        {
            IReadOnlyList<Tuple<string, string>> conditionalParameters = GetQueriesForSearch();
            var payload = new FhirPathPatchPayload(paramsResource);

            BundleResourceContext bundleResourceContext = GetBundleResourceContext();
            UpsertResourceResponse response = await _mediator.ConditionalPatchResourceAsync(
                new ConditionalPatchResourceRequest(typeParameter, payload, conditionalParameters, bundleResourceContext, ifMatchHeader),
                HttpContext.RequestAborted);
            return ToSaveOutcomeResult(response.Outcome);
        }

        /// <summary>
        /// Searches across all resource types.
        /// </summary>
        [HttpGet]
        [Route("", Name = RouteNames.SearchAllResources)]
        [AuditEventType(AuditEventSubType.SearchSystem)]
        public async Task<IActionResult> Search()
        {
            return await SearchByResourceType(typeParameter: null);
        }

        /// <summary>
        /// Searches for resources.
        /// </summary>
        /// <param name="typeParameter">The resource type.</param>
        [HttpGet]
        [Route(KnownRoutes.ResourceType, Name = RouteNames.SearchResources)]
        [AuditEventType(AuditEventSubType.SearchType)]
        public async Task<IActionResult> SearchByResourceType(string typeParameter)
        {
            return await PerformSearch(typeParameter, GetQueriesForSearch());
        }

        private IReadOnlyList<Tuple<string, string>> GetQueriesForSearch()
        {
            return Request.GetQueriesForSearch();
        }

        /// <summary>
        /// Searches by compartment.
        /// </summary>
        /// <param name="compartmentTypeParameter">The compartment type.</param>
        /// <param name="idParameter">The identifier.</param>
        /// <param name="typeParameter">The resource type.</param>
        [HttpGet]
        [Route(KnownRoutes.CompartmentTypeByResourceType, Name = RouteNames.SearchCompartmentByResourceType)]
        [AuditEventType(AuditEventSubType.Search)]
        public async Task<IActionResult> SearchCompartmentByResourceType(string compartmentTypeParameter, string idParameter, string typeParameter)
        {
            IReadOnlyList<Tuple<string, string>> queries = GetQueriesForSearch();
            return await PerformCompartmentSearch(compartmentTypeParameter, idParameter, typeParameter, queries);
        }

        private async Task<IActionResult> PerformCompartmentSearch(string compartmentType, string compartmentId, string resourceType, IReadOnlyList<Tuple<string, string>> queries)
        {
            ResourceElement response = await _mediator.SearchResourceCompartmentAsync(compartmentType, compartmentId, resourceType, queries, HttpContext.RequestAborted);

            return FhirResult.Create(response);
        }

        private async Task<IActionResult> PerformSearch(string type, IReadOnlyList<Tuple<string, string>> queries)
        {
            ResourceElement response = await _mediator.SearchResourceAsync(type, queries, HttpContext.RequestAborted);

            return FhirResult.Create(response);
        }

        /// <summary>
        /// Returns the Capability Statement of this server which is used to determine
        /// what FHIR features are supported by this implementation.
        /// </summary>
        [HttpGet]
        [FhirAnonymousOperation(FhirAnonymousOperationType.Metadata)]
        [Route(KnownRoutes.Metadata, Name = RouteNames.Metadata)]
        public async Task<IActionResult> Metadata()
        {
            ResourceElement response = await _mediator.GetCapabilitiesAsync(HttpContext.RequestAborted);

            return FhirResult.Create(response);
        }

        /// <summary>
        /// Returns the SMART configuration of this server.
        /// </summary>
        [HttpGet]
        [FhirAnonymousOperation(FhirAnonymousOperationType.WellKnown)]
        [Route(KnownRoutes.WellKnownSmartConfiguration, Name = RouteNames.WellKnownSmartConfiguration)]
        public async Task<IActionResult> WellKnownSmartConfiguration()
        {
            SmartConfigurationResult response = await _mediator.GetSmartConfigurationAsync(HttpContext.RequestAborted);

            return OperationSmartConfigurationResult.Ok(response);
        }

        /// <summary>
        /// Returns the list of versions the server supports along with the default version it will use if no fhirVersion parameter is present.
        /// </summary>
        [HttpGet]
        [FhirAnonymousOperation(FhirAnonymousOperationType.Versions)]
        [Route(KnownRoutes.Versions)]
        public async Task<IActionResult> Versions()
        {
            VersionsResult response = await _mediator.GetOperationVersionsAsync(HttpContext.RequestAborted);

            return new OperationVersionsResult(response, HttpStatusCode.OK);
        }

        /// <summary>
        /// Handles batch and transaction requests
        /// </summary>
        /// <param name="bundle">The bundle being posted</param>
        [HttpPost]
        [Route("", Name = RouteNames.PostBundle)]
        [AuditEventType(AuditEventSubType.BundlePost)]
        public async Task<IActionResult> BatchAndTransactions([FromBody] Resource bundle)
        {
            ResourceElement bundleResponse = await _mediator.PostBundle(bundle.ToResourceElement());

            return FhirResult.Create(bundleResponse);
        }

        /// <summary>
        /// Returns an instance of <see cref="BundleResourceContext"/> with bundle related information, if a resource if part of a bundle.
        /// </summary>
        /// <returns>Returns null if the resource is not part of a bundle.</returns>
        public BundleResourceContext GetBundleResourceContext()
        {
            if (HttpContext?.Request?.Headers != null)
            {
                // Step 1 - Retrieve Bundle Operation ID.
                if (HttpContext.Request.Headers.TryGetValue(BundleOrchestratorNamingConventions.HttpHeaderOperationTag, out StringValues responseOperationId))
                {
                    string rawId = responseOperationId.FirstOrDefault();
                    if (Guid.TryParse(rawId, out Guid bundleOperationId))
                    {
                        // Step 2 - Retrieve resource HTTP verb.
                        if (HttpContext.Request.Headers.TryGetValue(BundleOrchestratorNamingConventions.HttpHeaderBundleResourceHttpVerb, out StringValues responseHttpVerb))
                        {
                            string rawHttpVerb = responseHttpVerb.FirstOrDefault();
                            if (Enum.TryParse<HTTPVerb>(rawHttpVerb, ignoreCase: true, out HTTPVerb httpVerb))
                            {
                                return new BundleResourceContext(httpVerb, bundleOperationId);
                            }
                        }
                    }
                }
            }

            return null;
        }
    }
}<|MERGE_RESOLUTION|>--- conflicted
+++ resolved
@@ -431,12 +431,8 @@
         {
             IReadOnlyList<Tuple<string, string>> conditionalParameters = GetQueriesForSearch();
 
-<<<<<<< HEAD
-            BundleResourceContext bundleResourceContext = GetBundleResourceContext();
-=======
-            Guid? bundleOperationId = GetBundleOperationId();
-
->>>>>>> 2951f577
+            BundleResourceContext bundleResourceContext = GetBundleResourceContext();
+
             DeleteResourceResponse response = await _mediator.Send(
                 new ConditionalDeleteResourceRequest(
                     typeParameter,
@@ -470,6 +466,7 @@
             var payload = new JsonPatchPayload(patchDocument);
 
             BundleResourceContext bundleResourceContext = GetBundleResourceContext();
+
             UpsertResourceResponse response = await _mediator.PatchResourceAsync(
                 new PatchResourceRequest(
                     new ResourceKey(typeParameter, idParameter),
@@ -497,6 +494,7 @@
             var payload = new JsonPatchPayload(patchDocument);
 
             BundleResourceContext bundleResourceContext = GetBundleResourceContext();
+
             UpsertResourceResponse response = await _mediator.ConditionalPatchResourceAsync(
                 new ConditionalPatchResourceRequest(typeParameter, payload, conditionalParameters, bundleResourceContext, ifMatchHeader),
                 HttpContext.RequestAborted);
@@ -518,6 +516,7 @@
         {
             var payload = new FhirPathPatchPayload(paramsResource);
             BundleResourceContext bundleResourceContext = GetBundleResourceContext();
+
             UpsertResourceResponse response = await _mediator.PatchResourceAsync(
                 new PatchResourceRequest(new ResourceKey(typeParameter, idParameter), payload, bundleResourceContext, ifMatchHeader),
                 HttpContext.RequestAborted);
@@ -540,6 +539,7 @@
             var payload = new FhirPathPatchPayload(paramsResource);
 
             BundleResourceContext bundleResourceContext = GetBundleResourceContext();
+
             UpsertResourceResponse response = await _mediator.ConditionalPatchResourceAsync(
                 new ConditionalPatchResourceRequest(typeParameter, payload, conditionalParameters, bundleResourceContext, ifMatchHeader),
                 HttpContext.RequestAborted);
