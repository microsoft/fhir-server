--- conflicted
+++ resolved
@@ -401,12 +401,8 @@
         [ValidateIdSegmentAttribute]
         [Route(KnownRoutes.ResourceTypeById)]
         [AuditEventType(AuditEventSubType.Delete)]
-<<<<<<< HEAD
         [TypeFilter(typeof(CrudEndpointMetricEmitterAttribute))]
-        public async Task<IActionResult> Delete(string typeParameter, string idParameter, [FromQuery] bool hardDelete)
-=======
         public async Task<IActionResult> Delete(string typeParameter, string idParameter, [FromQuery] bool hardDelete, [FromQuery] bool allowPartialSuccess)
->>>>>>> f9e520c2
         {
             DeleteResourceResponse response = await _mediator.DeleteResourceAsync(
                 new DeleteResourceRequest(
