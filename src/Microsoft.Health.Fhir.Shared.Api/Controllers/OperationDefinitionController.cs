﻿// -------------------------------------------------------------------------------------------------
// Copyright (c) Microsoft Corporation. All rights reserved.
// Licensed under the MIT License (MIT). See LICENSE in the repo root for license information.
// -------------------------------------------------------------------------------------------------

using System.Net;
using System.Threading.Tasks;
using EnsureThat;
using MediatR;
using Microsoft.AspNetCore.Authorization;
using Microsoft.AspNetCore.Mvc;
using Microsoft.Extensions.Options;
using Microsoft.Health.Fhir.Api.Configs;
using Microsoft.Health.Fhir.Api.Features.ActionResults;
using Microsoft.Health.Fhir.Api.Features.Filters;
using Microsoft.Health.Fhir.Api.Features.Routing;
using Microsoft.Health.Fhir.Core.Configs;
using Microsoft.Health.Fhir.Core.Exceptions;
using Microsoft.Health.Fhir.Core.Features.Operations;
using Microsoft.Health.Fhir.Core.Messages.Operation;
using Microsoft.Health.Fhir.Shared.Core.Extensions;

namespace Microsoft.Health.Fhir.Api.Controllers
{
    /// <summary>
    /// Controller that will handle all requests for OperationDefinition of
    /// operations that are supported by our fhir-server and that do not have
    /// an explicit definition in the HL7 website.
    /// </summary>
    [ServiceFilter(typeof(OperationOutcomeExceptionFilterAttribute))]
    public class OperationDefinitionController : Controller
    {
        private readonly IMediator _mediator;
        private readonly OperationsConfiguration _operationConfiguration;
        private readonly FeatureConfiguration _featureConfiguration;
        private readonly CoreFeatureConfiguration _coreFeatureConfiguration;

        public OperationDefinitionController(
            IMediator mediator,
            IOptions<OperationsConfiguration> operationsConfig,
            IOptions<FeatureConfiguration> featureConfig,
            IOptions<CoreFeatureConfiguration> coreFeatureConfig)
        {
            EnsureArg.IsNotNull(mediator, nameof(mediator));
            EnsureArg.IsNotNull(operationsConfig?.Value, nameof(operationsConfig));
            EnsureArg.IsNotNull(featureConfig?.Value, nameof(featureConfig));
            EnsureArg.IsNotNull(coreFeatureConfig?.Value, nameof(coreFeatureConfig));

            _mediator = mediator;
            _operationConfiguration = operationsConfig.Value;
            _featureConfiguration = featureConfig.Value;
            _coreFeatureConfiguration = coreFeatureConfig.Value;
        }

        [HttpGet]
        [Route(KnownRoutes.ReindexOperationDefinition, Name = RouteNames.ReindexOperationDefintion)]
        [AllowAnonymous]
        public async Task<IActionResult> ReindexOperationDefintion()
        {
            return await GetOperationDefinitionAsync(OperationsConstants.Reindex);
        }

        [HttpGet]
        [Route(KnownRoutes.ResourceReindexOperationDefinition, Name = RouteNames.ResourceReindexOperationDefinition)]
        [AllowAnonymous]
        public async Task<IActionResult> ResourceReindexOperationDefinition()
        {
            return await GetOperationDefinitionAsync(OperationsConstants.ResourceReindex);
        }

        [HttpGet]
        [Route(KnownRoutes.ExportOperationDefinition, Name = RouteNames.ExportOperationDefinition)]
        [AllowAnonymous]
        public async Task<IActionResult> ExportOperationDefinition()
        {
            return await GetOperationDefinitionAsync(OperationsConstants.Export);
        }

        [HttpGet]
        [Route(KnownRoutes.PatientExportOperationDefinition, Name = RouteNames.PatientExportOperationDefinition)]
        [AllowAnonymous]
        public async Task<IActionResult> PatientExportOperationGetDefinition()
        {
            return await GetOperationDefinitionAsync(OperationsConstants.PatientExport);
        }

        [HttpGet]
        [Route(KnownRoutes.GroupExportOperationDefinition, Name = RouteNames.GroupExportOperationDefinition)]
        [AllowAnonymous]
        public async Task<IActionResult> GroupExportOperationDefinition()
        {
            return await GetOperationDefinitionAsync(OperationsConstants.GroupExport);
        }

        [HttpGet]
        [Route(KnownRoutes.AnonymizedExportOperationDefinition, Name = RouteNames.AnonymizedExportOperationDefinition)]
        [AllowAnonymous]
        public async Task<IActionResult> AnonymizedExportOperationDefinition()
        {
            return await GetOperationDefinitionAsync(OperationsConstants.AnonymizedExport);
        }

        [HttpGet]
        [Route(KnownRoutes.ConvertDataOperationDefinition, Name = RouteNames.ConvertDataOperationDefinition)]
        [AllowAnonymous]
        public async Task<IActionResult> ConvertDataOperationDefinition()
        {
            return await GetOperationDefinitionAsync(OperationsConstants.ConvertData);
        }

        [HttpGet]
        [Route(KnownRoutes.MemberMatchOperationDefinition, Name = RouteNames.MemberMatchOperationDefinition)]
        [AllowAnonymous]
        public async Task<IActionResult> MemberMatchOperationDefinition()
        {
            return await GetOperationDefinitionAsync(OperationsConstants.MemberMatch);
        }

        [HttpGet]
        [Route(KnownRoutes.PurgeHistoryOperationDefinition, Name = RouteNames.PurgeHistoryDefinition)]
        [AllowAnonymous]
        public async Task<IActionResult> PurgeHistoryOperationDefinition()
        {
            return await GetOperationDefinitionAsync(OperationsConstants.PurgeHistory);
        }

        [HttpGet]
<<<<<<< HEAD
        [Route(KnownRoutes.BulkDeleteOperationDefinition, Name = RouteNames.BulkDeleteDefinition)]
        [AllowAnonymous]
        public async Task<IActionResult> BulkDeleteOperationDefinition()
        {
            return await GetOperationDefinitionAsync(OperationsConstants.BulkDelete);
        }

        [HttpGet]
        [Route(KnownRoutes.SearchParametersStatusQuery, Name = RouteNames.SearchParameterStatusOperationDefinition)]
=======
        [Route(KnownRoutes.SearchParametersStatusQueryDefintion, Name = RouteNames.SearchParameterStatusOperationDefinition)]
>>>>>>> c297ec7f
        [AllowAnonymous]
        public async Task<IActionResult> SearchParameterStatusOperationDefintion()
        {
            return await GetOperationDefinitionAsync(OperationsConstants.SearchParameterStatus);
        }

        private async Task<IActionResult> GetOperationDefinitionAsync(string operationName)
        {
            CheckIfOperationIsEnabledAndRespond(operationName);

            OperationDefinitionResponse response = await _mediator.GetOperationDefinitionAsync(operationName, HttpContext.RequestAborted);

            return FhirResult.Create(response.OperationDefinition, HttpStatusCode.OK);
        }

        private void CheckIfOperationIsEnabledAndRespond(string operationName)
        {
            bool operationEnabled = false;
            switch (operationName)
            {
                case OperationsConstants.Export:
                case OperationsConstants.GroupExport:
                case OperationsConstants.PatientExport:
                    operationEnabled = _operationConfiguration.Export.Enabled;
                    break;
                case OperationsConstants.AnonymizedExport:
                    operationEnabled = _featureConfiguration.SupportsAnonymizedExport;
                    break;
                case OperationsConstants.Reindex:
                case OperationsConstants.ResourceReindex:
                    operationEnabled = _operationConfiguration.Reindex.Enabled;
                    break;
                case OperationsConstants.ConvertData:
                    operationEnabled = _operationConfiguration.ConvertData.Enabled;
                    break;
                case OperationsConstants.MemberMatch:
                case OperationsConstants.PurgeHistory:
                    operationEnabled = true;
                    break;
                case OperationsConstants.SearchParameterStatus:
                    operationEnabled = _coreFeatureConfiguration.SupportsSelectableSearchParameters;
                    break;
                case OperationsConstants.BulkDelete:
                    operationEnabled = _coreFeatureConfiguration.SupportsBulkDelete;
                    break;
                default:
                    break;
            }

            if (!operationEnabled)
            {
                throw new RequestNotValidException(string.Format(Resources.OperationNotEnabled, operationName));
            }
        }
    }
}<|MERGE_RESOLUTION|>--- conflicted
+++ resolved
@@ -125,7 +125,6 @@
         }
 
         [HttpGet]
-<<<<<<< HEAD
         [Route(KnownRoutes.BulkDeleteOperationDefinition, Name = RouteNames.BulkDeleteDefinition)]
         [AllowAnonymous]
         public async Task<IActionResult> BulkDeleteOperationDefinition()
@@ -134,10 +133,7 @@
         }
 
         [HttpGet]
-        [Route(KnownRoutes.SearchParametersStatusQuery, Name = RouteNames.SearchParameterStatusOperationDefinition)]
-=======
         [Route(KnownRoutes.SearchParametersStatusQueryDefintion, Name = RouteNames.SearchParameterStatusOperationDefinition)]
->>>>>>> c297ec7f
         [AllowAnonymous]
         public async Task<IActionResult> SearchParameterStatusOperationDefintion()
         {
