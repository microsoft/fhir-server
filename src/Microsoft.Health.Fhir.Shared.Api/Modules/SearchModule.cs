--- conflicted
+++ resolved
@@ -153,20 +153,14 @@
 
             services.AddTransient<MissingDataFilterCriteria>();
             services.AddTransient<IDataResourceFilter, DataResourceFilter>();
-<<<<<<< HEAD
-            services.AddTransient(typeof(IPipelineBehavior<CreateResourceRequest, UpsertResourceResponse>), typeof(CreateOrUpdateSearchParameterBehavior<CreateResourceRequest, UpsertResourceResponse>));
-            services.AddTransient(typeof(IPipelineBehavior<UpsertResourceRequest, UpsertResourceResponse>), typeof(CreateOrUpdateSearchParameterBehavior<UpsertResourceRequest, UpsertResourceResponse>));
-            services.AddTransient(typeof(IPipelineBehavior<DeleteResourceRequest, DeleteResourceResponse>), typeof(DeleteSearchParameterBehavior<DeleteResourceRequest, DeleteResourceResponse>));
+            services.AddTransient<IPipelineBehavior<CreateResourceRequest, UpsertResourceResponse>, CreateOrUpdateSearchParameterBehavior<CreateResourceRequest, UpsertResourceResponse>>();
+            services.AddTransient<IPipelineBehavior<UpsertResourceRequest, UpsertResourceResponse>, CreateOrUpdateSearchParameterBehavior<UpsertResourceRequest, UpsertResourceResponse>>();
+            services.AddTransient<IPipelineBehavior<DeleteResourceRequest, DeleteResourceResponse>, DeleteSearchParameterBehavior<DeleteResourceRequest, DeleteResourceResponse>>();
 
             services.Add<SearchParameterConflictingCodeValidator>()
                 .Singleton()
                 .AsSelf()
                 .AsService<ISearchParameterConflictingCodeValidator>();
-=======
-            services.AddTransient<IPipelineBehavior<CreateResourceRequest, UpsertResourceResponse>, CreateOrUpdateSearchParameterBehavior<CreateResourceRequest, UpsertResourceResponse>>();
-            services.AddTransient<IPipelineBehavior<UpsertResourceRequest, UpsertResourceResponse>, CreateOrUpdateSearchParameterBehavior<UpsertResourceRequest, UpsertResourceResponse>>();
-            services.AddTransient<IPipelineBehavior<DeleteResourceRequest, DeleteResourceResponse>, DeleteSearchParameterBehavior<DeleteResourceRequest, DeleteResourceResponse>>();
->>>>>>> 4b8d5394
         }
     }
 }