﻿// -------------------------------------------------------------------------------------------------
// Copyright (c) Microsoft Corporation. All rights reserved.
// Licensed under the MIT License (MIT). See LICENSE in the repo root for license information.
// -------------------------------------------------------------------------------------------------

using System;
using EnsureThat;
using Microsoft.Extensions.Options;
using Microsoft.Health.Fhir.Api.Configs;
using Microsoft.Health.Fhir.Core.Configs;
using Microsoft.Health.Fhir.Core.Features;
using Microsoft.Health.Fhir.Core.Features.Conformance;
using Microsoft.Health.Fhir.Core.Features.Conformance.Models;
using Microsoft.Health.Fhir.Core.Features.Operations;
using Microsoft.Health.Fhir.Core.Features.Routing;
using Microsoft.Health.Fhir.Core.Models;
using Microsoft.Health.Fhir.Core.Registration;

namespace Microsoft.Health.Fhir.Api.Features.Operations
{
    /// <summary>
    /// Class that handles adding details of the supported operations to the capability
    /// statement of the fhir-server. This class is split across the different
    /// FHIR versions since the OperationDefinition has a different format
    /// for STU3 compared to R4 and R5.
    /// </summary>
    public partial class OperationsCapabilityProvider : IProvideCapability
    {
        private readonly OperationsConfiguration _operationConfiguration;
        private readonly FeatureConfiguration _featureConfiguration;
        private readonly CoreFeatureConfiguration _coreFeatureConfiguration;
        private readonly ImplementationGuidesConfiguration _implementationGuidesConfiguration;
        private readonly IUrlResolver _urlResolver;
        private readonly IFhirRuntimeConfiguration _fhirRuntimeConfiguration;

        public OperationsCapabilityProvider(
            IOptions<OperationsConfiguration> operationConfiguration,
            IOptions<FeatureConfiguration> featureConfiguration,
            IOptions<CoreFeatureConfiguration> coreFeatureConfiguration,
            IOptions<ImplementationGuidesConfiguration> implementationGuidesConfiguration,
            IUrlResolver urlResolver,
            IFhirRuntimeConfiguration fhirRuntimeConfiguration)
        {
            EnsureArg.IsNotNull(operationConfiguration?.Value, nameof(operationConfiguration));
            EnsureArg.IsNotNull(featureConfiguration?.Value, nameof(featureConfiguration));
            EnsureArg.IsNotNull(coreFeatureConfiguration?.Value, nameof(coreFeatureConfiguration));
            EnsureArg.IsNotNull(implementationGuidesConfiguration?.Value, nameof(implementationGuidesConfiguration));
            EnsureArg.IsNotNull(urlResolver, nameof(urlResolver));
            EnsureArg.IsNotNull(fhirRuntimeConfiguration, nameof(fhirRuntimeConfiguration));

            _operationConfiguration = operationConfiguration.Value;
            _featureConfiguration = featureConfiguration.Value;
            _coreFeatureConfiguration = coreFeatureConfiguration.Value;
            _implementationGuidesConfiguration = implementationGuidesConfiguration.Value;
            _urlResolver = urlResolver;
            _fhirRuntimeConfiguration = fhirRuntimeConfiguration;
        }

        public void Build(ICapabilityStatementBuilder builder)
        {
            if (_operationConfiguration.Export.Enabled)
            {
                AddExportDetailsHelper(builder);
            }

            if (_operationConfiguration.Reindex.Enabled)
            {
                builder.Apply(AddReindexDetails);
            }

            if (_operationConfiguration.ConvertData.Enabled)
            {
                builder.Apply(AddConvertDataDetails);
            }

            if (_featureConfiguration.SupportsAnonymizedExport)
            {
                builder.Apply(AddAnonymizedExportDetails);
            }

            builder.Apply(AddMemberMatchDetails);
            builder.Apply(AddPatientEverythingDetails);

            if (_operationConfiguration.BulkDelete.Enabled)
            {
                builder.Apply(AddBulkDeleteDetails);
            }

            if (_operationConfiguration.BulkUpdate.Enabled)
            {
                builder.Apply(AddBulkUpdateDetails);
            }

            if (_coreFeatureConfiguration.SupportsSelectableSearchParameters)
            {
                builder.Apply(AddSelectableSearchParameterDetails);
            }

            if (_coreFeatureConfiguration.SupportsIncludes && (_fhirRuntimeConfiguration.DataStore?.Equals(KnownDataStores.SqlServer, StringComparison.OrdinalIgnoreCase) ?? false))
            {
                builder.Apply(AddIncludesDetails);
            }

<<<<<<< HEAD
            if (_operationConfiguration.Terminology?.EnableExpand ?? false)
            {
                builder.Apply(AddExpandDetails);
=======
            if (_implementationGuidesConfiguration.USCore?.EnableDocRef ?? false)
            {
                builder.Apply(AddDocRefDetails);
>>>>>>> 06172b32
            }
        }

        private void AddExportDetailsHelper(ICapabilityStatementBuilder builder)
        {
            builder.Apply(AddExportDetails);
        }

        public void AddExportDetails(ListedCapabilityStatement capabilityStatement)
        {
            GetAndAddOperationDefinitionUriToCapabilityStatement(capabilityStatement, OperationsConstants.Export);
            GetAndAddOperationDefinitionUriToCapabilityStatement(capabilityStatement, OperationsConstants.PatientExport);
            GetAndAddOperationDefinitionUriToCapabilityStatement(capabilityStatement, OperationsConstants.GroupExport);
        }

        public static void AddPatientEverythingDetails(ListedCapabilityStatement capabilityStatement)
        {
            capabilityStatement.Rest.Server().Operation.Add(new OperationComponent
            {
                Name = OperationsConstants.PatientEverything,
                Definition = new ReferenceComponent
                {
                    Reference = OperationsConstants.PatientEverythingUri,
                },
            });
        }

        private void GetAndAddOperationDefinitionUriToCapabilityStatement(ListedCapabilityStatement capabilityStatement, string operationType)
        {
            Uri operationDefinitionUri = _urlResolver.ResolveOperationDefinitionUrl(operationType);
            capabilityStatement.Rest.Server().Operation.Add(new OperationComponent()
            {
                Name = operationType,
                Definition = new ReferenceComponent
                {
                    Reference = operationDefinitionUri.ToString(),
                },
            });
        }

        public void AddAnonymizedExportDetails(ListedCapabilityStatement capabilityStatement)
        {
            GetAndAddOperationDefinitionUriToCapabilityStatement(capabilityStatement, OperationsConstants.AnonymizedExport);
        }

        public void AddConvertDataDetails(ListedCapabilityStatement capabilityStatement)
        {
            GetAndAddOperationDefinitionUriToCapabilityStatement(capabilityStatement, OperationsConstants.ConvertData);
        }

        public void AddReindexDetails(ListedCapabilityStatement capabilityStatement)
        {
            GetAndAddOperationDefinitionUriToCapabilityStatement(capabilityStatement, OperationsConstants.Reindex);
            GetAndAddOperationDefinitionUriToCapabilityStatement(capabilityStatement, OperationsConstants.ResourceReindex);
        }

        public void AddMemberMatchDetails(ListedCapabilityStatement capabilityStatement)
        {
            GetAndAddOperationDefinitionUriToCapabilityStatement(capabilityStatement, OperationsConstants.MemberMatch);
        }

        public void AddBulkDeleteDetails(ListedCapabilityStatement capabilityStatement)
        {
            GetAndAddOperationDefinitionUriToCapabilityStatement(capabilityStatement, OperationsConstants.BulkDelete);
        }

        public void AddBulkUpdateDetails(ListedCapabilityStatement capabilityStatement)
        {
            GetAndAddOperationDefinitionUriToCapabilityStatement(capabilityStatement, OperationsConstants.BulkUpdate);
        }

        public void AddSelectableSearchParameterDetails(ListedCapabilityStatement capabilityStatement)
        {
            GetAndAddOperationDefinitionUriToCapabilityStatement(capabilityStatement, OperationsConstants.SearchParameterStatus);
        }

        public void AddIncludesDetails(ListedCapabilityStatement capabilityStatement)
        {
            GetAndAddOperationDefinitionUriToCapabilityStatement(capabilityStatement, OperationsConstants.Includes);
        }

<<<<<<< HEAD
        public void AddExpandDetails(ListedCapabilityStatement capabilityStatement)
        {
            GetAndAddOperationDefinitionUriToCapabilityStatement(capabilityStatement, OperationsConstants.ValueSetExpand);
=======
        public void AddDocRefDetails(ListedCapabilityStatement capabilityStatement)
        {
            GetAndAddOperationDefinitionUriToCapabilityStatement(capabilityStatement, OperationsConstants.DocRef);
>>>>>>> 06172b32
        }
    }
}<|MERGE_RESOLUTION|>--- conflicted
+++ resolved
@@ -101,15 +101,14 @@
                 builder.Apply(AddIncludesDetails);
             }
 
-<<<<<<< HEAD
+            if (_implementationGuidesConfiguration.USCore?.EnableDocRef ?? false)
+            {
+                builder.Apply(AddDocRefDetails);
+            }
+
             if (_operationConfiguration.Terminology?.EnableExpand ?? false)
             {
                 builder.Apply(AddExpandDetails);
-=======
-            if (_implementationGuidesConfiguration.USCore?.EnableDocRef ?? false)
-            {
-                builder.Apply(AddDocRefDetails);
->>>>>>> 06172b32
             }
         }
 
@@ -191,15 +190,14 @@
             GetAndAddOperationDefinitionUriToCapabilityStatement(capabilityStatement, OperationsConstants.Includes);
         }
 
-<<<<<<< HEAD
+        public void AddDocRefDetails(ListedCapabilityStatement capabilityStatement)
+        {
+            GetAndAddOperationDefinitionUriToCapabilityStatement(capabilityStatement, OperationsConstants.DocRef);
+        }
+
         public void AddExpandDetails(ListedCapabilityStatement capabilityStatement)
         {
             GetAndAddOperationDefinitionUriToCapabilityStatement(capabilityStatement, OperationsConstants.ValueSetExpand);
-=======
-        public void AddDocRefDetails(ListedCapabilityStatement capabilityStatement)
-        {
-            GetAndAddOperationDefinitionUriToCapabilityStatement(capabilityStatement, OperationsConstants.DocRef);
->>>>>>> 06172b32
         }
     }
 }