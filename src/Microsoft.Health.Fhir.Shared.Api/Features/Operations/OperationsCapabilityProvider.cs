﻿// -------------------------------------------------------------------------------------------------
// Copyright (c) Microsoft Corporation. All rights reserved.
// Licensed under the MIT License (MIT). See LICENSE in the repo root for license information.
// -------------------------------------------------------------------------------------------------

using System;
using System.Threading.Tasks;
using EnsureThat;
using Microsoft.Extensions.Options;
using Microsoft.Health.Fhir.Api.Configs;
using Microsoft.Health.Fhir.Core.Configs;
using Microsoft.Health.Fhir.Core.Features;
using Microsoft.Health.Fhir.Core.Features.Conformance;
using Microsoft.Health.Fhir.Core.Features.Conformance.Models;
using Microsoft.Health.Fhir.Core.Features.Operations;
using Microsoft.Health.Fhir.Core.Features.Routing;
using Microsoft.Health.Fhir.Core.Models;
using Microsoft.Health.Fhir.Core.Registration;

namespace Microsoft.Health.Fhir.Api.Features.Operations
{
    /// <summary>
    /// Class that handles adding details of the supported operations to the capability
    /// statement of the fhir-server. This class is split across the different
    /// FHIR versions since the OperationDefinition has a different format
    /// for STU3 compared to R4 and R5.
    /// </summary>
    public partial class OperationsCapabilityProvider : IProvideCapability
    {
        private readonly OperationsConfiguration _operationConfiguration;
        private readonly FeatureConfiguration _featureConfiguration;
        private readonly CoreFeatureConfiguration _coreFeatureConfiguration;
        private readonly ImplementationGuidesConfiguration _implementationGuidesConfiguration;
        private readonly IUrlResolver _urlResolver;
        private readonly IFhirRuntimeConfiguration _fhirRuntimeConfiguration;

        public OperationsCapabilityProvider(
            IOptions<OperationsConfiguration> operationConfiguration,
            IOptions<FeatureConfiguration> featureConfiguration,
            IOptions<CoreFeatureConfiguration> coreFeatureConfiguration,
            IOptions<ImplementationGuidesConfiguration> implementationGuidesConfiguration,
            IUrlResolver urlResolver,
            IFhirRuntimeConfiguration fhirRuntimeConfiguration)
        {
            EnsureArg.IsNotNull(operationConfiguration?.Value, nameof(operationConfiguration));
            EnsureArg.IsNotNull(featureConfiguration?.Value, nameof(featureConfiguration));
            EnsureArg.IsNotNull(coreFeatureConfiguration?.Value, nameof(coreFeatureConfiguration));
            EnsureArg.IsNotNull(implementationGuidesConfiguration?.Value, nameof(implementationGuidesConfiguration));
            EnsureArg.IsNotNull(urlResolver, nameof(urlResolver));
            EnsureArg.IsNotNull(fhirRuntimeConfiguration, nameof(fhirRuntimeConfiguration));

            _operationConfiguration = operationConfiguration.Value;
            _featureConfiguration = featureConfiguration.Value;
            _coreFeatureConfiguration = coreFeatureConfiguration.Value;
            _implementationGuidesConfiguration = implementationGuidesConfiguration.Value;
            _urlResolver = urlResolver;
            _fhirRuntimeConfiguration = fhirRuntimeConfiguration;
        }

        public Task Build(ICapabilityStatementBuilder builder)
        {
            if (_operationConfiguration.Export.Enabled)
            {
                AddExportDetailsHelper(builder);
            }

            if (_operationConfiguration.Reindex.Enabled)
            {
                builder.Apply(AddReindexDetails);
            }

            if (_operationConfiguration.ConvertData.Enabled)
            {
                builder.Apply(AddConvertDataDetails);
            }

            if (_featureConfiguration.SupportsAnonymizedExport)
            {
                builder.Apply(AddAnonymizedExportDetails);
            }

            builder.Apply(AddMemberMatchDetails);
            builder.Apply(AddPatientEverythingDetails);

            if (_operationConfiguration.BulkDelete.Enabled)
            {
                builder.Apply(AddBulkDeleteDetails);
            }

            if (_operationConfiguration.BulkUpdate.Enabled)
            {
                builder.Apply(AddBulkUpdateDetails);
            }

            if (_coreFeatureConfiguration.SupportsSelectableSearchParameters)
            {
                builder.Apply(AddSelectableSearchParameterDetails);
            }

            if (_coreFeatureConfiguration.SupportsIncludes && (_fhirRuntimeConfiguration.DataStore?.Equals(KnownDataStores.SqlServer, StringComparison.OrdinalIgnoreCase) ?? false))
            {
                builder.Apply(AddIncludesDetails);
            }

<<<<<<< HEAD
            return Task.CompletedTask;
=======
            if (_implementationGuidesConfiguration.USCore?.EnableDocRef ?? false)
            {
                builder.Apply(AddDocRefDetails);
            }
>>>>>>> 6fd529d2
        }

        private void AddExportDetailsHelper(ICapabilityStatementBuilder builder)
        {
            builder.Apply(AddExportDetails);
        }

        public void AddExportDetails(ListedCapabilityStatement capabilityStatement)
        {
            GetAndAddOperationDefinitionUriToCapabilityStatement(capabilityStatement, OperationsConstants.Export);
            GetAndAddOperationDefinitionUriToCapabilityStatement(capabilityStatement, OperationsConstants.PatientExport);
            GetAndAddOperationDefinitionUriToCapabilityStatement(capabilityStatement, OperationsConstants.GroupExport);
        }

        public static void AddPatientEverythingDetails(ListedCapabilityStatement capabilityStatement)
        {
            capabilityStatement.Rest.Server().Operation.Add(new OperationComponent
            {
                Name = OperationsConstants.PatientEverything,
                Definition = new ReferenceComponent
                {
                    Reference = OperationsConstants.PatientEverythingUri,
                },
            });
        }

        private void GetAndAddOperationDefinitionUriToCapabilityStatement(ListedCapabilityStatement capabilityStatement, string operationType)
        {
            Uri operationDefinitionUri = _urlResolver.ResolveOperationDefinitionUrl(operationType);
            capabilityStatement.Rest.Server().Operation.Add(new OperationComponent()
            {
                Name = operationType,
                Definition = new ReferenceComponent
                {
                    Reference = operationDefinitionUri.ToString(),
                },
            });
        }

        public void AddAnonymizedExportDetails(ListedCapabilityStatement capabilityStatement)
        {
            GetAndAddOperationDefinitionUriToCapabilityStatement(capabilityStatement, OperationsConstants.AnonymizedExport);
        }

        public void AddConvertDataDetails(ListedCapabilityStatement capabilityStatement)
        {
            GetAndAddOperationDefinitionUriToCapabilityStatement(capabilityStatement, OperationsConstants.ConvertData);
        }

        public void AddReindexDetails(ListedCapabilityStatement capabilityStatement)
        {
            GetAndAddOperationDefinitionUriToCapabilityStatement(capabilityStatement, OperationsConstants.Reindex);
            GetAndAddOperationDefinitionUriToCapabilityStatement(capabilityStatement, OperationsConstants.ResourceReindex);
        }

        public void AddMemberMatchDetails(ListedCapabilityStatement capabilityStatement)
        {
            GetAndAddOperationDefinitionUriToCapabilityStatement(capabilityStatement, OperationsConstants.MemberMatch);
        }

        public void AddBulkDeleteDetails(ListedCapabilityStatement capabilityStatement)
        {
            GetAndAddOperationDefinitionUriToCapabilityStatement(capabilityStatement, OperationsConstants.BulkDelete);
        }

        public void AddBulkUpdateDetails(ListedCapabilityStatement capabilityStatement)
        {
            GetAndAddOperationDefinitionUriToCapabilityStatement(capabilityStatement, OperationsConstants.BulkUpdate);
        }

        public void AddSelectableSearchParameterDetails(ListedCapabilityStatement capabilityStatement)
        {
            GetAndAddOperationDefinitionUriToCapabilityStatement(capabilityStatement, OperationsConstants.SearchParameterStatus);
        }

        public void AddIncludesDetails(ListedCapabilityStatement capabilityStatement)
        {
            GetAndAddOperationDefinitionUriToCapabilityStatement(capabilityStatement, OperationsConstants.Includes);
        }

        public void AddDocRefDetails(ListedCapabilityStatement capabilityStatement)
        {
            GetAndAddOperationDefinitionUriToCapabilityStatement(capabilityStatement, OperationsConstants.DocRef);
        }
    }
}<|MERGE_RESOLUTION|>--- conflicted
+++ resolved
@@ -102,14 +102,12 @@
                 builder.Apply(AddIncludesDetails);
             }
 
-<<<<<<< HEAD
-            return Task.CompletedTask;
-=======
             if (_implementationGuidesConfiguration.USCore?.EnableDocRef ?? false)
             {
                 builder.Apply(AddDocRefDetails);
             }
->>>>>>> 6fd529d2
+
+            return Task.CompletedTask;
         }
 
         private void AddExportDetailsHelper(ICapabilityStatementBuilder builder)
