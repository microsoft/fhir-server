﻿// -------------------------------------------------------------------------------------------------
// Copyright (c) Microsoft Corporation. All rights reserved.
// Licensed under the MIT License (MIT). See LICENSE in the repo root for license information.
// -------------------------------------------------------------------------------------------------

using System;
using System.Threading;
using System.Threading.Tasks;
using EnsureThat;
using Microsoft.Extensions.Options;
using Microsoft.Health.Fhir.Api.Configs;
using Microsoft.Health.Fhir.Core.Configs;
using Microsoft.Health.Fhir.Core.Features;
using Microsoft.Health.Fhir.Core.Features.Conformance;
using Microsoft.Health.Fhir.Core.Features.Conformance.Models;
using Microsoft.Health.Fhir.Core.Features.Operations;
using Microsoft.Health.Fhir.Core.Features.Routing;
using Microsoft.Health.Fhir.Core.Models;
using Microsoft.Health.Fhir.Core.Registration;

namespace Microsoft.Health.Fhir.Api.Features.Operations
{
    /// <summary>
    /// Class that handles adding details of the supported operations to the capability
    /// statement of the fhir-server. This class is split across the different
    /// FHIR versions since the OperationDefinition has a different format
    /// for STU3 compared to R4 and R5.
    /// </summary>
    public partial class OperationsCapabilityProvider : IProvideCapability
    {
        private readonly OperationsConfiguration _operationConfiguration;
        private readonly FeatureConfiguration _featureConfiguration;
        private readonly CoreFeatureConfiguration _coreFeatureConfiguration;
        private readonly ImplementationGuidesConfiguration _implementationGuidesConfiguration;
        private readonly IUrlResolver _urlResolver;
        private readonly IFhirRuntimeConfiguration _fhirRuntimeConfiguration;

        public OperationsCapabilityProvider(
            IOptions<OperationsConfiguration> operationConfiguration,
            IOptions<FeatureConfiguration> featureConfiguration,
            IOptions<CoreFeatureConfiguration> coreFeatureConfiguration,
            IOptions<ImplementationGuidesConfiguration> implementationGuidesConfiguration,
            IUrlResolver urlResolver,
            IFhirRuntimeConfiguration fhirRuntimeConfiguration)
        {
            EnsureArg.IsNotNull(operationConfiguration?.Value, nameof(operationConfiguration));
            EnsureArg.IsNotNull(featureConfiguration?.Value, nameof(featureConfiguration));
            EnsureArg.IsNotNull(coreFeatureConfiguration?.Value, nameof(coreFeatureConfiguration));
            EnsureArg.IsNotNull(implementationGuidesConfiguration?.Value, nameof(implementationGuidesConfiguration));
            EnsureArg.IsNotNull(urlResolver, nameof(urlResolver));
            EnsureArg.IsNotNull(fhirRuntimeConfiguration, nameof(fhirRuntimeConfiguration));

            _operationConfiguration = operationConfiguration.Value;
            _featureConfiguration = featureConfiguration.Value;
            _coreFeatureConfiguration = coreFeatureConfiguration.Value;
            _implementationGuidesConfiguration = implementationGuidesConfiguration.Value;
            _urlResolver = urlResolver;
            _fhirRuntimeConfiguration = fhirRuntimeConfiguration;
        }

        public Task BuildAsync(ICapabilityStatementBuilder builder, CancellationToken cancellationToken)
        {
            if (_operationConfiguration.Export.Enabled)
            {
                AddExportDetailsHelper(builder);
            }

            if (_operationConfiguration.Reindex.Enabled)
            {
                builder.Apply(AddReindexDetails);
            }

            if (_operationConfiguration.ConvertData.Enabled)
            {
                builder.Apply(AddConvertDataDetails);
            }

            if (_featureConfiguration.SupportsAnonymizedExport)
            {
                builder.Apply(AddAnonymizedExportDetails);
            }

            builder.Apply(AddMemberMatchDetails);
            builder.Apply(AddPatientEverythingDetails);

            if (_operationConfiguration.BulkDelete.Enabled)
            {
                builder.Apply(AddBulkDeleteDetails);
            }

            if (_operationConfiguration.BulkUpdate.Enabled)
            {
                builder.Apply(AddBulkUpdateDetails);
            }

            if (_coreFeatureConfiguration.SupportsSelectableSearchParameters)
            {
                builder.Apply(AddSelectableSearchParameterDetails);
            }

            if (_coreFeatureConfiguration.SupportsIncludes && (_fhirRuntimeConfiguration.DataStore?.Equals(KnownDataStores.SqlServer, StringComparison.OrdinalIgnoreCase) ?? false))
            {
                builder.Apply(AddIncludesDetails);
            }

            if (_implementationGuidesConfiguration.USCore?.EnableDocRef ?? false)
            {
                builder.Apply(AddDocRefDetails);
            }

<<<<<<< HEAD
            if (_operationConfiguration.Terminology?.EnableExpand ?? false)
            {
                builder.Apply(AddExpandDetails);
            }
=======
            return Task.CompletedTask;
>>>>>>> 23e51ea6
        }

        private void AddExportDetailsHelper(ICapabilityStatementBuilder builder)
        {
            builder.Apply(AddExportDetails);
        }

        public void AddExportDetails(ListedCapabilityStatement capabilityStatement)
        {
            GetAndAddOperationDefinitionUriToCapabilityStatement(capabilityStatement, OperationsConstants.Export);
            GetAndAddOperationDefinitionUriToCapabilityStatement(capabilityStatement, OperationsConstants.PatientExport);
            GetAndAddOperationDefinitionUriToCapabilityStatement(capabilityStatement, OperationsConstants.GroupExport);
        }

        public static void AddPatientEverythingDetails(ListedCapabilityStatement capabilityStatement)
        {
            capabilityStatement.Rest.Server().Operation.Add(new OperationComponent
            {
                Name = OperationsConstants.PatientEverything,
                Definition = new ReferenceComponent
                {
                    Reference = OperationsConstants.PatientEverythingUri,
                },
            });
        }

        private void GetAndAddOperationDefinitionUriToCapabilityStatement(ListedCapabilityStatement capabilityStatement, string operationType)
        {
            Uri operationDefinitionUri = _urlResolver.ResolveOperationDefinitionUrl(operationType);
            capabilityStatement.Rest.Server().Operation.Add(new OperationComponent()
            {
                Name = operationType,
                Definition = new ReferenceComponent
                {
                    Reference = operationDefinitionUri.ToString(),
                },
            });
        }

        public void AddAnonymizedExportDetails(ListedCapabilityStatement capabilityStatement)
        {
            GetAndAddOperationDefinitionUriToCapabilityStatement(capabilityStatement, OperationsConstants.AnonymizedExport);
        }

        public void AddConvertDataDetails(ListedCapabilityStatement capabilityStatement)
        {
            GetAndAddOperationDefinitionUriToCapabilityStatement(capabilityStatement, OperationsConstants.ConvertData);
        }

        public void AddReindexDetails(ListedCapabilityStatement capabilityStatement)
        {
            GetAndAddOperationDefinitionUriToCapabilityStatement(capabilityStatement, OperationsConstants.Reindex);
            GetAndAddOperationDefinitionUriToCapabilityStatement(capabilityStatement, OperationsConstants.ResourceReindex);
        }

        public void AddMemberMatchDetails(ListedCapabilityStatement capabilityStatement)
        {
            GetAndAddOperationDefinitionUriToCapabilityStatement(capabilityStatement, OperationsConstants.MemberMatch);
        }

        public void AddBulkDeleteDetails(ListedCapabilityStatement capabilityStatement)
        {
            GetAndAddOperationDefinitionUriToCapabilityStatement(capabilityStatement, OperationsConstants.BulkDelete);
        }

        public void AddBulkUpdateDetails(ListedCapabilityStatement capabilityStatement)
        {
            GetAndAddOperationDefinitionUriToCapabilityStatement(capabilityStatement, OperationsConstants.BulkUpdate);
        }

        public void AddSelectableSearchParameterDetails(ListedCapabilityStatement capabilityStatement)
        {
            GetAndAddOperationDefinitionUriToCapabilityStatement(capabilityStatement, OperationsConstants.SearchParameterStatus);
        }

        public void AddIncludesDetails(ListedCapabilityStatement capabilityStatement)
        {
            GetAndAddOperationDefinitionUriToCapabilityStatement(capabilityStatement, OperationsConstants.Includes);
        }

        public void AddDocRefDetails(ListedCapabilityStatement capabilityStatement)
        {
            GetAndAddOperationDefinitionUriToCapabilityStatement(capabilityStatement, OperationsConstants.DocRef);
        }

        public void AddExpandDetails(ListedCapabilityStatement capabilityStatement)
        {
            GetAndAddOperationDefinitionUriToCapabilityStatement(capabilityStatement, OperationsConstants.ValueSetExpand);
        }
    }
}<|MERGE_RESOLUTION|>--- conflicted
+++ resolved
@@ -108,14 +108,12 @@
                 builder.Apply(AddDocRefDetails);
             }
 
-<<<<<<< HEAD
             if (_operationConfiguration.Terminology?.EnableExpand ?? false)
             {
                 builder.Apply(AddExpandDetails);
             }
-=======
+
             return Task.CompletedTask;
->>>>>>> 23e51ea6
         }
 
         private void AddExportDetailsHelper(ICapabilityStatementBuilder builder)
