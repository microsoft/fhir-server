﻿// -------------------------------------------------------------------------------------------------
// Copyright (c) Microsoft Corporation. All rights reserved.
// Licensed under the MIT License (MIT). See LICENSE in the repo root for license information.
// -------------------------------------------------------------------------------------------------

using System;
using System.Collections.Generic;
using System.IO;
using System.Linq;
using System.Net;
using System.Threading;
using System.Threading.Tasks;
using System.Transactions;
using AngleSharp.Io;
using EnsureThat;
using Hl7.Fhir.Model;
using Hl7.Fhir.Serialization;
using MediatR;
using Microsoft.AspNetCore.Http;
using Microsoft.AspNetCore.Http.Extensions;
using Microsoft.AspNetCore.Http.Features.Authentication;
using Microsoft.AspNetCore.Http.Headers;
using Microsoft.AspNetCore.Routing;
using Microsoft.Extensions.Logging;
using Microsoft.Extensions.Primitives;
using Microsoft.Health.Fhir.Api.Features.Bundle;
using Microsoft.Health.Fhir.Api.Features.ContentTypes;
using Microsoft.Health.Fhir.Api.Features.Headers;
using Microsoft.Health.Fhir.Api.Features.Routing;
using Microsoft.Health.Fhir.Core.Exceptions;
using Microsoft.Health.Fhir.Core.Extensions;
using Microsoft.Health.Fhir.Core.Features.Context;
using Microsoft.Health.Fhir.Core.Features.Persistence;
using Microsoft.Health.Fhir.Core.Features.Search;
using Microsoft.Health.Fhir.Core.Messages.Bundle;
using static Hl7.Fhir.Model.Bundle;
using Task = System.Threading.Tasks.Task;

namespace Microsoft.Health.Fhir.Api.Features.Resources.Bundle
{
    /// <summary>
    /// Handler for bundles of type transaction and batch.
    /// </summary>
    public partial class BundleHandler : IRequestHandler<BundleRequest, BundleResponse>
    {
        private readonly IFhirRequestContextAccessor _fhirRequestContextAccessor;
        private readonly FhirJsonSerializer _fhirJsonSerializer;
        private readonly FhirJsonParser _fhirJsonParser;
        private readonly Dictionary<HTTPVerb, List<(RouteContext, int, string)>> _requests;
        private readonly IHttpAuthenticationFeature _httpAuthenticationFeature;
        private readonly IRouter _router;
        private readonly IServiceProvider _requestServices;
        private readonly ITransactionHandler _transactionHandler;
        private readonly IBundleHttpContextAccessor _bundleHttpContextAccessor;
        private readonly ResourceIdProvider _resourceIdProvider;
        private readonly ILogger<BundleHandler> _logger;
        private int _requestCount;
<<<<<<< HEAD
        private readonly Hl7.Fhir.Model.Bundle.HTTPVerb[] _verbExecutionOrder;
        private List<int> emptyRequestsOrder;
        private readonly TransactionValidator _transactionValidator;
=======
        private readonly HTTPVerb[] _verbExecutionOrder;
        private readonly List<int> _emptyRequestsOrder;
        private readonly Dictionary<string, (string resourceId, string resourceType)> _referenceIdDictionary;
>>>>>>> 1bef4d8c
        private BundleType? _bundleType;

        public BundleHandler(
            IHttpContextAccessor httpContextAccessor,
            IFhirRequestContextAccessor fhirRequestContextAccessor,
            FhirJsonSerializer fhirJsonSerializer,
            FhirJsonParser fhirJsonParser,
            ITransactionHandler transactionHandler,
            IBundleHttpContextAccessor bundleHttpContextAccessor,
<<<<<<< HEAD
            TransactionValidator transactionValidator,
=======
            ResourceIdProvider resourceIdProvider,
>>>>>>> 1bef4d8c
            ILogger<BundleHandler> logger)
        : this()
        {
            EnsureArg.IsNotNull(httpContextAccessor, nameof(httpContextAccessor));
            EnsureArg.IsNotNull(fhirRequestContextAccessor, nameof(fhirRequestContextAccessor));
            EnsureArg.IsNotNull(fhirJsonSerializer, nameof(fhirJsonSerializer));
            EnsureArg.IsNotNull(fhirJsonParser, nameof(fhirJsonParser));
            EnsureArg.IsNotNull(transactionHandler, nameof(transactionHandler));
            EnsureArg.IsNotNull(bundleHttpContextAccessor, nameof(bundleHttpContextAccessor));
<<<<<<< HEAD
            EnsureArg.IsNotNull(transactionValidator, nameof(transactionValidator));
=======
            EnsureArg.IsNotNull(resourceIdProvider, nameof(resourceIdProvider));
>>>>>>> 1bef4d8c
            EnsureArg.IsNotNull(logger, nameof(logger));

            _fhirRequestContextAccessor = fhirRequestContextAccessor;
            _fhirJsonSerializer = fhirJsonSerializer;
            _fhirJsonParser = fhirJsonParser;
            _transactionHandler = transactionHandler;
            _bundleHttpContextAccessor = bundleHttpContextAccessor;
            _resourceIdProvider = resourceIdProvider;
            _logger = logger;
            _transactionValidator = transactionValidator;

            // Not all versions support the same enum values, so do the dictionary creation in the version specific partial.
            _requests = _verbExecutionOrder.ToDictionary(verb => verb, _ => new List<(RouteContext, int, string)>());

            _httpAuthenticationFeature = httpContextAccessor.HttpContext.Features.Get<IHttpAuthenticationFeature>();
            _router = httpContextAccessor.HttpContext.GetRouteData().Routers.First();
            _requestServices = httpContextAccessor.HttpContext.RequestServices;
            _emptyRequestsOrder = new List<int>();
            _referenceIdDictionary = new Dictionary<string, (string resourceId, string resourceType)>();
        }

        private async Task ExecuteAllRequests(Hl7.Fhir.Model.Bundle responseBundle)
        {
            // List is not created initially since it doesn't create a list with _requestCount elements
            EntryComponent[] entryComponents = new EntryComponent[_requestCount];
            responseBundle.Entry = entryComponents.ToList();
            foreach (int emptyRequestOrder in _emptyRequestsOrder)
            {
                var entryComponent = new EntryComponent();
                entryComponent.Response = new ResponseComponent
                {
                    Status = ((int)HttpStatusCode.BadRequest).ToString(),
                    Outcome = CreateOperationOutcome(
                            OperationOutcome.IssueSeverity.Error,
                            OperationOutcome.IssueType.Invalid,
                            "Request is empty"),
                };
                responseBundle.Entry[emptyRequestOrder] = entryComponent;
            }

            foreach (HTTPVerb verb in _verbExecutionOrder)
            {
                await ExecuteRequests(responseBundle, verb);
            }
        }

        public async Task<BundleResponse> Handle(BundleRequest bundleRequest, CancellationToken cancellationToken)
        {
            var bundleResource = bundleRequest.Bundle.ToPoco<Hl7.Fhir.Model.Bundle>();
            _bundleType = bundleResource.Type;
<<<<<<< HEAD

            // For resources within a transaction, we need to validate if they are referring to each other and throw an exception in such case.
            await _transactionValidator.ValidateBundle(bundleResource);
=======
>>>>>>> 1bef4d8c

            await FillRequestLists(bundleResource.Entry);

            if (_bundleType == BundleType.Batch)
            {
                var responseBundle = new Hl7.Fhir.Model.Bundle
                {
                    Type = BundleType.BatchResponse,
                };

                await ExecuteAllRequests(responseBundle);
                return new BundleResponse(responseBundle.ToResourceElement());
            }

            if (_bundleType == BundleType.Transaction)
            {
                var responseBundle = new Hl7.Fhir.Model.Bundle
                {
                    Type = BundleType.TransactionResponse,
                };

                return await ExecuteTransactionForAllRequests(responseBundle);
            }

            throw new MethodNotAllowedException(string.Format(Api.Resources.InvalidBundleType, _bundleType));
        }

        private async Task<BundleResponse> ExecuteTransactionForAllRequests(Hl7.Fhir.Model.Bundle responseBundle)
        {
            try
            {
                using (var transaction = _transactionHandler.BeginTransaction())
                {
                    await ExecuteAllRequests(responseBundle);

                    transaction.Complete();
                }
            }
            catch (TransactionAbortedException)
            {
                _logger.LogError("Failed to commit a transaction. Throwing BadRequest as a default exception.");
                throw new TransactionFailedException(Api.Resources.GeneralTransactionFailedError, HttpStatusCode.BadRequest);
            }

            return new BundleResponse(responseBundle.ToResourceElement());
        }

        private async Task FillRequestLists(List<EntryComponent> bundleEntries)
        {
            int order = 0;
            _requestCount = bundleEntries.Count;

<<<<<<< HEAD
            var referenceIdDictionary = new Dictionary<string, string>();

            foreach (Hl7.Fhir.Model.Bundle.EntryComponent entry in bundleEntries)
=======
            // For a transaction, we need to resolve any references between resources.
            // Loop through the entries and if we're POSTing with an ID in the fullUrl then set an ID for it and add it to our dictionary.
            if (_bundleType == BundleType.Transaction)
            {
                PopulateReferenceIdDictionary(bundleEntries, _referenceIdDictionary);
            }

            foreach (EntryComponent entry in bundleEntries)
>>>>>>> 1bef4d8c
            {
                string persistedId = default;

                if (entry.Request?.Method == null)
                {
                    _emptyRequestsOrder.Add(order++);
                    continue;
                }

                HttpContext httpContext = new DefaultHttpContext { RequestServices = _requestServices };

<<<<<<< HEAD
                // For resources within a transaction, we need to resolve the existing conditional references and update the search URI with the logical ID.
                if (_bundleType == BundleType.Transaction && entry.Resource != null)
                {
                    await ResolveBundleReferencesAsync(entry, referenceIdDictionary);
=======
                // For resources within a transaction, we need to resolve any intrabundle references and potentially persist any internally assigned ids
                if (_bundleType == BundleType.Transaction && entry.Resource != null)
                {
                    ResolveIntraBundleReferences(entry, _referenceIdDictionary);

                    if (entry.Request.Method == HTTPVerb.POST && !string.IsNullOrWhiteSpace(entry.FullUrl))
                    {
                        if (_referenceIdDictionary.TryGetValue(entry.FullUrl, out (string resourceId, string resourceType) value))
                        {
                            persistedId = value.resourceId;
                        }
                    }
>>>>>>> 1bef4d8c
                }

                httpContext.Features[typeof(IHttpAuthenticationFeature)] = _httpAuthenticationFeature;
                httpContext.Response.Body = new MemoryStream();

                var requestUri = new Uri(_fhirRequestContextAccessor.FhirRequestContext.BaseUri, entry.Request.Url);
                httpContext.Request.Scheme = requestUri.Scheme;
                httpContext.Request.Host = new HostString(requestUri.Host, requestUri.Port);
                httpContext.Request.Path = requestUri.LocalPath;
                httpContext.Request.QueryString = new QueryString(requestUri.Query);
                httpContext.Request.Method = entry.Request.Method.ToString();

                AddHeaderIfNeeded(HeaderNames.IfMatch, entry.Request.IfMatch, httpContext);
                AddHeaderIfNeeded(HeaderNames.IfModifiedSince, entry.Request.IfModifiedSince?.ToString(), httpContext);
                AddHeaderIfNeeded(HeaderNames.IfNoneMatch, entry.Request.IfNoneMatch, httpContext);
                AddHeaderIfNeeded(KnownFhirHeaders.IfNoneExist, entry.Request.IfNoneExist, httpContext);

                if (entry.Request.Method == HTTPVerb.POST ||
                   entry.Request.Method == HTTPVerb.PUT)
                {
                    httpContext.Request.Headers.Add(HeaderNames.ContentType, new StringValues(KnownContentTypes.JsonContentType));

                    var memoryStream = new MemoryStream(_fhirJsonSerializer.SerializeToBytes(entry.Resource));
                    memoryStream.Seek(0, SeekOrigin.Begin);
                    httpContext.Request.Body = memoryStream;
                }

                var routeContext = new RouteContext(httpContext);

                await _router.RouteAsync(routeContext);

                httpContext.Features[typeof(IRoutingFeature)] = new RoutingFeature
                {
                    RouteData = routeContext.RouteData,
                };

                _requests[entry.Request.Method.Value].Add((routeContext, order++, persistedId));
            }
        }

        public async Task ResolveBundleReferencesAsync(EntryComponent entry, Dictionary<string, string> referenceIdDictionary)
        {
            IEnumerable<ResourceReference> references = entry.Resource.GetAllChildren<ResourceReference>();

            foreach (ResourceReference reference in references)
            {
                if (referenceIdDictionary.TryGetValue(reference.Reference, out var referenceId))
                {
                    reference.Reference = referenceId;
                }
                else
                {
                    if (reference.Reference.Contains("?", StringComparison.InvariantCulture))
                    {
                        string[] queries = reference.Reference.Split("?");
                        string resourceType = queries[0];
                        string conditionalQueries = queries[1];

                        SearchResult results = await _transactionValidator.GetExistingResourceId(entry.Request.Url, resourceType, conditionalQueries);

                        int? resultCount = results?.Results.Count();

                        if (resultCount == null || resultCount == 0 || resultCount > 1)
                        {
                            throw new RequestNotValidException(string.Format(Api.Resources.InvalidConditionalReference, reference.Reference));
                        }

                        string resourceId = $"{resourceType}/{results.Results.First().Resource.ResourceId}";

                        referenceIdDictionary.Add(reference.Reference, resourceId);

                        reference.Reference = resourceId;
                    }
                }
            }
        }

        private static void AddHeaderIfNeeded(string headerKey, string headerValue, HttpContext httpContext)
        {
            if (!string.IsNullOrWhiteSpace(headerValue))
            {
                httpContext.Request.Headers.Add(headerKey, new StringValues(headerValue));
            }
        }

        private async Task ExecuteRequests(Hl7.Fhir.Model.Bundle responseBundle, HTTPVerb httpVerb)
        {
            foreach ((RouteContext request, int entryIndex, string persistedId) in _requests[httpVerb])
            {
                var entryComponent = new EntryComponent();

                if (request.Handler != null)
                {
                    HttpContext httpContext = request.HttpContext;

                    IFhirRequestContext originalFhirRequestContext = _fhirRequestContextAccessor.FhirRequestContext;

                    request.RouteData.Values.TryGetValue(KnownActionParameterNames.ResourceType, out object resourceType);
                    var newFhirRequestContext = new FhirRequestContext(
                        httpContext.Request.Method,
                        httpContext.Request.GetDisplayUrl(),
                        originalFhirRequestContext.BaseUri.OriginalString,
                        originalFhirRequestContext.CorrelationId,
                        httpContext.Request.Headers,
                        httpContext.Response.Headers,
                        resourceType?.ToString())
                    {
                        Principal = originalFhirRequestContext.Principal,
                    };
                    _fhirRequestContextAccessor.FhirRequestContext = newFhirRequestContext;

                    _bundleHttpContextAccessor.HttpContext = httpContext;

                    Func<string> originalResourceIdProvider = _resourceIdProvider.Create;

                    if (!string.IsNullOrWhiteSpace(persistedId))
                    {
                        _resourceIdProvider.Create = () => persistedId;
                    }

                    await request.Handler.Invoke(httpContext);

                    _resourceIdProvider.Create = originalResourceIdProvider;

                    httpContext.Response.Body.Seek(0, SeekOrigin.Begin);
                    string bodyContent = new StreamReader(httpContext.Response.Body).ReadToEnd();

                    ResponseHeaders responseHeaders = httpContext.Response.GetTypedHeaders();
                    entryComponent.Response = new ResponseComponent
                    {
                        Status = httpContext.Response.StatusCode.ToString(),
                        Location = responseHeaders.Location?.OriginalString,
                        Etag = responseHeaders.ETag?.ToString(),
                        LastModified = responseHeaders.LastModified,
                    };

                    if (!string.IsNullOrWhiteSpace(bodyContent))
                    {
                        var entryComponentResource = _fhirJsonParser.Parse<Resource>(bodyContent);

                        if (entryComponentResource.ResourceType == ResourceType.OperationOutcome)
                        {
                            entryComponent.Response.Outcome = entryComponentResource;
                        }
                        else
                        {
                            entryComponent.Resource = entryComponentResource;
                        }
                    }
                    else
                    {
                        if (httpContext.Response.StatusCode == (int)HttpStatusCode.Forbidden)
                        {
                            entryComponent.Response.Outcome = CreateOperationOutcome(
                                OperationOutcome.IssueSeverity.Error,
                                OperationOutcome.IssueType.Forbidden,
                                Api.Resources.Forbidden);
                        }
                    }
                }
                else
                {
                    entryComponent.Response = new ResponseComponent
                    {
                        Status = ((int)HttpStatusCode.NotFound).ToString(),
                        Outcome = CreateOperationOutcome(
                            OperationOutcome.IssueSeverity.Error,
                            OperationOutcome.IssueType.NotFound,
                            string.Format(Api.Resources.BundleNotFound, $"{request.HttpContext.Request.Path}{request.HttpContext.Request.QueryString}")),
                    };
                }

                if (entryComponent.Response.Outcome != null && responseBundle.Type == Hl7.Fhir.Model.Bundle.BundleType.TransactionResponse)
                {
                    var errorMessage = string.Format(Api.Resources.TransactionFailed, request.HttpContext.Request.Method, request.HttpContext.Request.Path);

                    if (!Enum.TryParse(entryComponent.Response.Status, out HttpStatusCode httpStatusCode))
                    {
                        httpStatusCode = HttpStatusCode.BadRequest;
                    }

                    TransactionExceptionHandler.ThrowTransactionException(errorMessage, httpStatusCode, (OperationOutcome)entryComponent.Response.Outcome);
                }

                responseBundle.Entry[entryIndex] = entryComponent;
            }
        }

        private void PopulateReferenceIdDictionary(IEnumerable<EntryComponent> bundleEntries, IDictionary<string, (string resourceId, string resourceType)> idDictionary)
        {
            foreach (EntryComponent entry in bundleEntries)
            {
                if (entry.Request.Method != HTTPVerb.POST)
                {
                    continue;
                }

                // We've already come across this ID
                if (!string.IsNullOrWhiteSpace(entry.FullUrl) && !idDictionary.ContainsKey(entry.FullUrl))
                {
                    // This id is new to us
                    var insertId = _resourceIdProvider.Create();
                    entry.Resource.Id = insertId;

                    idDictionary.Add(entry.FullUrl, (insertId, entry.Resource.TypeName));
                }
            }
        }

        private static void ResolveIntraBundleReferences(EntryComponent entry, Dictionary<string, (string resourceId, string resourceType)> referenceIdDictionary)
        {
            IEnumerable<ResourceReference> references = entry.Resource.GetAllChildren<ResourceReference>();

            foreach (ResourceReference reference in references)
            {
                // We've already come across this ID
                if (referenceIdDictionary.TryGetValue(reference.Reference, out var referenceInformation))
                {
                    reference.Reference = $"{referenceInformation.resourceType}/{referenceInformation.resourceId}";
                }
            }
        }

        private static OperationOutcome CreateOperationOutcome(OperationOutcome.IssueSeverity issueSeverity, OperationOutcome.IssueType issueType, string diagnostics)
        {
            return new OperationOutcome
            {
                Issue = new List<OperationOutcome.IssueComponent>
                {
                    new OperationOutcome.IssueComponent
                    {
                        Severity = issueSeverity,
                        Code = issueType,
                        Diagnostics = diagnostics,
                    },
                },
            };
        }
    }
}<|MERGE_RESOLUTION|>--- conflicted
+++ resolved
@@ -55,16 +55,11 @@
         private readonly ResourceIdProvider _resourceIdProvider;
         private readonly ILogger<BundleHandler> _logger;
         private int _requestCount;
-<<<<<<< HEAD
-        private readonly Hl7.Fhir.Model.Bundle.HTTPVerb[] _verbExecutionOrder;
-        private List<int> emptyRequestsOrder;
-        private readonly TransactionValidator _transactionValidator;
-=======
         private readonly HTTPVerb[] _verbExecutionOrder;
         private readonly List<int> _emptyRequestsOrder;
         private readonly Dictionary<string, (string resourceId, string resourceType)> _referenceIdDictionary;
->>>>>>> 1bef4d8c
         private BundleType? _bundleType;
+        private readonly TransactionValidator _transactionValidator;
 
         public BundleHandler(
             IHttpContextAccessor httpContextAccessor,
@@ -73,13 +68,10 @@
             FhirJsonParser fhirJsonParser,
             ITransactionHandler transactionHandler,
             IBundleHttpContextAccessor bundleHttpContextAccessor,
-<<<<<<< HEAD
+            ResourceIdProvider resourceIdProvider,
             TransactionValidator transactionValidator,
-=======
-            ResourceIdProvider resourceIdProvider,
->>>>>>> 1bef4d8c
             ILogger<BundleHandler> logger)
-        : this()
+            : this()
         {
             EnsureArg.IsNotNull(httpContextAccessor, nameof(httpContextAccessor));
             EnsureArg.IsNotNull(fhirRequestContextAccessor, nameof(fhirRequestContextAccessor));
@@ -87,11 +79,8 @@
             EnsureArg.IsNotNull(fhirJsonParser, nameof(fhirJsonParser));
             EnsureArg.IsNotNull(transactionHandler, nameof(transactionHandler));
             EnsureArg.IsNotNull(bundleHttpContextAccessor, nameof(bundleHttpContextAccessor));
-<<<<<<< HEAD
+            EnsureArg.IsNotNull(resourceIdProvider, nameof(resourceIdProvider));
             EnsureArg.IsNotNull(transactionValidator, nameof(transactionValidator));
-=======
-            EnsureArg.IsNotNull(resourceIdProvider, nameof(resourceIdProvider));
->>>>>>> 1bef4d8c
             EnsureArg.IsNotNull(logger, nameof(logger));
 
             _fhirRequestContextAccessor = fhirRequestContextAccessor;
@@ -142,12 +131,9 @@
         {
             var bundleResource = bundleRequest.Bundle.ToPoco<Hl7.Fhir.Model.Bundle>();
             _bundleType = bundleResource.Type;
-<<<<<<< HEAD
 
             // For resources within a transaction, we need to validate if they are referring to each other and throw an exception in such case.
             await _transactionValidator.ValidateBundle(bundleResource);
-=======
->>>>>>> 1bef4d8c
 
             await FillRequestLists(bundleResource.Entry);
 
@@ -200,11 +186,6 @@
             int order = 0;
             _requestCount = bundleEntries.Count;
 
-<<<<<<< HEAD
-            var referenceIdDictionary = new Dictionary<string, string>();
-
-            foreach (Hl7.Fhir.Model.Bundle.EntryComponent entry in bundleEntries)
-=======
             // For a transaction, we need to resolve any references between resources.
             // Loop through the entries and if we're POSTing with an ID in the fullUrl then set an ID for it and add it to our dictionary.
             if (_bundleType == BundleType.Transaction)
@@ -213,7 +194,6 @@
             }
 
             foreach (EntryComponent entry in bundleEntries)
->>>>>>> 1bef4d8c
             {
                 string persistedId = default;
 
@@ -225,16 +205,10 @@
 
                 HttpContext httpContext = new DefaultHttpContext { RequestServices = _requestServices };
 
-<<<<<<< HEAD
-                // For resources within a transaction, we need to resolve the existing conditional references and update the search URI with the logical ID.
-                if (_bundleType == BundleType.Transaction && entry.Resource != null)
-                {
-                    await ResolveBundleReferencesAsync(entry, referenceIdDictionary);
-=======
                 // For resources within a transaction, we need to resolve any intrabundle references and potentially persist any internally assigned ids
                 if (_bundleType == BundleType.Transaction && entry.Resource != null)
                 {
-                    ResolveIntraBundleReferences(entry, _referenceIdDictionary);
+                    await ResolveIntraBundleReferences(entry, _referenceIdDictionary);
 
                     if (entry.Request.Method == HTTPVerb.POST && !string.IsNullOrWhiteSpace(entry.FullUrl))
                     {
@@ -243,7 +217,8 @@
                             persistedId = value.resourceId;
                         }
                     }
->>>>>>> 1bef4d8c
+
+                    // await ResolveBundleReferencesAsync(entry, referenceIdDictionary);
                 }
 
                 httpContext.Features[typeof(IHttpAuthenticationFeature)] = _httpAuthenticationFeature;
@@ -284,15 +259,16 @@
             }
         }
 
-        public async Task ResolveBundleReferencesAsync(EntryComponent entry, Dictionary<string, string> referenceIdDictionary)
+        public async Task ResolveIntraBundleReferences(EntryComponent entry, Dictionary<string, (string resourceId, string resourceType)> referenceIdDictionary)
         {
             IEnumerable<ResourceReference> references = entry.Resource.GetAllChildren<ResourceReference>();
 
             foreach (ResourceReference reference in references)
             {
-                if (referenceIdDictionary.TryGetValue(reference.Reference, out var referenceId))
-                {
-                    reference.Reference = referenceId;
+                // We've already come across this ID
+                if (referenceIdDictionary.TryGetValue(reference.Reference, out var referenceInformation))
+                {
+                    reference.Reference = $"{referenceInformation.resourceType}/{referenceInformation.resourceId}";
                 }
                 else
                 {
@@ -313,7 +289,7 @@
 
                         string resourceId = $"{resourceType}/{results.Results.First().Resource.ResourceId}";
 
-                        referenceIdDictionary.Add(reference.Reference, resourceId);
+                        referenceIdDictionary.Add(reference.Reference, (resourceId, resourceType));
 
                         reference.Reference = resourceId;
                     }
@@ -453,20 +429,6 @@
             }
         }
 
-        private static void ResolveIntraBundleReferences(EntryComponent entry, Dictionary<string, (string resourceId, string resourceType)> referenceIdDictionary)
-        {
-            IEnumerable<ResourceReference> references = entry.Resource.GetAllChildren<ResourceReference>();
-
-            foreach (ResourceReference reference in references)
-            {
-                // We've already come across this ID
-                if (referenceIdDictionary.TryGetValue(reference.Reference, out var referenceInformation))
-                {
-                    reference.Reference = $"{referenceInformation.resourceType}/{referenceInformation.resourceId}";
-                }
-            }
-        }
-
         private static OperationOutcome CreateOperationOutcome(OperationOutcome.IssueSeverity issueSeverity, OperationOutcome.IssueType issueType, string diagnostics)
         {
             return new OperationOutcome
