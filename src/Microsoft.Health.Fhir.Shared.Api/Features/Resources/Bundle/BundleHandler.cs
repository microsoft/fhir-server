﻿// -------------------------------------------------------------------------------------------------
// Copyright (c) Microsoft Corporation. All rights reserved.
// Licensed under the MIT License (MIT). See LICENSE in the repo root for license information.
// -------------------------------------------------------------------------------------------------

using System;
using System.Collections.Generic;
using System.IO;
using System.Linq;
using System.Net;
using System.Threading;
using System.Threading.Tasks;
using System.Transactions;
using AngleSharp.Io;
using EnsureThat;
using Hl7.Fhir.Model;
using Hl7.Fhir.Serialization;
using MediatR;
using Microsoft.AspNetCore.Http;
using Microsoft.AspNetCore.Http.Extensions;
using Microsoft.AspNetCore.Http.Features.Authentication;
using Microsoft.AspNetCore.Http.Headers;
using Microsoft.AspNetCore.Routing;
using Microsoft.Extensions.Logging;
using Microsoft.Extensions.Options;
using Microsoft.Extensions.Primitives;
using Microsoft.Health.Abstractions.Features.Transactions;
using Microsoft.Health.Api.Features.Audit;
using Microsoft.Health.Core.Features.Context;
using Microsoft.Health.Core.Features.Security.Authorization;
using Microsoft.Health.Fhir.Api.Configs;
using Microsoft.Health.Fhir.Api.Features.Bundle;
using Microsoft.Health.Fhir.Api.Features.ContentTypes;
using Microsoft.Health.Fhir.Api.Features.Exceptions;
using Microsoft.Health.Fhir.Api.Features.Formatters;
using Microsoft.Health.Fhir.Api.Features.Routing;
using Microsoft.Health.Fhir.Core.Exceptions;
using Microsoft.Health.Fhir.Core.Extensions;
using Microsoft.Health.Fhir.Core.Features;
using Microsoft.Health.Fhir.Core.Features.Context;
using Microsoft.Health.Fhir.Core.Features.Persistence;
using Microsoft.Health.Fhir.Core.Features.Resources;
using Microsoft.Health.Fhir.Core.Features.Resources.Bundle;
using Microsoft.Health.Fhir.Core.Features.Security;
using Microsoft.Health.Fhir.Core.Messages.Bundle;
using Microsoft.Health.Fhir.Core.Models;
using Microsoft.Health.Fhir.ValueSets;
using static Hl7.Fhir.Model.Bundle;
using Task = System.Threading.Tasks.Task;

namespace Microsoft.Health.Fhir.Api.Features.Resources.Bundle
{
    /// <summary>
    /// Handler for bundles of type transaction and batch.
    /// </summary>
    public partial class BundleHandler : IRequestHandler<BundleRequest, BundleResponse>
    {
        private readonly RequestContextAccessor<IFhirRequestContext> _fhirRequestContextAccessor;
        private readonly FhirJsonSerializer _fhirJsonSerializer;
        private readonly FhirJsonParser _fhirJsonParser;
        private readonly Dictionary<HTTPVerb, List<(RouteContext, int, string)>> _requests;
        private readonly IHttpAuthenticationFeature _httpAuthenticationFeature;
        private readonly IRouter _router;
        private readonly IServiceProvider _requestServices;
        private readonly ITransactionHandler _transactionHandler;
        private readonly IBundleHttpContextAccessor _bundleHttpContextAccessor;
        private readonly ResourceIdProvider _resourceIdProvider;
        private readonly ILogger<BundleHandler> _logger;
        private int _requestCount;
        private readonly HTTPVerb[] _verbExecutionOrder;
        private readonly List<int> _emptyRequestsOrder;
        private readonly Dictionary<string, (string resourceId, string resourceType)> _referenceIdDictionary;
        private BundleType? _bundleType;
        private readonly TransactionBundleValidator _transactionBundleValidator;
        private readonly ResourceReferenceResolver _referenceResolver;
        private readonly IAuditEventTypeMapping _auditEventTypeMapping;
        private readonly IAuthorizationService<DataActions> _authorizationService;
        private readonly BundleConfiguration _bundleConfiguration;
        private readonly string _originalRequestBase;
        private readonly IMediator _mediator;

        /// <summary>
        /// Headers to propagate the the from the inner actions to the outer HTTP request.
        /// </summary>
        private static readonly string[] HeadersToAccumulate = new[] { KnownHeaders.RetryAfter, KnownHeaders.RetryAfterMilliseconds, "x-ms-session-token", "x-ms-request-charge" };

        private IFhirRequestContext _originalFhirRequestContext;

        public BundleHandler(
            IHttpContextAccessor httpContextAccessor,
            RequestContextAccessor<IFhirRequestContext> fhirRequestContextAccessor,
            FhirJsonSerializer fhirJsonSerializer,
            FhirJsonParser fhirJsonParser,
            ITransactionHandler transactionHandler,
            IBundleHttpContextAccessor bundleHttpContextAccessor,
            ResourceIdProvider resourceIdProvider,
            TransactionBundleValidator transactionBundleValidator,
            ResourceReferenceResolver referenceResolver,
            IAuditEventTypeMapping auditEventTypeMapping,
            IOptions<BundleConfiguration> bundleConfiguration,
            IAuthorizationService<DataActions> authorizationService,
            IMediator mediator,
            ILogger<BundleHandler> logger)
            : this()
        {
            EnsureArg.IsNotNull(httpContextAccessor, nameof(httpContextAccessor));
            EnsureArg.IsNotNull(fhirRequestContextAccessor, nameof(fhirRequestContextAccessor));
            EnsureArg.IsNotNull(fhirJsonSerializer, nameof(fhirJsonSerializer));
            EnsureArg.IsNotNull(fhirJsonParser, nameof(fhirJsonParser));
            EnsureArg.IsNotNull(transactionHandler, nameof(transactionHandler));
            EnsureArg.IsNotNull(bundleHttpContextAccessor, nameof(bundleHttpContextAccessor));
            EnsureArg.IsNotNull(resourceIdProvider, nameof(resourceIdProvider));
            EnsureArg.IsNotNull(transactionBundleValidator, nameof(transactionBundleValidator));
            EnsureArg.IsNotNull(referenceResolver, nameof(referenceResolver));
            EnsureArg.IsNotNull(auditEventTypeMapping, nameof(auditEventTypeMapping));
            EnsureArg.IsNotNull(bundleConfiguration?.Value, nameof(bundleConfiguration));
            EnsureArg.IsNotNull(authorizationService, nameof(authorizationService));
            EnsureArg.IsNotNull(mediator, nameof(mediator));
            EnsureArg.IsNotNull(logger, nameof(logger));

            _fhirRequestContextAccessor = fhirRequestContextAccessor;
            _fhirJsonSerializer = fhirJsonSerializer;
            _fhirJsonParser = fhirJsonParser;
            _transactionHandler = transactionHandler;
            _bundleHttpContextAccessor = bundleHttpContextAccessor;
            _resourceIdProvider = resourceIdProvider;
            _transactionBundleValidator = transactionBundleValidator;
            _referenceResolver = referenceResolver;
            _auditEventTypeMapping = auditEventTypeMapping;
            _authorizationService = authorizationService;
            _bundleConfiguration = bundleConfiguration.Value;
            _mediator = mediator;
            _logger = logger;

            // Not all versions support the same enum values, so do the dictionary creation in the version specific partial.
            _requests = _verbExecutionOrder.ToDictionary(verb => verb, _ => new List<(RouteContext, int, string)>());

            HttpContext outerHttpContext = httpContextAccessor.HttpContext;
            _httpAuthenticationFeature = outerHttpContext.Features.Get<IHttpAuthenticationFeature>();
            _router = outerHttpContext.GetRouteData().Routers.First();
            _requestServices = outerHttpContext.RequestServices;
            _originalRequestBase = outerHttpContext.Request.PathBase;
            _emptyRequestsOrder = new List<int>();
            _referenceIdDictionary = new Dictionary<string, (string resourceId, string resourceType)>();
        }

        private async Task ExecuteAllRequests(Hl7.Fhir.Model.Bundle responseBundle)
        {
            // List is not created initially since it doesn't create a list with _requestCount elements
            responseBundle.Entry = new List<EntryComponent>(new EntryComponent[_requestCount]);
            foreach (int emptyRequestOrder in _emptyRequestsOrder)
            {
                var entryComponent = new EntryComponent
                {
                    Response = new ResponseComponent
                    {
                        Status = ((int)HttpStatusCode.BadRequest).ToString(),
                        Outcome = CreateOperationOutcome(
                            OperationOutcome.IssueSeverity.Error,
                            OperationOutcome.IssueType.Invalid,
                            "Request is empty"),
                    },
                };
                responseBundle.Entry[emptyRequestOrder] = entryComponent;
            }

            EntryComponent throttledEntryComponent = null;
            foreach (HTTPVerb verb in _verbExecutionOrder)
            {
                throttledEntryComponent = await ExecuteRequests(responseBundle, verb, throttledEntryComponent);
            }
        }

        public async Task<BundleResponse> Handle(BundleRequest request, CancellationToken cancellationToken)
        {
            EnsureArg.IsNotNull(request, nameof(request));

            // In scenarios where access checks involve a remote service call, it is advantageous
            // to perform one single access check for all necessary permissions rather than one per operation.
            // Two potential TODOs:
            // (1) it would also be better to know what the operations are in the bundle as opposed to checking
            //      for all possible actions. Trouble is, the exact mapping from method + URI is embedded in MVC logic
            //      and attributes.
            // (2) One we have the full set of permitted actions, it would be more efficient for the individual
            //     operations to use an IAuthorizationService<DataActions> that implements CheckAccess based on these known permitted
            //     actions.

            if (await _authorizationService.CheckAccess(DataActions.All, cancellationToken) == DataActions.None)
            {
                throw new UnauthorizedFhirActionException();
            }

            _originalFhirRequestContext = _fhirRequestContextAccessor.RequestContext;
            try
            {
                var bundleResource = request.Bundle.ToPoco<Hl7.Fhir.Model.Bundle>();
                _bundleType = bundleResource.Type;

                if (_bundleType == BundleType.Batch)
                {
                    await FillRequestLists(bundleResource.Entry, cancellationToken);

                    var responseBundle = new Hl7.Fhir.Model.Bundle
                    {
                        Type = BundleType.BatchResponse,
                    };

                    await ExecuteAllRequests(responseBundle);
                    var response = new BundleResponse(responseBundle.ToResourceElement());

                    await PublishNotification(responseBundle, BundleType.Batch);

                    return response;
                }

                if (_bundleType == BundleType.Transaction)
                {
                    // For resources within a transaction, we need to validate if they are referring to each other and throw an exception in such case.
                    await _transactionBundleValidator.ValidateBundle(bundleResource, _referenceIdDictionary, cancellationToken);

                    await FillRequestLists(bundleResource.Entry, cancellationToken);

                    var responseBundle = new Hl7.Fhir.Model.Bundle
                    {
                        Type = BundleType.TransactionResponse,
                    };

                    var response = await ExecuteTransactionForAllRequests(responseBundle);

                    await PublishNotification(responseBundle, BundleType.Transaction);

                    return response;
                }

                throw new MethodNotAllowedException(string.Format(Api.Resources.InvalidBundleType, _bundleType));
            }
            finally
            {
                _fhirRequestContextAccessor.RequestContext = _originalFhirRequestContext;
            }
        }

        private async Task PublishNotification(Hl7.Fhir.Model.Bundle responseBundle, BundleType bundleType)
        {
            var apiCallResults = new Dictionary<string, List<BundleSubCallMetricData>>();
            foreach (var entry in responseBundle.Entry)
            {
                var status = entry.Response.Status;
<<<<<<< HEAD
                if (apiCallResults.TryGetValue(status, out int value))
=======
                if (!apiCallResults.ContainsKey(status))
>>>>>>> b8f809a4
                {
                    apiCallResults[status] = new List<BundleSubCallMetricData>();
                }

                apiCallResults[status].Add(new BundleSubCallMetricData()
                {
                    FhirOperation = "Bundle Sub Call",
                    ResourceType = entry?.Resource?.TypeName,
                });
            }

            await _mediator.Publish(new BundleMetricsNotification(apiCallResults, bundleType == BundleType.Batch ? AuditEventSubType.Batch : AuditEventSubType.Transaction), CancellationToken.None);
        }

        private async Task<BundleResponse> ExecuteTransactionForAllRequests(Hl7.Fhir.Model.Bundle responseBundle)
        {
            try
            {
                using (var transaction = _transactionHandler.BeginTransaction())
                {
                    await ExecuteAllRequests(responseBundle);

                    transaction.Complete();
                }
            }
            catch (TransactionAbortedException)
            {
                _logger.LogError("Failed to commit a transaction. Throwing BadRequest as a default exception.");
                throw new FhirTransactionFailedException(Api.Resources.GeneralTransactionFailedError, HttpStatusCode.BadRequest);
            }

            return new BundleResponse(responseBundle.ToResourceElement());
        }

        private async Task FillRequestLists(List<EntryComponent> bundleEntries, CancellationToken cancellationToken)
        {
            if (_bundleConfiguration.EntryLimit != default && bundleEntries.Count > _bundleConfiguration.EntryLimit)
            {
                throw new BundleEntryLimitExceededException(string.Format(Api.Resources.BundleEntryLimitExceeded, _bundleConfiguration.EntryLimit));
            }

            int order = 0;
            _requestCount = bundleEntries.Count;

            // For a transaction, we need to resolve any references between resources.
            // Loop through the entries and if we're POSTing with an ID in the fullUrl or doing a conditional create then set an ID for it and add it to our dictionary.
            if (_bundleType == BundleType.Transaction)
            {
                PopulateReferenceIdDictionary(bundleEntries, _referenceIdDictionary);
            }

            foreach (EntryComponent entry in bundleEntries)
            {
                if (entry.Request?.Method == null)
                {
                    _emptyRequestsOrder.Add(order++);
                    continue;
                }

                await GenerateRequest(entry, order++, cancellationToken);
            }
        }

        private async Task GenerateRequest(EntryComponent entry, int order, CancellationToken cancellationToken)
        {
            string persistedId = default;
            HttpContext httpContext = new DefaultHttpContext { RequestServices = _requestServices };

            var requestUrl = entry.Request?.Url;

            // For resources within a transaction, we need to resolve any intra-bundle references and potentially persist any internally assigned ids
            HTTPVerb requestMethod = entry.Request.Method.Value;

            if (_bundleType == BundleType.Transaction && entry.Resource != null)
            {
                await _referenceResolver.ResolveReferencesAsync(entry.Resource, _referenceIdDictionary, requestUrl, cancellationToken);

                if (requestMethod == HTTPVerb.POST && !string.IsNullOrWhiteSpace(entry.FullUrl))
                {
                    if (_referenceIdDictionary.TryGetValue(entry.FullUrl, out (string resourceId, string resourceType) value))
                    {
                        persistedId = value.resourceId;
                    }
                }
            }

            httpContext.Features[typeof(IHttpAuthenticationFeature)] = _httpAuthenticationFeature;
            httpContext.Response.Body = new MemoryStream();

            var requestUri = new Uri(_fhirRequestContextAccessor.RequestContext.BaseUri, requestUrl);
            httpContext.Request.Scheme = requestUri.Scheme;
            httpContext.Request.Host = new HostString(requestUri.Host, requestUri.Port);
            httpContext.Request.PathBase = _originalRequestBase;
            httpContext.Request.Path = requestUri.LocalPath;
            httpContext.Request.QueryString = new QueryString(requestUri.Query);
            httpContext.Request.Method = requestMethod.ToString();

            AddHeaderIfNeeded(HeaderNames.IfMatch, entry.Request.IfMatch, httpContext);
            AddHeaderIfNeeded(HeaderNames.IfModifiedSince, entry.Request.IfModifiedSince?.ToString(), httpContext);
            AddHeaderIfNeeded(HeaderNames.IfNoneMatch, entry.Request.IfNoneMatch, httpContext);
            AddHeaderIfNeeded(KnownHeaders.IfNoneExist, entry.Request.IfNoneExist, httpContext);

            if (_fhirRequestContextAccessor.RequestContext.RequestHeaders.ContainsKey(KnownHeaders.ProfileValidation)
                    && _fhirRequestContextAccessor.RequestContext.RequestHeaders.TryGetValue(KnownHeaders.ProfileValidation, out var hValue))
            {
                AddHeaderIfNeeded(KnownHeaders.ProfileValidation, hValue, httpContext);
            }

            if (requestMethod == HTTPVerb.POST
                || requestMethod == HTTPVerb.PUT)
            {
                httpContext.Request.Headers.Add(HeaderNames.ContentType, new StringValues(KnownContentTypes.JsonContentType));

                if (entry.Resource != null)
                {
                    var memoryStream = new MemoryStream(await _fhirJsonSerializer.SerializeToBytesAsync(entry.Resource));
                    memoryStream.Seek(0, SeekOrigin.Begin);
                    httpContext.Request.Body = memoryStream;
                }
            }

#if !STU3
            // FHIRPatch if body is Parameters object
            else if (
                requestMethod == HTTPVerb.PATCH &&
                string.Equals(KnownResourceTypes.Parameters, entry.Resource?.TypeName, StringComparison.Ordinal) &&
                entry.Resource is Parameters parametersResource)
            {
                httpContext.Request.Headers.Add(HeaderNames.ContentType, new StringValues(KnownContentTypes.JsonContentType));
                var memoryStream = new MemoryStream(await _fhirJsonSerializer.SerializeToBytesAsync(parametersResource));
                memoryStream.Seek(0, SeekOrigin.Begin);
                httpContext.Request.Body = memoryStream;
            }

            // Allow JSON Patch to be an encoded Binary in a Bundle (See: https://chat.fhir.org/#narrow/stream/179166-implementers/topic/Transaction.20with.20PATCH.20request)
            else if (
                requestMethod == HTTPVerb.PATCH &&
                string.Equals(KnownResourceTypes.Binary, entry.Resource?.TypeName, StringComparison.Ordinal) &&
                entry.Resource is Binary binaryResource && string.Equals(KnownMediaTypeHeaderValues.ApplicationJsonPatch.ToString(), binaryResource.ContentType, StringComparison.OrdinalIgnoreCase))
            {
                httpContext.Request.Headers.Add(HeaderNames.ContentType, new StringValues(binaryResource.ContentType));
                var memoryStream = new MemoryStream(binaryResource.Data);
                memoryStream.Seek(0, SeekOrigin.Begin);
                httpContext.Request.Body = memoryStream;
            }
#endif

            var routeContext = new RouteContext(httpContext);

            await _router.RouteAsync(routeContext);

            httpContext.Features[typeof(IRoutingFeature)] = new RoutingFeature
            {
                RouteData = routeContext.RouteData,
            };

            _requests[requestMethod].Add((routeContext, order, persistedId));
        }

        private static void AddHeaderIfNeeded(string headerKey, string headerValue, HttpContext httpContext)
        {
            if (!string.IsNullOrWhiteSpace(headerValue))
            {
                httpContext.Request.Headers.Add(headerKey, new StringValues(headerValue));
            }
        }

        private async Task<EntryComponent> ExecuteRequests(Hl7.Fhir.Model.Bundle responseBundle, HTTPVerb httpVerb, EntryComponent throttledEntryComponent)
        {
            const int GCCollectTrigger = 150;

            foreach ((RouteContext request, int entryIndex, string persistedId) in _requests[httpVerb])
            {
                if (entryIndex % GCCollectTrigger == 0)
                {
                    RunGarbageCollection();
                }

                EntryComponent entryComponent;

                if (request.Handler != null)
                {
                    if (throttledEntryComponent != null)
                    {
                        // A previous action was throttled.
                        // Skip executing subsequent actions and include the 429 response.
                        entryComponent = throttledEntryComponent;
                    }
                    else
                    {
                        HttpContext httpContext = request.HttpContext;

                        SetupContexts(request, httpContext);

                        Func<string> originalResourceIdProvider = _resourceIdProvider.Create;

                        if (!string.IsNullOrWhiteSpace(persistedId))
                        {
                            _resourceIdProvider.Create = () => persistedId;
                        }

                        await request.Handler.Invoke(httpContext);

                        // we will retry a 429 one time per request in the bundle
                        if (httpContext.Response.StatusCode == (int)HttpStatusCode.TooManyRequests)
                        {
                            _logger.LogTrace("BundleHandler received 429 message, attempting retry.  HttpVerb:{HttpVerb} BundleSize: {RequestCount} entryIndex:{EntryIndex}", httpVerb, _requestCount, entryIndex);
                            int retryDelay = 2;
                            var retryAfterValues = httpContext.Response.Headers.GetCommaSeparatedValues("Retry-After");
                            if (retryAfterValues != StringValues.Empty && int.TryParse(retryAfterValues[0], out var retryHeaderValue))
                            {
                                retryDelay = retryHeaderValue;
                            }

                            await Task.Delay(retryDelay * 1000); // multiply by 1000 as retry-header specifies delay in seconds
                            await request.Handler.Invoke(httpContext);
                        }

                        _resourceIdProvider.Create = originalResourceIdProvider;

                        entryComponent = CreateEntryComponent(httpContext);

                        foreach (string headerName in HeadersToAccumulate)
                        {
                            if (httpContext.Response.Headers.TryGetValue(headerName, out var values))
                            {
                                _originalFhirRequestContext.ResponseHeaders[headerName] = values;
                            }
                        }

                        if (_bundleType == BundleType.Batch && entryComponent.Response.Status == "429")
                        {
                            _logger.LogTrace("BundleHandler received 429 after retry, now aborting remainder of bundle. HttpVerb:{HttpVerb} BundleSize: {RequestCount} entryIndex:{EntryIndex}", httpVerb, _requestCount, entryIndex);

                            // this action was throttled. Capture the entry and reuse it for subsequent actions.
                            throttledEntryComponent = entryComponent;
                        }
                    }
                }
                else
                {
                    entryComponent = new EntryComponent
                    {
                        Response = new ResponseComponent
                        {
                            Status = ((int)HttpStatusCode.NotFound).ToString(),
                            Outcome = CreateOperationOutcome(
                                OperationOutcome.IssueSeverity.Error,
                                OperationOutcome.IssueType.NotFound,
                                string.Format(Api.Resources.BundleNotFound, $"{request.HttpContext.Request.Path}{request.HttpContext.Request.QueryString}")),
                        },
                    };
                }

                if (_bundleType.Equals(BundleType.Transaction) && entryComponent.Response.Outcome != null)
                {
                    var errorMessage = string.Format(Api.Resources.TransactionFailed, request.HttpContext.Request.Method, request.HttpContext.Request.Path);

                    if (!Enum.TryParse(entryComponent.Response.Status, out HttpStatusCode httpStatusCode))
                    {
                        httpStatusCode = HttpStatusCode.BadRequest;
                    }

                    TransactionExceptionHandler.ThrowTransactionException(errorMessage, httpStatusCode, (OperationOutcome)entryComponent.Response.Outcome);
                }

                responseBundle.Entry[entryIndex] = entryComponent;
            }

            return throttledEntryComponent;
        }

        private EntryComponent CreateEntryComponent(HttpContext httpContext)
        {
            httpContext.Response.Body.Seek(0, SeekOrigin.Begin);
            using var reader = new StreamReader(httpContext.Response.Body);
            string bodyContent = reader.ReadToEnd();

            ResponseHeaders responseHeaders = httpContext.Response.GetTypedHeaders();

            var entryComponent = new EntryComponent
            {
                Response = new ResponseComponent
                {
                    Status = httpContext.Response.StatusCode.ToString(),
                    Location = responseHeaders.Location?.OriginalString,
                    Etag = responseHeaders.ETag?.ToString(),
                    LastModified = responseHeaders.LastModified,
                },
            };

            if (!string.IsNullOrWhiteSpace(bodyContent))
            {
                var entryComponentResource = _fhirJsonParser.Parse<Resource>(bodyContent);

                if (entryComponentResource.TypeName == KnownResourceTypes.OperationOutcome)
                {
                    entryComponent.Response.Outcome = entryComponentResource;
                }
                else
                {
                    entryComponent.Resource = entryComponentResource;
                }
            }
            else
            {
                if (httpContext.Response.StatusCode == (int)HttpStatusCode.Forbidden)
                {
                    entryComponent.Response.Outcome = CreateOperationOutcome(
                        OperationOutcome.IssueSeverity.Error,
                        OperationOutcome.IssueType.Forbidden,
                        Api.Resources.Forbidden);
                }
            }

            return entryComponent;
        }

        private void SetupContexts(RouteContext request, HttpContext httpContext)
        {
            request.RouteData.Values.TryGetValue("controller", out object controllerName);
            request.RouteData.Values.TryGetValue("action", out object actionName);
            request.RouteData.Values.TryGetValue(KnownActionParameterNames.ResourceType, out object resourceType);
            var newFhirRequestContext = new FhirRequestContext(
                httpContext.Request.Method,
                httpContext.Request.GetDisplayUrl(),
                _originalFhirRequestContext.BaseUri.OriginalString,
                _originalFhirRequestContext.CorrelationId,
                httpContext.Request.Headers,
                httpContext.Response.Headers)
            {
                Principal = _originalFhirRequestContext.Principal,
                ResourceType = resourceType?.ToString(),
                AuditEventType = _auditEventTypeMapping.GetAuditEventType(
                    controllerName?.ToString(),
                    actionName?.ToString()),
                ExecutingBatchOrTransaction = true,
            };

            _fhirRequestContextAccessor.RequestContext = newFhirRequestContext;

            _bundleHttpContextAccessor.HttpContext = httpContext;

            foreach (string headerName in HeadersToAccumulate)
            {
                if (_originalFhirRequestContext.ResponseHeaders.TryGetValue(headerName, out var values))
                {
                    newFhirRequestContext.ResponseHeaders.Add(headerName, values);
                }
            }
        }

        private void PopulateReferenceIdDictionary(IEnumerable<EntryComponent> bundleEntries, IDictionary<string, (string resourceId, string resourceType)> idDictionary)
        {
            foreach (EntryComponent entry in bundleEntries)
            {
                if (string.IsNullOrWhiteSpace(entry.FullUrl))
                {
                    continue;
                }

                switch (entry.Request.Method)
                {
                    case HTTPVerb.PUT when entry.Request.Url.Contains('?', StringComparison.InvariantCultureIgnoreCase):
                    case HTTPVerb.POST:
                        if (!idDictionary.ContainsKey(entry.FullUrl))
                        {
                            // This id is new to us
                            var insertId = _resourceIdProvider.Create();
                            entry.Resource.Id = insertId;

                            idDictionary.Add(entry.FullUrl, (insertId, entry.Resource.TypeName));
                        }

                        break;
                }
            }
        }

        private void RunGarbageCollection()
        {
            try
            {
                _logger.LogTrace("{Origin} - MemoryWatch - Memory used before collection: {MemoryInUse:N0}", nameof(BundleHandler), GC.GetTotalMemory(forceFullCollection: false));

                // Collecting memory up to Generation 2 using default collection mode.
                // No blocking, allowing a collection to be performed as soon as possible, if another collection is not in progress.
                // SOH compacting is set to true.
                GC.Collect(GC.MaxGeneration, GCCollectionMode.Default, blocking: false, compacting: true);

                _logger.LogTrace("{Origin} - MemoryWatch - Memory used after full collection: {MemoryInUse:N0}", nameof(BundleHandler), GC.GetTotalMemory(forceFullCollection: false));
            }
            catch (Exception ex)
            {
                _logger.LogError(ex, "{Origin} - MemoryWatch - Error running garbage collection.", nameof(BundleHandler));
            }
        }

        private static OperationOutcome CreateOperationOutcome(OperationOutcome.IssueSeverity issueSeverity, OperationOutcome.IssueType issueType, string diagnostics)
        {
            return new OperationOutcome
            {
                Issue = new List<OperationOutcome.IssueComponent>
                {
                    new OperationOutcome.IssueComponent
                    {
                        Severity = issueSeverity,
                        Code = issueType,
                        Diagnostics = diagnostics,
                    },
                },
            };
        }
    }
}<|MERGE_RESOLUTION|>--- conflicted
+++ resolved
@@ -246,11 +246,7 @@
             foreach (var entry in responseBundle.Entry)
             {
                 var status = entry.Response.Status;
-<<<<<<< HEAD
                 if (apiCallResults.TryGetValue(status, out int value))
-=======
-                if (!apiCallResults.ContainsKey(status))
->>>>>>> b8f809a4
                 {
                     apiCallResults[status] = new List<BundleSubCallMetricData>();
                 }
