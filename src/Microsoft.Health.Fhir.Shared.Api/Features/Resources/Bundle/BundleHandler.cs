﻿// -------------------------------------------------------------------------------------------------
// Copyright (c) Microsoft Corporation. All rights reserved.
// Licensed under the MIT License (MIT). See LICENSE in the repo root for license information.
// -------------------------------------------------------------------------------------------------

using System;
using System.Collections.Generic;
using System.IO;
using System.Linq;
using System.Net;
using System.Threading;
using System.Threading.Tasks;
using System.Transactions;
using AngleSharp.Io;
using EnsureThat;
using Hl7.Fhir.Model;
using Hl7.Fhir.Serialization;
using MediatR;
using Microsoft.AspNetCore.Http;
using Microsoft.AspNetCore.Http.Extensions;
using Microsoft.AspNetCore.Http.Features.Authentication;
using Microsoft.AspNetCore.Http.Headers;
using Microsoft.AspNetCore.Routing;
using Microsoft.Extensions.Logging;
using Microsoft.Extensions.Primitives;
using Microsoft.Health.Fhir.Api.Features.Bundle;
using Microsoft.Health.Fhir.Api.Features.ContentTypes;
using Microsoft.Health.Fhir.Api.Features.Headers;
using Microsoft.Health.Fhir.Api.Features.Routing;
using Microsoft.Health.Fhir.Core.Exceptions;
using Microsoft.Health.Fhir.Core.Extensions;
using Microsoft.Health.Fhir.Core.Features.Context;
using Microsoft.Health.Fhir.Core.Features.Persistence;
using Microsoft.Health.Fhir.Core.Messages.Bundle;
using Microsoft.Health.Fhir.Core.Models;
using static Hl7.Fhir.Model.Bundle;
using Task = System.Threading.Tasks.Task;

namespace Microsoft.Health.Fhir.Api.Features.Resources.Bundle
{
    /// <summary>
    /// Handler for bundles of type transaction and batch.
    /// </summary>
    public partial class BundleHandler : IRequestHandler<BundleRequest, BundleResponse>
    {
        private readonly IFhirRequestContextAccessor _fhirRequestContextAccessor;
        private readonly FhirJsonSerializer _fhirJsonSerializer;
        private readonly FhirJsonParser _fhirJsonParser;
        private readonly Dictionary<Hl7.Fhir.Model.Bundle.HTTPVerb, List<(RouteContext, int)>> _requests;
        private readonly IHttpAuthenticationFeature _httpAuthenticationFeature;
        private readonly IRouter _router;
        private readonly IServiceProvider _requestServices;
        private readonly ITransactionHandler _transactionHandler;
        private readonly IBundleHttpContextAccessor _bundleHttpContextAccessor;
        private readonly ILogger<BundleHandler> _logger;
        private int _requestCount;
        private readonly Hl7.Fhir.Model.Bundle.HTTPVerb[] _verbExecutionOrder;
        private List<int> emptyRequestsOrder;

<<<<<<< HEAD
        public BundleHandler(
            IHttpContextAccessor httpContextAccessor,
            IFhirRequestContextAccessor fhirRequestContextAccessor,
            FhirJsonSerializer fhirJsonSerializer,
            FhirJsonParser fhirJsonParser,
            ITransactionHandler transactionHandler,
            IBundleHttpContextAccessor bundleHttpContextAccessor,
            ILogger<BundleHandler> logger)
=======
        public BundleHandler(IHttpContextAccessor httpContextAccessor, IFhirRequestContextAccessor fhirRequestContextAccessor, FhirJsonSerializer fhirJsonSerializer, FhirJsonParser fhirJsonParser, ITransactionHandler transactionHandler, IBundleHttpContextAccessor bundleHttpContextAccessor, ILogger<BundleHandler> logger)
        : this()
>>>>>>> 6caf74ed
        {
            EnsureArg.IsNotNull(httpContextAccessor, nameof(httpContextAccessor));
            EnsureArg.IsNotNull(fhirRequestContextAccessor, nameof(fhirRequestContextAccessor));
            EnsureArg.IsNotNull(fhirJsonSerializer, nameof(fhirJsonSerializer));
            EnsureArg.IsNotNull(fhirJsonParser, nameof(fhirJsonParser));
            EnsureArg.IsNotNull(transactionHandler, nameof(transactionHandler));
            EnsureArg.IsNotNull(bundleHttpContextAccessor, nameof(bundleHttpContextAccessor));
            EnsureArg.IsNotNull(logger, nameof(logger));

            _fhirRequestContextAccessor = fhirRequestContextAccessor;
            _fhirJsonSerializer = fhirJsonSerializer;
            _fhirJsonParser = fhirJsonParser;
            _transactionHandler = transactionHandler;
            _bundleHttpContextAccessor = bundleHttpContextAccessor;
            _logger = logger;

            // Not all versions support the same enum values, so do the dictionary creation in the version specific partial.
            _requests = _verbExecutionOrder.ToDictionary(verb => verb, _ => new List<(RouteContext, int)>());

            _httpAuthenticationFeature = httpContextAccessor.HttpContext.Features.Get<IHttpAuthenticationFeature>();
            _router = httpContextAccessor.HttpContext.GetRouteData().Routers.First();
            _requestServices = httpContextAccessor.HttpContext.RequestServices;
            emptyRequestsOrder = new List<int>();
        }

        private async Task ExecuteAllRequests(Hl7.Fhir.Model.Bundle responseBundle)
        {
            // List is not created initially since it doesn't create a list with _requestCount elements
            EntryComponent[] entryComponents = new EntryComponent[_requestCount];
            responseBundle.Entry = entryComponents.ToList();
            foreach (int emptyRequestOrder in emptyRequestsOrder)
            {
                var entryComponent = new Hl7.Fhir.Model.Bundle.EntryComponent();
                entryComponent.Response = new Hl7.Fhir.Model.Bundle.ResponseComponent
                {
                    Status = ((int)HttpStatusCode.BadRequest).ToString(),
                    Outcome = CreateOperationOutcome(
                            OperationOutcome.IssueSeverity.Error,
                            OperationOutcome.IssueType.Invalid,
                            "Request is empty"),
                };
                responseBundle.Entry[emptyRequestOrder] = entryComponent;
            }

            foreach (Hl7.Fhir.Model.Bundle.HTTPVerb verb in _verbExecutionOrder)
            {
                await ExecuteRequests(responseBundle, verb);
            }
        }

        public async Task<BundleResponse> Handle(BundleRequest bundleRequest, CancellationToken cancellationToken)
        {
            var bundleResource = bundleRequest.Bundle.ToPoco<Hl7.Fhir.Model.Bundle>();

            await FillRequestLists(bundleResource.Entry);

            if (bundleResource.Type == Hl7.Fhir.Model.Bundle.BundleType.Batch)
            {
                var responseBundle = new Hl7.Fhir.Model.Bundle
                {
                    Type = Hl7.Fhir.Model.Bundle.BundleType.BatchResponse,
                };

                await ExecuteAllRequests(responseBundle);
                return new BundleResponse(responseBundle.ToResourceElement());
            }
            else if (bundleResource.Type == Hl7.Fhir.Model.Bundle.BundleType.Transaction)
            {
                var responseBundle = new Hl7.Fhir.Model.Bundle
                {
                    Type = Hl7.Fhir.Model.Bundle.BundleType.TransactionResponse,
                };

                return await ExecuteTransactionForAllRequests(responseBundle);
            }

            throw new MethodNotAllowedException(string.Format(Api.Resources.InvalidBundleType, bundleResource.Type));
        }

        private async Task<BundleResponse> ExecuteTransactionForAllRequests(Hl7.Fhir.Model.Bundle responseBundle)
        {
            try
            {
                using (var transaction = _transactionHandler.BeginTransaction())
                {
                    await ExecuteAllRequests(responseBundle);

                    transaction.Complete();
                }
            }
            catch (TransactionAbortedException)
            {
                _logger.LogError("Failed to commit a transaction. Throwing BadRequest as a default exception.");
                throw new TransactionFailedException(Api.Resources.GeneralTransactionFailedError, HttpStatusCode.BadRequest);
            }

            return new BundleResponse(responseBundle.ToResourceElement());
        }

        private static void ThrowTransactionException(string method, string path, string statusCode, OperationOutcome operationOutcome)
        {
            var operationOutcomeIssues = GetOperationOutcomeIssues(operationOutcome.Issue);

            var errorMessage = string.Format(Api.Resources.TransactionFailed, method, path);

            if (!Enum.TryParse(statusCode, out HttpStatusCode httpStatusCode))
            {
                httpStatusCode = HttpStatusCode.BadRequest;
            }

            throw new TransactionFailedException(errorMessage, httpStatusCode, operationOutcomeIssues);
        }

        private static List<OperationOutcomeIssue> GetOperationOutcomeIssues(List<OperationOutcome.IssueComponent> operationOutcomeIssueList)
        {
            var issues = new List<OperationOutcomeIssue>();

            operationOutcomeIssueList.ForEach(x =>
                issues.Add(new OperationOutcomeIssue(
                    x.Severity.ToString(),
                    x.Code.ToString(),
                    x.Diagnostics)));

            return issues;
        }

        private async Task FillRequestLists(List<Hl7.Fhir.Model.Bundle.EntryComponent> bundleEntries)
        {
            int order = 0;
            _requestCount = bundleEntries.Count;
            foreach (Hl7.Fhir.Model.Bundle.EntryComponent entry in bundleEntries)
            {
                if (entry.Request == null || entry.Request.Method == null)
                {
                    emptyRequestsOrder.Add(order++);
                    continue;
                }

                HttpContext httpContext = new DefaultHttpContext { RequestServices = _requestServices };
                httpContext.Features[typeof(IHttpAuthenticationFeature)] = _httpAuthenticationFeature;
                httpContext.Response.Body = new MemoryStream();

                var requestUri = new Uri(_fhirRequestContextAccessor.FhirRequestContext.BaseUri, entry.Request.Url);
                httpContext.Request.Scheme = requestUri.Scheme;
                httpContext.Request.Host = new HostString(requestUri.Host, requestUri.Port);
                httpContext.Request.Path = requestUri.LocalPath;
                httpContext.Request.QueryString = new QueryString(requestUri.Query);
                httpContext.Request.Method = entry.Request.Method.ToString();

                AddHeaderIfNeeded(HeaderNames.IfMatch, entry.Request.IfMatch, httpContext);
                AddHeaderIfNeeded(HeaderNames.IfModifiedSince, entry.Request.IfModifiedSince?.ToString(), httpContext);
                AddHeaderIfNeeded(HeaderNames.IfNoneMatch, entry.Request.IfNoneMatch, httpContext);
                AddHeaderIfNeeded(KnownFhirHeaders.IfNoneExist, entry.Request.IfNoneExist, httpContext);

                if (entry.Request.Method == Hl7.Fhir.Model.Bundle.HTTPVerb.POST ||
                   entry.Request.Method == Hl7.Fhir.Model.Bundle.HTTPVerb.PUT)
                {
                    httpContext.Request.Headers.Add(HeaderNames.ContentType, new StringValues(KnownContentTypes.JsonContentType));

                    var memoryStream = new MemoryStream(_fhirJsonSerializer.SerializeToBytes(entry.Resource));
                    memoryStream.Seek(0, SeekOrigin.Begin);
                    httpContext.Request.Body = memoryStream;
                }

                var routeContext = new RouteContext(httpContext);

                await _router.RouteAsync(routeContext);

                httpContext.Features[typeof(IRoutingFeature)] = new RoutingFeature()
                {
                    RouteData = routeContext.RouteData,
                };

                _requests[entry.Request.Method.Value].Add((routeContext, order++));
            }
        }

        private static void AddHeaderIfNeeded(string headerKey, string headerValue, HttpContext httpContext)
        {
            if (!string.IsNullOrWhiteSpace(headerValue))
            {
                httpContext.Request.Headers.Add(headerKey, new StringValues(headerValue));
            }
        }

        private async Task ExecuteRequests(Hl7.Fhir.Model.Bundle responseBundle, Hl7.Fhir.Model.Bundle.HTTPVerb httpVerb)
        {
            foreach ((RouteContext request, int entryIndex) in _requests[httpVerb])
            {
                var entryComponent = new Hl7.Fhir.Model.Bundle.EntryComponent();

                if (request.Handler != null)
                {
                    HttpContext httpContext = request.HttpContext;

                    IFhirRequestContext originalFhirRequestContext = _fhirRequestContextAccessor.FhirRequestContext;

                    request.RouteData.Values.TryGetValue(KnownActionParameterNames.ResourceType, out object resourceType);
                    var newFhirRequestContext = new FhirRequestContext(
                        httpContext.Request.Method,
                        httpContext.Request.GetDisplayUrl(),
                        originalFhirRequestContext.BaseUri.OriginalString,
                        originalFhirRequestContext.CorrelationId,
                        httpContext.Request.Headers,
                        httpContext.Response.Headers,
                        resourceType?.ToString())
                    {
                        Principal = originalFhirRequestContext.Principal,
                    };
                    _fhirRequestContextAccessor.FhirRequestContext = newFhirRequestContext;

                    _bundleHttpContextAccessor.HttpContext = httpContext;

                    await request.Handler.Invoke(httpContext);

                    httpContext.Response.Body.Seek(0, SeekOrigin.Begin);
                    string bodyContent = new StreamReader(httpContext.Response.Body).ReadToEnd();

                    ResponseHeaders responseHeaders = httpContext.Response.GetTypedHeaders();
                    entryComponent.Response = new Hl7.Fhir.Model.Bundle.ResponseComponent
                    {
                        Status = httpContext.Response.StatusCode.ToString(),
                        Location = responseHeaders.Location?.OriginalString,
                        Etag = responseHeaders.ETag?.ToString(),
                        LastModified = responseHeaders.LastModified,
                    };

                    if (!string.IsNullOrWhiteSpace(bodyContent))
                    {
                        var entryComponentResource = _fhirJsonParser.Parse<Resource>(bodyContent);

                        if (entryComponentResource.ResourceType == ResourceType.OperationOutcome)
                        {
                            entryComponent.Response.Outcome = entryComponentResource;
                        }
                        else
                        {
                            entryComponent.Resource = entryComponentResource;
                        }
                    }
                    else
                    {
                        if (httpContext.Response.StatusCode == (int)HttpStatusCode.Forbidden)
                        {
                            entryComponent.Response.Outcome = CreateOperationOutcome(
                                OperationOutcome.IssueSeverity.Error,
                                OperationOutcome.IssueType.Forbidden,
                                Api.Resources.Forbidden);
                        }
                    }
                }
                else
                {
                    entryComponent.Response = new Hl7.Fhir.Model.Bundle.ResponseComponent
                    {
                        Status = ((int)HttpStatusCode.NotFound).ToString(),
                        Outcome = CreateOperationOutcome(
                            OperationOutcome.IssueSeverity.Error,
                            OperationOutcome.IssueType.NotFound,
                            string.Format(Api.Resources.BundleNotFound, $"{request.HttpContext.Request.Path}{request.HttpContext.Request.QueryString}")),
                    };
                }

<<<<<<< HEAD
                if (entryComponent.Response.Outcome != null && responseBundle.Type == Hl7.Fhir.Model.Bundle.BundleType.TransactionResponse)
                {
                    ThrowTransactionException(request.HttpContext.Request.Method, request.HttpContext.Request.Path, entryComponent.Response.Status, (OperationOutcome)entryComponent.Response.Outcome);
                }

                responseBundle.Entry.Add(entryComponent);
=======
                responseBundle.Entry[entryIndex] = entryComponent;
>>>>>>> 6caf74ed
            }
        }

        private static OperationOutcome CreateOperationOutcome(OperationOutcome.IssueSeverity issueSeverity, OperationOutcome.IssueType issueType, string diagnostics)
        {
            return new OperationOutcome
            {
                Issue = new List<OperationOutcome.IssueComponent>
                {
                    new OperationOutcome.IssueComponent
                    {
                        Severity = issueSeverity,
                        Code = issueType,
                        Diagnostics = diagnostics,
                    },
                },
            };
        }
    }
}<|MERGE_RESOLUTION|>--- conflicted
+++ resolved
@@ -57,7 +57,6 @@
         private readonly Hl7.Fhir.Model.Bundle.HTTPVerb[] _verbExecutionOrder;
         private List<int> emptyRequestsOrder;
 
-<<<<<<< HEAD
         public BundleHandler(
             IHttpContextAccessor httpContextAccessor,
             IFhirRequestContextAccessor fhirRequestContextAccessor,
@@ -66,10 +65,7 @@
             ITransactionHandler transactionHandler,
             IBundleHttpContextAccessor bundleHttpContextAccessor,
             ILogger<BundleHandler> logger)
-=======
-        public BundleHandler(IHttpContextAccessor httpContextAccessor, IFhirRequestContextAccessor fhirRequestContextAccessor, FhirJsonSerializer fhirJsonSerializer, FhirJsonParser fhirJsonParser, ITransactionHandler transactionHandler, IBundleHttpContextAccessor bundleHttpContextAccessor, ILogger<BundleHandler> logger)
-        : this()
->>>>>>> 6caf74ed
+            : this()
         {
             EnsureArg.IsNotNull(httpContextAccessor, nameof(httpContextAccessor));
             EnsureArg.IsNotNull(fhirRequestContextAccessor, nameof(fhirRequestContextAccessor));
@@ -333,16 +329,12 @@
                     };
                 }
 
-<<<<<<< HEAD
                 if (entryComponent.Response.Outcome != null && responseBundle.Type == Hl7.Fhir.Model.Bundle.BundleType.TransactionResponse)
                 {
                     ThrowTransactionException(request.HttpContext.Request.Method, request.HttpContext.Request.Path, entryComponent.Response.Status, (OperationOutcome)entryComponent.Response.Outcome);
                 }
 
-                responseBundle.Entry.Add(entryComponent);
-=======
                 responseBundle.Entry[entryIndex] = entryComponent;
->>>>>>> 6caf74ed
             }
         }
 
