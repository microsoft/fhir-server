﻿{
  "FhirServer": {
    "Conformance": {
      "UseStrictConformance": true
    },
    "Security": {
      "Enabled": false,
      "EnableAadSmartOnFhirProxy": true,
      "Authentication": {
        "Audience": null,
        "Authority": "https://localhost:44348"
      },
      "PrincipalClaims": [
        "iss",
        "oid"
      ],
      "Authorization": {
        "Enabled": true
      }
    },
    "Features": {
      "SupportsUI": false,
      "SupportsXml": true
    },
    "CosmosDb": {
      "CollectionId": "fhir",
      "InitialCollectionThroughput": null
    },
    "Cors": {
      "Origins": [],
      "Methods": [],
      "Headers": [],
      "MaxAge": null,
      "AllowCredentials": false
    },
    "Operations": {
      "Export": {
        "Enabled": true,
        "MaximumNumberOfConcurrentJobsAllowed": 1,
        "JobHeartbeatTimeoutThreshold": "00:10:00",
        "JobPollingFrequency": "00:00:10",
<<<<<<< HEAD
        "MaximumNumberOfResourcesPerQuery": 10,
        "NumberOfPagesPerCommit": 3
=======
        "MaximumNumberOfResourcesPerQuery": 100,
        "NumberOfPagesPerCommit": 10
>>>>>>> 8478d6f0
      }
    }
  },
  "CosmosDb": {
    "Host": null,
    "Key": null,
    "DatabaseId": "health",
    "InitialDatabaseThroughput": null,
    "ConnectionMode": "Direct",
    "ConnectionProtocol": "Tcp",
    "ContinuationTokenSizeLimitInKb": 2,
    "DefaultConsistencyLevel": "Session",
    "PreferredLocations": [],
    "RetryOptions": {
      "MaxNumberOfRetries": 3,
      "MaxWaitTimeInSeconds": 5
    }
  },
  "DataStore": "CosmosDb",
  "KeyVault": {
    "Endpoint": null
  },
  "Logging": {
    "IncludeScopes": false,
    "LogLevel": {
      "Default": "Warning"
    },
    "ApplicationInsights": {
      "LogLevel": {
        "Default": "Information",
        "Microsoft.Health": "Information",
        "Microsoft": "Warning",
        "System": "Warning"
      }
    }
  },
  "ApplicationInsights": {
    "InstrumentationKey": ""
  }
}<|MERGE_RESOLUTION|>--- conflicted
+++ resolved
@@ -35,17 +35,12 @@
     },
     "Operations": {
       "Export": {
-        "Enabled": true,
+        "Enabled": false,
         "MaximumNumberOfConcurrentJobsAllowed": 1,
         "JobHeartbeatTimeoutThreshold": "00:10:00",
         "JobPollingFrequency": "00:00:10",
-<<<<<<< HEAD
-        "MaximumNumberOfResourcesPerQuery": 10,
-        "NumberOfPagesPerCommit": 3
-=======
         "MaximumNumberOfResourcesPerQuery": 100,
         "NumberOfPagesPerCommit": 10
->>>>>>> 8478d6f0
       }
     }
   },
