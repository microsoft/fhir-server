--- conflicted
+++ resolved
@@ -204,20 +204,7 @@
 
             await ExecuteNonQueryAsync(async cmd =>
             {
-<<<<<<< HEAD
-                try
-                {
-                    using (var conn = new NpgsqlConnection(PostgresQLConfiguration.DefaultConnectionString))
-                    {
-                        conn.Open();
-                        conn.TypeMapper.MapComposite<BulkResourceWriteClaimTableTypeV1Row>("bulkresourcewriteclaimtabletype_1");
-                        conn.TypeMapper.MapComposite<BulkTokenTextTableTypeV1Row>("bulktokentexttabletype_2");
-                        using (var cmd = conn.CreateCommand())
-                        {
-                            cmd.CommandText = $"call upsertresource_3((@baseresourcesurrogateid)," +
-=======
                 cmd.CommandText = $"call upsertresource_3((@baseresourcesurrogateid)," +
->>>>>>> 28eb1aae
                                 $"(@restypeid)," +
                                 $"(@resid), " +
                                 $"(@etag), " +
@@ -283,9 +270,6 @@
 
             return await ExecuteQueryAsync(async cmd =>
             {
-<<<<<<< HEAD
-                using (var conn = new NpgsqlConnection(PostgresQLConfiguration.DefaultConnectionString))
-=======
                 cmd.CommandText = $"select * from readresource((@restypeid), (@resid), (@vers))";
                 cmd.Parameters.Add(new NpgsqlParameter("restypeid", NpgsqlDbType.Smallint) { Value = _model.GetResourceTypeId(key.ResourceType) });
                 cmd.Parameters.Add(new NpgsqlParameter("resid", NpgsqlDbType.Varchar) { Value = key.Id });
@@ -300,7 +284,6 @@
                 string? searchParamHash = null;
 
                 while (await reader.ReadAsync(cancellationToken))
->>>>>>> 28eb1aae
                 {
                     resourceSurrogateId = reader.GetInt64(0);
                     version = reader.GetInt32(1);
@@ -378,9 +361,6 @@
 
         public async Task HardDeleteAsync(ResourceKey key, bool keepCurrentVersion, CancellationToken cancellationToken)
         {
-<<<<<<< HEAD
-            using (var conn = new NpgsqlConnection(PostgresQLConfiguration.DefaultConnectionString))
-=======
             await ExecuteNonQueryAsync(async cmd =>
             {
                 cmd.CommandText = $"call harddeleteresource(" +
@@ -406,7 +386,6 @@
         private static async Task<T> ExecuteQueryAsync<T>(Func<NpgsqlCommand, Task<T>> queryFunc)
         {
             using (var conn = await PgsqlConnectionUtils.CreateAndOpenConnectionAsync())
->>>>>>> 28eb1aae
             {
                 try
                 {
