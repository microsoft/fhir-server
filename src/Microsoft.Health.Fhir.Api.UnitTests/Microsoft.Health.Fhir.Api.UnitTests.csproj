﻿<Project Sdk="Microsoft.NET.Sdk">

  <PropertyGroup>
    <TargetFramework>netcoreapp2.2</TargetFramework>
  </PropertyGroup>

  <ItemGroup>
<<<<<<< HEAD
    <PackageReference Include="Microsoft.NET.Test.Sdk" Version="16.0.1" />
=======
    <None Remove="Controllers\openid-configuration.json" />
  </ItemGroup>

  <ItemGroup>
    <PackageReference Include="Microsoft.NET.Test.Sdk" Version="15.9.0" />
>>>>>>> 6fcbb915
    <PackageReference Include="NSubstitute" Version="4.0.0" />
    <PackageReference Include="xunit" Version="2.4.1" />
    <PackageReference Include="xunit.runner.visualstudio" Version="2.4.1" />
  </ItemGroup>

  <ItemGroup>
    <EmbeddedResource Include="Controllers\openid-configuration.json">
      <CopyToOutputDirectory>Never</CopyToOutputDirectory>
    </EmbeddedResource>
  </ItemGroup>

  <ItemGroup>
    <ProjectReference Include="..\Microsoft.Health.Fhir.Api\Microsoft.Health.Fhir.Api.csproj" />
    <ProjectReference Include="..\Microsoft.Health.Fhir.Tests.Common\Microsoft.Health.Fhir.Tests.Common.csproj" />
  </ItemGroup>

</Project><|MERGE_RESOLUTION|>--- conflicted
+++ resolved
@@ -5,15 +5,11 @@
   </PropertyGroup>
 
   <ItemGroup>
-<<<<<<< HEAD
-    <PackageReference Include="Microsoft.NET.Test.Sdk" Version="16.0.1" />
-=======
     <None Remove="Controllers\openid-configuration.json" />
   </ItemGroup>
 
   <ItemGroup>
-    <PackageReference Include="Microsoft.NET.Test.Sdk" Version="15.9.0" />
->>>>>>> 6fcbb915
+    <PackageReference Include="Microsoft.NET.Test.Sdk" Version="16.0.1" />
     <PackageReference Include="NSubstitute" Version="4.0.0" />
     <PackageReference Include="xunit" Version="2.4.1" />
     <PackageReference Include="xunit.runner.visualstudio" Version="2.4.1" />
