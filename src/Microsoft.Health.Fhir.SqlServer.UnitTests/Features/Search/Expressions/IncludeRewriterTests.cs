// -------------------------------------------------------------------------------------------------
// Copyright (c) Microsoft Corporation. All rights reserved.
// Licensed under the MIT License (MIT). See LICENSE in the repo root for license information.
// -------------------------------------------------------------------------------------------------

using System.Collections.Generic;
using System.Threading;
using System.Threading.Tasks;
using MediatR;
using Microsoft.Extensions.Logging.Abstractions;
using Microsoft.Health.Fhir.Core.Features.Definition;
using Microsoft.Health.Fhir.Core.Features.Search;
using Microsoft.Health.Fhir.Core.Features.Search.Expressions;
using Microsoft.Health.Fhir.Core.Features.Search.Parameters;
using Microsoft.Health.Fhir.Core.Models;
using Microsoft.Health.Fhir.Core.UnitTests.Extensions;
using Microsoft.Health.Fhir.SqlServer.Features.Search.Expressions;
using Microsoft.Health.Fhir.SqlServer.Features.Search.Expressions.Visitors;
using Microsoft.Health.Fhir.SqlServer.Features.Search.Expressions.Visitors.QueryGenerators;
using Microsoft.Health.Fhir.Tests.Common;
using Microsoft.Health.Test.Utilities;
using NSubstitute;
using Xunit;

namespace Microsoft.Health.Fhir.SqlServer.UnitTests.Features.Search.Expressions
{
    [Trait(Traits.OwningTeam, OwningTeam.Fhir)]
    [Trait(Traits.Category, Categories.Search)]
    public class IncludeRewriterTests : IClassFixture<IncludeRewriterTests.IncludeRewriterFixture>, IAsyncLifetime
    {
        private readonly IncludeRewriterFixture _fixture;
        private readonly ISearchParameterDefinitionManager _searchParameterDefinitionManager;

        public IncludeRewriterTests(IncludeRewriterFixture fixture)
        {
            _fixture = fixture;
            _searchParameterDefinitionManager = fixture.SearchParameterDefinitionManager;
        }

        public async Task InitializeAsync()
        {
            await _fixture.Start();
        }

        public Task DisposeAsync() => Task.CompletedTask;

        // Basic Queries with 0-2 include search parameters with all the pair combinations

        [Fact]
        public void GivenASqlRootExpressionWithoutIncludes_WhenVisitedByIncludeRewriter_TheSameExpressionShouldBeReturnedAsIs()
        {
            // Leave the query as is if there's no Include expression. For example:
            // [base]/Patient?gender=female&family=Ellison

            Expression predicate = Expression.And(new List<Expression>
                {
                    new SearchParameterExpression(new SearchParameterInfo("_type", "_type"), new StringExpression(StringOperator.Equals, FieldName.String, null, "Patient", false)),
                    new SearchParameterExpression(new SearchParameterInfo("gender", "gender"), new StringExpression(StringOperator.Equals, FieldName.String, null, "female", false)),
                    new SearchParameterExpression(new SearchParameterInfo("family", "family"), new StringExpression(StringOperator.Equals, FieldName.String, null, "Ellison", false)),
                });

            var sqlExpression = new SqlRootExpression(
                new List<SearchParamTableExpression>
                {
                    new SearchParamTableExpression(null, predicate, SearchParamTableExpressionKind.All),
                    new SearchParamTableExpression(null, null, SearchParamTableExpressionKind.Top),
                },
                new List<SearchParameterExpressionBase>());

            var rewrittenExpressions = ((SqlRootExpression)sqlExpression.AcceptVisitor(IncludeRewriter.Instance)).SearchParamTableExpressions;

            // Assert the number of expressions and their order is correct, including IncludeUnionAll expression, which was added in the IncludeRewriter visit.
            Assert.NotNull(rewrittenExpressions);
            Assert.Equal(2, rewrittenExpressions.Count);

            Assert.Equal(SearchParamTableExpressionKind.All, rewrittenExpressions[0].Kind);
            Assert.Equal(SearchParamTableExpressionKind.Top, rewrittenExpressions[1].Kind);
        }

        [Fact]
        public void GivenASqlRootExpressionWithTwoIncludes_WhenVisitedByIncludeRewriter_TheOrderDoesNotMatterAndShouldRemainUnchanged()
        {
            // Order the following query:
            // [base]/MedicationDispense?_include=MedicationDispense:prescription&_include=MedicationDispense:patient&_id=smart-MedicationDispense-567

            var refSearchParameter = _searchParameterDefinitionManager.GetSearchParameter("MedicationDispense", "prescription");
            var includeMedicationDispensePrescription = new IncludeExpression(new[] { "MedicationDispense" }, refSearchParameter, "MedicationDispense", null, null, false, false, false);

            refSearchParameter = _searchParameterDefinitionManager.GetSearchParameter("MedicationDispense", "patient");
            var includeMedicationDispensePatient = new IncludeExpression(new[] { "MedicationDispense" }, refSearchParameter, "MedicationDispense", null, null, false, false, false);

            Expression predicate = Expression.And(new List<Expression>
                {
                    new SearchParameterExpression(new SearchParameterInfo("_type", "_type"), new StringExpression(StringOperator.Equals, FieldName.String, null, "MedicationDispense", false)),
                    new SearchParameterExpression(new SearchParameterInfo("_id", "_id"), new StringExpression(StringOperator.Equals, FieldName.String, null, "smart-MedicationDispense-567", false)),
                });

            var sqlExpression = new SqlRootExpression(
                new List<SearchParamTableExpression>
                {
                    new SearchParamTableExpression(null, predicate, SearchParamTableExpressionKind.All),
                    new SearchParamTableExpression(IncludeQueryGenerator.Instance,  includeMedicationDispensePrescription, SearchParamTableExpressionKind.Include),
                    new SearchParamTableExpression(IncludeQueryGenerator.Instance,  includeMedicationDispensePatient, SearchParamTableExpressionKind.Include),
                    new SearchParamTableExpression(null, null, SearchParamTableExpressionKind.Top),
                },
                new List<SearchParameterExpressionBase>());

            var orderedExpressions = ((SqlRootExpression)sqlExpression.AcceptVisitor(IncludeRewriter.Instance)).SearchParamTableExpressions;

            // Assert the number of expressions and their order is correct, including IncludeUnionAll expression, which was added in the IncludeRewriter visit.
            Assert.NotNull(orderedExpressions);
            Assert.Equal(7, orderedExpressions.Count);

            Assert.Equal(SearchParamTableExpressionKind.All, orderedExpressions[0].Kind);
            Assert.Equal(SearchParamTableExpressionKind.Top, orderedExpressions[1].Kind);

            Assert.Equal(SearchParamTableExpressionKind.Include, orderedExpressions[2].Kind);
            var includeExpression = (IncludeExpression)orderedExpressions[2].Predicate;
            Assert.Equal("MedicationDispense", includeExpression.ResourceTypes[0]);
            Assert.Equal("prescription", includeExpression.ReferenceSearchParameter.Code);

            Assert.Equal(SearchParamTableExpressionKind.IncludeLimit, orderedExpressions[3].Kind);

            Assert.Equal(SearchParamTableExpressionKind.Include, orderedExpressions[4].Kind);
            includeExpression = (IncludeExpression)orderedExpressions[4].Predicate;
            Assert.Equal("MedicationDispense", includeExpression.ResourceTypes[0]);
            Assert.Equal("patient", includeExpression.ReferenceSearchParameter.Code);

            Assert.Equal(SearchParamTableExpressionKind.IncludeLimit, orderedExpressions[5].Kind);

            Assert.Equal(SearchParamTableExpressionKind.IncludeUnionAll, orderedExpressions[6].Kind);
        }

        [Fact]
        public void GivenASqlRootExpressionWithOneIncludeAndOneIncludeIterate_WhenVisitedByIncludeRewriter_TheExpressionsShouldBeOrderedCorrectly()
        {
            // Order the following query:
            // [base]/MedicationDispense?_include:iterate=Patient:general-practitioner&_include=MedicationRequest:patient&_id=12345

            var refSearchParameter = _searchParameterDefinitionManager.GetSearchParameter("Patient", "general-practitioner");
            var includeIteratePatientGeneralPractitioner = new IncludeExpression(new[] { "Patient" }, refSearchParameter, "Patient", null, null, false, false, true);

            refSearchParameter = _searchParameterDefinitionManager.GetSearchParameter("MedicationDispense", "patient");
            var includeMedicationDispensePatient = new IncludeExpression(new[] { "MedicationDispense" }, refSearchParameter, "MedicationDispense", null, null, false, false, false);

            Expression predicate = Expression.And(new List<Expression>
                {
                    new SearchParameterExpression(new SearchParameterInfo("_type", "_type"), new StringExpression(StringOperator.Equals, FieldName.String, null, "MedicationDispense", false)),
                    new SearchParameterExpression(new SearchParameterInfo("_id", "_id"), new StringExpression(StringOperator.Equals, FieldName.String, null, "12345", false)),
                });

            var sqlExpression = new SqlRootExpression(
                new List<SearchParamTableExpression>
                {
                    new SearchParamTableExpression(null, predicate, SearchParamTableExpressionKind.All),
                    new SearchParamTableExpression(IncludeQueryGenerator.Instance,  includeIteratePatientGeneralPractitioner, SearchParamTableExpressionKind.Include),
                    new SearchParamTableExpression(IncludeQueryGenerator.Instance,  includeMedicationDispensePatient, SearchParamTableExpressionKind.Include),
                    new SearchParamTableExpression(null, null, SearchParamTableExpressionKind.Top),
                },
                new List<SearchParameterExpressionBase>());

            var orderedExpressions = ((SqlRootExpression)sqlExpression.AcceptVisitor(IncludeRewriter.Instance)).SearchParamTableExpressions;

            // Assert the number of expressions and their order is correct, including IncludeUnionAll expression, which was added in the IncludeRewriter visit.
            Assert.NotNull(orderedExpressions);
            Assert.Equal(7, orderedExpressions.Count);

            Assert.Equal(SearchParamTableExpressionKind.All, orderedExpressions[0].Kind);
            Assert.Equal(SearchParamTableExpressionKind.Top, orderedExpressions[1].Kind);

            Assert.Equal(SearchParamTableExpressionKind.Include, orderedExpressions[2].Kind);
            var includeExpression = (IncludeExpression)orderedExpressions[2].Predicate;
            Assert.Equal("MedicationDispense", includeExpression.ResourceTypes[0]);
            Assert.Equal("patient", includeExpression.ReferenceSearchParameter.Code);

            Assert.Equal(SearchParamTableExpressionKind.IncludeLimit, orderedExpressions[3].Kind);

            Assert.Equal(SearchParamTableExpressionKind.Include, orderedExpressions[4].Kind);
            includeExpression = (IncludeExpression)orderedExpressions[4].Predicate;
            Assert.Equal("Patient", includeExpression.ResourceTypes[0]);
            Assert.Equal("general-practitioner", includeExpression.ReferenceSearchParameter.Code);

            Assert.Equal(SearchParamTableExpressionKind.IncludeLimit, orderedExpressions[5].Kind);

            Assert.Equal(SearchParamTableExpressionKind.IncludeUnionAll, orderedExpressions[6].Kind);
        }

        [Fact]
        public void GivenASqlRootExpressionWithOneIncludeAndOneRevInclude_WhenVisitedByIncludeRewriter_TheOrderDoesNotMatterAndShouldRemainUnchanged()
        {
            // Order the following query:
            // [base]/MedicationRequest?_include=MedicationRequest:patient&_revinclude=MedicationDispense:prescription&_id=12345

            var refSearchParameter = _searchParameterDefinitionManager.GetSearchParameter("MedicationRequest", "patient");
            var includeMedicationRequestPatient = new IncludeExpression(new[] { "MedicationRequest" }, refSearchParameter, "MedicationRequest", null, null, false, false, false);

            refSearchParameter = _searchParameterDefinitionManager.GetSearchParameter("MedicationDispense", "prescription");
            var revincludeMedicationDispensePrescription = new IncludeExpression(new[] { "MedicationDispense" }, refSearchParameter, "MedicationDispense", null, null, false, true, false);

            Expression predicate = Expression.And(new List<Expression>
                {
                    new SearchParameterExpression(new SearchParameterInfo("_type", "_type"), new StringExpression(StringOperator.Equals, FieldName.String, null, "MedicationRequest", false)),
                    new SearchParameterExpression(new SearchParameterInfo("_id", "_id"), new StringExpression(StringOperator.Equals, FieldName.String, null, "12345", false)),
                });

            var sqlExpression = new SqlRootExpression(
                new List<SearchParamTableExpression>
                {
                    new SearchParamTableExpression(null, predicate, SearchParamTableExpressionKind.All),
                    new SearchParamTableExpression(IncludeQueryGenerator.Instance,  includeMedicationRequestPatient, SearchParamTableExpressionKind.Include),
                    new SearchParamTableExpression(IncludeQueryGenerator.Instance,  revincludeMedicationDispensePrescription, SearchParamTableExpressionKind.Include),
                    new SearchParamTableExpression(null, null, SearchParamTableExpressionKind.Top),
                },
                new List<SearchParameterExpressionBase>());

            var orderedExpressions = ((SqlRootExpression)sqlExpression.AcceptVisitor(IncludeRewriter.Instance)).SearchParamTableExpressions;

            // Assert the number of expressions and their order is correct, including IncludeUnionAll expression, which was added in the IncludeRewriter visit.
            Assert.NotNull(orderedExpressions);
            Assert.Equal(7, orderedExpressions.Count);

            Assert.Equal(SearchParamTableExpressionKind.All, orderedExpressions[0].Kind);
            Assert.Equal(SearchParamTableExpressionKind.Top, orderedExpressions[1].Kind);

            Assert.Equal(SearchParamTableExpressionKind.Include, orderedExpressions[2].Kind);
            var includeExpression = (IncludeExpression)orderedExpressions[2].Predicate;
            Assert.Equal("MedicationRequest", includeExpression.ResourceTypes[0]);
            Assert.Equal("patient", includeExpression.ReferenceSearchParameter.Code);

            Assert.Equal(SearchParamTableExpressionKind.IncludeLimit, orderedExpressions[3].Kind);

            Assert.Equal(SearchParamTableExpressionKind.Include, orderedExpressions[4].Kind);
            includeExpression = (IncludeExpression)orderedExpressions[4].Predicate;
            Assert.Equal("MedicationDispense", includeExpression.ResourceTypes[0]);
            Assert.Equal("prescription", includeExpression.ReferenceSearchParameter.Code);

            Assert.Equal(SearchParamTableExpressionKind.IncludeLimit, orderedExpressions[5].Kind);

            Assert.Equal(SearchParamTableExpressionKind.IncludeUnionAll, orderedExpressions[6].Kind);
        }

        [Fact]
        public void GivenASqlRootExpressionWithOneIncludeAndOneRevIncludeIterate_WhenVisitedByIncludeRewriter_TheExpressionsShouldBeOrderedCorrectly()
        {
            // Order the following query:
            // [base]/MedicationRequest?_revinclude:iterate=MedicationDispense:patient&_include=MedicationRequest:patient&_id=12345

            var refSearchParameter = _searchParameterDefinitionManager.GetSearchParameter("MedicationDispense", "patient");
            var revincludeIterateMedicationDispensePatient = new IncludeExpression(new[] { "MedicationDispense" }, refSearchParameter, "MedicationDispense", null, null, false, true, true);

            refSearchParameter = _searchParameterDefinitionManager.GetSearchParameter("MedicationRequest", "patient");
            var includeMedicationRequestPatient = new IncludeExpression(new[] { "MedicationRequest" }, refSearchParameter, "MedicationRequest", null, null, false, false, false);

            Expression predicate = Expression.And(new List<Expression>
                {
                    new SearchParameterExpression(new SearchParameterInfo("_type", "_type"), new StringExpression(StringOperator.Equals, FieldName.String, null, "MedicationRequest", false)),
                    new SearchParameterExpression(new SearchParameterInfo("_id", "_id"), new StringExpression(StringOperator.Equals, FieldName.String, null, "12345", false)),
                });

            var sqlExpression = new SqlRootExpression(
                new List<SearchParamTableExpression>
                {
                    new SearchParamTableExpression(null, predicate, SearchParamTableExpressionKind.All),
                    new SearchParamTableExpression(IncludeQueryGenerator.Instance,  revincludeIterateMedicationDispensePatient, SearchParamTableExpressionKind.Include),
                    new SearchParamTableExpression(IncludeQueryGenerator.Instance,  includeMedicationRequestPatient, SearchParamTableExpressionKind.Include),
                    new SearchParamTableExpression(null, null, SearchParamTableExpressionKind.Top),
                },
                new List<SearchParameterExpressionBase>());

            var orderedExpressions = ((SqlRootExpression)sqlExpression.AcceptVisitor(IncludeRewriter.Instance)).SearchParamTableExpressions;

            // Assert the number of expressions and their order is correct, including IncludeUnionAll expression, which was added in the IncludeRewriter visit.
            Assert.NotNull(orderedExpressions);
            Assert.Equal(7, orderedExpressions.Count);

            Assert.Equal(SearchParamTableExpressionKind.All, orderedExpressions[0].Kind);
            Assert.Equal(SearchParamTableExpressionKind.Top, orderedExpressions[1].Kind);

            Assert.Equal(SearchParamTableExpressionKind.Include, orderedExpressions[2].Kind);
            var includeExpression = (IncludeExpression)orderedExpressions[2].Predicate;
            Assert.Equal("MedicationRequest", includeExpression.ResourceTypes[0]);
            Assert.Equal("patient", includeExpression.ReferenceSearchParameter.Code);

            Assert.Equal(SearchParamTableExpressionKind.IncludeLimit, orderedExpressions[3].Kind);

            Assert.Equal(SearchParamTableExpressionKind.Include, orderedExpressions[4].Kind);
            includeExpression = (IncludeExpression)orderedExpressions[4].Predicate;
            Assert.Equal("MedicationDispense", includeExpression.ResourceTypes[0]);
            Assert.Equal("patient", includeExpression.ReferenceSearchParameter.Code);

            Assert.Equal(SearchParamTableExpressionKind.IncludeLimit, orderedExpressions[5].Kind);

            Assert.Equal(SearchParamTableExpressionKind.IncludeUnionAll, orderedExpressions[6].Kind);
        }

        [Fact]
        public void GivenASqlRootExpressionWithTwoRevIncludes_WhenVisitedByIncludeRewriter_TheOrderDoesNotMatterAndShouldRemainUnchanged()
        {
            // Order the following query:
            // [base]/Patient?_revinclude=MedicationDispense:patient&_revinclude=MedicationRequest:patient&_id=patientId

            var refSearchParameter = _searchParameterDefinitionManager.GetSearchParameter("MedicationDispense", "patient");
            var revincludeMedicationDispensePatient = new IncludeExpression(new[] { "MedicationDispense" }, refSearchParameter, "MedicationDispense", null, null, false, true, false);

            refSearchParameter = _searchParameterDefinitionManager.GetSearchParameter("MedicationRequest", "patient");
            var revincludeMedicationRequestPatient = new IncludeExpression(new[] { "MedicationRequest" }, refSearchParameter, "MedicationRequest", null, null, false, true, false);

            Expression predicate = Expression.And(new List<Expression>
                {
                    new SearchParameterExpression(new SearchParameterInfo("_type", "_type"), new StringExpression(StringOperator.Equals, FieldName.String, null, "Patient", false)),
                    new SearchParameterExpression(new SearchParameterInfo("_id", "_id"), new StringExpression(StringOperator.Equals, FieldName.String, null, "patientId", false)),
                });

            var sqlExpression = new SqlRootExpression(
                new List<SearchParamTableExpression>
                {
                    new SearchParamTableExpression(null, predicate, SearchParamTableExpressionKind.All),
                    new SearchParamTableExpression(IncludeQueryGenerator.Instance,  revincludeMedicationDispensePatient, SearchParamTableExpressionKind.Include),
                    new SearchParamTableExpression(IncludeQueryGenerator.Instance,  revincludeMedicationRequestPatient, SearchParamTableExpressionKind.Include),
                    new SearchParamTableExpression(null, null, SearchParamTableExpressionKind.Top),
                },
                new List<SearchParameterExpressionBase>());

            var orderedExpressions = ((SqlRootExpression)sqlExpression.AcceptVisitor(IncludeRewriter.Instance)).SearchParamTableExpressions;

            // Assert the number of expressions and their order is correct, including IncludeUnionAll expression, which was added in the IncludeRewriter visit.
            Assert.NotNull(orderedExpressions);
            Assert.Equal(7, orderedExpressions.Count);

            Assert.Equal(SearchParamTableExpressionKind.All, orderedExpressions[0].Kind);
            Assert.Equal(SearchParamTableExpressionKind.Top, orderedExpressions[1].Kind);

            Assert.Equal(SearchParamTableExpressionKind.Include, orderedExpressions[2].Kind);
            var includeExpression = (IncludeExpression)orderedExpressions[2].Predicate;
            Assert.Equal("MedicationDispense", includeExpression.ResourceTypes[0]);
            Assert.Equal("patient", includeExpression.ReferenceSearchParameter.Code);

            Assert.Equal(SearchParamTableExpressionKind.IncludeLimit, orderedExpressions[3].Kind);

            Assert.Equal(SearchParamTableExpressionKind.Include, orderedExpressions[4].Kind);
            includeExpression = (IncludeExpression)orderedExpressions[4].Predicate;
            Assert.Equal("MedicationRequest", includeExpression.ResourceTypes[0]);
            Assert.Equal("patient", includeExpression.ReferenceSearchParameter.Code);

            Assert.Equal(SearchParamTableExpressionKind.IncludeLimit, orderedExpressions[5].Kind);

            Assert.Equal(SearchParamTableExpressionKind.IncludeUnionAll, orderedExpressions[6].Kind);
        }

        [Fact]
        public void GivenASqlRootExpressionWithTwoIncludesSpecifyingTargetType_WhenVisitedByIncludeRewriter_TheOrderDoesNotMatterAndShouldRemainUnchanged()
        {
            // Order the following query:
            // [base]/MedicationDispense?_include=MedicationDispense:prescription&_include=MedicationDispense:subject:Patient&_id=smart-MedicationDispense-567

            var refSearchParameter = _searchParameterDefinitionManager.GetSearchParameter("MedicationDispense", "prescription");
            var includeMedicationDispensePrescription = new IncludeExpression(new[] { "MedicationDispense" }, refSearchParameter, "MedicationDispense", null, null, false, false, false);

            refSearchParameter = _searchParameterDefinitionManager.GetSearchParameter("MedicationDispense", "subject");
            var includeMedicationDispensePatient = new IncludeExpression(new[] { "MedicationDispense" }, refSearchParameter, "MedicationDispense", "Patient", null, false, false, false);

            Expression predicate = Expression.And(new List<Expression>
                {
                    new SearchParameterExpression(new SearchParameterInfo("_type", "_type"), new StringExpression(StringOperator.Equals, FieldName.String, null, "MedicationDispense", false)),
                    new SearchParameterExpression(new SearchParameterInfo("_id", "_id"), new StringExpression(StringOperator.Equals, FieldName.String, null, "smart-MedicationDispense-567", false)),
                });

            var sqlExpression = new SqlRootExpression(
                new List<SearchParamTableExpression>
                {
                    new SearchParamTableExpression(null, predicate, SearchParamTableExpressionKind.All),
                    new SearchParamTableExpression(IncludeQueryGenerator.Instance,  includeMedicationDispensePrescription, SearchParamTableExpressionKind.Include),
                    new SearchParamTableExpression(IncludeQueryGenerator.Instance,  includeMedicationDispensePatient, SearchParamTableExpressionKind.Include),
                    new SearchParamTableExpression(null, null, SearchParamTableExpressionKind.Top),
                },
                new List<SearchParameterExpressionBase>());

            var orderedExpressions = ((SqlRootExpression)sqlExpression.AcceptVisitor(IncludeRewriter.Instance)).SearchParamTableExpressions;

            // Assert the number of expressions and their order is correct, including IncludeUnionAll expression, which was added in the IncludeRewriter visit.
            Assert.NotNull(orderedExpressions);
            Assert.Equal(7, orderedExpressions.Count);

            Assert.Equal(SearchParamTableExpressionKind.All, orderedExpressions[0].Kind);
            Assert.Equal(SearchParamTableExpressionKind.Top, orderedExpressions[1].Kind);

            Assert.Equal(SearchParamTableExpressionKind.Include, orderedExpressions[2].Kind);
            var includeExpression = (IncludeExpression)orderedExpressions[2].Predicate;
            Assert.Equal("MedicationDispense", includeExpression.ResourceTypes[0]);
            Assert.Equal("prescription", includeExpression.ReferenceSearchParameter.Code);

            Assert.Equal(SearchParamTableExpressionKind.IncludeLimit, orderedExpressions[3].Kind);

            Assert.Equal(SearchParamTableExpressionKind.Include, orderedExpressions[4].Kind);
            includeExpression = (IncludeExpression)orderedExpressions[4].Predicate;
            Assert.Equal("MedicationDispense", includeExpression.ResourceTypes[0]);
            Assert.Equal("subject", includeExpression.ReferenceSearchParameter.Code);

            Assert.Equal(SearchParamTableExpressionKind.IncludeLimit, orderedExpressions[5].Kind);

            Assert.Equal(SearchParamTableExpressionKind.IncludeUnionAll, orderedExpressions[6].Kind);
        }

        [Fact]
        public void GivenASqlRootExpressionWithOneIncludeAndOneIncludeIterateSpecifyingTargetType_WhenVisitedByIncludeRewriter_TheExpressionsShouldBeOrderedCorrectly()
        {
            // Order the following query:
            // [base]/MedicationDispense?_include:iterate=Patient:general-practitioner:Practitioner&_include=MedicationRequest:patient&_id=12345

            var refSearchParameter = _searchParameterDefinitionManager.GetSearchParameter("Patient", "general-practitioner");
            var includeIteratePatientGeneralPractitioner = new IncludeExpression(new[] { "Patient" }, refSearchParameter, "Patient", "Practitioner", null, false, false, true);

            refSearchParameter = _searchParameterDefinitionManager.GetSearchParameter("MedicationDispense", "patient");
            var includeMedicationDispensePatient = new IncludeExpression(new[] { "MedicationDispense" }, refSearchParameter, "MedicationDispense", null, null, false, false, false);

            Expression predicate = Expression.And(new List<Expression>
                {
                    new SearchParameterExpression(new SearchParameterInfo("_type", "_type"), new StringExpression(StringOperator.Equals, FieldName.String, null, "MedicationDispense", false)),
                    new SearchParameterExpression(new SearchParameterInfo("_id", "_id"), new StringExpression(StringOperator.Equals, FieldName.String, null, "12345", false)),
                });

            var sqlExpression = new SqlRootExpression(
                new List<SearchParamTableExpression>
                {
                    new SearchParamTableExpression(null, predicate, SearchParamTableExpressionKind.All),
                    new SearchParamTableExpression(IncludeQueryGenerator.Instance,  includeIteratePatientGeneralPractitioner, SearchParamTableExpressionKind.Include),
                    new SearchParamTableExpression(IncludeQueryGenerator.Instance,  includeMedicationDispensePatient, SearchParamTableExpressionKind.Include),
                    new SearchParamTableExpression(null, null, SearchParamTableExpressionKind.Top),
                },
                new List<SearchParameterExpressionBase>());

            var orderedExpressions = ((SqlRootExpression)sqlExpression.AcceptVisitor(IncludeRewriter.Instance)).SearchParamTableExpressions;

            // Assert the number of expressions and their order is correct, including IncludeUnionAll expression, which was added in the IncludeRewriter visit.
            Assert.NotNull(orderedExpressions);
            Assert.Equal(7, orderedExpressions.Count);

            Assert.Equal(SearchParamTableExpressionKind.All, orderedExpressions[0].Kind);
            Assert.Equal(SearchParamTableExpressionKind.Top, orderedExpressions[1].Kind);

            Assert.Equal(SearchParamTableExpressionKind.Include, orderedExpressions[2].Kind);
            var includeExpression = (IncludeExpression)orderedExpressions[2].Predicate;
            Assert.Equal("MedicationDispense", includeExpression.ResourceTypes[0]);
            Assert.Equal("patient", includeExpression.ReferenceSearchParameter.Code);

            Assert.Equal(SearchParamTableExpressionKind.IncludeLimit, orderedExpressions[3].Kind);

            Assert.Equal(SearchParamTableExpressionKind.Include, orderedExpressions[4].Kind);
            includeExpression = (IncludeExpression)orderedExpressions[4].Predicate;
            Assert.Equal("Patient", includeExpression.ResourceTypes[0]);
            Assert.Equal("general-practitioner", includeExpression.ReferenceSearchParameter.Code);

            Assert.Equal(SearchParamTableExpressionKind.IncludeLimit, orderedExpressions[5].Kind);

            Assert.Equal(SearchParamTableExpressionKind.IncludeUnionAll, orderedExpressions[6].Kind);
        }

        [Fact]
        public void GivenASqlRootExpressionWithOneIncludeAndOneRevIncludeSpecifyingTargetType_WhenVisitedByIncludeRewriter_TheOrderDoesNotMatterAndShouldRemainUnchanged()
        {
            // Order the following query:
            // [base]/MedicationRequest?_include=MedicationRequest:patient&_revinclude=MedicationDispense:prescription:MedicationRequest&_id=12345

            var refSearchParameter = _searchParameterDefinitionManager.GetSearchParameter("MedicationRequest", "patient");
            var includeMedicationRequestPatient = new IncludeExpression(new[] { "MedicationRequest" }, refSearchParameter, "MedicationRequest", null, null, false, false, false);

            refSearchParameter = _searchParameterDefinitionManager.GetSearchParameter("MedicationDispense", "prescription");
            var revincludeMedicationDispensePrescription = new IncludeExpression(new[] { "MedicationDispense" }, refSearchParameter, "MedicationDispense", "MedicationRequest", null, false, true, false);

            Expression predicate = Expression.And(new List<Expression>
                {
                    new SearchParameterExpression(new SearchParameterInfo("_type", "_type"), new StringExpression(StringOperator.Equals, FieldName.String, null, "MedicationRequest", false)),
                    new SearchParameterExpression(new SearchParameterInfo("_id", "_id"), new StringExpression(StringOperator.Equals, FieldName.String, null, "12345", false)),
                });

            var sqlExpression = new SqlRootExpression(
                new List<SearchParamTableExpression>
                {
                    new SearchParamTableExpression(null, predicate, SearchParamTableExpressionKind.All),
                    new SearchParamTableExpression(IncludeQueryGenerator.Instance,  includeMedicationRequestPatient, SearchParamTableExpressionKind.Include),
                    new SearchParamTableExpression(IncludeQueryGenerator.Instance,  revincludeMedicationDispensePrescription, SearchParamTableExpressionKind.Include),
                    new SearchParamTableExpression(null, null, SearchParamTableExpressionKind.Top),
                },
                new List<SearchParameterExpressionBase>());

            var orderedExpressions = ((SqlRootExpression)sqlExpression.AcceptVisitor(IncludeRewriter.Instance)).SearchParamTableExpressions;

            // Assert the number of expressions and their order is correct, including IncludeUnionAll expression, which was added in the IncludeRewriter visit.
            Assert.NotNull(orderedExpressions);
            Assert.Equal(7, orderedExpressions.Count);

            Assert.Equal(SearchParamTableExpressionKind.All, orderedExpressions[0].Kind);
            Assert.Equal(SearchParamTableExpressionKind.Top, orderedExpressions[1].Kind);

            Assert.Equal(SearchParamTableExpressionKind.Include, orderedExpressions[2].Kind);
            var includeExpression = (IncludeExpression)orderedExpressions[2].Predicate;
            Assert.Equal("MedicationRequest", includeExpression.ResourceTypes[0]);
            Assert.Equal("patient", includeExpression.ReferenceSearchParameter.Code);

            Assert.Equal(SearchParamTableExpressionKind.IncludeLimit, orderedExpressions[3].Kind);

            Assert.Equal(SearchParamTableExpressionKind.Include, orderedExpressions[4].Kind);
            includeExpression = (IncludeExpression)orderedExpressions[4].Predicate;
            Assert.Equal("MedicationDispense", includeExpression.ResourceTypes[0]);
            Assert.Equal("prescription", includeExpression.ReferenceSearchParameter.Code);

            Assert.Equal(SearchParamTableExpressionKind.IncludeLimit, orderedExpressions[5].Kind);

            Assert.Equal(SearchParamTableExpressionKind.IncludeUnionAll, orderedExpressions[6].Kind);
        }

        [Fact]
        public void GivenASqlRootExpressionWithOneIncludeAndOneRevIncludeIterateSpecifyingTargetType_WhenVisitedByIncludeRewriter_TheExpressionsShouldBeOrderedCorrectly()
        {
            // Order the following query:
            // [base]/MedicationRequest?_revinclude:iterate=MedicationDispense:patient&_include=MedicationRequest:subject:Patient&_id=12345

            var refSearchParameter = _searchParameterDefinitionManager.GetSearchParameter("MedicationDispense", "patient");
            var revincludeIterateMedicationDispensePatient = new IncludeExpression(new[] { "MedicationDispense" }, refSearchParameter, "MedicationDispense", null, null, false, true, true);

            refSearchParameter = _searchParameterDefinitionManager.GetSearchParameter("MedicationRequest", "subject");
            var includeMedicationRequestPatient = new IncludeExpression(new[] { "MedicationRequest" }, refSearchParameter, "MedicationRequest", "Patient", null, false, false, false);

            Expression predicate = Expression.And(new List<Expression>
                {
                    new SearchParameterExpression(new SearchParameterInfo("_type", "_type"), new StringExpression(StringOperator.Equals, FieldName.String, null, "MedicationRequest", false)),
                    new SearchParameterExpression(new SearchParameterInfo("_id", "_id"), new StringExpression(StringOperator.Equals, FieldName.String, null, "12345", false)),
                });

            var sqlExpression = new SqlRootExpression(
                new List<SearchParamTableExpression>
                {
                    new SearchParamTableExpression(null, predicate, SearchParamTableExpressionKind.All),
                    new SearchParamTableExpression(IncludeQueryGenerator.Instance,  revincludeIterateMedicationDispensePatient, SearchParamTableExpressionKind.Include),
                    new SearchParamTableExpression(IncludeQueryGenerator.Instance,  includeMedicationRequestPatient, SearchParamTableExpressionKind.Include),
                    new SearchParamTableExpression(null, null, SearchParamTableExpressionKind.Top),
                },
                new List<SearchParameterExpressionBase>());

            var orderedExpressions = ((SqlRootExpression)sqlExpression.AcceptVisitor(IncludeRewriter.Instance)).SearchParamTableExpressions;

            // Assert the number of expressions and their order is correct, including IncludeUnionAll expression, which was added in the IncludeRewriter visit.
            Assert.NotNull(orderedExpressions);
            Assert.Equal(7, orderedExpressions.Count);

            Assert.Equal(SearchParamTableExpressionKind.All, orderedExpressions[0].Kind);
            Assert.Equal(SearchParamTableExpressionKind.Top, orderedExpressions[1].Kind);

            Assert.Equal(SearchParamTableExpressionKind.Include, orderedExpressions[2].Kind);
            var includeExpression = (IncludeExpression)orderedExpressions[2].Predicate;
            Assert.Equal("MedicationRequest", includeExpression.ResourceTypes[0]);
            Assert.Equal("subject", includeExpression.ReferenceSearchParameter.Code);

            Assert.Equal(SearchParamTableExpressionKind.IncludeLimit, orderedExpressions[3].Kind);

            Assert.Equal(SearchParamTableExpressionKind.Include, orderedExpressions[4].Kind);
            includeExpression = (IncludeExpression)orderedExpressions[4].Predicate;
            Assert.Equal("MedicationDispense", includeExpression.ResourceTypes[0]);
            Assert.Equal("patient", includeExpression.ReferenceSearchParameter.Code);

            Assert.Equal(SearchParamTableExpressionKind.IncludeLimit, orderedExpressions[5].Kind);

            Assert.Equal(SearchParamTableExpressionKind.IncludeUnionAll, orderedExpressions[6].Kind);
        }

        [Fact]
        public void GivenASqlRootExpressionWithTwoRevIncludesSpecifyingTargetType_WhenVisitedByIncludeRewriter_TheOrderDoesNotMatterAndShouldRemainUnchanged()
        {
            // Order the following query:
            // [base]/Patient?_revinclude=MedicationDispense:subject:Patient&_revinclude=MedicationRequest:patient&_id=patientId

            var refSearchParameter = _searchParameterDefinitionManager.GetSearchParameter("MedicationDispense", "subject");
            var revincludeMedicationDispensePatient = new IncludeExpression(new[] { "MedicationDispense" }, refSearchParameter, "MedicationDispense", "Patient", null, false, true, false);

            refSearchParameter = _searchParameterDefinitionManager.GetSearchParameter("MedicationRequest", "patient");
            var revincludeMedicationRequestPatient = new IncludeExpression(new[] { "MedicationRequest" }, refSearchParameter, "MedicationRequest", null, null, false, true, false);

            Expression predicate = Expression.And(new List<Expression>
                {
                    new SearchParameterExpression(new SearchParameterInfo("_type", "_type"), new StringExpression(StringOperator.Equals, FieldName.String, null, "Patient", false)),
                    new SearchParameterExpression(new SearchParameterInfo("_id", "_id"), new StringExpression(StringOperator.Equals, FieldName.String, null, "patientId", false)),
                });

            var sqlExpression = new SqlRootExpression(
                new List<SearchParamTableExpression>
                {
                    new SearchParamTableExpression(null, predicate, SearchParamTableExpressionKind.All),
                    new SearchParamTableExpression(IncludeQueryGenerator.Instance,  revincludeMedicationDispensePatient, SearchParamTableExpressionKind.Include),
                    new SearchParamTableExpression(IncludeQueryGenerator.Instance,  revincludeMedicationRequestPatient, SearchParamTableExpressionKind.Include),
                    new SearchParamTableExpression(null, null, SearchParamTableExpressionKind.Top),
                },
                new List<SearchParameterExpressionBase>());

            var orderedExpressions = ((SqlRootExpression)sqlExpression.AcceptVisitor(IncludeRewriter.Instance)).SearchParamTableExpressions;

            // Assert the number of expressions and their order is correct, including IncludeUnionAll expression, which was added in the IncludeRewriter visit.
            Assert.NotNull(orderedExpressions);
            Assert.Equal(7, orderedExpressions.Count);

            Assert.Equal(SearchParamTableExpressionKind.All, orderedExpressions[0].Kind);
            Assert.Equal(SearchParamTableExpressionKind.Top, orderedExpressions[1].Kind);

            Assert.Equal(SearchParamTableExpressionKind.Include, orderedExpressions[2].Kind);
            var includeExpression = (IncludeExpression)orderedExpressions[2].Predicate;
            Assert.Equal("MedicationDispense", includeExpression.ResourceTypes[0]);
            Assert.Equal("subject", includeExpression.ReferenceSearchParameter.Code);

            Assert.Equal(SearchParamTableExpressionKind.IncludeLimit, orderedExpressions[3].Kind);

            Assert.Equal(SearchParamTableExpressionKind.Include, orderedExpressions[4].Kind);
            includeExpression = (IncludeExpression)orderedExpressions[4].Predicate;
            Assert.Equal("MedicationRequest", includeExpression.ResourceTypes[0]);
            Assert.Equal("patient", includeExpression.ReferenceSearchParameter.Code);

            Assert.Equal(SearchParamTableExpressionKind.IncludeLimit, orderedExpressions[5].Kind);

            Assert.Equal(SearchParamTableExpressionKind.IncludeUnionAll, orderedExpressions[6].Kind);
        }

        [Fact]
        public void GivenASqlRootExpressionWithOneRevIncludeAndOneRevIncludeIterate_WhenVisitedByIncludeRewriter_TheExpressionsShouldBeOrderedCorrectly()
        {
            // Order the following query:
            // [base]/Practitioner?_revinclude:iterate=MedicationRequest:patient&_revinclude=Patient:general-practitioner&_id=12345

            var refSearchParameter = _searchParameterDefinitionManager.GetSearchParameter("MedicationRequest", "patient");
            var revincludeIterateMedicationRequestPatient = new IncludeExpression(new[] { "MedicationRequest" }, refSearchParameter, "MedicationRequest", null, null, false, true, true);

            refSearchParameter = _searchParameterDefinitionManager.GetSearchParameter("Patient", "general-practitioner");
            var revincludePatientGeneralPractitioner = new IncludeExpression(new[] { "Patient" }, refSearchParameter, "Patient", null, null, false, true, false);

            Expression predicate = Expression.And(new List<Expression>
                {
                    new SearchParameterExpression(new SearchParameterInfo("_type", "_type"), new StringExpression(StringOperator.Equals, FieldName.String, null, "Practitioner", false)),
                    new SearchParameterExpression(new SearchParameterInfo("_id", "_id"), new StringExpression(StringOperator.Equals, FieldName.String, null, "12345", false)),
                });

            var sqlExpression = new SqlRootExpression(
                new List<SearchParamTableExpression>
                {
                    new SearchParamTableExpression(null, predicate, SearchParamTableExpressionKind.All),
                    new SearchParamTableExpression(IncludeQueryGenerator.Instance,  revincludeIterateMedicationRequestPatient, SearchParamTableExpressionKind.Include),
                    new SearchParamTableExpression(IncludeQueryGenerator.Instance,  revincludePatientGeneralPractitioner, SearchParamTableExpressionKind.Include),
                    new SearchParamTableExpression(null, null, SearchParamTableExpressionKind.Top),
                },
                new List<SearchParameterExpressionBase>());

            var orderedExpressions = ((SqlRootExpression)sqlExpression.AcceptVisitor(IncludeRewriter.Instance)).SearchParamTableExpressions;

            // Assert the number of expressions and their order is correct, including IncludeUnionAll expression, which was added in the IncludeRewriter visit.
            Assert.NotNull(orderedExpressions);
            Assert.Equal(7, orderedExpressions.Count);

            Assert.Equal(SearchParamTableExpressionKind.All, orderedExpressions[0].Kind);
            Assert.Equal(SearchParamTableExpressionKind.Top, orderedExpressions[1].Kind);

            Assert.Equal(SearchParamTableExpressionKind.Include, orderedExpressions[2].Kind);
            var includeExpression = (IncludeExpression)orderedExpressions[2].Predicate;
            Assert.Equal("Patient", includeExpression.ResourceTypes[0]);
            Assert.Equal("general-practitioner", includeExpression.ReferenceSearchParameter.Code);

            Assert.Equal(SearchParamTableExpressionKind.IncludeLimit, orderedExpressions[3].Kind);

            Assert.Equal(SearchParamTableExpressionKind.Include, orderedExpressions[4].Kind);
            includeExpression = (IncludeExpression)orderedExpressions[4].Predicate;
            Assert.Equal("MedicationRequest", includeExpression.ResourceTypes[0]);
            Assert.Equal("patient", includeExpression.ReferenceSearchParameter.Code);

            Assert.Equal(SearchParamTableExpressionKind.IncludeLimit, orderedExpressions[5].Kind);

            Assert.Equal(SearchParamTableExpressionKind.IncludeUnionAll, orderedExpressions[6].Kind);
        }

        [Fact]
        public void GivenASqlRootExpressionWithOneRevIncludeAndOneIncludeIterate_WhenVisitedByIncludeRewriter_TheExpressionsShouldBeOrderedCorrectly()
        {
            // Order the following query:
            // [base]/MedicationRequest?_include:iterate=MedicationDispense:patient&_revinclude=MedicationDispense:prescription&_id=12345

            var refSearchParameter = _searchParameterDefinitionManager.GetSearchParameter("MedicationDispense", "patient");
            var includeIterateMedicationDispensePatient = new IncludeExpression(new[] { "MedicationDispense" }, refSearchParameter, "MedicationDispense", null, null, false, false, true);

            refSearchParameter = _searchParameterDefinitionManager.GetSearchParameter("MedicationDispense", "prescription");
            var revincludeMedicationDispensePrescription = new IncludeExpression(new[] { "MedicationDispense" }, refSearchParameter, "MedicationDispense", null, null, false, true, false);

            Expression predicate = Expression.And(new List<Expression>
                {
                    new SearchParameterExpression(new SearchParameterInfo("_type", "_type"), new StringExpression(StringOperator.Equals, FieldName.String, null, "MedicationRequest", false)),
                    new SearchParameterExpression(new SearchParameterInfo("_id", "_id"), new StringExpression(StringOperator.Equals, FieldName.String, null, "12345", false)),
                });

            var sqlExpression = new SqlRootExpression(
                new List<SearchParamTableExpression>
                {
                    new SearchParamTableExpression(null, predicate, SearchParamTableExpressionKind.All),
                    new SearchParamTableExpression(IncludeQueryGenerator.Instance,  includeIterateMedicationDispensePatient, SearchParamTableExpressionKind.Include),
                    new SearchParamTableExpression(IncludeQueryGenerator.Instance,  revincludeMedicationDispensePrescription, SearchParamTableExpressionKind.Include),
                    new SearchParamTableExpression(null, null, SearchParamTableExpressionKind.Top),
                },
                new List<SearchParameterExpressionBase>());

            var orderedExpressions = ((SqlRootExpression)sqlExpression.AcceptVisitor(IncludeRewriter.Instance)).SearchParamTableExpressions;

            // Assert the number of expressions and their order is correct, including IncludeUnionAll expression, which was added in the IncludeRewriter visit.
            Assert.NotNull(orderedExpressions);
            Assert.Equal(7, orderedExpressions.Count);

            Assert.Equal(SearchParamTableExpressionKind.All, orderedExpressions[0].Kind);
            Assert.Equal(SearchParamTableExpressionKind.Top, orderedExpressions[1].Kind);

            Assert.Equal(SearchParamTableExpressionKind.Include, orderedExpressions[2].Kind);
            var includeExpression = (IncludeExpression)orderedExpressions[2].Predicate;
            Assert.Equal("MedicationDispense", includeExpression.ResourceTypes[0]);
            Assert.Equal("prescription", includeExpression.ReferenceSearchParameter.Code);

            Assert.Equal(SearchParamTableExpressionKind.IncludeLimit, orderedExpressions[3].Kind);

            Assert.Equal(SearchParamTableExpressionKind.Include, orderedExpressions[4].Kind);
            includeExpression = (IncludeExpression)orderedExpressions[4].Predicate;
            Assert.Equal("MedicationDispense", includeExpression.ResourceTypes[0]);
            Assert.Equal("patient", includeExpression.ReferenceSearchParameter.Code);

            Assert.Equal(SearchParamTableExpressionKind.IncludeLimit, orderedExpressions[5].Kind);

            Assert.Equal(SearchParamTableExpressionKind.IncludeUnionAll, orderedExpressions[6].Kind);
        }

        // Queries with indirect dependencies
        // All possible permutations of 3 parameters: _include=MedicationDispense:prescription&_include:iterate=MedicationRequest:patient&_include:iterate=Patient:general-practitioner

        [Fact]
        public void GivenASqlRootExpressionWithThreeIncludesFirstPermutation_WhenVisitedByIncludeRewriter_TheExpressionsShouldBeOrderedCorrectly()
        {
            // Order the following query:
            // [base]/MedicationDispense?_include=MedicationDispense:prescription&_include:iterate=MedicationRequest:patient&_include:iterate=Patient:general-practitioner&_id=12345

            var refSearchParameter = _searchParameterDefinitionManager.GetSearchParameter("MedicationDispense", "prescription");
            var includeMedicationDispensePrescription = new IncludeExpression(new[] { "MedicationDispense" }, refSearchParameter, "MedicationDispense", null, null, false, false, false);

            refSearchParameter = _searchParameterDefinitionManager.GetSearchParameter("MedicationRequest", "patient");
            var includeIterateMedicationRequestPatient = new IncludeExpression(new[] { "MedicationRequest" }, refSearchParameter, "MedicationRequest", null, null, false, false, true);

            refSearchParameter = _searchParameterDefinitionManager.GetSearchParameter("Patient", "general-practitioner");
            var includeIteratePatientGeneralPractitioner = new IncludeExpression(new[] { "Patient" }, refSearchParameter, "Patient", null, null, false, false, true);

            Expression predicate = Expression.And(new List<Expression>
                {
                    new SearchParameterExpression(new SearchParameterInfo("_type", "_type"), new StringExpression(StringOperator.Equals, FieldName.String, null, "MedicationDispense", false)),
                    new SearchParameterExpression(new SearchParameterInfo("_id", "_id"), new StringExpression(StringOperator.Equals, FieldName.String, null, "12345", false)),
                });

            var sqlExpression = new SqlRootExpression(
                new List<SearchParamTableExpression>
                {
                    new SearchParamTableExpression(null, predicate, SearchParamTableExpressionKind.All),
                    new SearchParamTableExpression(IncludeQueryGenerator.Instance,  includeMedicationDispensePrescription, SearchParamTableExpressionKind.Include),
                    new SearchParamTableExpression(IncludeQueryGenerator.Instance,  includeIterateMedicationRequestPatient, SearchParamTableExpressionKind.Include),
                    new SearchParamTableExpression(IncludeQueryGenerator.Instance,  includeIteratePatientGeneralPractitioner, SearchParamTableExpressionKind.Include),
                    new SearchParamTableExpression(null, null, SearchParamTableExpressionKind.Top),
                },
                new List<SearchParameterExpressionBase>());

            var orderedExpressions = ((SqlRootExpression)sqlExpression.AcceptVisitor(IncludeRewriter.Instance)).SearchParamTableExpressions;

            // Assert the number of expressions and their order is correct, including IncludeUnionAll expression, which was added in the IncludeRewriter visit.
            Assert.NotNull(orderedExpressions);
            Assert.Equal(9, orderedExpressions.Count);

            Assert.Equal(SearchParamTableExpressionKind.All, orderedExpressions[0].Kind);
            Assert.Equal(SearchParamTableExpressionKind.Top, orderedExpressions[1].Kind);

            Assert.Equal(SearchParamTableExpressionKind.Include, orderedExpressions[2].Kind);
            var includeExpression = (IncludeExpression)orderedExpressions[2].Predicate;
            Assert.Equal("MedicationDispense", includeExpression.ResourceTypes[0]);
            Assert.Equal("prescription", includeExpression.ReferenceSearchParameter.Code);

            Assert.Equal(SearchParamTableExpressionKind.IncludeLimit, orderedExpressions[3].Kind);

            Assert.Equal(SearchParamTableExpressionKind.Include, orderedExpressions[4].Kind);
            includeExpression = (IncludeExpression)orderedExpressions[4].Predicate;
            Assert.Equal("MedicationRequest", includeExpression.ResourceTypes[0]);
            Assert.Equal("patient", includeExpression.ReferenceSearchParameter.Code);

            Assert.Equal(SearchParamTableExpressionKind.IncludeLimit, orderedExpressions[5].Kind);

            Assert.Equal(SearchParamTableExpressionKind.Include, orderedExpressions[6].Kind);
            includeExpression = (IncludeExpression)orderedExpressions[6].Predicate;
            Assert.Equal("Patient", includeExpression.ResourceTypes[0]);
            Assert.Equal("general-practitioner", includeExpression.ReferenceSearchParameter.Code);

            Assert.Equal(SearchParamTableExpressionKind.IncludeLimit, orderedExpressions[7].Kind);

            Assert.Equal(SearchParamTableExpressionKind.IncludeUnionAll, orderedExpressions[8].Kind);
        }

        [Fact]
        public void GivenASqlRootExpressionWithThreeIncludesSecondPermutation_WhenVisitedByIncludeRewriter_TheExpressionsShouldBeOrderedCorrectly()
        {
            // Order the following query:
            // [base]/MedicationDispense?_include=MedicationDispense:prescription&_include:iterate=Patient:general-practitioner&_include:iterate=MedicationRequest:patient&_id=12345

            var refSearchParameter = _searchParameterDefinitionManager.GetSearchParameter("MedicationDispense", "prescription");
            var includeMedicationDispensePrescription = new IncludeExpression(new[] { "MedicationDispense" }, refSearchParameter, "MedicationDispense", null, null, false, false, false);

            refSearchParameter = _searchParameterDefinitionManager.GetSearchParameter("MedicationRequest", "patient");
            var includeIterateMedicationRequestPatient = new IncludeExpression(new[] { "MedicationRequest" }, refSearchParameter, "MedicationRequest", null, null, false, false, true);

            refSearchParameter = _searchParameterDefinitionManager.GetSearchParameter("Patient", "general-practitioner");
            var includeIteratePatientGeneralPractitioner = new IncludeExpression(new[] { "Patient" }, refSearchParameter, "Patient", null, null, false, false, true);

            Expression predicate = Expression.And(new List<Expression>
                {
                    new SearchParameterExpression(new SearchParameterInfo("_type", "_type"), new StringExpression(StringOperator.Equals, FieldName.String, null, "MedicationDispense", false)),
                    new SearchParameterExpression(new SearchParameterInfo("_id", "_id"), new StringExpression(StringOperator.Equals, FieldName.String, null, "12345", false)),
                });

            var sqlExpression = new SqlRootExpression(
                new List<SearchParamTableExpression>
                {
                    new SearchParamTableExpression(null, predicate, SearchParamTableExpressionKind.All),
                    new SearchParamTableExpression(IncludeQueryGenerator.Instance,  includeMedicationDispensePrescription, SearchParamTableExpressionKind.Include),
                    new SearchParamTableExpression(IncludeQueryGenerator.Instance,  includeIteratePatientGeneralPractitioner, SearchParamTableExpressionKind.Include),
                    new SearchParamTableExpression(IncludeQueryGenerator.Instance,  includeIterateMedicationRequestPatient, SearchParamTableExpressionKind.Include),
                    new SearchParamTableExpression(null, null, SearchParamTableExpressionKind.Top),
                },
                new List<SearchParameterExpressionBase>());

            var orderedExpressions = ((SqlRootExpression)sqlExpression.AcceptVisitor(IncludeRewriter.Instance)).SearchParamTableExpressions;

            // Assert the number of expressions and their order is correct, including IncludeUnionAll expression, which was added in the IncludeRewriter visit.
            Assert.NotNull(orderedExpressions);
            Assert.Equal(9, orderedExpressions.Count);

            Assert.Equal(SearchParamTableExpressionKind.All, orderedExpressions[0].Kind);
            Assert.Equal(SearchParamTableExpressionKind.Top, orderedExpressions[1].Kind);

            Assert.Equal(SearchParamTableExpressionKind.Include, orderedExpressions[2].Kind);
            var includeExpression = (IncludeExpression)orderedExpressions[2].Predicate;
            Assert.Equal("MedicationDispense", includeExpression.ResourceTypes[0]);
            Assert.Equal("prescription", includeExpression.ReferenceSearchParameter.Code);

            Assert.Equal(SearchParamTableExpressionKind.IncludeLimit, orderedExpressions[3].Kind);

            Assert.Equal(SearchParamTableExpressionKind.Include, orderedExpressions[4].Kind);
            includeExpression = (IncludeExpression)orderedExpressions[4].Predicate;
            Assert.Equal("MedicationRequest", includeExpression.ResourceTypes[0]);
            Assert.Equal("patient", includeExpression.ReferenceSearchParameter.Code);

            Assert.Equal(SearchParamTableExpressionKind.IncludeLimit, orderedExpressions[5].Kind);

            Assert.Equal(SearchParamTableExpressionKind.Include, orderedExpressions[6].Kind);
            includeExpression = (IncludeExpression)orderedExpressions[6].Predicate;
            Assert.Equal("Patient", includeExpression.ResourceTypes[0]);
            Assert.Equal("general-practitioner", includeExpression.ReferenceSearchParameter.Code);

            Assert.Equal(SearchParamTableExpressionKind.IncludeLimit, orderedExpressions[7].Kind);

            Assert.Equal(SearchParamTableExpressionKind.IncludeUnionAll, orderedExpressions[8].Kind);
        }

        [Fact]
        public void GivenASqlRootExpressionWithThreeIncludesThirdPermutation_WhenVisitedByIncludeRewriter_TheExpressionsShouldBeOrderedCorrectly()
        {
            // Order the following query:
            // [base]/MedicationDispense?_include:iterate=MedicationRequest:patient&_include=MedicationDispense:prescription&_include:iterate=Patient:general-practitioner&_id=12345

            var refSearchParameter = _searchParameterDefinitionManager.GetSearchParameter("MedicationDispense", "prescription");
            var includeMedicationDispensePrescription = new IncludeExpression(new[] { "MedicationDispense" }, refSearchParameter, "MedicationDispense", null, null, false, false, false);

            refSearchParameter = _searchParameterDefinitionManager.GetSearchParameter("MedicationRequest", "patient");
            var includeIterateMedicationRequestPatient = new IncludeExpression(new[] { "MedicationRequest" }, refSearchParameter, "MedicationRequest", null, null, false, false, true);

            refSearchParameter = _searchParameterDefinitionManager.GetSearchParameter("Patient", "general-practitioner");
            var includeIteratePatientGeneralPractitioner = new IncludeExpression(new[] { "Patient" }, refSearchParameter, "Patient", null, null, false, false, true);

            Expression predicate = Expression.And(new List<Expression>
                {
                    new SearchParameterExpression(new SearchParameterInfo("_type", "_type"), new StringExpression(StringOperator.Equals, FieldName.String, null, "MedicationDispense", false)),
                    new SearchParameterExpression(new SearchParameterInfo("_id", "_id"), new StringExpression(StringOperator.Equals, FieldName.String, null, "12345", false)),
                });

            var sqlExpression = new SqlRootExpression(
                new List<SearchParamTableExpression>
                {
                    new SearchParamTableExpression(null, predicate, SearchParamTableExpressionKind.All),
                    new SearchParamTableExpression(IncludeQueryGenerator.Instance,  includeIterateMedicationRequestPatient, SearchParamTableExpressionKind.Include),
                    new SearchParamTableExpression(IncludeQueryGenerator.Instance,  includeMedicationDispensePrescription, SearchParamTableExpressionKind.Include),
                    new SearchParamTableExpression(IncludeQueryGenerator.Instance,  includeIteratePatientGeneralPractitioner, SearchParamTableExpressionKind.Include),
                    new SearchParamTableExpression(null, null, SearchParamTableExpressionKind.Top),
                },
                new List<SearchParameterExpressionBase>());

            var orderedExpressions = ((SqlRootExpression)sqlExpression.AcceptVisitor(IncludeRewriter.Instance)).SearchParamTableExpressions;

            // Assert the number of expressions and their order is correct, including IncludeUnionAll expression, which was added in the IncludeRewriter visit.
            Assert.NotNull(orderedExpressions);
            Assert.Equal(9, orderedExpressions.Count);

            Assert.Equal(SearchParamTableExpressionKind.All, orderedExpressions[0].Kind);
            Assert.Equal(SearchParamTableExpressionKind.Top, orderedExpressions[1].Kind);

            Assert.Equal(SearchParamTableExpressionKind.Include, orderedExpressions[2].Kind);
            var includeExpression = (IncludeExpression)orderedExpressions[2].Predicate;
            Assert.Equal("MedicationDispense", includeExpression.ResourceTypes[0]);
            Assert.Equal("prescription", includeExpression.ReferenceSearchParameter.Code);

            Assert.Equal(SearchParamTableExpressionKind.IncludeLimit, orderedExpressions[3].Kind);

            Assert.Equal(SearchParamTableExpressionKind.Include, orderedExpressions[4].Kind);
            includeExpression = (IncludeExpression)orderedExpressions[4].Predicate;
            Assert.Equal("MedicationRequest", includeExpression.ResourceTypes[0]);
            Assert.Equal("patient", includeExpression.ReferenceSearchParameter.Code);

            Assert.Equal(SearchParamTableExpressionKind.IncludeLimit, orderedExpressions[5].Kind);

            Assert.Equal(SearchParamTableExpressionKind.Include, orderedExpressions[6].Kind);
            includeExpression = (IncludeExpression)orderedExpressions[6].Predicate;
            Assert.Equal("Patient", includeExpression.ResourceTypes[0]);
            Assert.Equal("general-practitioner", includeExpression.ReferenceSearchParameter.Code);

            Assert.Equal(SearchParamTableExpressionKind.IncludeLimit, orderedExpressions[7].Kind);

            Assert.Equal(SearchParamTableExpressionKind.IncludeUnionAll, orderedExpressions[8].Kind);
        }

        [Fact]
        public void GivenASqlRootExpressionWithThreeIncludesFourthPermutation_WhenVisitedByIncludeRewriter_TheExpressionsShouldBeOrderedCorrectly()
        {
            // Order the following query:
            // [base]/MedicationDispense?_include:iterate=MedicationRequest:patient&_include:iterate=Patient:general-practitioner&_include=MedicationDispense:prescription&_id=12345

            var refSearchParameter = _searchParameterDefinitionManager.GetSearchParameter("MedicationDispense", "prescription");
            var includeMedicationDispensePrescription = new IncludeExpression(new[] { "MedicationDispense" }, refSearchParameter, "MedicationDispense", null, null, false, false, false);

            refSearchParameter = _searchParameterDefinitionManager.GetSearchParameter("MedicationRequest", "patient");
            var includeIterateMedicationRequestPatient = new IncludeExpression(new[] { "MedicationRequest" }, refSearchParameter, "MedicationRequest", null, null, false, false, true);

            refSearchParameter = _searchParameterDefinitionManager.GetSearchParameter("Patient", "general-practitioner");
            var includeIteratePatientGeneralPractitioner = new IncludeExpression(new[] { "Patient" }, refSearchParameter, "Patient", null, null, false, false, true);

            Expression predicate = Expression.And(new List<Expression>
                {
                    new SearchParameterExpression(new SearchParameterInfo("_type", "_type"), new StringExpression(StringOperator.Equals, FieldName.String, null, "MedicationDispense", false)),
                    new SearchParameterExpression(new SearchParameterInfo("_id", "_id"), new StringExpression(StringOperator.Equals, FieldName.String, null, "12345", false)),
                });

            var sqlExpression = new SqlRootExpression(
                new List<SearchParamTableExpression>
                {
                    new SearchParamTableExpression(null, predicate, SearchParamTableExpressionKind.All),
                    new SearchParamTableExpression(IncludeQueryGenerator.Instance,  includeIterateMedicationRequestPatient, SearchParamTableExpressionKind.Include),
                    new SearchParamTableExpression(IncludeQueryGenerator.Instance,  includeIteratePatientGeneralPractitioner, SearchParamTableExpressionKind.Include),
                    new SearchParamTableExpression(IncludeQueryGenerator.Instance,  includeMedicationDispensePrescription, SearchParamTableExpressionKind.Include),
                    new SearchParamTableExpression(null, null, SearchParamTableExpressionKind.Top),
                },
                new List<SearchParameterExpressionBase>());

            var orderedExpressions = ((SqlRootExpression)sqlExpression.AcceptVisitor(IncludeRewriter.Instance)).SearchParamTableExpressions;

            // Assert the number of expressions and their order is correct, including IncludeUnionAll expression, which was added in the IncludeRewriter visit.
            Assert.NotNull(orderedExpressions);
            Assert.Equal(9, orderedExpressions.Count);

            Assert.Equal(SearchParamTableExpressionKind.All, orderedExpressions[0].Kind);
            Assert.Equal(SearchParamTableExpressionKind.Top, orderedExpressions[1].Kind);

            Assert.Equal(SearchParamTableExpressionKind.Include, orderedExpressions[2].Kind);
            var includeExpression = (IncludeExpression)orderedExpressions[2].Predicate;
            Assert.Equal("MedicationDispense", includeExpression.ResourceTypes[0]);
            Assert.Equal("prescription", includeExpression.ReferenceSearchParameter.Code);

            Assert.Equal(SearchParamTableExpressionKind.IncludeLimit, orderedExpressions[3].Kind);

            Assert.Equal(SearchParamTableExpressionKind.Include, orderedExpressions[4].Kind);
            includeExpression = (IncludeExpression)orderedExpressions[4].Predicate;
            Assert.Equal("MedicationRequest", includeExpression.ResourceTypes[0]);
            Assert.Equal("patient", includeExpression.ReferenceSearchParameter.Code);

            Assert.Equal(SearchParamTableExpressionKind.IncludeLimit, orderedExpressions[5].Kind);

            Assert.Equal(SearchParamTableExpressionKind.Include, orderedExpressions[6].Kind);
            includeExpression = (IncludeExpression)orderedExpressions[6].Predicate;
            Assert.Equal("Patient", includeExpression.ResourceTypes[0]);
            Assert.Equal("general-practitioner", includeExpression.ReferenceSearchParameter.Code);

            Assert.Equal(SearchParamTableExpressionKind.IncludeLimit, orderedExpressions[7].Kind);

            Assert.Equal(SearchParamTableExpressionKind.IncludeUnionAll, orderedExpressions[8].Kind);
        }

        [Fact]
        public void GivenASqlRootExpressionWithThreeIncludesFifthPermutation_WhenVisitedByIncludeRewriter_TheExpressionsShouldBeOrderedCorrectly()
        {
            // Order the following query:
            // [base]/MedicationDispense?_include:iterate=Patient:general-practitioner&_include=MedicationDispense:prescription&_include:iterate=MedicationRequest:patient&_id=12345

            var refSearchParameter = _searchParameterDefinitionManager.GetSearchParameter("MedicationDispense", "prescription");
            var includeMedicationDispensePrescription = new IncludeExpression(new[] { "MedicationDispense" }, refSearchParameter, "MedicationDispense", null, null, false, false, false);

            refSearchParameter = _searchParameterDefinitionManager.GetSearchParameter("MedicationRequest", "patient");
            var includeIterateMedicationRequestPatient = new IncludeExpression(new[] { "MedicationRequest" }, refSearchParameter, "MedicationRequest", null, null, false, false, true);

            refSearchParameter = _searchParameterDefinitionManager.GetSearchParameter("Patient", "general-practitioner");
            var includeIteratePatientGeneralPractitioner = new IncludeExpression(new[] { "Patient" }, refSearchParameter, "Patient", null, null, false, false, true);

            Expression predicate = Expression.And(new List<Expression>
                {
                    new SearchParameterExpression(new SearchParameterInfo("_type", "_type"), new StringExpression(StringOperator.Equals, FieldName.String, null, "MedicationDispense", false)),
                    new SearchParameterExpression(new SearchParameterInfo("_id", "_id"), new StringExpression(StringOperator.Equals, FieldName.String, null, "12345", false)),
                });

            var sqlExpression = new SqlRootExpression(
                new List<SearchParamTableExpression>
                {
                    new SearchParamTableExpression(null, predicate, SearchParamTableExpressionKind.All),
                    new SearchParamTableExpression(IncludeQueryGenerator.Instance,  includeIteratePatientGeneralPractitioner, SearchParamTableExpressionKind.Include),
                    new SearchParamTableExpression(IncludeQueryGenerator.Instance,  includeMedicationDispensePrescription, SearchParamTableExpressionKind.Include),
                    new SearchParamTableExpression(IncludeQueryGenerator.Instance,  includeIterateMedicationRequestPatient, SearchParamTableExpressionKind.Include),
                    new SearchParamTableExpression(null, null, SearchParamTableExpressionKind.Top),
                },
                new List<SearchParameterExpressionBase>());

            var orderedExpressions = ((SqlRootExpression)sqlExpression.AcceptVisitor(IncludeRewriter.Instance)).SearchParamTableExpressions;

            // Assert the number of expressions and their order is correct, including IncludeUnionAll expression, which was added in the IncludeRewriter visit.
            Assert.NotNull(orderedExpressions);
            Assert.Equal(9, orderedExpressions.Count);

            Assert.Equal(SearchParamTableExpressionKind.All, orderedExpressions[0].Kind);
            Assert.Equal(SearchParamTableExpressionKind.Top, orderedExpressions[1].Kind);

            Assert.Equal(SearchParamTableExpressionKind.Include, orderedExpressions[2].Kind);
            var includeExpression = (IncludeExpression)orderedExpressions[2].Predicate;
            Assert.Equal("MedicationDispense", includeExpression.ResourceTypes[0]);
            Assert.Equal("prescription", includeExpression.ReferenceSearchParameter.Code);

            Assert.Equal(SearchParamTableExpressionKind.IncludeLimit, orderedExpressions[3].Kind);

            Assert.Equal(SearchParamTableExpressionKind.Include, orderedExpressions[4].Kind);
            includeExpression = (IncludeExpression)orderedExpressions[4].Predicate;
            Assert.Equal("MedicationRequest", includeExpression.ResourceTypes[0]);
            Assert.Equal("patient", includeExpression.ReferenceSearchParameter.Code);

            Assert.Equal(SearchParamTableExpressionKind.IncludeLimit, orderedExpressions[5].Kind);

            Assert.Equal(SearchParamTableExpressionKind.Include, orderedExpressions[6].Kind);
            includeExpression = (IncludeExpression)orderedExpressions[6].Predicate;
            Assert.Equal("Patient", includeExpression.ResourceTypes[0]);
            Assert.Equal("general-practitioner", includeExpression.ReferenceSearchParameter.Code);

            Assert.Equal(SearchParamTableExpressionKind.IncludeLimit, orderedExpressions[7].Kind);

            Assert.Equal(SearchParamTableExpressionKind.IncludeUnionAll, orderedExpressions[8].Kind);
        }

        [Fact]
        public void GivenASqlRootExpressionWithThreeIncludesSixthPermutation_WhenVisitedByIncludeRewriter_TheExpressionsShouldBeOrderedCorrectly()
        {
            // Order the following query:
            // [base]/MedicationDispense?_include:iterate=Patient:general-practitioner&_include:iterate=MedicationRequest:patient&_include=MedicationDispense:prescription&_id=12345

            var refSearchParameter = _searchParameterDefinitionManager.GetSearchParameter("MedicationDispense", "prescription");
            var includeMedicationDispensePrescription = new IncludeExpression(new[] { "MedicationDispense" }, refSearchParameter, "MedicationDispense", null, null, false, false, false);

            refSearchParameter = _searchParameterDefinitionManager.GetSearchParameter("MedicationRequest", "patient");
            var includeIterateMedicationRequestPatient = new IncludeExpression(new[] { "MedicationRequest" }, refSearchParameter, "MedicationRequest", null, null, false, false, true);

            refSearchParameter = _searchParameterDefinitionManager.GetSearchParameter("Patient", "general-practitioner");
            var includeIteratePatientGeneralPractitioner = new IncludeExpression(new[] { "Patient" }, refSearchParameter, "Patient", null, null, false, false, true);

            Expression predicate = Expression.And(new List<Expression>
                {
                    new SearchParameterExpression(new SearchParameterInfo("_type", "_type"), new StringExpression(StringOperator.Equals, FieldName.String, null, "MedicationDispense", false)),
                    new SearchParameterExpression(new SearchParameterInfo("_id", "_id"), new StringExpression(StringOperator.Equals, FieldName.String, null, "12345", false)),
                });

            var sqlExpression = new SqlRootExpression(
                new List<SearchParamTableExpression>
                {
                    new SearchParamTableExpression(null, predicate, SearchParamTableExpressionKind.All),
                    new SearchParamTableExpression(IncludeQueryGenerator.Instance,  includeIteratePatientGeneralPractitioner, SearchParamTableExpressionKind.Include),
                    new SearchParamTableExpression(IncludeQueryGenerator.Instance,  includeIterateMedicationRequestPatient, SearchParamTableExpressionKind.Include),
                    new SearchParamTableExpression(IncludeQueryGenerator.Instance,  includeMedicationDispensePrescription, SearchParamTableExpressionKind.Include),
                    new SearchParamTableExpression(null, null, SearchParamTableExpressionKind.Top),
                },
                new List<SearchParameterExpressionBase>());

            var orderedExpressions = ((SqlRootExpression)sqlExpression.AcceptVisitor(IncludeRewriter.Instance)).SearchParamTableExpressions;

            // Assert the number of expressions and their order is correct, including IncludeUnionAll expression, which was added in the IncludeRewriter visit.
            Assert.NotNull(orderedExpressions);
            Assert.Equal(9, orderedExpressions.Count);

            Assert.Equal(SearchParamTableExpressionKind.All, orderedExpressions[0].Kind);
            Assert.Equal(SearchParamTableExpressionKind.Top, orderedExpressions[1].Kind);

            Assert.Equal(SearchParamTableExpressionKind.Include, orderedExpressions[2].Kind);
            var includeExpression = (IncludeExpression)orderedExpressions[2].Predicate;
            Assert.Equal("MedicationDispense", includeExpression.ResourceTypes[0]);
            Assert.Equal("prescription", includeExpression.ReferenceSearchParameter.Code);

            Assert.Equal(SearchParamTableExpressionKind.IncludeLimit, orderedExpressions[3].Kind);

            Assert.Equal(SearchParamTableExpressionKind.Include, orderedExpressions[4].Kind);
            includeExpression = (IncludeExpression)orderedExpressions[4].Predicate;
            Assert.Equal("MedicationRequest", includeExpression.ResourceTypes[0]);
            Assert.Equal("patient", includeExpression.ReferenceSearchParameter.Code);

            Assert.Equal(SearchParamTableExpressionKind.IncludeLimit, orderedExpressions[5].Kind);

            Assert.Equal(SearchParamTableExpressionKind.Include, orderedExpressions[6].Kind);
            includeExpression = (IncludeExpression)orderedExpressions[6].Predicate;
            Assert.Equal("Patient", includeExpression.ResourceTypes[0]);
            Assert.Equal("general-practitioner", includeExpression.ReferenceSearchParameter.Code);

            Assert.Equal(SearchParamTableExpressionKind.IncludeLimit, orderedExpressions[7].Kind);

            Assert.Equal(SearchParamTableExpressionKind.IncludeUnionAll, orderedExpressions[8].Kind);
        }

        // Queries with multiple includes/revincludes

        [Fact]
        public void GivenASqlRootExpressionWithMultipleIncludes_WhenVisitedByIncludeRewriter_TheExpressionsShouldBeOrderedCorrectly()
        {
            // Order the following query:
            // [base]/MedicationDispense?_include:iterate=Patient:general-practitioner&_include:iterate=MedicationRequest:patient&_include=MedicationDispense:prescription&_id=smart-MedicationDispense-567

            var refSearchParameter = _searchParameterDefinitionManager.GetSearchParameter("Patient", "general-practitioner");
            var includeIteratePatientGeneralPractitioner = new IncludeExpression(new[] { "Patient" }, refSearchParameter, "Patient", null, null, false, false, true);

            refSearchParameter = _searchParameterDefinitionManager.GetSearchParameter("MedicationRequest", "patient");
            var includeIterateMedicationRequestPatient = new IncludeExpression(new[] { "MedicationRequest" }, refSearchParameter, "MedicationRequest", null, null, false, false, true);

            refSearchParameter = _searchParameterDefinitionManager.GetSearchParameter("MedicationDispense", "prescription");
            var includeMedicationDispensePrescription = new IncludeExpression(new[] { "MedicationDispense" }, refSearchParameter, "MedicationDispense", null, null, false, false, false);

            Expression predicate = Expression.And(new List<Expression>
                {
                    new SearchParameterExpression(new SearchParameterInfo("_type", "_type"), new StringExpression(StringOperator.Equals, FieldName.String, null, "MedicationDispense", false)),
                    new SearchParameterExpression(new SearchParameterInfo("_id", "_id"), new StringExpression(StringOperator.Equals, FieldName.String, null, "smart-MedicationDispense-567", false)),
                });

            var sqlExpression = new SqlRootExpression(
                new List<SearchParamTableExpression>
                {
                    new SearchParamTableExpression(null, predicate, SearchParamTableExpressionKind.All),
                    new SearchParamTableExpression(IncludeQueryGenerator.Instance,  includeIteratePatientGeneralPractitioner, SearchParamTableExpressionKind.Include),
                    new SearchParamTableExpression(IncludeQueryGenerator.Instance,  includeIterateMedicationRequestPatient, SearchParamTableExpressionKind.Include),
                    new SearchParamTableExpression(IncludeQueryGenerator.Instance,  includeMedicationDispensePrescription, SearchParamTableExpressionKind.Include),
                    new SearchParamTableExpression(null, null, SearchParamTableExpressionKind.Top),
                },
                new List<SearchParameterExpressionBase>());

            var orderedExpressions = ((SqlRootExpression)sqlExpression.AcceptVisitor(IncludeRewriter.Instance)).SearchParamTableExpressions;

            // Assert the number of expressions and their order is correct, including IncludeUnionAll expression, which was added in the IncludeRewriter visit.
            Assert.NotNull(orderedExpressions);
            Assert.Equal(9, orderedExpressions.Count);

            Assert.Equal(SearchParamTableExpressionKind.All, orderedExpressions[0].Kind);
            Assert.Equal(SearchParamTableExpressionKind.Top, orderedExpressions[1].Kind);

            Assert.Equal(SearchParamTableExpressionKind.Include, orderedExpressions[2].Kind);
            var includeExpression = (IncludeExpression)orderedExpressions[2].Predicate;
            Assert.Equal("MedicationDispense", includeExpression.ResourceTypes[0]);
            Assert.Equal("prescription", includeExpression.ReferenceSearchParameter.Code);

            Assert.Equal(SearchParamTableExpressionKind.IncludeLimit, orderedExpressions[3].Kind);

            Assert.Equal(SearchParamTableExpressionKind.Include, orderedExpressions[4].Kind);
            includeExpression = (IncludeExpression)orderedExpressions[4].Predicate;
            Assert.Equal("MedicationRequest", includeExpression.ResourceTypes[0]);
            Assert.Equal("patient", includeExpression.ReferenceSearchParameter.Code);

            Assert.Equal(SearchParamTableExpressionKind.IncludeLimit, orderedExpressions[5].Kind);

            Assert.Equal(SearchParamTableExpressionKind.Include, orderedExpressions[6].Kind);
            includeExpression = (IncludeExpression)orderedExpressions[6].Predicate;
            Assert.Equal("Patient", includeExpression.ResourceTypes[0]);
            Assert.Equal("general-practitioner", includeExpression.ReferenceSearchParameter.Code);

            Assert.Equal(SearchParamTableExpressionKind.IncludeLimit, orderedExpressions[7].Kind);

            Assert.Equal(SearchParamTableExpressionKind.IncludeUnionAll, orderedExpressions[8].Kind);
        }

        [Fact]
        public void GivenASqlRootExpressionWithMultipleRevIncludes_WhenVisitedByIncludeRewriter_TheExpressionsShouldBeOrderedCorrectly()
        {
            // Order the following query:
            // [base]/Organization?_revinclude:iterate=MedicationDispense:prescription&_revinclude:iterate=MedicationRequest:patient&_revinclude=Patient:organization&_id=organization-id

            var refSearchParameter = _searchParameterDefinitionManager.GetSearchParameter("MedicationDispense", "prescription");
            var includeIteratePatientGeneralPractitioner = new IncludeExpression(new[] { "MedicationDispense" }, refSearchParameter, "MedicationDispense", null, null, false, true, true);

            refSearchParameter = _searchParameterDefinitionManager.GetSearchParameter("MedicationRequest", "patient");
            var includeIterateMedicationRequestPatient = new IncludeExpression(new[] { "MedicationRequest" }, refSearchParameter, "MedicationRequest", null, null, false, true, true);

            refSearchParameter = _searchParameterDefinitionManager.GetSearchParameter("Patient", "organization");
            var includeMedicationDispensePrescription = new IncludeExpression(new[] { "Patient" }, refSearchParameter, "Patient", null, null, false, true, false);

            Expression predicate = Expression.And(new List<Expression>
                {
                    new SearchParameterExpression(new SearchParameterInfo("_type", "_type"), new StringExpression(StringOperator.Equals, FieldName.String, null, "Organization", false)),
                    new SearchParameterExpression(new SearchParameterInfo("_id", "_id"), new StringExpression(StringOperator.Equals, FieldName.String, null, "organization-id", false)),
                });

            var sqlExpression = new SqlRootExpression(
                new List<SearchParamTableExpression>
                {
                    new SearchParamTableExpression(null, predicate, SearchParamTableExpressionKind.All),
                    new SearchParamTableExpression(IncludeQueryGenerator.Instance,  includeIteratePatientGeneralPractitioner, SearchParamTableExpressionKind.Include),
                    new SearchParamTableExpression(IncludeQueryGenerator.Instance,  includeIterateMedicationRequestPatient, SearchParamTableExpressionKind.Include),
                    new SearchParamTableExpression(IncludeQueryGenerator.Instance,  includeMedicationDispensePrescription, SearchParamTableExpressionKind.Include),
                    new SearchParamTableExpression(null, null, SearchParamTableExpressionKind.Top),
                },
                new List<SearchParameterExpressionBase>());

            var orderedExpressions = ((SqlRootExpression)sqlExpression.AcceptVisitor(IncludeRewriter.Instance)).SearchParamTableExpressions;

            // Assert the number of expressions and their order is correct, including IncludeUnionAll expression, which was added in the IncludeRewriter visit.
            Assert.NotNull(orderedExpressions);
            Assert.Equal(9, orderedExpressions.Count);

            Assert.Equal(SearchParamTableExpressionKind.All, orderedExpressions[0].Kind);
            Assert.Equal(SearchParamTableExpressionKind.Top, orderedExpressions[1].Kind);

            Assert.Equal(SearchParamTableExpressionKind.Include, orderedExpressions[2].Kind);
            var includeExpression = (IncludeExpression)orderedExpressions[2].Predicate;
            Assert.Equal("Patient", includeExpression.ResourceTypes[0]);
            Assert.Equal("organization", includeExpression.ReferenceSearchParameter.Code);

            Assert.Equal(SearchParamTableExpressionKind.IncludeLimit, orderedExpressions[3].Kind);

            Assert.Equal(SearchParamTableExpressionKind.Include, orderedExpressions[4].Kind);
            includeExpression = (IncludeExpression)orderedExpressions[4].Predicate;
            Assert.Equal("MedicationRequest", includeExpression.ResourceTypes[0]);
            Assert.Equal("patient", includeExpression.ReferenceSearchParameter.Code);

            Assert.Equal(SearchParamTableExpressionKind.IncludeLimit, orderedExpressions[5].Kind);

            Assert.Equal(SearchParamTableExpressionKind.Include, orderedExpressions[6].Kind);
            includeExpression = (IncludeExpression)orderedExpressions[6].Predicate;
            Assert.Equal("MedicationDispense", includeExpression.ResourceTypes[0]);
            Assert.Equal("prescription", includeExpression.ReferenceSearchParameter.Code);

            Assert.Equal(SearchParamTableExpressionKind.IncludeLimit, orderedExpressions[7].Kind);

            Assert.Equal(SearchParamTableExpressionKind.IncludeUnionAll, orderedExpressions[8].Kind);
        }

        [Fact]
        public void GivenASqlRootExpressionWithMultipleIncludesAndRevIncludes_WhenVisitedByIncludeRewriter_TheExpressionsShouldBeOrderedCorrectly()
        {
            // Order the following query:
            // [base]/Organization?_include:iterate=MedicationDispense:prescription&_revinclude:iterate=MedicationDispense:patient&_revinclude=Patient:organization&_id=organization-id

            var refSearchParameter = _searchParameterDefinitionManager.GetSearchParameter("MedicationDispense", "prescription");
            var includeIteratePatientGeneralPractitioner = new IncludeExpression(new[] { "MedicationDispense" }, refSearchParameter, "MedicationDispense", null, null, false, false, true);

            refSearchParameter = _searchParameterDefinitionManager.GetSearchParameter("MedicationDispense", "patient");
            var includeIterateMedicationRequestPatient = new IncludeExpression(new[] { "MedicationDispense" }, refSearchParameter, "MedicationDispense", null, null, false, true, true);

            refSearchParameter = _searchParameterDefinitionManager.GetSearchParameter("Patient", "organization");
            var includeMedicationDispensePrescription = new IncludeExpression(new[] { "Patient" }, refSearchParameter, "Patient", null, null, false, true, false);

            Expression predicate = Expression.And(new List<Expression>
                {
                    new SearchParameterExpression(new SearchParameterInfo("_type", "_type"), new StringExpression(StringOperator.Equals, FieldName.String, null, "Organization", false)),
                    new SearchParameterExpression(new SearchParameterInfo("_id", "_id"), new StringExpression(StringOperator.Equals, FieldName.String, null, "organization-id", false)),
                });

            var sqlExpression = new SqlRootExpression(
                new List<SearchParamTableExpression>
                {
                    new SearchParamTableExpression(null, predicate, SearchParamTableExpressionKind.All),
                    new SearchParamTableExpression(IncludeQueryGenerator.Instance,  includeIteratePatientGeneralPractitioner, SearchParamTableExpressionKind.Include),
                    new SearchParamTableExpression(IncludeQueryGenerator.Instance,  includeIterateMedicationRequestPatient, SearchParamTableExpressionKind.Include),
                    new SearchParamTableExpression(IncludeQueryGenerator.Instance,  includeMedicationDispensePrescription, SearchParamTableExpressionKind.Include),
                    new SearchParamTableExpression(null, null, SearchParamTableExpressionKind.Top),
                },
                new List<SearchParameterExpressionBase>());

            var orderedExpressions = ((SqlRootExpression)sqlExpression.AcceptVisitor(IncludeRewriter.Instance)).SearchParamTableExpressions;

            // Assert the number of expressions and their order is correct, including IncludeUnionAll expression, which was added in the IncludeRewriter visit.
            Assert.NotNull(orderedExpressions);
            Assert.Equal(9, orderedExpressions.Count);

            Assert.Equal(SearchParamTableExpressionKind.All, orderedExpressions[0].Kind);
            Assert.Equal(SearchParamTableExpressionKind.Top, orderedExpressions[1].Kind);

            Assert.Equal(SearchParamTableExpressionKind.Include, orderedExpressions[2].Kind);
            var includeExpression = (IncludeExpression)orderedExpressions[2].Predicate;
            Assert.Equal("Patient", includeExpression.ResourceTypes[0]);
            Assert.Equal("organization", includeExpression.ReferenceSearchParameter.Code);

            Assert.Equal(SearchParamTableExpressionKind.IncludeLimit, orderedExpressions[3].Kind);

            Assert.Equal(SearchParamTableExpressionKind.Include, orderedExpressions[4].Kind);
            includeExpression = (IncludeExpression)orderedExpressions[4].Predicate;
            Assert.Equal("MedicationDispense", includeExpression.ResourceTypes[0]);
            Assert.Equal("patient", includeExpression.ReferenceSearchParameter.Code);

            Assert.Equal(SearchParamTableExpressionKind.IncludeLimit, orderedExpressions[5].Kind);

            Assert.Equal(SearchParamTableExpressionKind.Include, orderedExpressions[6].Kind);
            includeExpression = (IncludeExpression)orderedExpressions[6].Predicate;
            Assert.Equal("MedicationDispense", includeExpression.ResourceTypes[0]);
            Assert.Equal("prescription", includeExpression.ReferenceSearchParameter.Code);

            Assert.Equal(SearchParamTableExpressionKind.IncludeLimit, orderedExpressions[7].Kind);

            Assert.Equal(SearchParamTableExpressionKind.IncludeUnionAll, orderedExpressions[8].Kind);
        }

        // Queries with search parameters unrelated to the query
        [Fact]
        public void GivenASqlRootExpressionWithParametersUnrelatedToTheQuery_WhenVisitedByIncludeRewriter_TheExpressionsShouldBeOrderedCorrectly()
        {
            // Order the following query:
            // [base]/MedicationDispense?_id=12345&_include:iterate=Device:location&_include:iterate=Location:endpoint&_include=MedicationDispense:performer&_include:iterate=Patient:general-practitioner

            var refSearchParameter = _searchParameterDefinitionManager.GetSearchParameter("Device", "location");
            var includeIterateDeviceLocation = new IncludeExpression(new[] { "Device" }, refSearchParameter, "Device", null, null, false, false, true);

            refSearchParameter = _searchParameterDefinitionManager.GetSearchParameter("Location", "endpoint");
            var includeIterateLocationEndpoint = new IncludeExpression(new[] { "Location" }, refSearchParameter, "Location", null, null, false, false, true);

            refSearchParameter = _searchParameterDefinitionManager.GetSearchParameter("MedicationDispense", "performer");
            var includeMedicationDispensePerformer = new IncludeExpression(new[] { "MedicationDispense" }, refSearchParameter, "MedicationDispense", null, null, false, false, false);

            refSearchParameter = _searchParameterDefinitionManager.GetSearchParameter("Patient", "general-practitioner");
            var includeIteratePatientPractitioner = new IncludeExpression(new[] { "Patient" }, refSearchParameter, "Patient", null, null, false, false, true);

            Expression predicate = Expression.And(new List<Expression>
                {
                    new SearchParameterExpression(new SearchParameterInfo("_type", "_type"), new StringExpression(StringOperator.Equals, FieldName.String, null, "Organization", false)),
                    new SearchParameterExpression(new SearchParameterInfo("_id", "_id"), new StringExpression(StringOperator.Equals, FieldName.String, null, "12345", false)),
                });

            var sqlExpression = new SqlRootExpression(
                new List<SearchParamTableExpression>
                {
                    new SearchParamTableExpression(null, predicate, SearchParamTableExpressionKind.All),
                    new SearchParamTableExpression(IncludeQueryGenerator.Instance,  includeIterateDeviceLocation, SearchParamTableExpressionKind.Include),
                    new SearchParamTableExpression(IncludeQueryGenerator.Instance,  includeIterateLocationEndpoint, SearchParamTableExpressionKind.Include),
                    new SearchParamTableExpression(IncludeQueryGenerator.Instance,  includeMedicationDispensePerformer, SearchParamTableExpressionKind.Include),
                    new SearchParamTableExpression(IncludeQueryGenerator.Instance,  includeIteratePatientPractitioner, SearchParamTableExpressionKind.Include),

                    new SearchParamTableExpression(null, null, SearchParamTableExpressionKind.Top),
                },
                new List<SearchParameterExpressionBase>());

            var orderedExpressions = ((SqlRootExpression)sqlExpression.AcceptVisitor(IncludeRewriter.Instance)).SearchParamTableExpressions;

            // Assert the number of expressions and their order is correct, including IncludeUnionAll expression, which was added in the IncludeRewriter visit.
            Assert.NotNull(orderedExpressions);
            Assert.Equal(11, orderedExpressions.Count);

            Assert.Equal(SearchParamTableExpressionKind.All, orderedExpressions[0].Kind);
            Assert.Equal(SearchParamTableExpressionKind.Top, orderedExpressions[1].Kind);

            Assert.Equal(SearchParamTableExpressionKind.Include, orderedExpressions[2].Kind);
            var includeExpression = (IncludeExpression)orderedExpressions[2].Predicate;
            Assert.Equal("MedicationDispense", includeExpression.ResourceTypes[0]);
            Assert.Equal("performer", includeExpression.ReferenceSearchParameter.Code);

            Assert.Equal(SearchParamTableExpressionKind.IncludeLimit, orderedExpressions[3].Kind);

            Assert.Equal(SearchParamTableExpressionKind.Include, orderedExpressions[4].Kind);
            includeExpression = (IncludeExpression)orderedExpressions[4].Predicate;
            Assert.Equal("Device", includeExpression.ResourceTypes[0]);
            Assert.Equal("location", includeExpression.ReferenceSearchParameter.Code);

            Assert.Equal(SearchParamTableExpressionKind.IncludeLimit, orderedExpressions[5].Kind);

            Assert.Equal(SearchParamTableExpressionKind.Include, orderedExpressions[6].Kind);
            includeExpression = (IncludeExpression)orderedExpressions[6].Predicate;
            Assert.Equal("Location", includeExpression.ResourceTypes[0]);
            Assert.Equal("endpoint", includeExpression.ReferenceSearchParameter.Code);

            Assert.Equal(SearchParamTableExpressionKind.IncludeLimit, orderedExpressions[7].Kind);

            Assert.Equal(SearchParamTableExpressionKind.Include, orderedExpressions[8].Kind);
            includeExpression = (IncludeExpression)orderedExpressions[8].Predicate;
            Assert.Equal("Patient", includeExpression.ResourceTypes[0]);
            Assert.Equal("general-practitioner", includeExpression.ReferenceSearchParameter.Code);

            Assert.Equal(SearchParamTableExpressionKind.IncludeLimit, orderedExpressions[9].Kind);

            Assert.Equal(SearchParamTableExpressionKind.IncludeUnionAll, orderedExpressions[10].Kind);
        }

        [Fact]
        public void GivenASqlRootExpressionWithParametersUnrelatedToTheQuerySortedDiferently_WhenVisitedByIncludeRewriter_TheExpressionsShouldBeOrderedCorrectly()
        {
            // Order the following query:
            // [base]/MedicationDispense?_id=12345&_include:iterate=Location:endpoint&_include=MedicationDispense:performer&_include:iterate=Patient:general-practitioner&_include:iterate=Device:location

            var refSearchParameter = _searchParameterDefinitionManager.GetSearchParameter("Device", "location");
            var includeIterateDeviceLocation = new IncludeExpression(new[] { "Device" }, refSearchParameter, "Device", null, null, false, false, true);

            refSearchParameter = _searchParameterDefinitionManager.GetSearchParameter("Location", "endpoint");
            var includeIterateLocationEndpoint = new IncludeExpression(new[] { "Location" }, refSearchParameter, "Location", null, null, false, false, true);

            refSearchParameter = _searchParameterDefinitionManager.GetSearchParameter("MedicationDispense", "performer");
            var includeMedicationDispensePerformer = new IncludeExpression(new[] { "MedicationDispense" }, refSearchParameter, "MedicationDispense", null, null, false, false, false);

            refSearchParameter = _searchParameterDefinitionManager.GetSearchParameter("Patient", "general-practitioner");
            var includeIteratePatientPractitioner = new IncludeExpression(new[] { "Patient" }, refSearchParameter, "Patient", null, null, false, false, true);

            Expression predicate = Expression.And(new List<Expression>
                {
                    new SearchParameterExpression(new SearchParameterInfo("_type", "_type"), new StringExpression(StringOperator.Equals, FieldName.String, null, "Organization", false)),
                    new SearchParameterExpression(new SearchParameterInfo("_id", "_id"), new StringExpression(StringOperator.Equals, FieldName.String, null, "12345", false)),
                });

            var sqlExpression = new SqlRootExpression(
                new List<SearchParamTableExpression>
                {
                    new SearchParamTableExpression(null, predicate, SearchParamTableExpressionKind.All),
                    new SearchParamTableExpression(IncludeQueryGenerator.Instance,  includeIterateLocationEndpoint, SearchParamTableExpressionKind.Include),
                    new SearchParamTableExpression(IncludeQueryGenerator.Instance,  includeMedicationDispensePerformer, SearchParamTableExpressionKind.Include),
                    new SearchParamTableExpression(IncludeQueryGenerator.Instance,  includeIteratePatientPractitioner, SearchParamTableExpressionKind.Include),
                    new SearchParamTableExpression(IncludeQueryGenerator.Instance,  includeIterateDeviceLocation,  SearchParamTableExpressionKind.Include),
                    new SearchParamTableExpression(null, null, SearchParamTableExpressionKind.Top),
                },
                new List<SearchParameterExpressionBase>());

            var orderedExpressions = ((SqlRootExpression)sqlExpression.AcceptVisitor(IncludeRewriter.Instance)).SearchParamTableExpressions;

            // Assert the number of expressions and their order is correct, including IncludeUnionAll expression, which was added in the IncludeRewriter visit.
            Assert.NotNull(orderedExpressions);
            Assert.Equal(11, orderedExpressions.Count);

            Assert.Equal(SearchParamTableExpressionKind.All, orderedExpressions[0].Kind);
            Assert.Equal(SearchParamTableExpressionKind.Top, orderedExpressions[1].Kind);

            Assert.Equal(SearchParamTableExpressionKind.Include, orderedExpressions[2].Kind);
            var includeExpression = (IncludeExpression)orderedExpressions[2].Predicate;
            Assert.Equal("MedicationDispense", includeExpression.ResourceTypes[0]);
            Assert.Equal("performer", includeExpression.ReferenceSearchParameter.Code);

            Assert.Equal(SearchParamTableExpressionKind.IncludeLimit, orderedExpressions[3].Kind);

            Assert.Equal(SearchParamTableExpressionKind.Include, orderedExpressions[4].Kind);
            includeExpression = (IncludeExpression)orderedExpressions[4].Predicate;
            Assert.Equal("Patient", includeExpression.ResourceTypes[0]);
            Assert.Equal("general-practitioner", includeExpression.ReferenceSearchParameter.Code);

            Assert.Equal(SearchParamTableExpressionKind.IncludeLimit, orderedExpressions[9].Kind);

            Assert.Equal(SearchParamTableExpressionKind.Include, orderedExpressions[6].Kind);
            includeExpression = (IncludeExpression)orderedExpressions[6].Predicate;
            Assert.Equal("Device", includeExpression.ResourceTypes[0]);
            Assert.Equal("location", includeExpression.ReferenceSearchParameter.Code);

            Assert.Equal(SearchParamTableExpressionKind.IncludeLimit, orderedExpressions[7].Kind);

            Assert.Equal(SearchParamTableExpressionKind.Include, orderedExpressions[8].Kind);
            includeExpression = (IncludeExpression)orderedExpressions[8].Predicate;
            Assert.Equal("Location", includeExpression.ResourceTypes[0]);
            Assert.Equal("endpoint", includeExpression.ReferenceSearchParameter.Code);

            Assert.Equal(SearchParamTableExpressionKind.IncludeLimit, orderedExpressions[9].Kind);

            Assert.Equal(SearchParamTableExpressionKind.IncludeUnionAll, orderedExpressions[10].Kind);
        }

        // Wildcard Queries

        [Fact]
        public void GivenASqlRootExpressionWithIncludeWildcard_WhenVisitedByIncludeRewriter_TheExpressionsShouldBeOrderedCorrectly()
        {
            // Order the following query:
            // [base]/MedicationDispense?_include:iterate=Patient:general-practitioner&_include:iterate=MedicationRequest:patient&_include=MedicationDispense:*&_id=12345

            var refSearchParameter = _searchParameterDefinitionManager.GetSearchParameter("Patient", "general-practitioner");
            var includeIteratePatientGeneralPractitioner = new IncludeExpression(new[] { "Patient" }, refSearchParameter, "Patient", null, null, false, false, true);

            refSearchParameter = _searchParameterDefinitionManager.GetSearchParameter("MedicationRequest", "patient");
            var includeIterateMedicationRequestPatient = new IncludeExpression(new[] { "MedicationRequest" }, refSearchParameter, "MedicationRequest", null, null, false, false, true);

            var referencedTypes = new List<string> { "Location", "MedicationRequest", "Patient", "Practitioner", "Organization" }; // partial list of referenced types
            var includeMedicationDispenseWildcard = new IncludeExpression(new[] { "MedicationDispense" }, null, "MedicationDispense", null, referencedTypes, true, false, false);

            Expression predicate = Expression.And(new List<Expression>
                {
                    new SearchParameterExpression(new SearchParameterInfo("_type", "_type"), new StringExpression(StringOperator.Equals, FieldName.String, null, "MedicationDispense", false)),
                    new SearchParameterExpression(new SearchParameterInfo("_id", "_id"), new StringExpression(StringOperator.Equals, FieldName.String, null, "12345", false)),
                });

            var sqlExpression = new SqlRootExpression(
                new List<SearchParamTableExpression>
                {
                    new SearchParamTableExpression(null, predicate, SearchParamTableExpressionKind.All),
                    new SearchParamTableExpression(IncludeQueryGenerator.Instance,  includeIteratePatientGeneralPractitioner, SearchParamTableExpressionKind.Include),
                    new SearchParamTableExpression(IncludeQueryGenerator.Instance,  includeIterateMedicationRequestPatient, SearchParamTableExpressionKind.Include),
                    new SearchParamTableExpression(IncludeQueryGenerator.Instance,  includeMedicationDispenseWildcard, SearchParamTableExpressionKind.Include),
                    new SearchParamTableExpression(null, null, SearchParamTableExpressionKind.Top),
                },
                new List<SearchParameterExpressionBase>());

            var orderedExpressions = ((SqlRootExpression)sqlExpression.AcceptVisitor(IncludeRewriter.Instance)).SearchParamTableExpressions;

            // Assert the number of expressions and their order is correct, including IncludeUnionAll expression, which was added in the IncludeRewriter visit.
            Assert.NotNull(orderedExpressions);
            Assert.Equal(9, orderedExpressions.Count);

            Assert.Equal(SearchParamTableExpressionKind.All, orderedExpressions[0].Kind);
            Assert.Equal(SearchParamTableExpressionKind.Top, orderedExpressions[1].Kind);

            Assert.Equal(SearchParamTableExpressionKind.Include, orderedExpressions[2].Kind);
            var includeExpression = (IncludeExpression)orderedExpressions[2].Predicate;
            Assert.Equal("MedicationDispense", includeExpression.ResourceTypes[0]);
            Assert.True(includeExpression.WildCard);

            Assert.Equal(SearchParamTableExpressionKind.IncludeLimit, orderedExpressions[3].Kind);

            Assert.Equal(SearchParamTableExpressionKind.Include, orderedExpressions[4].Kind);
            includeExpression = (IncludeExpression)orderedExpressions[4].Predicate;
            Assert.Equal("MedicationRequest", includeExpression.ResourceTypes[0]);
            Assert.Equal("patient", includeExpression.ReferenceSearchParameter.Code);

            Assert.Equal(SearchParamTableExpressionKind.IncludeLimit, orderedExpressions[5].Kind);

            Assert.Equal(SearchParamTableExpressionKind.Include, orderedExpressions[6].Kind);
            includeExpression = (IncludeExpression)orderedExpressions[6].Predicate;
            Assert.Equal("Patient", includeExpression.ResourceTypes[0]);
            Assert.Equal("general-practitioner", includeExpression.ReferenceSearchParameter.Code);

            Assert.Equal(SearchParamTableExpressionKind.IncludeLimit, orderedExpressions[7].Kind);

            Assert.Equal(SearchParamTableExpressionKind.IncludeUnionAll, orderedExpressions[8].Kind);
        }

        [Fact]
        public void GivenASqlRootExpressionWithRevIncludeWildcard_WhenVisitedByIncludeRewriter_TheExpressionsShouldBeOrderedCorrectly()
        {
            // Order the following query:
            // [base]/MedicationRequest?_include:iterate=MedicationDispense:patient&_revinclude=MedicationDispense:*&_id=12345

            var refSearchParameter = _searchParameterDefinitionManager.GetSearchParameter("MedicationDispense", "patient");
            var includeIterateMedicationRequestPatient = new IncludeExpression(new[] { "MedicationDispense" }, refSearchParameter, "MedicationDispense", null, null, false, false, true);

            var referencedTypes = new List<string> { "Location", "MedicationRequest", "Patient", "Practitioner", "Organization" }; // partial list of referenced types
            var revIncludeMedicationDispenseWildcard = new IncludeExpression(new[] { "MedicationDispense" }, null, "MedicationDispense", null, referencedTypes, true, true, false);

            Expression predicate = Expression.And(new List<Expression>
                {
                    new SearchParameterExpression(new SearchParameterInfo("_type", "_type"), new StringExpression(StringOperator.Equals, FieldName.String, null, "MedicationRequest", false)),
                    new SearchParameterExpression(new SearchParameterInfo("_id", "_id"), new StringExpression(StringOperator.Equals, FieldName.String, null, "12345", false)),
                });

            var sqlExpression = new SqlRootExpression(
                new List<SearchParamTableExpression>
                {
                    new SearchParamTableExpression(null, predicate, SearchParamTableExpressionKind.All),
                    new SearchParamTableExpression(IncludeQueryGenerator.Instance,  includeIterateMedicationRequestPatient, SearchParamTableExpressionKind.Include),
                    new SearchParamTableExpression(IncludeQueryGenerator.Instance,  revIncludeMedicationDispenseWildcard, SearchParamTableExpressionKind.Include),
                    new SearchParamTableExpression(null, null, SearchParamTableExpressionKind.Top),
                },
                new List<SearchParameterExpressionBase>());

            var orderedExpressions = ((SqlRootExpression)sqlExpression.AcceptVisitor(IncludeRewriter.Instance)).SearchParamTableExpressions;

            // Assert the number of expressions and their order is correct, including IncludeUnionAll expression, which was added in the IncludeRewriter visit.
            Assert.NotNull(orderedExpressions);
            Assert.Equal(7, orderedExpressions.Count);

            Assert.Equal(SearchParamTableExpressionKind.All, orderedExpressions[0].Kind);
            Assert.Equal(SearchParamTableExpressionKind.Top, orderedExpressions[1].Kind);

            Assert.Equal(SearchParamTableExpressionKind.Include, orderedExpressions[2].Kind);
            var includeExpression = (IncludeExpression)orderedExpressions[2].Predicate;
            Assert.Equal("MedicationDispense", includeExpression.ResourceTypes[0]);
            Assert.True(includeExpression.WildCard);

            Assert.Equal(SearchParamTableExpressionKind.IncludeLimit, orderedExpressions[3].Kind);

            Assert.Equal(SearchParamTableExpressionKind.Include, orderedExpressions[4].Kind);
            includeExpression = (IncludeExpression)orderedExpressions[4].Predicate;
            Assert.Equal("MedicationDispense", includeExpression.ResourceTypes[0]);
            Assert.Equal("patient", includeExpression.ReferenceSearchParameter.Code);

            Assert.Equal(SearchParamTableExpressionKind.IncludeLimit, orderedExpressions[5].Kind);

            Assert.Equal(SearchParamTableExpressionKind.IncludeUnionAll, orderedExpressions[6].Kind);
        }

        [Fact]
        public void GivenASqlRootExpressionWithCyclicIncludeIterate_WhenVisitedByIncludeRewriter_AnErrorIsExpected()
        {
            // Order the following cyclic query:
            // [base]/MedicationDispense?_include=MedicationDispense:prescription&_include:iterate=MedicationRequest:patient&_include:iterate=Patient:general-practitioner&_revinclude:iterate=DiagnosticReport:performer:Practitioner&_include:iterate=DiagnosticReport:patient&_id=12345

            var refSearchParameter = _searchParameterDefinitionManager.GetSearchParameter("MedicationDispense", "prescription");
            var includeMedicationDispense = new IncludeExpression(new[] { "MedicationDispense" }, refSearchParameter, "MedicationDispense", null, null, false, false, false);

            refSearchParameter = _searchParameterDefinitionManager.GetSearchParameter("MedicationRequest", "patient");
            var includeIterateMedicationRequestPatient = new IncludeExpression(new[] { "MedicationRequest" }, refSearchParameter, "MedicationRequest", null, null, false, false, true);

            refSearchParameter = _searchParameterDefinitionManager.GetSearchParameter("Patient", "general-practitioner");
            var includeIteratePatientPractitioner = new IncludeExpression(new[] { "Patient" }, refSearchParameter, "Patient", null, null, false, false, true);

            refSearchParameter = _searchParameterDefinitionManager.GetSearchParameter("DiagnosticReport", "performer");
            var revIncludeIterateDiagnosticReportPerformer = new IncludeExpression(new[] { "DiagnosticReport" }, refSearchParameter, "DiagnosticReport", "Practitioner", null, false, true, true);

            refSearchParameter = _searchParameterDefinitionManager.GetSearchParameter("DiagnosticReport", "patient");
            var includeIterateDiagnosticReportPatient = new IncludeExpression(new[] { "DiagnosticReport" }, refSearchParameter, "DiagnosticReport", null, null, false, false, true);

            Expression predicate = Expression.And(new List<Expression>
                {
                    new SearchParameterExpression(new SearchParameterInfo("_type", "_type"), new StringExpression(StringOperator.Equals, FieldName.String, null, "MedicationDispense", false)),
                    new SearchParameterExpression(new SearchParameterInfo("_id", "_id"), new StringExpression(StringOperator.Equals, FieldName.String, null, "12345", false)),
                });

            var sqlExpression = new SqlRootExpression(
                new List<SearchParamTableExpression>
                {
                    new SearchParamTableExpression(null, predicate, SearchParamTableExpressionKind.All),
                    new SearchParamTableExpression(IncludeQueryGenerator.Instance,  includeMedicationDispense, SearchParamTableExpressionKind.Include),
                    new SearchParamTableExpression(IncludeQueryGenerator.Instance,  includeIterateMedicationRequestPatient, SearchParamTableExpressionKind.Include),
                    new SearchParamTableExpression(IncludeQueryGenerator.Instance,  includeIteratePatientPractitioner, SearchParamTableExpressionKind.Include),
                    new SearchParamTableExpression(IncludeQueryGenerator.Instance,  revIncludeIterateDiagnosticReportPerformer, SearchParamTableExpressionKind.Include),
                    new SearchParamTableExpression(IncludeQueryGenerator.Instance,  includeIterateDiagnosticReportPatient, SearchParamTableExpressionKind.Include),
                    new SearchParamTableExpression(null, null, SearchParamTableExpressionKind.Top),
                },
                new List<SearchParameterExpressionBase>());

            Assert.Throws<SearchOperationNotSupportedException>(() => ((SqlRootExpression)sqlExpression.AcceptVisitor(IncludeRewriter.Instance)).SearchParamTableExpressions);
        }

        public class IncludeRewriterFixture
        {
            private bool isInitialized = false;

            public IncludeRewriterFixture()
            {
                IModelInfoProvider modelInfoProvider = MockModelInfoProviderBuilder
                    .Create(FhirSpecification.R4)
                    .AddKnownTypes("Device", "DiagnosticReport", "MedicationRequest", "MedicationDispense", "Location", "Practitioner", "Organization", "Bundle")
                    .Build();
                var mediator = Substitute.For<IMediator>();
                var searchService = Substitute.For<ISearchService>();
<<<<<<< HEAD
                var searchParameterComparer = Substitute.For<ISearchParameterComparer>();
=======
                var searchParameterComparer = Substitute.For<ISearchParameterComparer<SearchParameterInfo>>();
>>>>>>> f793eff6
                SearchParameterDefinitionManager = new SearchParameterDefinitionManager(modelInfoProvider, mediator, searchService.CreateMockScopeProvider(), searchParameterComparer, NullLogger<SearchParameterDefinitionManager>.Instance);
            }

            public ISearchParameterDefinitionManager SearchParameterDefinitionManager { get; }

            public async Task Start()
            {
                if (!isInitialized)
                {
                    await ((SearchParameterDefinitionManager)SearchParameterDefinitionManager).EnsureInitializedAsync(CancellationToken.None);
                    isInitialized = true;
                }
            }
        }
    }
}<|MERGE_RESOLUTION|>--- conflicted
+++ resolved
@@ -1645,11 +1645,7 @@
                     .Build();
                 var mediator = Substitute.For<IMediator>();
                 var searchService = Substitute.For<ISearchService>();
-<<<<<<< HEAD
-                var searchParameterComparer = Substitute.For<ISearchParameterComparer>();
-=======
                 var searchParameterComparer = Substitute.For<ISearchParameterComparer<SearchParameterInfo>>();
->>>>>>> f793eff6
                 SearchParameterDefinitionManager = new SearchParameterDefinitionManager(modelInfoProvider, mediator, searchService.CreateMockScopeProvider(), searchParameterComparer, NullLogger<SearchParameterDefinitionManager>.Instance);
             }
 
