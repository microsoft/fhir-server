--- conflicted
+++ resolved
@@ -9,12 +9,8 @@
     <PackageReference Include="Ensure.That" Version="8.1.1" />
     <PackageReference Include="Microsoft.Azure.KeyVault" Version="3.0.4" />
     <PackageReference Include="Microsoft.Azure.Services.AppAuthentication" Version="1.2.0" />
-<<<<<<< HEAD
     <PackageReference Include="Microsoft.Azure.Storage.Blob" Version="11.0.0" />
-=======
-    <PackageReference Include="Microsoft.Azure.Storage.Blob" Version="10.0.3" />
     <PackageReference Include="Polly" Version="7.1.1" />
->>>>>>> ced75d77
   </ItemGroup>
 
   <ItemGroup>
