--- conflicted
+++ resolved
@@ -6,13 +6,8 @@
   </PropertyGroup>
 
   <ItemGroup>
-<<<<<<< HEAD
     <PackageReference Include="Ensure.That" Version="9.2.0" />
-    <PackageReference Include="Microsoft.Azure.KeyVault" Version="3.0.4" />
-=======
-    <PackageReference Include="Ensure.That" Version="8.1.2" />
     <PackageReference Include="Microsoft.Azure.KeyVault" Version="3.0.5" />
->>>>>>> b5b1e6b7
     <PackageReference Include="Microsoft.Azure.Services.AppAuthentication" Version="1.3.1" />
     <PackageReference Include="Microsoft.Azure.Storage.Blob" Version="11.1.7" />
     <PackageReference Include="Polly" Version="7.2.0" />
