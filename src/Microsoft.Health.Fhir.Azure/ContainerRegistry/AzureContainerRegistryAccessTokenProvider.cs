﻿// -------------------------------------------------------------------------------------------------
// Copyright (c) Microsoft Corporation. All rights reserved.
// Licensed under the MIT License (MIT). See LICENSE in the repo root for license information.
// -------------------------------------------------------------------------------------------------

using System;
using System.Collections.Generic;
using System.Net;
using System.Net.Http;
using System.Threading;
using System.Threading.Tasks;
using EnsureThat;
using Microsoft.Extensions.Logging;
using Microsoft.Extensions.Options;
using Microsoft.Health.Fhir.Core.Configs;
using Microsoft.Health.Fhir.Core.Features.Operations.ConvertData;
using Microsoft.Health.Fhir.Core.Features.Operations.ConvertData.Models;
using Microsoft.Health.Fhir.Core.Features.Operations.Export.ExportDestinationClient;
using Newtonsoft.Json;
using Polly;

namespace Microsoft.Health.Fhir.Azure.ContainerRegistry
{
    /// <summary>
    /// Retrieve ACR access token with AAD token provider.
    /// We need to exchange ACR refresh token with AAD token, and get ACR access token from refresh token.
    /// References:
    /// https://github.com/Azure/acr/blob/main/docs/AAD-OAuth.md#calling-post-oauth2exchange-to-get-an-acr-refresh-token
    /// https://github.com/Azure/acr/blob/main/docs/AAD-OAuth.md#calling-post-oauth2token-to-get-an-acr-access-token
    /// </summary>
    public class AzureContainerRegistryAccessTokenProvider : IContainerRegistryTokenProvider
    {
        private const string ExchangeAcrRefreshTokenUrl = "oauth2/exchange";
        private const string GetAcrAccessTokenUrl = "oauth2/token";

        private readonly IAccessTokenProvider _aadTokenProvider;
        private readonly IHttpClientFactory _httpClientFactory;
        private readonly ConvertDataConfiguration _convertDataConfiguration;
        private readonly ILogger<AzureContainerRegistryAccessTokenProvider> _logger;

        public AzureContainerRegistryAccessTokenProvider(
            IAccessTokenProvider aadTokenProvider,
            IHttpClientFactory httpClientFactory,
            IOptions<ConvertDataConfiguration> convertDataConfiguration,
            ILogger<AzureContainerRegistryAccessTokenProvider> logger)
        {
            EnsureArg.IsNotNull(aadTokenProvider, nameof(aadTokenProvider));
            EnsureArg.IsNotNull(httpClientFactory, nameof(httpClientFactory));
            EnsureArg.IsNotNull(convertDataConfiguration, nameof(convertDataConfiguration));
            EnsureArg.IsNotNull(logger, nameof(logger));

            _aadTokenProvider = aadTokenProvider;
            _httpClientFactory = httpClientFactory;
            _convertDataConfiguration = convertDataConfiguration.Value;
            _logger = logger;
        }

        public async Task<string> GetTokenAsync(string registryServer, CancellationToken cancellationToken)
        {
            EnsureArg.IsNotNullOrEmpty(registryServer, nameof(registryServer));

            var aadResourceUri = new Uri(_convertDataConfiguration.ArmResourceManagerId);
            string aadToken;
            try
            {
                aadToken = await _aadTokenProvider.GetAccessTokenForResourceAsync(aadResourceUri, cancellationToken);
            }
            catch (AccessTokenProviderException ex)
            {
                _logger.LogError(ex, "Failed to get AAD access token from managed identity.");
                throw new AzureContainerRegistryTokenException(Resources.CannotGetAcrAccessToken, HttpStatusCode.Unauthorized, ex);
            }

            try
            {
                return await Policy
                  .Handle<HttpRequestException>()
                  .RetryAsync(3, onRetry: (exception, retryCount) =>
                  {
                      _logger.LogWarning(exception, "Get ACR token failed. Retry {retryCount}.", retryCount);
                  })
                  .ExecuteAsync(() => GetAcrAccessTokenWithAadToken(registryServer, aadToken, cancellationToken));
            }
            catch (HttpRequestException ex)
            {
                _logger.LogError(ex, "Failed to get ACR access token with AAD access token.");
                throw new AzureContainerRegistryTokenException(Resources.CannotGetAcrAccessToken, HttpStatusCode.BadRequest, ex);
            }
        }

        private async Task<string> GetAcrAccessTokenWithAadToken(string registryServer, string aadToken, CancellationToken cancellationToken)
        {
            string acrRefreshToken = await ExchangeAcrRefreshToken(registryServer, aadToken, cancellationToken);
            return await GetAcrAccessToken(registryServer, acrRefreshToken, cancellationToken);
        }

        private async Task<string> ExchangeAcrRefreshToken(string registryServer, string aadToken, CancellationToken cancellationToken)
        {
            var registryUri = new Uri($"https://{registryServer}");
            var exchangeUri = new Uri(registryUri, ExchangeAcrRefreshTokenUrl);

            var parameters = new List<KeyValuePair<string, string>>();
            parameters.Add(new KeyValuePair<string, string>("grant_type", "access_token"));
            parameters.Add(new KeyValuePair<string, string>("service", registryUri.Host));
            parameters.Add(new KeyValuePair<string, string>("access_token", aadToken));
            using var request = new HttpRequestMessage(HttpMethod.Post, exchangeUri)
            {
                Content = new FormUrlEncodedContent(parameters),
            };

            var refreshTokenResponse = await SendRequestAsync(request, cancellationToken);
            if (refreshTokenResponse.StatusCode == HttpStatusCode.Unauthorized)
            {
                _logger.LogError("Failed to exchange ACR refresh token: ACR server is unauthorized.");
                throw new ContainerRegistryNotAuthorizedException(string.Format(Resources.ContainerRegistryNotAuthorized, registryServer));
            }
            else if (refreshTokenResponse.StatusCode == HttpStatusCode.NotFound)
            {
                _logger.LogError("Failed to exchange ACR refresh token: ACR server is not found.");
                throw new ContainerRegistryNotFoundException(string.Format(Resources.ContainerRegistryNotFound, registryServer));
            }
            else if (!refreshTokenResponse.IsSuccessStatusCode)
            {
                _logger.LogError("Failed to exchange ACR refresh token with AAD access token. Status code: {statusCode}.", refreshTokenResponse.StatusCode);
                throw new AzureContainerRegistryTokenException(Resources.CannotGetAcrAccessToken, refreshTokenResponse.StatusCode);
            }

            var refreshTokenText = await refreshTokenResponse.Content.ReadAsStringAsync(cancellationToken);
            dynamic refreshTokenJson = JsonConvert.DeserializeObject(refreshTokenText);
            string refreshToken = (string)refreshTokenJson.refresh_token;
            if (string.IsNullOrEmpty(refreshToken))
            {
                _logger.LogError("ACR refresh token is empty.");
                throw new AzureContainerRegistryTokenException(Resources.CannotGetAcrAccessToken, refreshTokenResponse.StatusCode);
            }

            _logger.LogInformation("Successfully exchanged ACR refresh token.");
            return refreshToken;
        }

        private async Task<string> GetAcrAccessToken(string registryServer, string refreshToken, CancellationToken cancellationToken)
        {
            var registryUri = new Uri($"https://{registryServer}");
            var accessTokenUri = new Uri(registryUri, GetAcrAccessTokenUrl);

            var parameters = new List<KeyValuePair<string, string>>();
            parameters.Add(new KeyValuePair<string, string>("grant_type", "refresh_token"));
            parameters.Add(new KeyValuePair<string, string>("service", registryUri.Host));
            parameters.Add(new KeyValuePair<string, string>("refresh_token", refreshToken));

            // Add scope for AcrPull role (granted at registry level).
            parameters.Add(new KeyValuePair<string, string>("scope", "repository:*:pull"));
            using var request = new HttpRequestMessage(HttpMethod.Post, accessTokenUri)
            {
                Content = new FormUrlEncodedContent(parameters),
            };

            var accessTokenResponse = await SendRequestAsync(request, cancellationToken);
            if (accessTokenResponse.StatusCode == HttpStatusCode.Unauthorized)
            {
                _logger.LogError("Failed to get ACR access token: ACR server is unauthorized.");
                throw new ContainerRegistryNotAuthorizedException(string.Format(Resources.ContainerRegistryNotAuthorized, registryServer));
            }
            else if (accessTokenResponse.StatusCode == HttpStatusCode.NotFound)
            {
                _logger.LogError("Failed to get ACR access token: ACR server is not found.");
                throw new ContainerRegistryNotFoundException(string.Format(Resources.ContainerRegistryNotFound, registryServer));
            }
            else if (!accessTokenResponse.IsSuccessStatusCode)
            {
                _logger.LogError("Failed to get ACR access token with ACR refresh token. Status code: {statusCode}.", accessTokenResponse.StatusCode);
                throw new AzureContainerRegistryTokenException(Resources.CannotGetAcrAccessToken, accessTokenResponse.StatusCode);
            }

            var accessTokenText = await accessTokenResponse.Content.ReadAsStringAsync(cancellationToken);
            dynamic accessTokenJson = JsonConvert.DeserializeObject(accessTokenText);
            string accessToken = accessTokenJson.access_token;
            if (string.IsNullOrEmpty(accessToken))
            {
                _logger.LogError("ACR access token is empty.");
                throw new AzureContainerRegistryTokenException(Resources.CannotGetAcrAccessToken, accessTokenResponse.StatusCode);
            }

            _logger.LogInformation("Successfully retrieved ACR access token.");
            return string.Format("Bearer {0}", accessToken);
        }

        private async Task<HttpResponseMessage> SendRequestAsync(HttpRequestMessage request, CancellationToken cancellationToken)
        {
<<<<<<< HEAD
            using HttpClient httpClient = _httpClientFactory.CreateClient();
            return await httpClient.SendAsync(request, cancellationToken);
=======
#pragma warning disable CA2000 //https://docs.microsoft.com/en-us/aspnet/core/fundamentals/http-requests?view=aspnetcore-5.0#httpclient-and-lifetime-management
            var client = _httpClientFactory.CreateClient();
#pragma warning restore CA2000
            return await client.SendAsync(request, cancellationToken);
>>>>>>> 69dbeeb2
        }
    }
}<|MERGE_RESOLUTION|>--- conflicted
+++ resolved
@@ -187,15 +187,10 @@
 
         private async Task<HttpResponseMessage> SendRequestAsync(HttpRequestMessage request, CancellationToken cancellationToken)
         {
-<<<<<<< HEAD
-            using HttpClient httpClient = _httpClientFactory.CreateClient();
-            return await httpClient.SendAsync(request, cancellationToken);
-=======
 #pragma warning disable CA2000 //https://docs.microsoft.com/en-us/aspnet/core/fundamentals/http-requests?view=aspnetcore-5.0#httpclient-and-lifetime-management
             var client = _httpClientFactory.CreateClient();
 #pragma warning restore CA2000
             return await client.SendAsync(request, cancellationToken);
->>>>>>> 69dbeeb2
         }
     }
 }