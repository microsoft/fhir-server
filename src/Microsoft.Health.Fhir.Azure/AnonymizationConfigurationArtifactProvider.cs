﻿// -------------------------------------------------------------------------------------------------
// Copyright (c) Microsoft Corporation. All rights reserved.
// Licensed under the MIT License (MIT). See LICENSE in the repo root for license information.
// -------------------------------------------------------------------------------------------------

using System;
using System.Collections.Generic;
using System.Globalization;
using System.IdentityModel.Tokens.Jwt;
using System.IO;
using System.Threading;
using System.Threading.Tasks;
using Azure;
using Azure.Storage.Blobs;
using Azure.Storage.Blobs.Models;
using EnsureThat;
using Microsoft.Extensions.Caching.Memory;
using Microsoft.Extensions.Logging;
using Microsoft.Extensions.Options;
using Microsoft.Health.Fhir.Core.Configs;
using Microsoft.Health.Fhir.Core.Features.Operations;
using Microsoft.Health.Fhir.Core.Features.Operations.ConvertData;
using Microsoft.Health.Fhir.Core.Features.Operations.ConvertData.Models;
using Microsoft.Health.Fhir.Core.Features.Operations.Export.ExportDestinationClient;
using Microsoft.Health.Fhir.Core.Features.Operations.Export.Models;
using Microsoft.Health.Fhir.TemplateManagement.ArtifactProviders;
using Microsoft.Health.Fhir.TemplateManagement.Client;
using Microsoft.Health.Fhir.TemplateManagement.Exceptions;
using Microsoft.Health.Fhir.TemplateManagement.Models;
using Microsoft.Health.Fhir.TemplateManagement.Utilities;

namespace Microsoft.Health.Fhir.Azure
{
    public class AnonymizationConfigurationArtifactProvider : IArtifactProvider, IDisposable
    {
        private bool _disposed = false;
        private const string AnonymizationContainer = "anonymization";

        private readonly MemoryCache _cache;
        private readonly ILogger<AnonymizationConfigurationArtifactProvider> _logger;
        private readonly IExportClientInitializer<BlobServiceClient> _exportClientInitializer;
        private readonly ExportJobConfiguration _exportJobConfiguration;
        private OciArtifactProvider _anonymizationConfigurationCollectionProvider;
        private IContainerRegistryTokenProvider _containerRegistryTokenProvider;
        private BlobServiceClient _blobClient;

        public AnonymizationConfigurationArtifactProvider(
            IExportClientInitializer<BlobServiceClient> exportClientInitializer,
            IContainerRegistryTokenProvider containerRegistryTokenProvider,
            IOptions<ExportJobConfiguration> exportJobConfiguration,
            ILogger<AnonymizationConfigurationArtifactProvider> logger)
        {
            EnsureArg.IsNotNull(containerRegistryTokenProvider, nameof(containerRegistryTokenProvider));
            EnsureArg.IsNotNull(exportClientInitializer, nameof(exportClientInitializer));
            EnsureArg.IsNotNull(exportJobConfiguration?.Value, nameof(exportJobConfiguration));

            _containerRegistryTokenProvider = containerRegistryTokenProvider;
            _exportClientInitializer = exportClientInitializer;
            _exportJobConfiguration = exportJobConfiguration.Value;
            _logger = logger;

            _cache = new MemoryCache(new MemoryCacheOptions
            {
                SizeLimit = _exportJobConfiguration.CacheSizeLimit,
            });
        }

        public async Task FetchAsync(ExportJobRecord exportJobRecord, Stream targetStream, CancellationToken cancellationToken)
        {
            EnsureArg.IsNotNullOrEmpty(exportJobRecord.AnonymizationConfigurationLocation, nameof(exportJobRecord.AnonymizationConfigurationLocation));
            EnsureArg.IsNotNull(targetStream, nameof(targetStream));

            string acrImageReference = exportJobRecord.AnonymizationConfigurationCollectionReference;
            string configName = exportJobRecord.AnonymizationConfigurationLocation;
            string eTag = exportJobRecord.AnonymizationConfigurationFileETag;

            if (!string.IsNullOrEmpty(acrImageReference))
            {
               await FetchConfigurationFromACR(acrImageReference, configName, targetStream, cancellationToken);
            }
            else
            {
               await FetchConfigurationFromBlob(configName, eTag, targetStream, cancellationToken);
            }
        }

        private async Task FetchConfigurationFromACR(string acrImageReference, string configName, Stream targetStream, CancellationToken cancellationToken)
        {
            var accessToken = string.Empty;
            ImageInfo imageInfo = ImageInfo.CreateFromImageReference(acrImageReference);

            async Task<string> TokenEntryFactory(ICacheEntry entry)
            {
                var token = await _containerRegistryTokenProvider.GetTokenAsync(imageInfo.Registry, cancellationToken);
                entry.Size = token.Length;
                entry.AbsoluteExpiration = GetTokenAbsoluteExpiration(token);
                return token;
            }

            accessToken = await _cache.GetOrCreateAsync(GetCacheKey(imageInfo.Registry), TokenEntryFactory);

            try
            {
                AcrClient client = new AcrClient(imageInfo.Registry, accessToken);
                _anonymizationConfigurationCollectionProvider = new OciArtifactProvider(imageInfo, client);
                var acrImage = await _anonymizationConfigurationCollectionProvider.GetOciArtifactAsync(cancellationToken);

                var blobsSize = acrImage.Blobs.Count;
                bool configFound = false;
                for (var i = blobsSize - 1; i >= 0; i--)
                {
                    if (CheckConfigurationCollectionIsTooLarge(acrImage.Blobs[i].Content.LongLength))
                    {
                        throw new AnonymizationConfigurationFetchException(Resources.AnonymizationConfigurationCollectionTooLarge);
                    }

                    using var str = new MemoryStream(acrImage.Blobs[i].Content);
                    Dictionary<string, byte[]> blobsDict = StreamUtility.DecompressFromTarGz(str);
                    if (!blobsDict.TryGetValue(configName, out byte[] value))
                    {
<<<<<<< HEAD
                        var blobsDict = StreamUtility.DecompressFromTarGz(str);
                        byte[] configValue;
                        if (!blobsDict.TryGetValue(configName, out configValue))
=======
                        continue;
                    }
                    else
                    {
                        configFound = true;
                        if (CheckConfigurationIsTooLarge(value.LongLength))
>>>>>>> 5ed1e1cb
                        {
                            throw new AnonymizationConfigurationFetchException(Resources.AnonymizationConfigurationTooLarge);
                        }

                        using (var config = new MemoryStream(value))
                        {
<<<<<<< HEAD
                            configFound = true;
                            if (CheckConfigurationIsTooLarge(configValue.LongLength))
                            {
                                throw new AnonymizationConfigurationFetchException(Resources.AnonymizationConfigurationTooLarge);
                            }

                            using (var config = new MemoryStream(configValue))
                            {
                                await config.CopyToAsync(targetStream, cancellationToken);
                                break;
                            }
=======
                            await config.CopyToAsync(targetStream, cancellationToken);
                            break;
>>>>>>> 5ed1e1cb
                        }
                    }
                }

                if (!configFound)
                {
                    throw new FileNotFoundException(message: string.Format(CultureInfo.InvariantCulture, Resources.AnonymizationConfigurationNotFound, configName));
                }
            }
            catch (ContainerRegistryAuthenticationException authEx)
            {
                // Remove token from cache when authentication failed.
                _cache.Remove(GetCacheKey(imageInfo.Registry));
                throw new ContainerRegistryNotAuthorizedException(string.Format(Resources.ContainerRegistryNotAuthorized, imageInfo.Registry), authEx);
            }
        }

        private async Task FetchConfigurationFromBlob(string configName, string eTag, Stream targetStream, CancellationToken cancellationToken)
        {
            eTag = AddDoubleQuotesIfMissing(eTag);

            BlobServiceClient blobClient = Connect();
            BlobContainerClient container = blobClient.GetBlobContainerClient(AnonymizationContainer);
            if (!await container.ExistsAsync(cancellationToken))
            {
                throw new FileNotFoundException(message: Resources.AnonymizationContainerNotFound);
            }

            BlobClient blob = container.GetBlobClient(configName);
            if (await blob.ExistsAsync(cancellationToken))
            {
                var blobProperties = await blob.GetPropertiesAsync(cancellationToken: cancellationToken);

                if (CheckConfigurationIsTooLarge(size: blobProperties.Value.ContentLength))
                {
                    throw new AnonymizationConfigurationFetchException(Resources.AnonymizationConfigurationTooLarge);
                }

                if (string.IsNullOrEmpty(eTag))
                {
                    await blob.DownloadToAsync(targetStream, cancellationToken);
                }
                else
                {
                    var blobDownloadToOptions = new BlobDownloadToOptions();
                    blobDownloadToOptions.Conditions = new BlobRequestConditions();
                    blobDownloadToOptions.Conditions.IfMatch = new ETag(eTag);
                    try
                    {
                        await blob.DownloadToAsync(targetStream, blobDownloadToOptions, cancellationToken);
                    }
                    catch (RequestFailedException ex)
                    {
                        throw new AnonymizationConfigurationFetchException(ex.Message, ex);
                    }
                }
            }
            else
            {
                throw new FileNotFoundException(message: string.Format(CultureInfo.InvariantCulture, Resources.AnonymizationConfigurationNotFound, configName));
            }
        }

        private static string AddDoubleQuotesIfMissing(string eTag)
        {
            if (string.IsNullOrWhiteSpace(eTag) || eTag.StartsWith('\"'))
            {
                return eTag;
            }

            return $"\"{eTag}\"";
        }

        private BlobServiceClient Connect()
        {
            if (_blobClient == null)
            {
                _blobClient = _exportClientInitializer.GetAuthorizedClient(_exportJobConfiguration);
            }

            return _blobClient;
        }

        private static bool CheckConfigurationIsTooLarge(long size) =>
            size > 1 * 1024 * 1024; // Max content length is 1 MB

        private static bool CheckConfigurationCollectionIsTooLarge(long size) =>
            size > 100 * 1024 * 1024; // Max content length is 100 MB

        private static DateTimeOffset GetTokenAbsoluteExpiration(string accessToken)
        {
            var defaultExpiration = DateTimeOffset.Now.AddMinutes(30);
            if (accessToken.StartsWith("bearer ", StringComparison.OrdinalIgnoreCase))
            {
                var jwtTokenText = accessToken.Substring(7);
                var handler = new JwtSecurityTokenHandler();
                var jwtToken = handler.ReadToken(jwtTokenText) as JwtSecurityToken;

                // Add 5 minutes buffer in case of last minute expirations.
                return new DateTimeOffset(jwtToken.ValidTo).AddMinutes(-5);
            }

            return defaultExpiration;
        }

        private static string GetCacheKey(string registryServer)
        {
            return $"registry_{registryServer}";
        }

        public void Dispose()
        {
            Dispose(true);
            GC.SuppressFinalize(this);
        }

        protected virtual void Dispose(bool disposing)
        {
            if (_disposed)
            {
                return;
            }

            if (disposing)
            {
                _cache?.Dispose();
            }

            _disposed = true;
        }
    }
}<|MERGE_RESOLUTION|>--- conflicted
+++ resolved
@@ -118,40 +118,20 @@
                     Dictionary<string, byte[]> blobsDict = StreamUtility.DecompressFromTarGz(str);
                     if (!blobsDict.TryGetValue(configName, out byte[] value))
                     {
-<<<<<<< HEAD
-                        var blobsDict = StreamUtility.DecompressFromTarGz(str);
-                        byte[] configValue;
-                        if (!blobsDict.TryGetValue(configName, out configValue))
-=======
                         continue;
                     }
                     else
                     {
                         configFound = true;
                         if (CheckConfigurationIsTooLarge(value.LongLength))
->>>>>>> 5ed1e1cb
                         {
                             throw new AnonymizationConfigurationFetchException(Resources.AnonymizationConfigurationTooLarge);
                         }
 
                         using (var config = new MemoryStream(value))
                         {
-<<<<<<< HEAD
-                            configFound = true;
-                            if (CheckConfigurationIsTooLarge(configValue.LongLength))
-                            {
-                                throw new AnonymizationConfigurationFetchException(Resources.AnonymizationConfigurationTooLarge);
-                            }
-
-                            using (var config = new MemoryStream(configValue))
-                            {
-                                await config.CopyToAsync(targetStream, cancellationToken);
-                                break;
-                            }
-=======
                             await config.CopyToAsync(targetStream, cancellationToken);
                             break;
->>>>>>> 5ed1e1cb
                         }
                     }
                 }
