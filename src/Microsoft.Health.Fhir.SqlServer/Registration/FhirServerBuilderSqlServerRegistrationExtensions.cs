--- conflicted
+++ resolved
@@ -230,16 +230,14 @@
                 .Transient()
                 .AsImplementedInterfaces();
 
-<<<<<<< HEAD
+            services.Add(typeof(SqlExceptionActionProcessor<,>))
+                .Transient()
+                .AsSelf()
+                .AsService(typeof(IRequestExceptionAction<,>));
+
             services.Add<CompartmentSearchRewriter>()
                 .Singleton()
                 .AsSelf();
-=======
-            services.Add(typeof(SqlExceptionActionProcessor<,>))
-                .Transient()
-                .AsSelf()
-                .AsService(typeof(IRequestExceptionAction<,>));
->>>>>>> a401c67f
 
             return fhirServerBuilder;
         }
