--- conflicted
+++ resolved
@@ -236,7 +236,10 @@
                 .Singleton()
                 .AsSelf();
 
-<<<<<<< HEAD
+            services.Add<SmartCompartmentSearchRewriter>()
+                            .Singleton()
+                            .AsSelf();
+
             services
                 .RemoveServiceTypeExact<DefragWatchdog, INotificationHandler<StorageInitializedNotification>>()
                 .Add<DefragWatchdog>()
@@ -245,11 +248,6 @@
                 .AsService<INotificationHandler<StorageInitializedNotification>>();
 
             services.AddHostedService<WatchdogsBackgroundService>();
-=======
-            services.Add<SmartCompartmentSearchRewriter>()
-                .Singleton()
-                .AsSelf();
->>>>>>> 6e12e713
 
             return fhirServerBuilder;
         }
