﻿<Project Sdk="Microsoft.NET.Sdk">
  <PropertyGroup>
    <TargetFramework>net5.0</TargetFramework>
  </PropertyGroup>
  <ItemGroup>
    <EmbeddedResource Include="Features\Schema\Migrations\2.diff.sql" />
    <EmbeddedResource Include="Features\Schema\Migrations\3.diff.sql" />
    <EmbeddedResource Include="Features\Schema\Migrations\4.diff.sql" />
    <EmbeddedResource Include="Features\Schema\Migrations\4.sql" />
    <EmbeddedResource Include="Features\Schema\Migrations\5.diff.sql" />
    <EmbeddedResource Include="Features\Schema\Migrations\5.sql" />
    <EmbeddedResource Include="Features\Schema\Migrations\6.diff.sql" />
    <EmbeddedResource Include="Features\Schema\Migrations\6.sql">
      <InputToImmutableSqlGenerator>true</InputToImmutableSqlGenerator>
      <InputToMutableSqlGenerator>true</InputToMutableSqlGenerator>
      <MutableClassVersion>6</MutableClassVersion>
    </EmbeddedResource>
    <EmbeddedResource Include="Features\Schema\Migrations\7.diff.sql" />
    <EmbeddedResource Include="Features\Schema\Migrations\7.sql">
      <InputToImmutableSqlGenerator>true</InputToImmutableSqlGenerator>
      <InputToMutableSqlGenerator>true</InputToMutableSqlGenerator>
      <MutableClassVersion>7</MutableClassVersion>
    </EmbeddedResource>
    <EmbeddedResource Include="Features\Schema\Migrations\8.diff.sql" />
    <EmbeddedResource Include="Features\Schema\Migrations\8.sql" />
    <EmbeddedResource Include="Features\Schema\Migrations\9.diff.sql" />
    <EmbeddedResource Include="Features\Schema\Migrations\9.sql" />
    <EmbeddedResource Include="Features\Schema\Migrations\10.diff.sql" />
    <EmbeddedResource Include="Features\Schema\Migrations\10.sql" />
    <EmbeddedResource Include="Features\Schema\Migrations\11.diff.sql" />
    <EmbeddedResource Include="Features\Schema\Migrations\11.sql" />
    <EmbeddedResource Include="Features\Schema\Migrations\12.diff.sql" />
    <EmbeddedResource Include="Features\Schema\Migrations\12.sql">
      <InputToMutableSqlGenerator>true</InputToMutableSqlGenerator>
      <MutableClassVersion>12</MutableClassVersion>
    </EmbeddedResource>
    <EmbeddedResource Include="Features\Schema\Migrations\13.diff.sql" />
    <EmbeddedResource Include="Features\Schema\Migrations\13.sql">
      <InputToImmutableSqlGenerator>true</InputToImmutableSqlGenerator>
      <InputToMutableSqlGenerator>true</InputToMutableSqlGenerator>
      <MutableClassVersion>13</MutableClassVersion>
    </EmbeddedResource>
    <EmbeddedResource Include="Features\Schema\Migrations\14.diff.sql" />
    <EmbeddedResource Include="Features\Schema\Migrations\14.sql" />
    <EmbeddedResource Include="Features\Schema\Migrations\15.diff.sql" />
    <EmbeddedResource Include="Features\Schema\Migrations\15.sql" />
    <EmbeddedResource Include="Features\Schema\Migrations\16.diff.sql" />
    <EmbeddedResource Include="Features\Schema\Migrations\16.sql" />
    <EmbeddedResource Include="Features\Schema\Migrations\17.diff.sql" />
    <EmbeddedResource Include="Features\Schema\Migrations\17.sql">
      <InputToImmutableSqlGenerator>true</InputToImmutableSqlGenerator>
      <InputToMutableSqlGenerator>true</InputToMutableSqlGenerator>
      <MutableClassVersion>17</MutableClassVersion>
    </EmbeddedResource>
    <EmbeddedResource Include="Features\Schema\Migrations\18.diff.sql" />
<<<<<<< HEAD
    <EmbeddedResource Include="Features\Schema\Migrations\18.sql"/>
    <EmbeddedResource Include="Features\Schema\Migrations\19.diff.sql" />
    <EmbeddedResource Include="Features\Schema\Migrations\19.sql">
=======
    <EmbeddedResource Include="Features\Schema\Migrations\18.sql" />
    <EmbeddedResource Include="Features\Schema\Migrations\19.diff.sql" />
    <EmbeddedResource Include="Features\Schema\Migrations\19.sql" />
    <EmbeddedResource Include="Features\Schema\Migrations\20.diff.sql" />
    <EmbeddedResource Include="Features\Schema\Migrations\20.sql">
>>>>>>> e4fc85e7
      <InputToImmutableSqlGenerator>true</InputToImmutableSqlGenerator>
      <InputToMutableSqlGenerator>true</InputToMutableSqlGenerator>
      <MutableClassVersion>Latest</MutableClassVersion>
    </EmbeddedResource>
  </ItemGroup>
  <ItemGroup>
    <PackageReference Include="Ensure.That" Version="10.1.0" />
    <PackageReference Include="Microsoft.Health.Abstractions" Version="$(HealthcareSharedPackageVersion)" />
    <PackageReference Include="Microsoft.Health.SqlServer" Version="$(HealthcareSharedPackageVersion)" />
    <PackageReference Include="Microsoft.Health.SqlServer.Api" Version="$(HealthcareSharedPackageVersion)" />
    <PackageReference Include="Microsoft.Health.Extensions.BuildTimeCodeGenerator" Version="$(HealthcareSharedPackageVersion)" />
    <PackageReference Include="Microsoft.IO.RecyclableMemoryStream" Version="2.2.0" />
    <PackageReference Include="Microsoft.SqlServer.SqlManagementObjects" Version="161.46521.71" />
    <PackageReference Include="Microsoft.Extensions.Diagnostics.HealthChecks.Abstractions" Version="$(AspNetPackageVersion)" />
  </ItemGroup>
  <ItemGroup>
    <ProjectReference Include="..\Microsoft.Health.Fhir.Core\Microsoft.Health.Fhir.Core.csproj" />
    <ProjectReference Include="..\Microsoft.Health.TaskManagement\Microsoft.Health.TaskManagement.csproj" />
  </ItemGroup>
  <ItemGroup>
    <Compile Update="Resources.Designer.cs">
      <DesignTime>True</DesignTime>
      <AutoGen>True</AutoGen>
      <DependentUpon>Resources.resx</DependentUpon>
    </Compile>
  </ItemGroup>
  <ItemGroup>
    <EmbeddedResource Update="Resources.resx">
      <Generator>ResXFileCodeGenerator</Generator>
      <LastGenOutput>Resources.Designer.cs</LastGenOutput>
    </EmbeddedResource>
  </ItemGroup>

  <Target Name="ComputeGeneratorInputs" BeforeTargets="GenerateFiles">
    <ItemGroup>
      <MutableSqlGeneratorInputs Include="@(EmbeddedResource)" Condition="'%(EmbeddedResource.InputToMutableSqlGenerator)' == 'true'" />
      <ImmutableSqlGeneratorInputs Include="@(EmbeddedResource)" Condition="'%(EmbeddedResource.InputToImmutableSqlGenerator)' == 'true'" />

      <!--We create this item group to that MSBuild can know when the GenerateFiles can be skipped.-->
      <GenerateFilesInputs Include="@(MutableSqlGeneratorInputs);@(ImmutableSqlGeneratorInputs)" />

      <Generated Include="Features\Schema\Model\ImmutableTypes.Generated.cs">
        <Generator>ImmutableSqlModelGenerator</Generator>
        <Namespace>Microsoft.Health.Fhir.SqlServer.Features.Schema.Model</Namespace>
        <Args>@(ImmutableSqlGeneratorInputs->'"%(FullPath)"', ' ')</Args>
      </Generated>
      <Generated Include="Features\Schema\Model\V%(MutableSqlGeneratorInputs.MutableClassVersion).Generated.cs">
        <Generator>MutableSqlModelGenerator</Generator>
        <Namespace>Microsoft.Health.Fhir.SqlServer.Features.Schema.Model</Namespace>
        <Args>@(MutableSqlGeneratorInputs->'"%(FullPath)"', ' ')</Args>
      </Generated>
    </ItemGroup>
  </Target>

</Project><|MERGE_RESOLUTION|>--- conflicted
+++ resolved
@@ -53,17 +53,11 @@
       <MutableClassVersion>17</MutableClassVersion>
     </EmbeddedResource>
     <EmbeddedResource Include="Features\Schema\Migrations\18.diff.sql" />
-<<<<<<< HEAD
-    <EmbeddedResource Include="Features\Schema\Migrations\18.sql"/>
-    <EmbeddedResource Include="Features\Schema\Migrations\19.diff.sql" />
-    <EmbeddedResource Include="Features\Schema\Migrations\19.sql">
-=======
     <EmbeddedResource Include="Features\Schema\Migrations\18.sql" />
     <EmbeddedResource Include="Features\Schema\Migrations\19.diff.sql" />
     <EmbeddedResource Include="Features\Schema\Migrations\19.sql" />
     <EmbeddedResource Include="Features\Schema\Migrations\20.diff.sql" />
     <EmbeddedResource Include="Features\Schema\Migrations\20.sql">
->>>>>>> e4fc85e7
       <InputToImmutableSqlGenerator>true</InputToImmutableSqlGenerator>
       <InputToMutableSqlGenerator>true</InputToMutableSqlGenerator>
       <MutableClassVersion>Latest</MutableClassVersion>
