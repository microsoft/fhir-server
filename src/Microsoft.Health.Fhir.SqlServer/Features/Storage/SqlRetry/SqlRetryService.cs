﻿// -------------------------------------------------------------------------------------------------
// Copyright (c) Microsoft Corporation. All rights reserved.
// Licensed under the MIT License (MIT). See LICENSE in the repo root for license information.
// -------------------------------------------------------------------------------------------------

using System;
using System.Collections.Generic;
using System.Data;
using System.Diagnostics;
using System.Threading;
using System.Threading.Tasks;
using EnsureThat;
using Microsoft.Data.SqlClient;
using Microsoft.Extensions.Logging;
using Microsoft.Extensions.Options;
using Microsoft.Health.SqlServer;
using Microsoft.Health.SqlServer.Configs;
using Microsoft.Health.SqlServer.Features.Storage;

namespace Microsoft.Health.Fhir.SqlServer.Features.Storage
{
    /// <summary>
    /// <para>This class implements ISqlRetryService interface that is used to execute retriable SQL commands. If SQL command fails
    /// either because of a connection error or SQL error and the error is determined to be retriable, then methods in this class
    /// will retry the command.</para>
    /// <para>This class is designed to operate as .NET service and should be initialized as such in a standard .NET way, for
    /// example in Startup.cs or equivalent source file.</para>
    /// <para>This class does not support Microsoft.Data.SqlClient.SqlTransaction class used to execute SQL transactions. However,
    /// SQL transactions can still be executed if, for example, defined in the SqlCommand.CommandText property of the SqlCommand
    /// that is passed as a parameter when calling one of the methods of this class.</para>
    /// </summary>
    public class SqlRetryService : ISqlRetryService
    {
        // Default errors copied from src/Microsoft.Data.SqlClient/src/Microsoft/Data/SqlClient/Reliability/SqlConfigurableRetryFactory.cs .
        private readonly HashSet<int> _transientErrors
            = new()
            {
                // Default .NET errors:
                    1204,   // The instance of the SQL Server Database Engine cannot obtain a LOCK resource at this time. Rerun your statement when there are fewer active users. Ask the database administrator to check the lock and memory configuration for this instance, or to check for long-running transactions.
                    1205,   // Transaction (Process ID) was deadlocked on resources with another process and has been chosen as the deadlock victim. Rerun the transaction
                    1222,   // Lock request time out period exceeded.
                    49918,  // Cannot process request. Not enough resources to process request.
                    49919,  // Cannot process create or update request. Too many create or update operations in progress for subscription "%ld".
                    49920,  // Cannot process request. Too many operations in progress for subscription "%ld".
                    4060,   // Cannot open database "%.*ls" requested by the login. The login failed.
                    4221,   // Login to read-secondary failed due to long wait on 'HADR_DATABASE_WAIT_FOR_TRANSITION_TO_VERSIONING'. The replica is not available for login because row versions are missing for transactions that were in-flight when the replica was recycled. The issue can be resolved by rolling back or committing the active transactions on the primary replica. Occurrences of this condition can be minimized by avoiding long write transactions on the primary.
                    40143,  // The service has encountered an error processing your request. Please try again.
                    40613,  // Database '%.*ls' on server '%.*ls' is not currently available. Please retry the connection later. If the problem persists, contact customer support, and provide them the session tracing ID of '%.*ls'.
                    40501,  // The service is currently busy. Retry the request after 10 seconds. Incident ID: %ls. Code: %d.
                    40540,  // The service has encountered an error processing your request. Please try again.
                    40197,  // The service has encountered an error processing your request. Please try again. Error code %d.
                    42108,  // Can not connect to the SQL pool since it is paused. Please resume the SQL pool and try again.
                    42109,  // The SQL pool is warming up. Please try again.
                    10929,  // Resource ID: %d. The %s minimum guarantee is %d, maximum limit is %d and the current usage for the database is %d. However, the server is currently too busy to support requests greater than %d for this database. For more information, see http://go.microsoft.com/fwlink/?LinkId=267637. Otherwise, please try again later.
                    10928,  // Resource ID: %d. The %s limit for the database is %d and has been reached. For more information, see http://go.microsoft.com/fwlink/?LinkId=267637.
                    10060,  // An error has occurred while establishing a connection to the server. When connecting to SQL Server, this failure may be caused by the fact that under the default settings SQL Server does not allow remote connections. (provider: TCP Provider, error: 0 - A connection attempt failed because the connected party did not properly respond after a period of time, or established connection failed because connected host has failed to respond.) (Microsoft SQL Server, Error: 10060)
                    997,    // A connection was successfully established with the server, but then an error occurred during the login process. (provider: Named Pipes Provider, error: 0 - Overlapped I/O operation is in progress)
                    233,    // A connection was successfully established with the server, but then an error occurred during the login process. (provider: Shared Memory Provider, error: 0 - No process is on the other end of the pipe.) (Microsoft SQL Server, Error: 233)

                // Additional Fhir Server errors:
                    SqlErrorCodes.QueryProcessorNoQueryPlan,   // The query processor ran out of internal resources and could not produce a query plan.
            };

        private ISqlConnectionBuilder _sqlConnectionBuilder;
        private readonly IsExceptionRetriable _defaultIsExceptionRetriable = DefaultIsExceptionRetriable;
        private readonly bool _defaultIsExceptionRetriableOff;
        private readonly IsExceptionRetriable _customIsExceptionRetriable;
        private int _maxRetries;
        private int _retryMillisecondsDelay;
        private int _commandTimeout;
        private static ReplicaHandler _replicaHandler;
        private static object _initLocker = new object();
        private static EventLogHandler _eventLogHandler;

        /// <summary>
        /// Constructor that initializes this implementation of the ISqlRetryService interface. This class
        /// is designed to operate as a standard .NET service and all of the parameters to the constructor are passed
        /// using .NET dependency injection.
        /// </summary>
        /// <param name="sqlConnectionBuilder">Internal FHIR server interface used to create SqlConnection.</param>
        /// <param name="sqlServerDataStoreConfiguration">Internal FHIR server interface used initialize this class.</param>
        /// <param name="sqlRetryServiceOptions">Initializes various retry parameters. <see cref="SqlRetryServiceOptions"/></param>
        /// <param name="sqlRetryServiceDelegateOptions">Initializes custom delegate that is used to examine if the thrown exception represent a retriable error. <see cref="SqlRetryServiceDelegateOptions"/></param>
        public SqlRetryService(
            ISqlConnectionBuilder sqlConnectionBuilder,
            IOptions<SqlServerDataStoreConfiguration> sqlServerDataStoreConfiguration,
            IOptions<SqlRetryServiceOptions> sqlRetryServiceOptions,
            SqlRetryServiceDelegateOptions sqlRetryServiceDelegateOptions)
        {
            EnsureArg.IsNotNull(sqlConnectionBuilder, nameof(sqlConnectionBuilder));
            EnsureArg.IsNotNull(sqlRetryServiceOptions?.Value, nameof(sqlRetryServiceOptions));
            EnsureArg.IsNotNull(sqlRetryServiceDelegateOptions, nameof(sqlRetryServiceDelegateOptions));
            _commandTimeout = (int)EnsureArg.IsNotNull(sqlServerDataStoreConfiguration?.Value, nameof(sqlServerDataStoreConfiguration)).CommandTimeout.TotalSeconds;

            _sqlConnectionBuilder = sqlConnectionBuilder;

            if (sqlRetryServiceOptions.Value.RemoveTransientErrors != null)
            {
                _transientErrors.ExceptWith(sqlRetryServiceOptions.Value.RemoveTransientErrors);
            }

            if (sqlRetryServiceOptions.Value.AddTransientErrors != null)
            {
                _transientErrors.UnionWith(sqlRetryServiceOptions.Value.AddTransientErrors);
            }

            _maxRetries = sqlRetryServiceOptions.Value.MaxRetries;
            _retryMillisecondsDelay = sqlRetryServiceOptions.Value.RetryMillisecondsDelay;

            _defaultIsExceptionRetriableOff = sqlRetryServiceDelegateOptions.DefaultIsExceptionRetriableOff;
            _customIsExceptionRetriable = sqlRetryServiceDelegateOptions.CustomIsExceptionRetriable;

            InitReplicaHandler();
            InitEventLogHandler();
        }

        private SqlRetryService(ISqlConnectionBuilder sqlConnectionBuilder)
        {
            _sqlConnectionBuilder = sqlConnectionBuilder;
            InitReplicaHandler();
            InitEventLogHandler();
        }

        /// <summary>
        /// Defines a custom delegate that can be used instead of or in addition to IsExceptionRetriable method to examine if thrown
        /// exception <paramref name="ex"/> represent a retriable error.
        /// </summary>
        /// <param name="ex">Exception to be examined.</param>
        /// <returns>Returns true if the exception <paramref name="ex"/> represent an retriable error.</returns>
        /// <see cref="SqlRetryServiceDelegateOptions"/>
        public delegate bool IsExceptionRetriable(Exception ex);

        /// <summary>
        /// Simplified class generator.
        /// </summary>
        /// <param name="sqlConnectionBuilder">Internal FHIR server interface used to create SqlConnection.</param>
        /// <param name="commandTimeout">command timeout.</param>
        /// <param name="maxRetries">max retries.</param>
        /// <param name="retryMillisecondsDelay">retry milliseconds delay.</param>
        public static SqlRetryService GetInstance(ISqlConnectionBuilder sqlConnectionBuilder, int commandTimeout = 300, int maxRetries = 5, int retryMillisecondsDelay = 5000)
        {
            EnsureArg.IsNotNull(sqlConnectionBuilder, nameof(sqlConnectionBuilder));
            var service = new SqlRetryService(sqlConnectionBuilder);
            service._commandTimeout = commandTimeout;
            service._maxRetries = maxRetries;
            service._retryMillisecondsDelay = retryMillisecondsDelay;
            return service;
        }

        /// <summary>
        /// This method examines exception <paramref name="ex"/> and determines if the exception represent an retriable error.
        /// In this case the code that caused the exception is executed again.
        /// </summary>
        /// <param name="ex">Exception to be examined.</param>
        /// <returns>Returns true if the exception <paramref name="ex"/> represent an retriable error.</returns>
        private static bool DefaultIsExceptionRetriable(Exception ex)
        {
            if (ex is SqlException sqlEx)
            {
                if (sqlEx.Number == 121 && sqlEx.Message.Contains("an error occurred during the pre-login handshake", StringComparison.OrdinalIgnoreCase))
                {
                    return true;
                }

                if (sqlEx.ToString().Contains("login failed", StringComparison.OrdinalIgnoreCase))
                {
                    return true;
                }
            }

            return false;
        }

        private bool IsRetriable(Exception ex)
        {
            if (ex is SqlException sqlEx && _transientErrors.Contains(sqlEx.Number))
            {
                return true;
            }

            if (!_defaultIsExceptionRetriableOff && _defaultIsExceptionRetriable(ex))
            {
                return true;
            }

            if (_customIsExceptionRetriable?.Invoke(ex) == true)
            {
                return true;
            }

            if (ex.IsRetriable())
            {
                return true;
            }

            return false;
        }

        /// <summary>
        /// Executes delegate <paramref name="action"/> and retries it's execution if retriable error is encountered error.
        /// In the case if non-retriable exception or if the last retry failed tha same exception is thrown.
        /// </summary>
        /// <typeparam name="TLogger">Type used for the <paramref name="logger"/>. <see cref="ILogger{TCategoryName}"/></typeparam>
        /// <param name="action">Delegate to be executed.</param>
        /// <param name="logger">Logger used on first try error (or retry error) and connection open.</param>
        /// <param name="cancellationToken">Cancellation token.</param>
        /// <param name="isReadOnly">"Flag indicating whether connection to read only replica can be used."</param>
        /// <returns>A task representing the asynchronous operation.</returns>
        /// <exception>When executing this method, if exception is thrown that is not retriable or if last retry fails, then same exception is thrown by this method.</exception>
        public async Task ExecuteSql<TLogger>(Func<SqlConnection, CancellationToken, SqlException, Task> action, ILogger<TLogger> logger, CancellationToken cancellationToken, bool isReadOnly = false)
        {
            EnsureArg.IsNotNull(action, nameof(action));

            SqlException sqlException = null;

            int retry = 0;
            while (true)
            {
                try
                {
<<<<<<< HEAD
                    await using SqlConnection sqlConnection = await _replicaHandler.GetConnection(_sqlConnectionBuilder, isReadOnly, cancellationToken);
=======
                    using SqlConnection sqlConnection = await _replicaHandler.GetConnection(_sqlConnectionBuilder, isReadOnly, logger, cancellationToken);
>>>>>>> b5ae6f6f
                    await action(sqlConnection, cancellationToken, sqlException);
                    return;
                }
                catch (Exception ex)
                {
                    if (++retry >= _maxRetries || !IsRetriable(ex))
                    {
                        throw;
                    }

                    if (ex is SqlException sqlEx)
                    {
                        sqlException = sqlEx;
                    }
                }

                await Task.Delay(_retryMillisecondsDelay, cancellationToken);
            }
        }

        /// <summary>
        /// Creates and opens SQL connection and assigns it to <paramref name="sqlCommand"/>. Then executes delegate <paramref name="action"/>
        /// and retries entire process on SQL error or failed SQL connection error. In the case if non-retriable exception or if the last retry failed
        /// tha same exception is thrown.
        /// </summary>
        /// <param name="sqlCommand">SQL command to be executed.</param>
        /// <param name="action">Delegate to be executed by passing <paramref name="sqlCommand"/> as input parameter.</param>
        /// <param name="logger">Logger used on first try error (or retry error) and connection open.</param>
        /// <param name="logMessage">Message to be logged on error.</param>
        /// <param name="cancellationToken">Cancellation token.</param>
        /// <param name="isReadOnly">"Flag indicating whether connection to read only replica can be used."</param>
        /// <param name="disableRetries">"Flag indicating whether retries are disabled."</param>
        /// <returns>A task representing the asynchronous operation.</returns>
        /// <exception>When executing this method, if exception is thrown that is not retriable or if last retry fails, then same exception is thrown by this method.</exception>
        public async Task ExecuteSql(SqlCommand sqlCommand, Func<SqlCommand, CancellationToken, Task> action, ILogger logger, string logMessage, CancellationToken cancellationToken, bool isReadOnly = false, bool disableRetries = false)
        {
            EnsureArg.IsNotNull(sqlCommand, nameof(sqlCommand));
            EnsureArg.IsNotNull(action, nameof(action));
            EnsureArg.IsNotNull(logger, nameof(logger));
            if (logMessage == null)
            {
                logMessage = $"{sqlCommand.CommandText} failed.";
            }

            var start = DateTime.UtcNow;
            Exception lastException = null;
            int retry = 0;
            while (true)
            {
                try
                {
<<<<<<< HEAD
                    await using SqlConnection sqlConnection = await _replicaHandler.GetConnection(_sqlConnectionBuilder, isReadOnly, cancellationToken);
=======
                    using SqlConnection sqlConnection = await _replicaHandler.GetConnection(_sqlConnectionBuilder, isReadOnly, logger, cancellationToken);
>>>>>>> b5ae6f6f
                    //// only change if not default 30 seconds. This should allow to handle any explicitly set timeouts correctly.
                    sqlCommand.CommandTimeout = sqlCommand.CommandTimeout == 30 ? _commandTimeout : sqlCommand.CommandTimeout;
                    sqlCommand.Connection = sqlConnection;

                    await action(sqlCommand, cancellationToken);
                    if (retry > 0)
                    {
                        await TryLogEvent($"SuccessOnRetry:{sqlCommand.CommandText}", "Warn", $"retries={retry} error={lastException}", start, cancellationToken);
                    }

                    return;
                }
                catch (Exception ex)
                {
                    lastException = ex;
                    if (disableRetries || !IsRetriable(ex))
                    {
                        throw;
                    }

                    if (++retry >= _maxRetries)
                    {
                        logger.LogError(ex, $"Final attempt ({retry}): {logMessage}");
                        await TryLogEvent($"Retry:{sqlCommand.CommandText}", "Error", $"retries={retry} error={lastException}", start, cancellationToken);
                        throw;
                    }

                    logger.LogInformation(ex, $"Attempt {retry}: {logMessage}");
                }

                await Task.Delay(_retryMillisecondsDelay, cancellationToken);
            }
        }

        private async Task<IReadOnlyList<TResult>> ExecuteSqlDataReaderAsync<TResult>(SqlCommand sqlCommand, Func<SqlDataReader, TResult> readerToResult, ILogger logger, string logMessage, bool allRows, bool isReadOnly, CancellationToken cancellationToken)
        {
            EnsureArg.IsNotNull(sqlCommand, nameof(sqlCommand));
            EnsureArg.IsNotNull(readerToResult, nameof(readerToResult));
            EnsureArg.IsNotNull(logger, nameof(logger));

            List<TResult> results = null;
            await ExecuteSql(
                sqlCommand,
                async (sqlCommand, cancellationToken) =>
                {
                    using SqlDataReader reader = await sqlCommand.ExecuteReaderAsync(cancellationToken);
                    results = new List<TResult>();
                    bool firstRow = true;
                    while (await reader.ReadAsync(cancellationToken) && (allRows || firstRow))
                    {
                        results.Add(readerToResult(reader));
                        firstRow = false;
                    }

                    await reader.NextResultAsync(cancellationToken);
                },
                logger,
                logMessage,
                cancellationToken,
                isReadOnly);

            return results;
        }

        /// <summary>
        /// Executes <paramref name="sqlCommand"/> and reads all the rows. Translates the read rows by using <paramref name="readerToResult"/>
        /// into the <typeparamref name="TResult"/> data type and returns them. Retries execution of <paramref name="sqlCommand"/> on SQL error or failed
        /// SQL connection error. In the case if non-retriable exception or if the last retry failed tha same exception is thrown.
        /// </summary>
        /// <typeparam name="TResult">Defines data type for the returned SQL rows.</typeparam>
        /// <param name="sqlCommand">SQL command to be executed.</param>
        /// <param name="readerToResult">Translation delegate that translates the row returned by <paramref name="sqlCommand"/> execution into the <typeparamref name="TResult"/> data type.</param>
        /// <param name="logger">Logger used on first try error or retry error.</param>
        /// <param name="logMessage">Message to be logged on error.</param>
        /// <param name="cancellationToken">Cancellation token.</param>
        /// <param name="isReadOnly">"Flag indicating whether connection to read only replica can be used."</param>
        /// <returns>A task representing the asynchronous operation that returns all the rows that result from <paramref name="sqlCommand"/> execution. The rows are translated by <paramref name="readerToResult"/> delegate
        /// into <typeparamref name="TResult"/> data type.</returns>
        /// <exception>When executing this method, if exception is thrown that is not retriable or if last retry fails, then same exception is thrown by this method.</exception>
        public async Task<IReadOnlyList<TResult>> ExecuteReaderAsync<TResult>(SqlCommand sqlCommand, Func<SqlDataReader, TResult> readerToResult, ILogger logger, string logMessage, CancellationToken cancellationToken, bool isReadOnly = false)
        {
            return await ExecuteSqlDataReaderAsync(sqlCommand, readerToResult, logger, logMessage, true, isReadOnly, cancellationToken);
        }

        /// <summary>
        /// Tries logging an event to the EventLog table.
        /// </summary>
        /// <param name="process">Name of the process.</param>
        /// <param name="status">Status. By default Warn and Error are logged automatically. Other stuses can be enabled in the Parameters table.</param>
        /// <param name="text">Message text.</param>
        /// <param name="startDate">Optional start date of the process.</param>
        /// <param name="cancellationToken">Cancellation token.</param>
        public async Task TryLogEvent(string process, string status, string text, DateTime? startDate, CancellationToken cancellationToken)
        {
            try
            {
                await using var cmd = new SqlCommand { CommandType = CommandType.StoredProcedure, CommandText = "dbo.LogEvent" };
                cmd.Parameters.AddWithValue("@Process", process);
                cmd.Parameters.AddWithValue("@Status", status);
                cmd.Parameters.AddWithValue("@Text", text);
                if (startDate.HasValue)
                {
                    cmd.Parameters.AddWithValue("@Start", startDate.Value);
                }

                var connStr = _eventLogHandler.GetEventLogConnectionString(_sqlConnectionBuilder);
                if (connStr == null)
                {
                    using var conn = await _sqlConnectionBuilder.GetSqlConnectionAsync(initialCatalog: null, cancellationToken: cancellationToken).ConfigureAwait(false);
                    conn.RetryLogicProvider = null;
                    await conn.OpenAsync(cancellationToken);
                    cmd.Connection = conn;
                    await cmd.ExecuteNonQueryAsync(cancellationToken);
                }
                else
                {
                    using var conn = new SqlConnection(connStr);
                    conn.RetryLogicProvider = null;
                    await conn.OpenAsync(cancellationToken);
                    cmd.Connection = conn;
                    await cmd.ExecuteNonQueryAsync(cancellationToken);
                }
            }
            catch
            {
                // do nothing;
            }
        }

        private static void InitReplicaHandler()
        {
            if (_replicaHandler == null) // this is needed, strictly speaking, only if SqlRetryService is not singleton, but it works either way.
            {
                lock (_initLocker)
                {
                    _replicaHandler ??= new ReplicaHandler();
                }
            }
        }

        private static void InitEventLogHandler()
        {
            if (_eventLogHandler == null) // this is needed, strictly speaking, only if SqlRetryService is not singleton, but it works either way.
            {
                lock (_initLocker)
                {
                    _eventLogHandler ??= new EventLogHandler();
                }
            }
        }

        private class ReplicaHandler
        {
            private DateTime? _lastUpdated;
            private readonly object _databaseAccessLocker = new object();
            private double _replicaTrafficRatio = 0;
            private long _usageCounter = 0;

            public ReplicaHandler()
            {
            }

            public async Task<SqlConnection> GetConnection<TLogger>(ISqlConnectionBuilder sqlConnectionBuilder, bool isReadOnly, ILogger<TLogger> logger, CancellationToken cancel)
            {
                SqlConnection conn;
                var sw = Stopwatch.StartNew();
                var isReadOnlyConnection = isReadOnly ? "read-only " : string.Empty;
                if (!isReadOnly)
                {
                    conn = await sqlConnectionBuilder.GetSqlConnectionAsync(initialCatalog: null, cancellationToken: cancel).ConfigureAwait(false);
                }
                else
                {
                    var replicaTrafficRatio = GetReplicaTrafficRatio(sqlConnectionBuilder);

                    if (replicaTrafficRatio < 0.5) // it does not make sense to use replica less than master at all
                    {
                        isReadOnlyConnection = string.Empty;
                        conn = await sqlConnectionBuilder.GetSqlConnectionAsync(initialCatalog: null, cancellationToken: cancel).ConfigureAwait(false);
                    }
                    else if (replicaTrafficRatio > 0.99)
                    {
                        conn = await sqlConnectionBuilder.GetReadOnlySqlConnectionAsync(initialCatalog: null, cancellationToken: cancel).ConfigureAwait(false);
                    }
                    else
                    {
                        var useWriteConnection = unchecked(Interlocked.Increment(ref _usageCounter)) % (int)(1 / (1 - _replicaTrafficRatio)) == 1; // examples for ratio -> % divider = { 0.9 -> 10, 0.8 -> 5, 0.75 - 4, 0.67 - 3, 0.5 -> 2, <0.5 -> 1}
                        if (useWriteConnection)
                        {
                            isReadOnlyConnection = string.Empty;
                        }

                        conn = useWriteConnection
                                ? await sqlConnectionBuilder.GetSqlConnectionAsync(initialCatalog: null, cancellationToken: cancel).ConfigureAwait(false)
                                : await sqlConnectionBuilder.GetReadOnlySqlConnectionAsync(initialCatalog: null, cancellationToken: cancel).ConfigureAwait(false);
                    }
                }

                // Connection is never opened by the _sqlConnectionBuilder but RetryLogicProvider is set to the old, deprecated retry implementation. According to the .NET spec, RetryLogicProvider
                // must be set before opening connection to take effect. Therefore we must reset it to null here before opening the connection.
                conn.RetryLogicProvider = null; // To remove this line _sqlConnectionBuilder in healthcare-shared-components must be modified.
                await conn.OpenAsync(cancel);
                logger.LogInformation($"Opened {isReadOnlyConnection}connection to the database in {sw.Elapsed.TotalSeconds} seconds.");

                return conn;
            }

            private double GetReplicaTrafficRatio(ISqlConnectionBuilder sqlConnectionBuilder)
            {
                const int trafficRatioCacheDurationSec = 600;
                if (_lastUpdated.HasValue && (DateTime.UtcNow - _lastUpdated.Value).TotalSeconds < trafficRatioCacheDurationSec)
                {
                    return _replicaTrafficRatio;
                }

                lock (_databaseAccessLocker)
                {
                    if (_lastUpdated.HasValue && (DateTime.UtcNow - _lastUpdated.Value).TotalSeconds < trafficRatioCacheDurationSec)
                    {
                        return _replicaTrafficRatio;
                    }

                    _replicaTrafficRatio = GetReplicaTrafficRatioFromDatabase(sqlConnectionBuilder);
                    _lastUpdated = DateTime.UtcNow;
                }

                return _replicaTrafficRatio;
            }

            private static double GetReplicaTrafficRatioFromDatabase(ISqlConnectionBuilder sqlConnectionBuilder)
            {
                try
                {
                    using var conn = sqlConnectionBuilder.GetSqlConnection();
                    conn.RetryLogicProvider = null;
                    conn.Open();
                    using var cmd = new SqlCommand("IF object_id('dbo.Parameters') IS NOT NULL SELECT Number FROM dbo.Parameters WHERE Id = 'ReplicaTrafficRatio'", conn);
                    var value = cmd.ExecuteScalar();
                    return value == null ? 0 : (double)value;
                }
                catch (SqlException)
                {
                    return 0;
                }
            }
        }

        private class EventLogHandler
        {
            private bool _initialized = false;
            private readonly object _databaseAccessLocker = new object();
            private string _eventLogConnectionString = null;

            public EventLogHandler()
            {
            }

            internal string GetEventLogConnectionString(ISqlConnectionBuilder sqlConnectionBuilder)
            {
                if (!_initialized)
                {
                    lock (_databaseAccessLocker)
                    {
                        if (!_initialized)
                        {
                            _eventLogConnectionString = GetEventLogConnectionStringFromDatabase(sqlConnectionBuilder);
                        }
                    }
                }

                return _eventLogConnectionString;
            }

            private string GetEventLogConnectionStringFromDatabase(ISqlConnectionBuilder sqlConnectionBuilder)
            {
                try
                {
                    using var conn = sqlConnectionBuilder.GetSqlConnection();
                    conn.RetryLogicProvider = null;
                    conn.Open();
                    using var cmd = new SqlCommand("IF object_id('dbo.Parameters') IS NOT NULL SELECT Char FROM dbo.Parameters WHERE Id = 'EventLogConnectionString'", conn);
                    var value = cmd.ExecuteScalar();
                    var result = value == null ? null : (string)value;
                    _initialized = true;
                    return result;
                }
                catch (SqlException)
                {
                    return null;
                }
            }
        }
    }
}<|MERGE_RESOLUTION|>--- conflicted
+++ resolved
@@ -218,11 +218,7 @@
             {
                 try
                 {
-<<<<<<< HEAD
-                    await using SqlConnection sqlConnection = await _replicaHandler.GetConnection(_sqlConnectionBuilder, isReadOnly, cancellationToken);
-=======
                     using SqlConnection sqlConnection = await _replicaHandler.GetConnection(_sqlConnectionBuilder, isReadOnly, logger, cancellationToken);
->>>>>>> b5ae6f6f
                     await action(sqlConnection, cancellationToken, sqlException);
                     return;
                 }
@@ -274,11 +270,7 @@
             {
                 try
                 {
-<<<<<<< HEAD
-                    await using SqlConnection sqlConnection = await _replicaHandler.GetConnection(_sqlConnectionBuilder, isReadOnly, cancellationToken);
-=======
                     using SqlConnection sqlConnection = await _replicaHandler.GetConnection(_sqlConnectionBuilder, isReadOnly, logger, cancellationToken);
->>>>>>> b5ae6f6f
                     //// only change if not default 30 seconds. This should allow to handle any explicitly set timeouts correctly.
                     sqlCommand.CommandTimeout = sqlCommand.CommandTimeout == 30 ? _commandTimeout : sqlCommand.CommandTimeout;
                     sqlCommand.Connection = sqlConnection;
