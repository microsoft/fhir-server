﻿// -------------------------------------------------------------------------------------------------
// Copyright (c) Microsoft Corporation. All rights reserved.
// Licensed under the MIT License (MIT). See LICENSE in the repo root for license information.
// -------------------------------------------------------------------------------------------------

using System;
using System.Collections.Generic;
using System.Threading;
using System.Threading.Tasks;
using Microsoft.Data.SqlClient;
using Microsoft.Extensions.Logging;

namespace Microsoft.Health.Fhir.SqlServer.Features.Storage
{
    public static class SqlCommandExtensions
    {
        public static async Task ExecuteNonQueryAsync(this SqlCommand cmd, ISqlRetryService retryService, ILogger logger, CancellationToken cancellationToken, string logMessage = null, bool isReadOnly = false, bool disableRetries = false)
        {
            await retryService.ExecuteSql(cmd, async (sql, cancel) => await sql.ExecuteNonQueryAsync(cancel), logger, logMessage, cancellationToken, isReadOnly, disableRetries);
        }

        public static async Task<IReadOnlyList<TResult>> ExecuteReaderAsync<TResult>(this SqlCommand cmd, ISqlRetryService retryService, Func<SqlDataReader, TResult> readerToResult, ILogger logger, CancellationToken cancellationToken, string logMessage = null, bool isReadOnly = false)
        {
            return await retryService.ExecuteReaderAsync(cmd, readerToResult, logger, logMessage, cancellationToken, isReadOnly);
        }

<<<<<<< HEAD
        public static async Task<object> ExecuteScalarAsync(this SqlCommand cmd, ISqlRetryService retryService, ILogger logger, CancellationToken cancellationToken, string logMessage = null, bool isReadOnly = false)
=======
        public static async Task<object> ExecuteScalarAsync<TLogger>(this SqlCommand cmd, ISqlRetryService retryService, ILogger<TLogger> logger, CancellationToken cancellationToken, string logMessage = null, bool isReadOnly = false, bool disableRetries = false)
>>>>>>> 6cac0669
        {
            object scalar = null;
            await retryService.ExecuteSql(cmd, async (sql, cancel) => { scalar = await sql.ExecuteScalarAsync(cancel); }, logger, logMessage, cancellationToken, isReadOnly, disableRetries);
            return scalar;
        }
    }
}<|MERGE_RESOLUTION|>--- conflicted
+++ resolved
@@ -24,11 +24,8 @@
             return await retryService.ExecuteReaderAsync(cmd, readerToResult, logger, logMessage, cancellationToken, isReadOnly);
         }
 
-<<<<<<< HEAD
-        public static async Task<object> ExecuteScalarAsync(this SqlCommand cmd, ISqlRetryService retryService, ILogger logger, CancellationToken cancellationToken, string logMessage = null, bool isReadOnly = false)
-=======
+
         public static async Task<object> ExecuteScalarAsync<TLogger>(this SqlCommand cmd, ISqlRetryService retryService, ILogger<TLogger> logger, CancellationToken cancellationToken, string logMessage = null, bool isReadOnly = false, bool disableRetries = false)
->>>>>>> 6cac0669
         {
             object scalar = null;
             await retryService.ExecuteSql(cmd, async (sql, cancel) => { scalar = await sql.ExecuteScalarAsync(cancel); }, logger, logMessage, cancellationToken, isReadOnly, disableRetries);
