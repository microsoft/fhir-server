--- conflicted
+++ resolved
@@ -123,11 +123,7 @@
 
                     SqlDataReader sqlDataReader = await sqlCommandWrapper.ExecuteReaderAsync(cancellationToken);
                     var taskInfoTable = VLatest.TaskInfo;
-<<<<<<< HEAD
-                    while (await sqlDataReader.ReadAsync(cancellationToken))
-=======
                     if (!sqlDataReader.Read())
->>>>>>> a669374e
                     {
                         return null;
                     }
