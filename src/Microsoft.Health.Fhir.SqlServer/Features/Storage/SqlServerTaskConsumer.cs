﻿// -------------------------------------------------------------------------------------------------
// Copyright (c) Microsoft Corporation. All rights reserved.
// Licensed under the MIT License (MIT). See LICENSE in the repo root for license information.
// -------------------------------------------------------------------------------------------------

using System.Threading;
using System.Threading.Tasks;
using EnsureThat;
using Microsoft.Data.SqlClient;
using Microsoft.Extensions.Logging;
using Microsoft.Extensions.Options;
using Microsoft.Health.Fhir.Core.Configs;
using Microsoft.Health.Fhir.SqlServer.Features.Schema;
using Microsoft.Health.Fhir.SqlServer.Features.Schema.Model;
using Microsoft.Health.SqlServer.Features.Client;
using Microsoft.Health.SqlServer.Features.Schema;
using Microsoft.Health.SqlServer.Features.Storage;
using Microsoft.Health.TaskManagement;
using Newtonsoft.Json;
using TaskStatus = Microsoft.Health.TaskManagement.TaskStatus;

namespace Microsoft.Health.Fhir.SqlServer.Features.Storage
{
    public class SqlServerTaskConsumer : ITaskConsumer
    {
        private TaskHostingConfiguration _taskHostingConfiguration;
        private SqlConnectionWrapperFactory _sqlConnectionWrapperFactory;
        private ILogger<SqlServerTaskConsumer> _logger;
        private readonly SchemaInformation _schemaInformation;

        public SqlServerTaskConsumer(
            IOptions<TaskHostingConfiguration> taskHostingConfiguration,
            SqlConnectionWrapperFactory sqlConnectionWrapperFactory,
            SchemaInformation schemaInformation,
            ILogger<SqlServerTaskConsumer> logger)
        {
            EnsureArg.IsNotNull(taskHostingConfiguration, nameof(taskHostingConfiguration));
            EnsureArg.IsNotNull(sqlConnectionWrapperFactory, nameof(sqlConnectionWrapperFactory));
            EnsureArg.IsNotNull(schemaInformation, nameof(schemaInformation));
            EnsureArg.IsNotNull(logger, nameof(logger));

            _taskHostingConfiguration = taskHostingConfiguration.Value;
            _sqlConnectionWrapperFactory = sqlConnectionWrapperFactory;
            _schemaInformation = schemaInformation;
            _logger = logger;
        }

        public bool EnsureInitializedAsync()
        {
            return _schemaInformation.Current != null;
        }

        public async Task<TaskInfo> CompleteAsync(string taskId, TaskResultData taskResultData, string runId, CancellationToken cancellationToken)
        {
            using (SqlConnectionWrapper sqlConnectionWrapper = await _sqlConnectionWrapperFactory.ObtainSqlConnectionWrapperAsync(cancellationToken, true))
            using (SqlCommandWrapper sqlCommandWrapper = sqlConnectionWrapper.CreateRetrySqlCommand())
            {
                try
                {
                    VLatest.CompleteTask.PopulateCommand(sqlCommandWrapper, taskId, JsonConvert.SerializeObject(taskResultData), runId);
                    SqlDataReader sqlDataReader = await sqlCommandWrapper.ExecuteReaderAsync(cancellationToken);

                    return sqlDataReader.ReadTaskInfo();
                }
                catch (SqlException sqlEx)
                {
                    if (sqlEx.Number == SqlErrorCodes.NotFound)
                    {
                        throw new TaskNotExistException(sqlEx.Message);
                    }

                    throw;
                }
            }
        }

        public async Task<TaskInfo> GetNextMessagesAsync(int taskHeartbeatTimeoutThresholdInSeconds, CancellationToken cancellationToken)
        {
            using (SqlConnectionWrapper sqlConnectionWrapper = await _sqlConnectionWrapperFactory.ObtainSqlConnectionWrapperAsync(cancellationToken, true))
            using (SqlCommandWrapper sqlCommandWrapper = sqlConnectionWrapper.CreateRetrySqlCommand())
            {
                string queueId = _taskHostingConfiguration.QueueId;
                if (_schemaInformation.Current >= SchemaVersionConstants.RemoveCountForGexNextTaskStoredProcedure)
                {
                    VLatest.GetNextTask.PopulateCommand(sqlCommandWrapper, queueId, taskHeartbeatTimeoutThresholdInSeconds);
                }
                else
                {
                    V28.GetNextTask.PopulateCommand(sqlCommandWrapper, queueId, 1, taskHeartbeatTimeoutThresholdInSeconds);
                }

<<<<<<< HEAD
                    SqlDataReader sqlDataReader = await sqlCommandWrapper.ExecuteReaderAsync(cancellationToken);
                    return sqlDataReader.ReadTaskInfo();
                }
            }
            catch (SqlException e) when (e.Number == 2812)
            {
                _logger.LogWarning(e, "Schema is not initialized - {ex.Message}", e.Message);
=======
                SqlDataReader sqlDataReader = await sqlCommandWrapper.ExecuteReaderAsync(cancellationToken);
                var taskInfoTable = VLatest.TaskInfo;
                if (!sqlDataReader.Read())
                {
                    return null;
                }

                string id = sqlDataReader.Read(taskInfoTable.TaskId, 0);
                _ = sqlDataReader.Read(taskInfoTable.QueueId, 1);
                short status = sqlDataReader.Read(taskInfoTable.Status, 2);
                short taskTypeId = sqlDataReader.Read(taskInfoTable.TaskTypeId, 3);
                string taskRunId = sqlDataReader.Read(taskInfoTable.RunId, 4);
                bool isCanceled = sqlDataReader.Read(taskInfoTable.IsCanceled, 5);
                short retryCount = sqlDataReader.Read(taskInfoTable.RetryCount, 6);
                short maxRetryCount = sqlDataReader.Read(taskInfoTable.MaxRetryCount, 7);
                DateTime? heartbeatDateTime = sqlDataReader.Read(taskInfoTable.HeartbeatDateTime, 8);
                string inputData = sqlDataReader.Read(taskInfoTable.InputData, 9);
                string taskContext = sqlDataReader.Read(taskInfoTable.TaskContext, 10);
                string result = sqlDataReader.Read(taskInfoTable.Result, 11);

                return new TaskInfo()
                {
                    TaskId = id,
                    QueueId = queueId,
                    Status = (TaskStatus)status,
                    TaskTypeId = taskTypeId,
                    RunId = taskRunId,
                    IsCanceled = isCanceled,
                    RetryCount = retryCount,
                    MaxRetryCount = maxRetryCount,
                    HeartbeatDateTime = heartbeatDateTime,
                    InputData = inputData,
                    Context = taskContext,
                    Result = result,
                };
>>>>>>> 434838a1
            }
        }

        public async Task<TaskInfo> KeepAliveAsync(string taskId, string runId, CancellationToken cancellationToken)
        {
            using (SqlConnectionWrapper sqlConnectionWrapper = await _sqlConnectionWrapperFactory.ObtainSqlConnectionWrapperAsync(cancellationToken, true))
            using (SqlCommandWrapper sqlCommandWrapper = sqlConnectionWrapper.CreateRetrySqlCommand())
            {
                try
                {
                    VLatest.TaskKeepAlive.PopulateCommand(sqlCommandWrapper, taskId, runId);
                    SqlDataReader sqlDataReader = await sqlCommandWrapper.ExecuteReaderAsync(cancellationToken);

                    return sqlDataReader.ReadTaskInfo();
                }
                catch (SqlException sqlEx)
                {
                    if (sqlEx.Number == SqlErrorCodes.NotFound)
                    {
                        throw new TaskNotExistException(sqlEx.Message);
                    }

                    throw;
                }
            }
        }

        public async Task<TaskInfo> ResetAsync(string taskId, TaskResultData taskResultData, string runId, CancellationToken cancellationToken)
        {
            using (SqlConnectionWrapper sqlConnectionWrapper = await _sqlConnectionWrapperFactory.ObtainSqlConnectionWrapperAsync(cancellationToken, true))
            using (SqlCommandWrapper sqlCommandWrapper = sqlConnectionWrapper.CreateRetrySqlCommand())
            {
                try
                {
                    VLatest.ResetTask.PopulateCommand(sqlCommandWrapper, taskId, runId, JsonConvert.SerializeObject(taskResultData));
                    SqlDataReader sqlDataReader = await sqlCommandWrapper.ExecuteReaderAsync(cancellationToken);

                    TaskInfo taskInfo = sqlDataReader.ReadTaskInfo();

                    TaskStatus taskStatus = (TaskStatus)taskInfo.Status;
                    return taskStatus == TaskStatus.Completed
                        ? throw new TaskAlreadyCompletedException("Task already completed or reach max retry count.")
                        : taskInfo;
                }
                catch (SqlException sqlEx)
                {
                    if (sqlEx.Number == SqlErrorCodes.NotFound)
                    {
                        throw new TaskNotExistException(sqlEx.Message);
                    }

                    throw;
                }
            }
        }
    }
}<|MERGE_RESOLUTION|>--- conflicted
+++ resolved
@@ -89,51 +89,8 @@
                     V28.GetNextTask.PopulateCommand(sqlCommandWrapper, queueId, 1, taskHeartbeatTimeoutThresholdInSeconds);
                 }
 
-<<<<<<< HEAD
-                    SqlDataReader sqlDataReader = await sqlCommandWrapper.ExecuteReaderAsync(cancellationToken);
-                    return sqlDataReader.ReadTaskInfo();
-                }
-            }
-            catch (SqlException e) when (e.Number == 2812)
-            {
-                _logger.LogWarning(e, "Schema is not initialized - {ex.Message}", e.Message);
-=======
                 SqlDataReader sqlDataReader = await sqlCommandWrapper.ExecuteReaderAsync(cancellationToken);
-                var taskInfoTable = VLatest.TaskInfo;
-                if (!sqlDataReader.Read())
-                {
-                    return null;
-                }
-
-                string id = sqlDataReader.Read(taskInfoTable.TaskId, 0);
-                _ = sqlDataReader.Read(taskInfoTable.QueueId, 1);
-                short status = sqlDataReader.Read(taskInfoTable.Status, 2);
-                short taskTypeId = sqlDataReader.Read(taskInfoTable.TaskTypeId, 3);
-                string taskRunId = sqlDataReader.Read(taskInfoTable.RunId, 4);
-                bool isCanceled = sqlDataReader.Read(taskInfoTable.IsCanceled, 5);
-                short retryCount = sqlDataReader.Read(taskInfoTable.RetryCount, 6);
-                short maxRetryCount = sqlDataReader.Read(taskInfoTable.MaxRetryCount, 7);
-                DateTime? heartbeatDateTime = sqlDataReader.Read(taskInfoTable.HeartbeatDateTime, 8);
-                string inputData = sqlDataReader.Read(taskInfoTable.InputData, 9);
-                string taskContext = sqlDataReader.Read(taskInfoTable.TaskContext, 10);
-                string result = sqlDataReader.Read(taskInfoTable.Result, 11);
-
-                return new TaskInfo()
-                {
-                    TaskId = id,
-                    QueueId = queueId,
-                    Status = (TaskStatus)status,
-                    TaskTypeId = taskTypeId,
-                    RunId = taskRunId,
-                    IsCanceled = isCanceled,
-                    RetryCount = retryCount,
-                    MaxRetryCount = maxRetryCount,
-                    HeartbeatDateTime = heartbeatDateTime,
-                    InputData = inputData,
-                    Context = taskContext,
-                    Result = result,
-                };
->>>>>>> 434838a1
+                return sqlDataReader.ReadTaskInfo();
             }
         }
 
