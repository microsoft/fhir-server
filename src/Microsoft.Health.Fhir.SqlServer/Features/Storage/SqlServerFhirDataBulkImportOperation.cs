﻿// -------------------------------------------------------------------------------------------------
// Copyright (c) Microsoft Corporation. All rights reserved.
// Licensed under the MIT License (MIT). See LICENSE in the repo root for license information.
// -------------------------------------------------------------------------------------------------

using System;
using System.Collections.Generic;
using System.Data;
using System.Linq;
using System.Threading;
using System.Threading.Tasks;
using EnsureThat;
using Microsoft.Data.SqlClient;
using Microsoft.Extensions.Logging;
using Microsoft.Health.Fhir.Core.Features.Operations;
using Microsoft.Health.Fhir.SqlServer.Features.Schema.Model;
using Microsoft.Health.SqlServer.Features.Client;
using Microsoft.Health.SqlServer.Features.Schema.Model;
using Index = Microsoft.Health.SqlServer.Features.Schema.Model.Index;

namespace Microsoft.Health.Fhir.SqlServer.Features.Storage
{
    public class SqlServerFhirDataBulkImportOperation : IFhirDataBulkImportOperation
    {
<<<<<<< HEAD
        private const int LongRunningCommandTimeoutInSec = 60 * 30;
        private const int BulkOperationRunningCommandTimeoutInSec = 60 * 10;
        private const int MaxDeleteDuplicateOperationCount = 8;
=======
        private const int LongRunningCommandTimeoutInSec = 60 * 20;
        private const int BulkOperationRunningCommandTimeoutInSec = 60 * 5;
        private const int MaximumConcurrentRebuildIndexOperationCount = 3;
>>>>>>> e938e5d8

        private SqlConnectionWrapperFactory _sqlConnectionWrapperFactory;
        private ISqlServerTransientFaultRetryPolicyFactory _sqlServerTransientFaultRetryPolicyFactory;
        private SqlServerFhirModel _model;
        private ILogger<SqlServerFhirDataBulkImportOperation> _logger;

        public SqlServerFhirDataBulkImportOperation(
            SqlConnectionWrapperFactory sqlConnectionWrapperFactory,
            ISqlServerTransientFaultRetryPolicyFactory sqlServerTransientFaultRetryPolicyFactory,
            SqlServerFhirModel model,
            ILogger<SqlServerFhirDataBulkImportOperation> logger)
        {
            EnsureArg.IsNotNull(sqlConnectionWrapperFactory, nameof(sqlConnectionWrapperFactory));
            EnsureArg.IsNotNull(sqlServerTransientFaultRetryPolicyFactory, nameof(sqlServerTransientFaultRetryPolicyFactory));
            EnsureArg.IsNotNull(model, nameof(model));
            EnsureArg.IsNotNull(logger, nameof(logger));

            _sqlConnectionWrapperFactory = sqlConnectionWrapperFactory;
            _sqlServerTransientFaultRetryPolicyFactory = sqlServerTransientFaultRetryPolicyFactory;
            _model = model;
            _logger = logger;
        }

        public static IReadOnlyList<(Table table, Index index)> UnclusteredIndexes { get; } =
            new List<(Table table, Index index)>()
            {
                (VLatest.Resource, VLatest.Resource.IX_Resource_ResourceTypeId_ResourceId),
                (VLatest.Resource, VLatest.Resource.IX_Resource_ResourceTypeId_ResourceId_Version),
            };

        public static IReadOnlyList<string> SearchParameterTables { get; } =
            new List<string>()
            {
                VLatest.ResourceWriteClaim.TableName,
                VLatest.CompartmentAssignment.TableName,
                VLatest.ReferenceSearchParam.TableName,
                VLatest.TokenSearchParam.TableName,
                VLatest.TokenText.TableName,
                VLatest.StringSearchParam.TableName,
                VLatest.UriSearchParam.TableName,
                VLatest.NumberSearchParam.TableName,
                VLatest.QuantitySearchParam.TableName,
                VLatest.DateTimeSearchParam.TableName,
                VLatest.ReferenceTokenCompositeSearchParam.TableName,
                VLatest.TokenTokenCompositeSearchParam.TableName,
                VLatest.TokenDateTimeCompositeSearchParam.TableName,
                VLatest.TokenQuantityCompositeSearchParam.TableName,
                VLatest.TokenStringCompositeSearchParam.TableName,
                VLatest.TokenNumberNumberCompositeSearchParam.TableName,
            };

        public async Task BulkCopyDataAsync(DataTable dataTable, CancellationToken cancellationToken)
        {
            using (SqlConnectionWrapper sqlConnectionWrapper = await _sqlConnectionWrapperFactory.ObtainSqlConnectionWrapperAsync(cancellationToken, true))
            using (SqlBulkCopy bulkCopy = new SqlBulkCopy(sqlConnectionWrapper.SqlConnection, SqlBulkCopyOptions.CheckConstraints | SqlBulkCopyOptions.UseInternalTransaction | SqlBulkCopyOptions.KeepNulls, null))
            {
                bulkCopy.DestinationTableName = dataTable.TableName;

                try
                {
                    await _sqlServerTransientFaultRetryPolicyFactory.Create().ExecuteAsync(
                        async () =>
                        {
                            bulkCopy.BulkCopyTimeout = BulkOperationRunningCommandTimeoutInSec;
                            await bulkCopy.WriteToServerAsync(dataTable.CreateDataReader());
                        });
                }
                catch (Exception ex)
                {
                    _logger.LogError(ex, "Failed to bulk copy data.");

                    throw;
                }
            }
        }

        public async Task CleanBatchResourceAsync(string resourceType, long beginSequenceId, long endSequenceId, CancellationToken cancellationToken)
        {
            using (SqlConnectionWrapper sqlConnectionWrapper = await _sqlConnectionWrapperFactory.ObtainSqlConnectionWrapperAsync(cancellationToken, true))
            using (SqlCommandWrapper sqlCommandWrapper = sqlConnectionWrapper.CreateSqlCommand())
            {
                try
                {
                    sqlCommandWrapper.CommandTimeout = BulkOperationRunningCommandTimeoutInSec;

                    short resourceTypeId = _model.GetResourceTypeId(resourceType);

                    VLatest.DeleteBatchResources.PopulateCommand(sqlCommandWrapper, resourceTypeId, beginSequenceId, endSequenceId);
                    await sqlCommandWrapper.ExecuteNonQueryAsync(cancellationToken);
                }
                catch (SqlException sqlEx)
                {
                    _logger.LogError(sqlEx, $"Failed to remove context.");

                    throw;
                }
            }
        }

        public async Task PreprocessAsync(CancellationToken cancellationToken)
        {
            using (SqlConnectionWrapper sqlConnectionWrapper = await _sqlConnectionWrapperFactory.ObtainSqlConnectionWrapperAsync(cancellationToken, true))
            using (SqlCommandWrapper sqlCommandWrapper = sqlConnectionWrapper.CreateSqlCommand())
            {
                try
                {
                    IndexTableTypeV1Row[] indexes = UnclusteredIndexes.Select(indexRecord => new IndexTableTypeV1Row(indexRecord.table.TableName, indexRecord.index.IndexName)).ToArray();

                    VLatest.DisableIndexes.PopulateCommand(sqlCommandWrapper, indexes);
                    await sqlCommandWrapper.ExecuteNonQueryAsync(cancellationToken);
                }
                catch (SqlException sqlEx)
                {
                    _logger.LogError(sqlEx, $"Failed to disable indexes.");

                    throw;
                }
            }
        }

        public async Task PostprocessAsync(CancellationToken cancellationToken)
        {
            IndexTableTypeV1Row[] allIndexes = UnclusteredIndexes.Select(indexRecord => new IndexTableTypeV1Row(indexRecord.table.TableName, indexRecord.index.IndexName)).ToArray();
            List<Task> runningTasks = new List<Task>();

            foreach (IndexTableTypeV1Row index in allIndexes)
            {
                while (runningTasks.Count >= MaximumConcurrentRebuildIndexOperationCount)
                {
                    Task completedTask = await Task.WhenAny(runningTasks.ToArray());
                    await completedTask;

                    runningTasks.Remove(completedTask);
                }

                runningTasks.Add(ExecuteRebuildIndexTaskAsync(index, cancellationToken));
            }

            await Task.WhenAll(runningTasks.ToArray());
        }

        public async Task DeleteDuplicatedResourcesAsync(CancellationToken cancellationToken)
        {
            try
            {
                await ExecuteDeleteDuplicatedResourcesTaskAsync(cancellationToken);

                List<Task> runningTasks = new List<Task>();

                foreach (var tableName in SearchParameterTables.ToArray())
                {
                    if (runningTasks.Count >= MaxDeleteDuplicateOperationCount)
                    {
                        Task completedTask = await Task.WhenAny(runningTasks);
                        runningTasks.Remove(completedTask);
                        await completedTask;
                    }

                    runningTasks.Add(ExecuteDeleteDuplicatedSearchParamsTaskAsync(tableName, cancellationToken));
                }

                while (runningTasks.Count > 0)
                {
                    await runningTasks.First();
                    runningTasks.RemoveAt(0);
                }
            }
            catch (SqlException sqlEx)
            {
                _logger.LogError(sqlEx, $"Failed to delete duplicate resources.");

                throw;
            }
        }

        private async Task ExecuteRebuildIndexTaskAsync(IndexTableTypeV1Row index, CancellationToken cancellationToken)
        {
            using (SqlConnectionWrapper sqlConnectionWrapper = await _sqlConnectionWrapperFactory.ObtainSqlConnectionWrapperAsync(cancellationToken, true))
            using (SqlCommandWrapper sqlCommandWrapper = sqlConnectionWrapper.CreateSqlCommand())
            {
                try
                {
                    sqlCommandWrapper.CommandTimeout = LongRunningCommandTimeoutInSec;

                    VLatest.RebuildIndexes.PopulateCommand(sqlCommandWrapper, new IndexTableTypeV1Row[] { index });
                    await sqlCommandWrapper.ExecuteNonQueryAsync(cancellationToken);
                }
                catch (SqlException sqlEx)
                {
                    _logger.LogError(sqlEx, $"Failed to rebuild indexes.");

                    throw;
                }
            }
        }

        private async Task ExecuteDeleteDuplicatedResourcesTaskAsync(CancellationToken cancellationToken)
        {
            {
                using (SqlConnectionWrapper sqlConnectionWrapper = await _sqlConnectionWrapperFactory.ObtainSqlConnectionWrapperAsync(cancellationToken, true))
                using (SqlCommandWrapper sqlCommandWrapper = sqlConnectionWrapper.CreateSqlCommand())
                {
                    try
                    {
                        sqlCommandWrapper.CommandTimeout = LongRunningCommandTimeoutInSec;

                        VLatest.DeleteDuplicatedResources.PopulateCommand(sqlCommandWrapper);
                        await sqlCommandWrapper.ExecuteNonQueryAsync(cancellationToken);
                    }
                    catch (SqlException sqlEx)
                    {
                        _logger.LogError(sqlEx, $"Failed to delete resoueces duplicate search paramters.");

                        throw;
                    }
                }
            }
        }

        private async Task ExecuteDeleteDuplicatedSearchParamsTaskAsync(string tableName, CancellationToken cancellationToken)
        {
            {
                using (SqlConnectionWrapper sqlConnectionWrapper = await _sqlConnectionWrapperFactory.ObtainSqlConnectionWrapperAsync(cancellationToken, true))
                using (SqlCommandWrapper sqlCommandWrapper = sqlConnectionWrapper.CreateSqlCommand())
                {
                    try
                    {
                        sqlCommandWrapper.CommandTimeout = LongRunningCommandTimeoutInSec;

                        VLatest.DeleteDuplicatedSearchParams.PopulateCommand(sqlCommandWrapper, tableName);
                        await sqlCommandWrapper.ExecuteNonQueryAsync(cancellationToken);
                    }
                    catch (SqlException sqlEx)
                    {
                        _logger.LogError(sqlEx, $"Failed to delete duplicate search paramters.");

                        throw;
                    }
                }
            }
        }
    }
}<|MERGE_RESOLUTION|>--- conflicted
+++ resolved
@@ -22,15 +22,10 @@
 {
     public class SqlServerFhirDataBulkImportOperation : IFhirDataBulkImportOperation
     {
-<<<<<<< HEAD
         private const int LongRunningCommandTimeoutInSec = 60 * 30;
         private const int BulkOperationRunningCommandTimeoutInSec = 60 * 10;
         private const int MaxDeleteDuplicateOperationCount = 8;
-=======
-        private const int LongRunningCommandTimeoutInSec = 60 * 20;
-        private const int BulkOperationRunningCommandTimeoutInSec = 60 * 5;
         private const int MaximumConcurrentRebuildIndexOperationCount = 3;
->>>>>>> e938e5d8
 
         private SqlConnectionWrapperFactory _sqlConnectionWrapperFactory;
         private ISqlServerTransientFaultRetryPolicyFactory _sqlServerTransientFaultRetryPolicyFactory;
