--- conflicted
+++ resolved
@@ -44,14 +44,7 @@
             {
                 try
                 {
-<<<<<<< HEAD
-                    VLatest.CreateTask.PopulateCommand(sqlCommandWrapper, task.TaskId, task.QueueId, task.TaskTypeId, task.MaxRetryCount, task.InputData, isUniqueTaskByType);
-                    SqlDataReader sqlDataReader = await sqlCommandWrapper.ExecuteReaderAsync(cancellationToken);
-
-                    if (!await sqlDataReader.ReadAsync(cancellationToken))
-=======
                     if (_schemaInformation.Current >= SchemaVersionConstants.SupportParentTask)
->>>>>>> 75a27fa8
                     {
                         VLatest.CreateTask.PopulateCommand(sqlCommandWrapper, task.TaskId, task.QueueId, task.TaskTypeId, task.ParentTaskId ?? string.Empty, task.MaxRetryCount, task.InputData, isUniqueTaskByType);
                     }
@@ -84,45 +77,7 @@
                 VLatest.GetTaskDetails.PopulateCommand(sqlCommandWrapper, taskId);
                 SqlDataReader sqlDataReader = await sqlCommandWrapper.ExecuteReaderAsync(cancellationToken);
 
-<<<<<<< HEAD
-                if (!await sqlDataReader.ReadAsync(cancellationToken))
-                {
-                    return null;
-                }
-
-                var taskInfoTable = VLatest.TaskInfo;
-
-                string id = sqlDataReader.Read(taskInfoTable.TaskId, 0);
-                string queueId = sqlDataReader.Read(taskInfoTable.QueueId, 1);
-                short status = sqlDataReader.Read(taskInfoTable.Status, 2);
-                short taskTypeId = sqlDataReader.Read(taskInfoTable.TaskTypeId, 3);
-                string taskRunId = sqlDataReader.Read(taskInfoTable.RunId, 4);
-                bool isCanceled = sqlDataReader.Read(taskInfoTable.IsCanceled, 5);
-                short retryCount = sqlDataReader.Read(taskInfoTable.RetryCount, 6);
-                short maxRetryCount = sqlDataReader.Read(taskInfoTable.MaxRetryCount, 7);
-                DateTime? heartbeatDateTime = sqlDataReader.Read(taskInfoTable.HeartbeatDateTime, 8);
-                string inputData = sqlDataReader.Read(taskInfoTable.InputData, 9);
-                string taskContext = sqlDataReader.Read(taskInfoTable.TaskContext, 10);
-                string result = sqlDataReader.Read(taskInfoTable.Result, 11);
-
-                return new TaskInfo()
-                {
-                    TaskId = id,
-                    QueueId = queueId,
-                    Status = (TaskStatus)status,
-                    TaskTypeId = taskTypeId,
-                    RunId = taskRunId,
-                    IsCanceled = isCanceled,
-                    RetryCount = retryCount,
-                    MaxRetryCount = maxRetryCount,
-                    HeartbeatDateTime = heartbeatDateTime,
-                    InputData = inputData,
-                    Context = taskContext,
-                    Result = result,
-                };
-=======
                 return sqlDataReader.ReadTaskInfo();
->>>>>>> 75a27fa8
             }
         }
 
@@ -136,45 +91,7 @@
                     VLatest.CancelTask.PopulateCommand(sqlCommandWrapper, taskId);
                     SqlDataReader sqlDataReader = await sqlCommandWrapper.ExecuteReaderAsync(cancellationToken);
 
-<<<<<<< HEAD
-                    if (!await sqlDataReader.ReadAsync(cancellationToken))
-                    {
-                        return null;
-                    }
-
-                    var taskInfoTable = VLatest.TaskInfo;
-
-                    string id = sqlDataReader.Read(taskInfoTable.TaskId, 0);
-                    string queueId = sqlDataReader.Read(taskInfoTable.QueueId, 1);
-                    short status = sqlDataReader.Read(taskInfoTable.Status, 2);
-                    short taskTypeId = sqlDataReader.Read(taskInfoTable.TaskTypeId, 3);
-                    string taskRunId = sqlDataReader.Read(taskInfoTable.RunId, 4);
-                    bool isCanceled = sqlDataReader.Read(taskInfoTable.IsCanceled, 5);
-                    short retryCount = sqlDataReader.Read(taskInfoTable.RetryCount, 6);
-                    short maxRetryCount = sqlDataReader.Read(taskInfoTable.MaxRetryCount, 7);
-                    DateTime? heartbeatDateTime = sqlDataReader.Read(taskInfoTable.HeartbeatDateTime, 8);
-                    string inputData = sqlDataReader.Read(taskInfoTable.InputData, 9);
-                    string taskContext = sqlDataReader.Read(taskInfoTable.TaskContext, 10);
-                    string result = sqlDataReader.Read(taskInfoTable.Result, 11);
-
-                    return new TaskInfo()
-                    {
-                        TaskId = id,
-                        QueueId = queueId,
-                        Status = (TaskStatus)status,
-                        TaskTypeId = taskTypeId,
-                        RunId = taskRunId,
-                        IsCanceled = isCanceled,
-                        RetryCount = retryCount,
-                        MaxRetryCount = maxRetryCount,
-                        HeartbeatDateTime = heartbeatDateTime,
-                        InputData = inputData,
-                        Context = taskContext,
-                        Result = result,
-                    };
-=======
                     return sqlDataReader.ReadTaskInfo();
->>>>>>> 75a27fa8
                 }
                 catch (SqlException sqlEx)
                 {
