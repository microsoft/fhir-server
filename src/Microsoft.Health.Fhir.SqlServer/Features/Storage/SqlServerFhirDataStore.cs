--- conflicted
+++ resolved
@@ -153,16 +153,11 @@
                 return results;
             }
 
-            // Ignore input resource version to get latest version from the store
+            // Ignore input resource version to get latest version from the store.
             var existingResources = (await GetAsync(resources.Select(r => r.Wrapper.ToResourceKey(true)).Distinct().ToList(), cancellationToken)).ToDictionary(r => r.ToResourceKey(true), r => r);
 
-<<<<<<< HEAD
-            // Assume that most likely case is that all resources should be updated
-            (var transactionId, var minSequenceId) = await MergeResourcesBeginTransactionAsync(resources.Count, cancellationToken);
-=======
-            // assume that most likely case is that all resources should be updated
+            // Assume that most likely case is that all resources should be updated.
             (var transactionId, var minSequenceId) = await StoreClient.MergeResourcesBeginTransactionAsync(resources.Count, cancellationToken);
->>>>>>> 70796373
 
             var index = 0;
             var mergeWrappers = new List<MergeResourceWrapper>();
