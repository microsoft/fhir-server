// -------------------------------------------------------------------------------------------------
// Copyright (c) Microsoft Corporation. All rights reserved.
// Licensed under the MIT License (MIT). See LICENSE in the repo root for license information.
// -------------------------------------------------------------------------------------------------

using System;
using System.Collections.Generic;
using System.Data;
using System.Globalization;
using System.IO;
using System.Linq;
using System.Threading;
using System.Threading.Tasks;
using EnsureThat;
using Microsoft.Data.SqlClient;
using Microsoft.Extensions.Logging;
using Microsoft.Extensions.Options;
using Microsoft.Health.Core.Features.Context;
using Microsoft.Health.Fhir.Core.Configs;
using Microsoft.Health.Fhir.Core.Exceptions;
using Microsoft.Health.Fhir.Core.Features.Conformance;
using Microsoft.Health.Fhir.Core.Features.Context;
using Microsoft.Health.Fhir.Core.Features.Operations;
using Microsoft.Health.Fhir.Core.Features.Persistence;
using Microsoft.Health.Fhir.Core.Features.Persistence.Orchestration;
using Microsoft.Health.Fhir.Core.Models;
using Microsoft.Health.Fhir.SqlServer.Features.Schema.Model;
using Microsoft.Health.Fhir.ValueSets;
using Microsoft.Health.SqlServer.Features.Client;
using Microsoft.Health.SqlServer.Features.Schema;
using Microsoft.Health.SqlServer.Features.Storage;
using Microsoft.IO;
using Task = System.Threading.Tasks.Task;

namespace Microsoft.Health.Fhir.SqlServer.Features.Storage
{
    /// <summary>
    /// A SQL Server-backed <see cref="IFhirDataStore"/>.
    /// </summary>
    internal class SqlServerFhirDataStore : IFhirDataStore, IProvideCapability
    {
        private const string InitialVersion = "1";

        private readonly RequestContextAccessor<IFhirRequestContext> _requestContextAccessor;
        private readonly ISqlServerFhirModel _model;
        private readonly SearchParameterToSearchValueTypeMap _searchParameterTypeMap;
        private readonly VLatest.UpsertResourceTvpGenerator<IReadOnlyList<ResourceWrapper>> _upsertResourceTvpGeneratorVLatest;
        private readonly VLatest.MergeResourcesTvpGenerator<IReadOnlyList<MergeResourceWrapper>> _mergeResourcesTvpGeneratorVLatest;
        private readonly VLatest.ReindexResourceTvpGenerator<IReadOnlyList<ResourceWrapper>> _reindexResourceTvpGeneratorVLatest;
        private readonly VLatest.BulkReindexResourcesTvpGenerator<IReadOnlyList<ResourceWrapper>> _bulkReindexResourcesTvpGeneratorVLatest;
        private readonly RecyclableMemoryStreamManager _memoryStreamManager;
        private readonly IBundleOrchestrator _bundleOrchestrator;
        private readonly CoreFeatureConfiguration _coreFeatures;
        private readonly SqlConnectionWrapperFactory _sqlConnectionWrapperFactory;
        private readonly ICompressedRawResourceConverter _compressedRawResourceConverter;
        private readonly ILogger<SqlServerFhirDataStore> _logger;
        private readonly SchemaInformation _schemaInformation;
        private readonly IModelInfoProvider _modelInfoProvider;
<<<<<<< HEAD
=======
        private const string InitialVersion = "1";
        private static IgnoreInputLastUpdated _ignoreInputLastUpdated;
        private static object _flagLocker = new object();
>>>>>>> 8c434af8

        public SqlServerFhirDataStore(
            ISqlServerFhirModel model,
            SearchParameterToSearchValueTypeMap searchParameterTypeMap,
            VLatest.UpsertResourceTvpGenerator<IReadOnlyList<ResourceWrapper>> upsertResourceTvpGeneratorVLatest,
            VLatest.MergeResourcesTvpGenerator<IReadOnlyList<MergeResourceWrapper>> mergeResourcesTvpGeneratorVLatest,
            VLatest.ReindexResourceTvpGenerator<IReadOnlyList<ResourceWrapper>> reindexResourceTvpGeneratorVLatest,
            VLatest.BulkReindexResourcesTvpGenerator<IReadOnlyList<ResourceWrapper>> bulkReindexResourcesTvpGeneratorVLatest,
            IOptions<CoreFeatureConfiguration> coreFeatures,
            IBundleOrchestrator bundleOrchestrator,
            SqlConnectionWrapperFactory sqlConnectionWrapperFactory,
            ICompressedRawResourceConverter compressedRawResourceConverter,
            ILogger<SqlServerFhirDataStore> logger,
            SchemaInformation schemaInformation,
            IModelInfoProvider modelInfoProvider,
            RequestContextAccessor<IFhirRequestContext> requestContextAccessor)
        {
            _model = EnsureArg.IsNotNull(model, nameof(model));
            _searchParameterTypeMap = EnsureArg.IsNotNull(searchParameterTypeMap, nameof(searchParameterTypeMap));
            _upsertResourceTvpGeneratorVLatest = EnsureArg.IsNotNull(upsertResourceTvpGeneratorVLatest, nameof(upsertResourceTvpGeneratorVLatest));
            _mergeResourcesTvpGeneratorVLatest = EnsureArg.IsNotNull(mergeResourcesTvpGeneratorVLatest, nameof(mergeResourcesTvpGeneratorVLatest));
            _reindexResourceTvpGeneratorVLatest = EnsureArg.IsNotNull(reindexResourceTvpGeneratorVLatest, nameof(reindexResourceTvpGeneratorVLatest));
            _bulkReindexResourcesTvpGeneratorVLatest = EnsureArg.IsNotNull(bulkReindexResourcesTvpGeneratorVLatest, nameof(bulkReindexResourcesTvpGeneratorVLatest));
            _coreFeatures = EnsureArg.IsNotNull(coreFeatures?.Value, nameof(coreFeatures));
            _bundleOrchestrator = EnsureArg.IsNotNull(bundleOrchestrator, nameof(bundleOrchestrator));
            _sqlConnectionWrapperFactory = EnsureArg.IsNotNull(sqlConnectionWrapperFactory, nameof(sqlConnectionWrapperFactory));
            _compressedRawResourceConverter = EnsureArg.IsNotNull(compressedRawResourceConverter, nameof(compressedRawResourceConverter));
            _logger = EnsureArg.IsNotNull(logger, nameof(logger));
            _schemaInformation = EnsureArg.IsNotNull(schemaInformation, nameof(schemaInformation));
            _modelInfoProvider = EnsureArg.IsNotNull(modelInfoProvider, nameof(modelInfoProvider));
            _requestContextAccessor = EnsureArg.IsNotNull(requestContextAccessor, nameof(requestContextAccessor));

            _memoryStreamManager = new RecyclableMemoryStreamManager();

            if (_ignoreInputLastUpdated == null)
            {
                lock (_flagLocker)
                {
                    _ignoreInputLastUpdated ??= new IgnoreInputLastUpdated(_sqlConnectionWrapperFactory);
                }
            }
        }

        public async Task<IDictionary<DataStoreOperationIdentifier, DataStoreOperationOutcome>> MergeAsync(IReadOnlyList<ResourceWrapperOperation> resources, CancellationToken cancellationToken)
        {
            var retries = 0;
            while (true)
            {
                cancellationToken.ThrowIfCancellationRequested();

                var mergeStart = (DateTime?)null;
                try
                {
                    mergeStart = DateTime.UtcNow;
                    var results = await MergeInternalAsync(resources, cancellationToken);
                    return results;
                }
                catch (Exception e)
                {
                    var trueEx = e is AggregateException ? e.InnerException : e;
                    var sqlEx = trueEx as SqlException;
                    var isRetriable = false;
                    var isExecutionTimeout = false;
                    var isConflict = sqlEx != null && sqlEx.Number == SqlErrorCodes.Conflict;
                    if (isConflict && retries++ < 30) // retries on conflict should never be more than 1, so it is OK to hardcode.
                    //// TODO: we cannot retry today as this call might be in outer transaction. Uncomment 2 lines below when set bundle processing is in place.
                    //// || (isRetriable = e.IsRetriable()) // this should allow to deal with intermittent database errors.
                    //// || (isExecutionTimeout = e.IsExecutionTimeout()) && retries++ < 3) // timeouts happen once in a while on highly loaded databases.
                    {
                        _logger.LogWarning(e, $"Error from SQL database on {nameof(MergeAsync)} retries={{Retries}}", retries);
                        if (isRetriable || isExecutionTimeout) // others are logged in SQL by merge stored procedure
                        {
                            await TryLogEvent(nameof(MergeAsync), "Warn", $"retries={retries}, error={e}, ", mergeStart, cancellationToken);
                        }

                        await Task.Delay(5000, cancellationToken);
                        continue;
                    }

                    _logger.LogError(e, $"Error from SQL database on {nameof(MergeAsync)} retries={{Retries}}", retries);
                    if (sqlEx != null)
                    {
                        await TryLogEvent(nameof(MergeAsync), "Error", $"retries={retries}, error={sqlEx}", mergeStart, cancellationToken);
                    }

                    throw trueEx;
                }
            }
        }

        // Split in a separate method to allow special logic in $import.
        internal async Task<IDictionary<DataStoreOperationIdentifier, DataStoreOperationOutcome>> MergeInternalAsync(IReadOnlyList<ResourceWrapperOperation> resources, CancellationToken cancellationToken)
        {
            var results = new Dictionary<DataStoreOperationIdentifier, DataStoreOperationOutcome>();
            if (resources == null || resources.Count == 0)
            {
                return results;
            }

            // ignore input resource version to get latest version from the store
            var existingResources = (await GetAsync(resources.Select(r => r.Wrapper.ToResourceKey(true)).Distinct().ToList(), cancellationToken)).ToDictionary(r => r.ToResourceKey(true), r => r);

            // assume that most likely case is that all resources should be updated
            (var minSurrId, var minSequenceId) = await MergeResourcesBeginTransactionAsync(resources.Count, cancellationToken);

            var index = 0;
            var mergeWrappers = new List<MergeResourceWrapper>();
            var prevResourceId = string.Empty;
            foreach (var resourceExt in resources) // if list contains more that one version per resource it must be sorted by id and last updated desc.
            {
                var setAsHistory = prevResourceId == resourceExt.Wrapper.ResourceId;
                prevResourceId = resourceExt.Wrapper.ResourceId;
                var weakETag = resourceExt.WeakETag;
                int? eTag = weakETag == null
                    ? null
                    : (int.TryParse(weakETag.VersionId, out var parsedETag) ? parsedETag : -1); // Set the etag to a sentinel value to enable expected failure paths when updating with both existing and nonexistent resources.

                var resource = resourceExt.Wrapper;
                var identifier = resourceExt.GetIdentifier();
                var resourceKey = resource.ToResourceKey(); // keep input version in the results to allow processing multiple versions per resource
                existingResources.TryGetValue(resource.ToResourceKey(true), out var existingResource);
                var hasVersionToCompare = false;

                // Check for any validation errors
                if (existingResource != null && eTag.HasValue && !string.Equals(eTag.ToString(), existingResource.Version, StringComparison.Ordinal))
                {
                    if (weakETag != null)
                    {
                        // The backwards compatibility behavior of Stu3 is to return 409 Conflict instead of a 412 Precondition Failed
                        if (_modelInfoProvider.Version == FhirSpecification.Stu3)
                        {
                            results.Add(identifier, new DataStoreOperationOutcome(new ResourceConflictException(weakETag)));
                            continue;
                        }

                        results.Add(identifier, new DataStoreOperationOutcome(new PreconditionFailedException(string.Format(Core.Resources.ResourceVersionConflict, weakETag.VersionId))));
                        continue;
                    }
                }

                // There is no previous version of this resource, check validations and then simply call SP to create new version
                if (existingResource == null)
                {
                    if (resource.IsDeleted)
                    {
                        // Don't bother marking the resource as deleted since it already does not exist.
                        results.Add(identifier, new DataStoreOperationOutcome(outcome: null));
                        continue;
                    }

                    if (eTag.HasValue)
                    {
                        // You can't update a resource with a specified version if the resource does not exist
                        if (weakETag != null)
                        {
                            results.Add(identifier, new DataStoreOperationOutcome(new ResourceNotFoundException(string.Format(Core.Resources.ResourceNotFoundByIdAndVersion, resource.ResourceTypeName, resource.ResourceId, weakETag.VersionId))));
                            continue;
                        }
                    }

                    if (!resourceExt.AllowCreate)
                    {
                        results.Add(identifier, new DataStoreOperationOutcome(new MethodNotAllowedException(Core.Resources.ResourceCreationNotAllowed)));
                        continue;
                    }

                    resource.Version = resourceExt.KeepVersion ? resource.Version : InitialVersion;
                    if (resource.Version == InitialVersion)
                    {
                        hasVersionToCompare = true;
                    }

                    resource.IsHistory = setAsHistory;
                }
                else
                {
                    if (resourceExt.RequireETagOnUpdate && !eTag.HasValue)
                    {
                        // This is a versioned update and no version was specified
                        // TODO: Add this to SQL error codes in AB#88286
                        // The backwards compatibility behavior of Stu3 is to return 412 Precondition Failed instead of a 400 Bad Request
                        if (_modelInfoProvider.Version == FhirSpecification.Stu3)
                        {
                            results.Add(identifier, new DataStoreOperationOutcome(new PreconditionFailedException(string.Format(Core.Resources.IfMatchHeaderRequiredForResource, resource.ResourceTypeName))));
                            continue;
                        }

                        results.Add(identifier, new DataStoreOperationOutcome(new BadRequestException(string.Format(Core.Resources.IfMatchHeaderRequiredForResource, resource.ResourceTypeName))));
                        continue;
                    }

                    if (resource.IsDeleted && existingResource.IsDeleted)
                    {
                        // Already deleted - don't create a new version
                        results.Add(identifier, new DataStoreOperationOutcome(outcome: null));
                        continue;
                    }

                    // check if resources are equal if its not a Delete action
                    if (!resource.IsDeleted)
                    {
                        // check if the new resource data is same as existing resource data
                        if (ExistingRawResourceIsEqualToInput(resource, existingResource))
                        {
                            // Send the existing resource in the response
                            results.Add(identifier, new DataStoreOperationOutcome(new UpsertOutcome(existingResource, SaveOutcomeType.Updated)));
                            continue;
                        }
                    }

                    var existingVersion = int.Parse(existingResource.Version);
                    var versionPlusOne = (existingVersion + 1).ToString(CultureInfo.InvariantCulture);
                    if (!resourceExt.KeepVersion) // version is set on input
                    {
                        resource.Version = versionPlusOne;
                    }

                    if (resource.Version == versionPlusOne)
                    {
                        hasVersionToCompare = true;
                    }

                    if (int.Parse(resource.Version) < existingVersion || setAsHistory) // is history
                    {
                        resource.IsHistory = true;
                    }
                }

                long surrId;
                if (_ignoreInputLastUpdated.IsEnabled())
                {
                    surrId = minSurrId + index;
                    resource.LastModified = new DateTimeOffset(ResourceSurrogateIdHelper.ResourceSurrogateIdToLastUpdated(surrId), TimeSpan.Zero);
                    ReplaceVersionIdAndLastUpdatedInMeta(resource);
                }
                else
                {
                    var surrIdBase = ResourceSurrogateIdHelper.LastUpdatedToResourceSurrogateId(resource.LastModified.DateTime);
                    surrId = surrIdBase + minSequenceId + index;
                    ReplaceVersionIdInMeta(resource);
                }

                resource.ResourceSurrogateId = surrId;
                mergeWrappers.Add(new MergeResourceWrapper(resource, resourceExt.KeepHistory, hasVersionToCompare));
                index++;
                results.Add(identifier, new DataStoreOperationOutcome(new UpsertOutcome(resource, resource.Version == InitialVersion ? SaveOutcomeType.Created : SaveOutcomeType.Updated)));
            }

            if (mergeWrappers.Count > 0) // do not call db with empty input
            {
                // TODO: Remove tran enlist when true bundle logic is in place.
                using var conn = await _sqlConnectionWrapperFactory.ObtainSqlConnectionWrapperAsync(cancellationToken, enlistInTransaction: true);
                using var cmd = conn.CreateNonRetrySqlCommand();
                VLatest.MergeResources.PopulateCommand(
                    cmd,
                    AffectedRows: 0,
                    RaiseExceptionOnConflict: true,
                    IsResourceChangeCaptureEnabled: _coreFeatures.SupportsResourceChangeCapture,
                    tableValuedParameters: _mergeResourcesTvpGeneratorVLatest.Generate(mergeWrappers));
                cmd.CommandTimeout = 300 + (int)(3600.0 / 10000 * mergeWrappers.Count);
                await cmd.ExecuteNonQueryAsync(cancellationToken);
            }

            await MergeResourcesCommitTransactionAsync(minSurrId, cancellationToken);

            return results;
        }

        internal async Task TryLogEvent(string process, string status, string text, DateTime? startDate, CancellationToken cancellationToken)
        {
            try
            {
                using var conn = await _sqlConnectionWrapperFactory.ObtainSqlConnectionWrapperAsync(cancellationToken, false);
                using var cmd = conn.CreateNonRetrySqlCommand();
                VLatest.LogEvent.PopulateCommand(cmd, process, status, null, null, null, null, startDate, text, null, null);
                await cmd.ExecuteNonQueryAsync(cancellationToken);
            }
            catch
            {
                // do nothing;
            }
        }

        public async Task<UpsertOutcome> UpsertAsync(ResourceWrapperOperation resource, CancellationToken cancellationToken)
        {
            bool isBundleOperation = _bundleOrchestrator.IsEnabled && resource.BundleOperationId != null;
            if (isBundleOperation)
            {
                IBundleOrchestratorOperation bundleOperation = _bundleOrchestrator.GetOperation(resource.BundleOperationId.Value);
                return await bundleOperation.AppendResourceAsync(resource, this, cancellationToken).ConfigureAwait(false);
            }
            else
            {
                var mergeOutcome = await MergeAsync(new List<ResourceWrapperOperation> { resource }, cancellationToken);
                DataStoreOperationOutcome dataStoreOperationOutcome = mergeOutcome.First().Value;

                if (dataStoreOperationOutcome.IsOperationSuccessful)
                {
                    return dataStoreOperationOutcome.UpsertOutcome;
                }
                else
                {
                    throw dataStoreOperationOutcome.Exception;
                }
            }
        }

        public async Task<IReadOnlyList<ResourceWrapper>> GetAsync(IReadOnlyList<ResourceKey> keys, CancellationToken cancellationToken)
        {
            var resources = new List<ResourceWrapper>();
            if (keys == null || keys.Count == 0)
            {
                return resources;
            }

            using var conn = await _sqlConnectionWrapperFactory.ObtainSqlConnectionWrapperAsync(cancellationToken, false);
            using var cmd = conn.CreateRetrySqlCommand();
            cmd.CommandType = CommandType.StoredProcedure;
            cmd.CommandText = "dbo.GetResources";
            var tvpRows = keys.Select(_ => new ResourceKeyListRow(_model.GetResourceTypeId(_.ResourceType), _.Id, _.VersionId == null ? null : int.TryParse(_.VersionId, out var version) ? version : int.MinValue));
            new ResourceKeyListTableValuedParameterDefinition("@ResourceKeys").AddParameter(cmd.Parameters, tvpRows);
            cmd.CommandTimeout = 180 + (int)(1200.0 / 10000 * keys.Count);

            using var reader = await cmd.ExecuteReaderAsync(CommandBehavior.SequentialAccess, cancellationToken);
            while (await reader.ReadAsync(cancellationToken))
            {
                var table = VLatest.Resource;
                var resourceTypeId = reader.Read(table.ResourceTypeId, 0);
                var resourceId = reader.Read(table.ResourceId, 1);
                var resourceSurrogateId = reader.Read(table.ResourceSurrogateId, 2);
                var version = reader.Read(table.Version, 3);
                var isDeleted = reader.Read(table.IsDeleted, 4);
                var isHistory = reader.Read(table.IsHistory, 5);
                var rawResourceBytes = reader.GetSqlBytes(6).Value;
                var isRawResourceMetaSet = reader.Read(table.IsRawResourceMetaSet, 7);
                var searchParamHash = reader.Read(table.SearchParamHash, 8);

                using var rawResourceStream = new MemoryStream(rawResourceBytes);
                var rawResource = _compressedRawResourceConverter.ReadCompressedRawResource(rawResourceStream);

                var resource = new ResourceWrapper(
                    resourceId,
                    version.ToString(CultureInfo.InvariantCulture),
                    _model.GetResourceTypeName(resourceTypeId),
                    new RawResource(rawResource, FhirResourceFormat.Json, isMetaSet: isRawResourceMetaSet),
                    null,
                    new DateTimeOffset(ResourceSurrogateIdHelper.ResourceSurrogateIdToLastUpdated(resourceSurrogateId), TimeSpan.Zero),
                    isDeleted,
                    searchIndices: null,
                    compartmentIndices: null,
                    lastModifiedClaims: null,
                    searchParameterHash: searchParamHash)
                {
                    IsHistory = isHistory,
                };

                resources.Add(resource);
            }

            await reader.NextResultAsync(cancellationToken);

            return resources;
        }

        public async Task<IReadOnlyList<ResourceDateKey>> GetResourceVervionsAsync(IReadOnlyList<ResourceDateKey> keys, CancellationToken cancellationToken)
        {
            var resources = new List<ResourceDateKey>();
            if (keys == null || keys.Count == 0)
            {
                return resources;
            }

            using var conn = await _sqlConnectionWrapperFactory.ObtainSqlConnectionWrapperAsync(cancellationToken, false);
            using var cmd = conn.CreateRetrySqlCommand();
            cmd.CommandType = CommandType.StoredProcedure;
            cmd.CommandText = "dbo.GetResourceVersions";
            var tvpRows = keys.Select(_ => new ResourceDateKeyListRow(_model.GetResourceTypeId(_.ResourceType), _.Id, _.ResourceSurrogateId));
            new ResourceDateKeyListTableValuedParameterDefinition("@ResourceDateKeys").AddParameter(cmd.Parameters, tvpRows);
            cmd.CommandTimeout = 180 + (int)(1200.0 / 10000 * keys.Count);

            using var reader = await cmd.ExecuteReaderAsync(CommandBehavior.SequentialAccess, cancellationToken);
            while (await reader.ReadAsync(cancellationToken))
            {
                var table = VLatest.Resource;
                var resourceTypeId = reader.Read(table.ResourceTypeId, 0);
                var resourceId = reader.Read(table.ResourceId, 1);
                var resourceSurrogateId = reader.Read(table.ResourceSurrogateId, 2);
                var version = reader.Read(table.Version, 3);
                var resource = new ResourceDateKey(_model.GetResourceTypeName(resourceTypeId), resourceId, resourceSurrogateId, version.ToString(CultureInfo.InvariantCulture));
                resources.Add(resource);
            }

            await reader.NextResultAsync(cancellationToken);

            return resources;
        }

        public async Task<ResourceWrapper> GetAsync(ResourceKey key, CancellationToken cancellationToken)
        {
            var results = await GetAsync(new List<ResourceKey> { key }, cancellationToken);
            return results.Count == 0 ? null : results[0];
        }

        public async Task HardDeleteAsync(ResourceKey key, bool keepCurrentVersion, CancellationToken cancellationToken)
        {
            using (SqlConnectionWrapper sqlConnectionWrapper = await _sqlConnectionWrapperFactory.ObtainSqlConnectionWrapperAsync(cancellationToken, true))
            using (SqlCommandWrapper sqlCommandWrapper = sqlConnectionWrapper.CreateRetrySqlCommand())
            {
                VLatest.HardDeleteResource.PopulateCommand(sqlCommandWrapper, resourceTypeId: _model.GetResourceTypeId(key.ResourceType), resourceId: key.Id, Convert.ToInt16(keepCurrentVersion));
                await sqlCommandWrapper.ExecuteNonQueryAsync(cancellationToken);
            }
        }

        public async Task BulkUpdateSearchParameterIndicesAsync(IReadOnlyCollection<ResourceWrapper> resources, CancellationToken cancellationToken)
        {
            using (SqlConnectionWrapper sqlConnectionWrapper = await _sqlConnectionWrapperFactory.ObtainSqlConnectionWrapperAsync(cancellationToken, true))
            using (SqlCommandWrapper sqlCommandWrapper = sqlConnectionWrapper.CreateRetrySqlCommand())
            {
                VLatest.BulkReindexResources.PopulateCommand(
                    sqlCommandWrapper,
                    _bulkReindexResourcesTvpGeneratorVLatest.Generate(resources.ToList()));

                // We will reindex the rest of the batch if one resource has a versioning conflict
                int? failedResourceCount;
                try
                {
                    failedResourceCount = (int?)await sqlCommandWrapper.ExecuteScalarAsync(cancellationToken);
                }
                catch (SqlException e)
                {
                    _logger.LogError(e, "Error from SQL database on reindex.");
                    throw;
                }

                if (failedResourceCount != 0)
                {
                    string message = string.Format(Core.Resources.ReindexingResourceVersionConflictWithCount, failedResourceCount);
                    string userAction = Core.Resources.ReindexingUserAction;
                    _logger.LogError("{Error}", message);
                    throw new PreconditionFailedException(message + " " + userAction);
                }
            }
        }

        private static string RemoveTrailingZerosFromMillisecondsForAGivenDate(DateTimeOffset date)
        {
            // 0000000+ -> +, 0010000+ -> 001+, 0100000+ -> 01+, 0180000+ -> 018+, 1000000 -> 1+, 1100000+ -> 11+, 1010000+ -> 101+
            // ToString("o") - Formats to 2022-03-09T01:40:52.0690000+02:00 but serialized value to string in dB is 2022-03-09T01:40:52.069+02:00
            var formattedDate = date.ToString("o", CultureInfo.InvariantCulture);
            var milliseconds = formattedDate.Substring(20, 7); // get 0690000
            var trimmedMilliseconds = milliseconds.TrimEnd('0'); // get 069
            if (milliseconds.Equals("0000000", StringComparison.Ordinal))
            {
                // when date = 2022-03-09T01:40:52.0000000+02:00, value in dB is 2022-03-09T01:40:52+02:00, we need to replace the . after second
                return formattedDate.Replace("." + milliseconds, string.Empty, StringComparison.Ordinal);
            }

            return formattedDate.Replace(milliseconds, trimmedMilliseconds, StringComparison.Ordinal);
        }

        private static string RemoveVersionIdAndLastUpdatedFromMeta(ResourceWrapper resourceWrapper)
        {
            var versionToReplace = resourceWrapper.RawResource.IsMetaSet ? resourceWrapper.Version : "1";
            var rawResource = resourceWrapper.RawResource.Data.Replace($"\"versionId\":\"{versionToReplace}\"", string.Empty, StringComparison.Ordinal);
            return rawResource.Replace($"\"lastUpdated\":\"{RemoveTrailingZerosFromMillisecondsForAGivenDate(resourceWrapper.LastModified)}\"", string.Empty, StringComparison.Ordinal);
        }

        private void ReplaceVersionIdInMeta(ResourceWrapper resourceWrapper)
        {
            if (resourceWrapper.Version == InitialVersion) // version is already correct
            {
                return;
            }

            var version = GetJsonValue(resourceWrapper.RawResource.Data, "versionId", false);
            var rawResourceData = resourceWrapper.RawResource.Data.Replace($"\"versionId\":\"{version}\"", $"\"versionId\":\"{resourceWrapper.Version}\"", StringComparison.Ordinal);
            resourceWrapper.RawResource = new RawResource(rawResourceData, FhirResourceFormat.Json, true);
        }

        private void ReplaceVersionIdAndLastUpdatedInMeta(ResourceWrapper resourceWrapper)
        {
            var date = GetJsonValue(resourceWrapper.RawResource.Data, "lastUpdated", false);
            string rawResourceData;
            if (resourceWrapper.Version == InitialVersion) // version is already correct
            {
                rawResourceData = resourceWrapper.RawResource.Data
                                    .Replace($"\"lastUpdated\":\"{date}\"", $"\"lastUpdated\":\"{RemoveTrailingZerosFromMillisecondsForAGivenDate(resourceWrapper.LastModified)}\"", StringComparison.Ordinal);
            }
            else
            {
                var version = GetJsonValue(resourceWrapper.RawResource.Data, "versionId", false);
                rawResourceData = resourceWrapper.RawResource.Data
                                    .Replace($"\"versionId\":\"{version}\"", $"\"versionId\":\"{resourceWrapper.Version}\"", StringComparison.Ordinal)
                                    .Replace($"\"lastUpdated\":\"{date}\"", $"\"lastUpdated\":\"{RemoveTrailingZerosFromMillisecondsForAGivenDate(resourceWrapper.LastModified)}\"", StringComparison.Ordinal);
            }

            resourceWrapper.RawResource = new RawResource(rawResourceData, FhirResourceFormat.Json, true);
        }

        private bool ExistingRawResourceIsEqualToInput(ResourceWrapper input, ResourceWrapper existing) // call is not symmetrical, it assumes version = 1 on input.
        {
            var inputDate = GetJsonValue(input.RawResource.Data, "lastUpdated", false);
            var existingDate = GetJsonValue(existing.RawResource.Data, "lastUpdated", true);
            var existingVersion = GetJsonValue(existing.RawResource.Data, "versionId", true);
            if (existingVersion != InitialVersion)
            {
                return input.RawResource.Data == existing.RawResource.Data.Replace($"\"lastUpdated\":\"{existingDate}\"", $"\"lastUpdated\":\"{inputDate}\"", StringComparison.Ordinal);
            }
            else
            {
                return input.RawResource.Data
                            == existing.RawResource.Data
                                    .Replace($"\"versionId\":\"{existingVersion}\"", $"\"versionId\":\"{InitialVersion}\"", StringComparison.Ordinal)
                                    .Replace($"\"lastUpdated\":\"{existingDate}\"", $"\"lastUpdated\":\"{inputDate}\"", StringComparison.Ordinal);
            }
        }

        // This method relies on current raw resource string formatting, i.e. no extra spaces.
        // This logic should be removed once "resource.meta not available" bug is fixed.
        private string GetJsonValue(string json, string propName, bool isExisting)
        {
            var startIndex = json.IndexOf($"\"{propName}\":\"", StringComparison.Ordinal);
            if (startIndex == -1)
            {
                _logger.LogError($"Cannot parse {propName} value from {(isExisting ? "existing" : "input")} {json}");
                return string.Empty;
            }

            startIndex = startIndex + propName.Length + 4;
            var endIndex = json.IndexOf("\"", startIndex, StringComparison.Ordinal);
            if (endIndex == -1)
            {
                _logger.LogError($"Cannot parse {propName} value from {(isExisting ? "existing" : "input")} {json}");
                return string.Empty;
            }

            var value = json.Substring(startIndex, endIndex - startIndex);

            return value;
        }

        public void Build(ICapabilityStatementBuilder builder)
        {
            EnsureArg.IsNotNull(builder, nameof(builder));

            builder.PopulateDefaultResourceInteractions()
                .SyncSearchParameters()
                .AddGlobalSearchParameters()
                .SyncProfiles();

            if (_coreFeatures.SupportsBatch)
            {
                // Batch supported added in listedCapability
                builder.AddGlobalInteraction(SystemRestfulInteraction.Batch);
            }

            if (_coreFeatures.SupportsTransaction)
            {
                // Transaction supported added in listedCapability
                builder.AddGlobalInteraction(SystemRestfulInteraction.Transaction);
            }
        }

        internal async Task<(long SurrId, int Sequence)> MergeResourcesBeginTransactionAsync(int resourceVersionCount, CancellationToken cancellationToken)
        {
            using var conn = await _sqlConnectionWrapperFactory.ObtainSqlConnectionWrapperAsync(cancellationToken, false);
            using var cmd = conn.CreateNonRetrySqlCommand();
            cmd.CommandType = CommandType.StoredProcedure;
            cmd.CommandText = "dbo.MergeResourcesBeginTransaction";
            cmd.Parameters.AddWithValue("@Count", resourceVersionCount);
            var surrogateIdParam = new SqlParameter("@SurrogateIdRangeFirstValue", SqlDbType.BigInt) { Direction = ParameterDirection.Output };
            cmd.Parameters.Add(surrogateIdParam);
            var sequenceParam = new SqlParameter("@SequenceRangeFirstValue", SqlDbType.Int) { Direction = ParameterDirection.Output };
            cmd.Parameters.Add(sequenceParam);
            await cmd.ExecuteNonQueryAsync(cancellationToken);
            return ((long)surrogateIdParam.Value, (int)sequenceParam.Value);
        }

        internal async Task MergeResourcesCommitTransactionAsync(long surrogateIdRangeFirstValue, CancellationToken cancellationToken)
        {
            using var conn = await _sqlConnectionWrapperFactory.ObtainSqlConnectionWrapperAsync(cancellationToken, false);
            using var cmd = conn.CreateNonRetrySqlCommand();
            cmd.CommandType = CommandType.StoredProcedure;
            cmd.CommandText = "dbo.MergeResourcesCommitTransaction";
            cmd.Parameters.AddWithValue("@SurrogateIdRangeFirstValue", surrogateIdRangeFirstValue);
            await cmd.ExecuteNonQueryAsync(cancellationToken);
        }

        public async Task<ResourceWrapper> UpdateSearchParameterIndicesAsync(ResourceWrapper resource, WeakETag weakETag, CancellationToken cancellationToken)
        {
            int? eTag = weakETag == null
                ? null
                : (int.TryParse(weakETag.VersionId, out var parsedETag) ? parsedETag : -1); // Set the etag to a sentinel value to enable expected failure paths when updating with both existing and nonexistent resources.

            using (SqlConnectionWrapper sqlConnectionWrapper = await _sqlConnectionWrapperFactory.ObtainSqlConnectionWrapperAsync(cancellationToken, true))
            using (SqlCommandWrapper sqlCommandWrapper = sqlConnectionWrapper.CreateRetrySqlCommand())
            {
                VLatest.ReindexResource.PopulateCommand(
                    sqlCommandWrapper,
                    resourceTypeId: _model.GetResourceTypeId(resource.ResourceTypeName),
                    resourceId: resource.ResourceId,
                    eTag,
                    searchParamHash: resource.SearchParameterHash,
                    tableValuedParameters: _reindexResourceTvpGeneratorVLatest.Generate(new List<ResourceWrapper> { resource }));

                try
                {
                    await sqlCommandWrapper.ExecuteScalarAsync(cancellationToken);

                    return resource;
                }
                catch (SqlException e)
                {
                    switch (e.Number)
                    {
                        case SqlErrorCodes.PreconditionFailed:
                            _logger.LogError(string.Format(Core.Resources.ResourceVersionConflict, weakETag));
                            throw new PreconditionFailedException(string.Format(Core.Resources.ResourceVersionConflict, weakETag));

                        default:
                            _logger.LogError(e, "Error from SQL database on reindex.");
                            throw;
                    }
                }
            }
        }

        public async Task<int?> GetProvisionedDataStoreCapacityAsync(CancellationToken cancellationToken = default)
        {
            return await Task.FromResult((int?)null);
        }

        private class IgnoreInputLastUpdated
        {
            private SqlConnectionWrapperFactory _sqlConnectionWrapperFactory;
            private bool _isEnabled;
            private DateTime? _lastUpdated;
            private object _databaseAccessLocker = new object();

            public IgnoreInputLastUpdated(SqlConnectionWrapperFactory sqlConnectionWrapperFactory)
            {
                _sqlConnectionWrapperFactory = sqlConnectionWrapperFactory;
            }

            public bool IsEnabled()
            {
                if (_lastUpdated.HasValue && (DateTime.UtcNow - _lastUpdated.Value).TotalSeconds < 600)
                {
                    return _isEnabled;
                }

                lock (_databaseAccessLocker)
                {
                    if (_lastUpdated.HasValue && (DateTime.UtcNow - _lastUpdated.Value).TotalSeconds < 600)
                    {
                        return _isEnabled;
                    }

                    var isEnabled = IsEnabledInDatabase();
                    if (isEnabled.HasValue)
                    {
                        _isEnabled = isEnabled.Value;
                        _lastUpdated = DateTime.UtcNow;
                    }
                }

                return _isEnabled;
            }

            private bool? IsEnabledInDatabase()
            {
                try
                {
                    using var conn = _sqlConnectionWrapperFactory.ObtainSqlConnectionWrapperAsync(CancellationToken.None, false).Result;
                    using var cmd = conn.CreateRetrySqlCommand();
                    cmd.CommandText = "IF object_id('dbo.Parameters') IS NOT NULL SELECT Number FROM dbo.Parameters WHERE Id = 'MergeResources.IgnoreInputLastUpdated'"; // call can be made before store is initialized
                    var value = cmd.ExecuteScalarAsync(CancellationToken.None).Result;
                    return value != null && (double)value == 1;
                }
                catch (SqlException)
                {
                    return null;
                }
            }
        }
    }
}<|MERGE_RESOLUTION|>--- conflicted
+++ resolved
@@ -56,12 +56,9 @@
         private readonly ILogger<SqlServerFhirDataStore> _logger;
         private readonly SchemaInformation _schemaInformation;
         private readonly IModelInfoProvider _modelInfoProvider;
-<<<<<<< HEAD
-=======
-        private const string InitialVersion = "1";
+
         private static IgnoreInputLastUpdated _ignoreInputLastUpdated;
         private static object _flagLocker = new object();
->>>>>>> 8c434af8
 
         public SqlServerFhirDataStore(
             ISqlServerFhirModel model,
