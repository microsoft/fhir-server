--- conflicted
+++ resolved
@@ -1,4 +1,4 @@
-﻿// -------------------------------------------------------------------------------------------------
+// -------------------------------------------------------------------------------------------------
 // Copyright (c) Microsoft Corporation. All rights reserved.
 // Licensed under the MIT License (MIT). See LICENSE in the repo root for license information.
 // -------------------------------------------------------------------------------------------------
@@ -219,10 +219,7 @@
 
                     stream.Seek(0, 0);
 
-<<<<<<< HEAD
                     _logger.LogInformation("Upserting {ResourceTypeName} with a stream length of {StreamLength}", resource.ResourceTypeName, stream.Length);
-=======
-                    _logger.LogTrace("Upserting resource of type: {0} with a stream length of {1}, request method: {2}", resource.ResourceTypeName, stream.Length, resource.Request.Method);
 
                     // throwing ServiceUnavailableException in order to send a 503 error message to the client
                     // indicating the server has a transient error, and the client can try again
@@ -231,7 +228,6 @@
                         _logger.LogCritical("Stream size for resource of type: {0} is less than 50 bytes, request method: {1}", resource.ResourceTypeName, resource.Request.Method);
                         throw new ServiceUnavailableException();
                     }
->>>>>>> 59d726bb
 
                     PopulateUpsertResourceCommand(sqlCommandWrapper, resource, resourceMetadata, allowCreate, keepHistory, requireETagOnUpdate, eTag, existingVersion, stream, _coreFeatures.SupportsResourceChangeCapture);
 
@@ -463,17 +459,13 @@
                             rawResource = await _compressedRawResourceConverter.ReadCompressedRawResource(rawResourceStream);
                         }
 
-<<<<<<< HEAD
-                        _logger.LogInformation("{NameOfResourceSurrogateId}: {ResourceSurrogateId}; {NameOfResourceType}: {ResourceType}; {NameOfRawResource} length: {RawResourceLength}", nameof(resourceSurrogateId), resourceSurrogateId, nameof(key.ResourceType), key.ResourceType, nameof(rawResource), rawResource.Length);
-=======
                         if (string.IsNullOrEmpty(rawResource))
                         {
                             rawResource = MissingResourceFactory.CreateJson(key.Id, key.ResourceType, "error", "exception");
                             _requestContextAccessor.SetMissingResourceCode(System.Net.HttpStatusCode.InternalServerError);
                         }
-
-                        _logger.LogInformation($"{nameof(resourceSurrogateId)}: {resourceSurrogateId}; {nameof(key.ResourceType)}: {key.ResourceType}; {nameof(rawResource)} length: {rawResource.Length}");
->>>>>>> 59d726bb
+                        
+                        _logger.LogInformation("{NameOfResourceSurrogateId}: {ResourceSurrogateId}; {NameOfResourceType}: {ResourceType}; {NameOfRawResource} length: {RawResourceLength}", nameof(resourceSurrogateId), resourceSurrogateId, nameof(key.ResourceType), key.ResourceType, nameof(rawResource), rawResource.Length);
 
                         var isRawResourceMetaSet = sqlDataReader.Read(resourceTable.IsRawResourceMetaSet, 5);
 
