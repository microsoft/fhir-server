--- conflicted
+++ resolved
@@ -477,14 +477,9 @@
                     var sqlEx = (e is SqlException ? e : e.InnerException) as SqlException;
                     if (sqlEx != null && sqlEx.Number == SqlErrorCodes.Conflict && retries++ < maxRetries)
                     {
-<<<<<<< HEAD
-                        _logger.LogWarning(e, $"Error on {nameof(ImportResourcesInternalAsync)} retries={{Retries}}", retries);
-                        await _sqlRetryService.TryLogEvent(nameof(ImportResourcesInternalAsync), "Warn", $"retries={retries} error={sqlEx.Message}", null, cancellationToken);
-                        await Task.Delay(500, cancellationToken);
-=======
                         _logger.LogWarning(e, $"Error on {nameof(ImportResourcesInternalAsync)} retries={{Retries}} resources={{Resources}}", retries, resources.Count);
-                        await Task.Delay(retries > 3 ? 10 : 1000, cancellationToken); // if >3 assume that it is id generation problem
->>>>>>> eb645fa0
+                        await _sqlRetryService.TryLogEvent(nameof(ImportResourcesInternalAsync), "Warn", $"retries={retries} resources={resources.Count} error={sqlEx.Message}", null, cancellationToken);
+                        await Task.Delay(retries > 3 ? 10 : 500, cancellationToken); // if >3 assume that it is id generation problem
                         continue;
                     }
 
