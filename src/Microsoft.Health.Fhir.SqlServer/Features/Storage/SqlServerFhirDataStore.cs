--- conflicted
+++ resolved
@@ -583,12 +583,8 @@
             var startIndex = json.IndexOf($"\"{propName}\":\"", StringComparison.Ordinal);
             if (startIndex == -1)
             {
-<<<<<<< HEAD
                 // I think this should be a warning because it happens every time a resource is deleted. Maybe even info.
-                _logger.LogWarning($"Cannot parse {propName} from {json}");
-=======
-                _logger.LogError($"Cannot parse {propName} value from {(isExisting ? "existing" : "input")} {json}");
->>>>>>> 4836a5f6
+                _logger.LogWarning($"Cannot parse {propName} value from {(isExisting ? "existing" : "input")} {json}");
                 return string.Empty;
             }
 
@@ -596,11 +592,7 @@
             var endIndex = json.IndexOf("\"", startIndex, StringComparison.Ordinal);
             if (endIndex == -1)
             {
-<<<<<<< HEAD
-                _logger.LogWarning($"Cannot parse {propName} value from {json}");
-=======
-                _logger.LogError($"Cannot parse {propName} value from {(isExisting ? "existing" : "input")} {json}");
->>>>>>> 4836a5f6
+                _logger.LogWarning($"Cannot parse {propName} value from {(isExisting ? "existing" : "input")} {json}");
                 return string.Empty;
             }
 
