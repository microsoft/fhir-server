﻿// -------------------------------------------------------------------------------------------------
// Copyright (c) Microsoft Corporation. All rights reserved.
// Licensed under the MIT License (MIT). See LICENSE in the repo root for license information.
// -------------------------------------------------------------------------------------------------

using System.Collections.Generic;
using EnsureThat;
using Microsoft.Health.Fhir.Core.Features.Operations;
using Microsoft.Health.Fhir.SqlServer.Features.Schema.Model;
using Microsoft.Health.Fhir.SqlServer.Features.Storage.TvpRowGeneration.Merge;
using Microsoft.Health.SqlServer.Features.Schema.Model;
using Microsoft.IO;

namespace Microsoft.Health.Fhir.SqlServer.Features.Storage.TvpRowGeneration
{
    internal class ResourceListRowGenerator : ITableValuedParameterRowGenerator<IReadOnlyList<MergeResourceWrapper>, ResourceListRow>
    {
        private readonly ISqlServerFhirModel _model;
        private readonly ICompressedRawResourceConverter _compressedRawResourceConverter;
        private readonly RecyclableMemoryStreamManager _memoryStreamManager;

        public ResourceListRowGenerator(ISqlServerFhirModel model, ICompressedRawResourceConverter compressedRawResourceConverter)
        {
            _model = EnsureArg.IsNotNull(model, nameof(model));
            _compressedRawResourceConverter = EnsureArg.IsNotNull(compressedRawResourceConverter, nameof(compressedRawResourceConverter));
            _memoryStreamManager = new RecyclableMemoryStreamManager();
        }

        public IEnumerable<ResourceListRow> GenerateRows(IReadOnlyList<MergeResourceWrapper> mergeWrappers)
        {
            foreach (var merge in mergeWrappers)
            {
                var wrapper = merge.ResourceWrapper;
<<<<<<< HEAD
                using var stream = new RecyclableMemoryStream(_memoryStreamManager, tag: nameof(ResourceListRowGenerator));
                _compressedRawResourceConverter.WriteCompressedRawResource(stream, wrapper.RawResource.Data);
                stream.Seek(0, 0);
                yield return new ResourceListRow(_model.GetResourceTypeId(wrapper.ResourceTypeName), merge.ResourceWrapper.ResourceSurrogateId, wrapper.ResourceId, int.Parse(wrapper.Version), merge.HasVersionToCompare, wrapper.IsDeleted, wrapper.IsHistory, merge.KeepHistory, stream, wrapper.RawResource.IsMetaSet, wrapper.Request?.Method, wrapper.SearchParameterHash);
=======
                if (merge.OffsetInFile.HasValue) // do not write raw resource
                {
                    yield return new ResourceListRow(_model.GetResourceTypeId(wrapper.ResourceTypeName), merge.ResourceSurrogateId, wrapper.ResourceId, int.Parse(wrapper.Version), merge.HasVersionToCompare, wrapper.IsDeleted, wrapper.IsHistory, merge.KeepHistory, null, wrapper.RawResource.IsMetaSet, wrapper.Request.Method, wrapper.SearchParameterHash, merge.TransactionId, merge.OffsetInFile);
                }
                else
                {
                    using var stream = new RecyclableMemoryStream(_memoryStreamManager, tag: nameof(ResourceListRowGenerator));
                    _compressedRawResourceConverter.WriteCompressedRawResource(stream, wrapper.RawResource.Data);
                    stream.Seek(0, 0);
                    yield return new ResourceListRow(_model.GetResourceTypeId(wrapper.ResourceTypeName), merge.ResourceSurrogateId, wrapper.ResourceId, int.Parse(wrapper.Version), merge.HasVersionToCompare, wrapper.IsDeleted, wrapper.IsHistory, merge.KeepHistory, stream, wrapper.RawResource.IsMetaSet, wrapper.Request.Method, wrapper.SearchParameterHash, merge.TransactionId, null);
                }
>>>>>>> bab11cd4
            }
        }
    }
}<|MERGE_RESOLUTION|>--- conflicted
+++ resolved
@@ -31,12 +31,6 @@
             foreach (var merge in mergeWrappers)
             {
                 var wrapper = merge.ResourceWrapper;
-<<<<<<< HEAD
-                using var stream = new RecyclableMemoryStream(_memoryStreamManager, tag: nameof(ResourceListRowGenerator));
-                _compressedRawResourceConverter.WriteCompressedRawResource(stream, wrapper.RawResource.Data);
-                stream.Seek(0, 0);
-                yield return new ResourceListRow(_model.GetResourceTypeId(wrapper.ResourceTypeName), merge.ResourceWrapper.ResourceSurrogateId, wrapper.ResourceId, int.Parse(wrapper.Version), merge.HasVersionToCompare, wrapper.IsDeleted, wrapper.IsHistory, merge.KeepHistory, stream, wrapper.RawResource.IsMetaSet, wrapper.Request?.Method, wrapper.SearchParameterHash);
-=======
                 if (merge.OffsetInFile.HasValue) // do not write raw resource
                 {
                     yield return new ResourceListRow(_model.GetResourceTypeId(wrapper.ResourceTypeName), merge.ResourceSurrogateId, wrapper.ResourceId, int.Parse(wrapper.Version), merge.HasVersionToCompare, wrapper.IsDeleted, wrapper.IsHistory, merge.KeepHistory, null, wrapper.RawResource.IsMetaSet, wrapper.Request.Method, wrapper.SearchParameterHash, merge.TransactionId, merge.OffsetInFile);
@@ -46,9 +40,8 @@
                     using var stream = new RecyclableMemoryStream(_memoryStreamManager, tag: nameof(ResourceListRowGenerator));
                     _compressedRawResourceConverter.WriteCompressedRawResource(stream, wrapper.RawResource.Data);
                     stream.Seek(0, 0);
-                    yield return new ResourceListRow(_model.GetResourceTypeId(wrapper.ResourceTypeName), merge.ResourceSurrogateId, wrapper.ResourceId, int.Parse(wrapper.Version), merge.HasVersionToCompare, wrapper.IsDeleted, wrapper.IsHistory, merge.KeepHistory, stream, wrapper.RawResource.IsMetaSet, wrapper.Request.Method, wrapper.SearchParameterHash, merge.TransactionId, null);
+                    yield return new ResourceListRow(_model.GetResourceTypeId(wrapper.ResourceTypeName), merge.ResourceWrapper.ResourceSurrogateId, wrapper.ResourceId, int.Parse(wrapper.Version), merge.HasVersionToCompare, wrapper.IsDeleted, wrapper.IsHistory, merge.KeepHistory, stream, wrapper.RawResource.IsMetaSet, wrapper.Request?.Method, wrapper.SearchParameterHash);
                 }
->>>>>>> bab11cd4
             }
         }
     }
