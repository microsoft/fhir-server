--- conflicted
+++ resolved
@@ -60,11 +60,6 @@
 
         public async Task<IReadOnlyList<ResourceWrapper>> GetAsync(IReadOnlyList<ResourceDateKey> keys, Func<MemoryStream, string> decompress, Func<short, string> getResourceTypeName, bool isReadOnly, CancellationToken cancellationToken, bool includeInvisible = false)
         {
-            return await GetAsync(keys.Select(_ => new ResourceDateKey(getResourceTypeId(_.ResourceType), _.Id, 0, _.VersionId)).ToList(), decompress, getResourceTypeName, cancellationToken);
-        }
-
-        public async Task<IReadOnlyList<ResourceWrapper>> GetAsync(IReadOnlyList<ResourceDateKey> keys, Func<MemoryStream, string> decompress, Func<short, string> getResourceTypeName, CancellationToken cancellationToken)
-        {
             if (keys == null || keys.Count == 0)
             {
                 return new List<ResourceWrapper>();
@@ -110,13 +105,6 @@
                 _sqlRetryService,
                 (reader) =>
                 {
-<<<<<<< HEAD
-                    var resourceTypeId = reader.Read(VLatest.ResourceCurrent.ResourceTypeId, 0);
-                    var resourceId = reader.Read(VLatest.ResourceCurrent.ResourceId, 1);
-                    var resourceSurrogateId = reader.Read(VLatest.ResourceCurrent.ResourceSurrogateId, 2);
-                    var version = reader.Read(VLatest.ResourceCurrent.Version, 3);
-                    return new ResourceDateKey(resourceTypeId, resourceId, resourceSurrogateId, version.ToString(CultureInfo.InvariantCulture));
-=======
                     var resourceTypeId = reader.Read(table.ResourceTypeId, 0);
                     var resourceId = reader.Read(table.ResourceId, 1);
                     var resourceSurrogateId = reader.Read(table.ResourceSurrogateId, 2);
@@ -130,7 +118,6 @@
                     }
 
                     return (new ResourceDateKey(resourceTypeId, resourceId, resourceSurrogateId, version.ToString(CultureInfo.InvariantCulture)), (matchedVersion, matchedRawResource));
->>>>>>> 37a7b853
                 },
                 _logger,
                 cancellationToken);
@@ -167,38 +154,16 @@
 
         private static ResourceWrapper ReadResourceWrapper(SqlDataReader reader, bool readRequestMethod, Func<MemoryStream, string> decompress, Func<short, string> getResourceTypeName)
         {
-<<<<<<< HEAD
             var resourceTypeId = reader.Read(VLatest.ResourceCurrent.ResourceTypeId, 0);
             var resourceId = reader.Read(VLatest.ResourceCurrent.ResourceId, 1);
             var resourceSurrogateId = reader.Read(VLatest.ResourceCurrent.ResourceSurrogateId, 2);
             var version = reader.Read(VLatest.ResourceCurrent.Version, 3);
             var isDeleted = reader.Read(VLatest.ResourceCurrent.IsDeleted, 4);
             var isHistory = reader.Read(VLatest.ResourceCurrent.IsHistory, 5);
-            var rawResourceBytes = reader.GetSqlBytes(6).Value;
+            var rawResource = ReadRawResource(reader, decompress, 6);
             var isRawResourceMetaSet = reader.Read(VLatest.ResourceCurrent.IsRawResourceMetaSet, 7);
             var searchParamHash = reader.Read(VLatest.ResourceCurrent.SearchParamHash, 8);
             var requestMethod = readRequestMethod ? reader.Read(VLatest.ResourceCurrent.RequestMethod, 9) : null;
-
-            if (rawResourceBytes.Length == 1 && rawResourceBytes[0] == 0xF) // invisible resource
-            {
-                return null;
-            }
-
-            using var rawResourceStream = new MemoryStream(rawResourceBytes);
-            var rawResource = decompress(rawResourceStream);
-
-=======
-            var resourceTypeId = reader.Read(VLatest.Resource.ResourceTypeId, 0);
-            var resourceId = reader.Read(VLatest.Resource.ResourceId, 1);
-            var resourceSurrogateId = reader.Read(VLatest.Resource.ResourceSurrogateId, 2);
-            var version = reader.Read(VLatest.Resource.Version, 3);
-            var isDeleted = reader.Read(VLatest.Resource.IsDeleted, 4);
-            var isHistory = reader.Read(VLatest.Resource.IsHistory, 5);
-            var rawResource = ReadRawResource(reader, decompress, 6);
-            var isRawResourceMetaSet = reader.Read(VLatest.Resource.IsRawResourceMetaSet, 7);
-            var searchParamHash = reader.Read(VLatest.Resource.SearchParamHash, 8);
-            var requestMethod = readRequestMethod ? reader.Read(VLatest.Resource.RequestMethod, 9) : null;
->>>>>>> 37a7b853
             return new ResourceWrapper(
                 resourceId,
                 version.ToString(CultureInfo.InvariantCulture),
