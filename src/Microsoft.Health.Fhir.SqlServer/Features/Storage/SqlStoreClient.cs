--- conflicted
+++ resolved
@@ -96,11 +96,8 @@
         private async Task<IReadOnlyList<ResourceWrapper>> ReadResourceWrappersAsync(SqlCommand cmd, Func<MemoryStream, string> decompress, Func<short, string> getResourceTypeName, bool isReadOnly, bool readRequestMethod, CancellationToken cancellationToken, bool includeInvisible = false)
         {
             var wrappers = (await cmd.ExecuteReaderAsync(_sqlRetryService, (reader) => { return ReadTemporaryResourceWrapper(reader, readRequestMethod, getResourceTypeName); }, _logger, cancellationToken, isReadOnly: isReadOnly)).ToList();
-<<<<<<< HEAD
-            var rawResources = await GetRawResourcesFromAdls(wrappers.Where(_ => _.SqlBytes.IsNull).Select(_ => (EnsureArg.IsNotNull(_.FileId).Value, EnsureArg.IsNotNull(_.OffsetInFile).Value)).ToList(), cancellationToken);
-=======
             var rawResources = await GetRawResourcesFromAdls(wrappers.Where(_ => _.SqlBytes.IsNull).Select(_ => (EnsureArg.IsNotNull(_.FileId).Value, EnsureArg.IsNotNull(_.OffsetInFile).Value, EnsureArg.IsNotNull(_.ResourceLength).Value)).ToList());
->>>>>>> f63c9210
+
             foreach (var wrapper in wrappers)
             {
                 var key = new RawResourceLocator(EnsureArg.IsNotNull(wrapper.FileId).Value, EnsureArg.IsNotNull(wrapper.OffsetInFile).Value);
@@ -110,11 +107,7 @@
             return wrappers.Where(_ => includeInvisible || _.Wrapper.RawResource.Data != InvisibleResource).Select(_ => _.Wrapper).ToList();
         }
 
-<<<<<<< HEAD
-        internal async Task<IDictionary<RawResourceLocator, string>> GetRawResourcesFromAdls(IReadOnlyList<(long FileId, int OffsetInFile)> resourceRefs, CancellationToken cancellationToken)
-=======
         internal static async Task<IDictionary<(long FileId, int OffsetInFile), string>> GetRawResourcesFromAdls(IReadOnlyList<(long FileId, int OffsetInFile, int ResourceLength)> resourceRefs)
->>>>>>> f63c9210
         {
             var results = new Dictionary<RawResourceLocator, string>();
             if (resourceRefs == null || resourceRefs.Count == 0)
@@ -188,13 +181,10 @@
                 },
                 _logger,
                 cancellationToken);
-<<<<<<< HEAD
-            var refs = tmpResources.Where(_ => _.Matched.Version != null && _.Matched.Bytes.IsNull).Select(_ => (EnsureArg.IsNotNull(_.Matched.FileId).Value, EnsureArg.IsNotNull(_.Matched.OffsetInFile).Value)).ToList();
-            var rawResources = await GetRawResourcesFromAdls(refs, cancellationToken);
-=======
+          
             var refs = tmpResources.Where(_ => _.Matched.Version != null && _.Matched.Bytes.IsNull).Select(_ => (EnsureArg.IsNotNull(_.Matched.FileId).Value, EnsureArg.IsNotNull(_.Matched.OffsetInFile).Value, EnsureArg.IsNotNull(_.Matched.resourceLength).Value)).ToList();
             var rawResources = await GetRawResourcesFromAdls(refs);
->>>>>>> f63c9210
+
             var resources = tmpResources.Select(_ =>
             {
                 RawResource rawResource = null;
