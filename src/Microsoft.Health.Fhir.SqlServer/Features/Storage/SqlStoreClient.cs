// -------------------------------------------------------------------------------------------------
// Copyright (c) Microsoft Corporation. All rights reserved.
// Licensed under the MIT License (MIT). See LICENSE in the repo root for license information.
// -------------------------------------------------------------------------------------------------

using System;
using System.Collections.Generic;
using System.Data;
using System.Diagnostics;
using System.Globalization;
using System.IO;
using System.Linq;
using System.Threading;
using System.Threading.Tasks;
using EnsureThat;
using Microsoft.Data.SqlClient;
using Microsoft.Extensions.Logging;
using Microsoft.Health.Fhir.Core.Features.Persistence;
using Microsoft.Health.Fhir.Core.Models;
using Microsoft.Health.Fhir.SqlServer.Features.Schema.Model;
using Microsoft.Health.SqlServer.Features.Storage;
using Task = System.Threading.Tasks.Task;

namespace Microsoft.Health.Fhir.SqlServer.Features.Storage
{
    /// <summary>
    /// Lightweight SQL store client.
    /// </summary>
    /// <typeparam name="T">class used in logger</typeparam>
    internal class SqlStoreClient<T>
    {
        private readonly ISqlRetryService _sqlRetryService;
        private readonly ILogger<T> _logger;
        private const string _invisibleResource = " ";

        public SqlStoreClient(ISqlRetryService sqlRetryService, ILogger<T> logger)
        {
            _sqlRetryService = EnsureArg.IsNotNull(sqlRetryService, nameof(sqlRetryService));
            _logger = EnsureArg.IsNotNull(logger, nameof(logger));
        }

        public async Task HardDeleteAsync(short resourceTypeId, string resourceId, bool keepCurrentVersion, bool isResourceChangeCaptureEnabled, CancellationToken cancellationToken)
        {
            using var cmd = new SqlCommand() { CommandText = "dbo.HardDeleteResource", CommandType = CommandType.StoredProcedure };
            cmd.Parameters.AddWithValue("@ResourceTypeId", resourceTypeId);
            cmd.Parameters.AddWithValue("@ResourceId", resourceId);
            cmd.Parameters.AddWithValue("@KeepCurrentVersion", keepCurrentVersion);
            cmd.Parameters.AddWithValue("@IsResourceChangeCaptureEnabled", isResourceChangeCaptureEnabled);
            await cmd.ExecuteNonQueryAsync(_sqlRetryService, _logger, cancellationToken);
        }

        internal async Task TryLogEvent(string process, string status, string text, DateTime? startDate, CancellationToken cancellationToken)
        {
            await _sqlRetryService.TryLogEvent(process, status, text, startDate, cancellationToken);
        }

        public async Task<IReadOnlyList<ResourceWrapper>> GetAsync(IReadOnlyList<ResourceKey> keys, Func<string, short> getResourceTypeId, Func<MemoryStream, string> decompress, Func<short, string> getResourceTypeName, bool isReadOnly, CancellationToken cancellationToken, bool includeInvisible = false)
        {
            return await GetAsync(keys.Select(_ => new ResourceDateKey(getResourceTypeId(_.ResourceType), _.Id, 0, _.VersionId)).ToList(), decompress, getResourceTypeName, isReadOnly, cancellationToken, includeInvisible);
        }

        public async Task<IReadOnlyList<ResourceWrapper>> GetAsync(IReadOnlyList<ResourceDateKey> keys, Func<MemoryStream, string> decompress, Func<short, string> getResourceTypeName, bool isReadOnly, CancellationToken cancellationToken, bool includeInvisible = false)
        {
            if (keys == null || keys.Count == 0)
            {
                return new List<ResourceWrapper>();
            }

            using var cmd = new SqlCommand() { CommandText = "dbo.GetResources", CommandType = CommandType.StoredProcedure, CommandTimeout = 180 + (int)(2400.0 / 10000 * keys.Count) };
            var tvpRows = keys.Select(_ => new ResourceKeyListRow(_.ResourceTypeId, _.Id, _.VersionId == null ? null : int.TryParse(_.VersionId, out var version) ? version : int.MinValue));
            new ResourceKeyListTableValuedParameterDefinition("@ResourceKeys").AddParameter(cmd.Parameters, tvpRows);
            var start = DateTime.UtcNow;
            var timeoutRetries = 0;
            while (true)
            {
                try
                {
                    return (await cmd.ExecuteReaderAsync(_sqlRetryService, (reader) => { return ReadResourceWrapper(reader, false, decompress, getResourceTypeName); }, _logger, cancellationToken, isReadOnly: isReadOnly)).Where(_ => includeInvisible || _.RawResource.Data != _invisibleResource).ToList();
                }
                catch (Exception e)
                {
                    if (e.IsExecutionTimeout() && timeoutRetries++ < 3)
                    {
                        _logger.LogWarning(e, $"Error on {nameof(GetAsync)} timeoutRetries={{TimeoutRetries}}", timeoutRetries);
                        await TryLogEvent(nameof(GetAsync), "Warn", $"timeout retries={timeoutRetries}", start, cancellationToken);
                        await Task.Delay(5000, cancellationToken);
                        continue;
                    }

                    throw;
                }
            }
        }

        public async Task<IReadOnlyList<ResourceDateKey>> GetResourceVersionsAsync(IReadOnlyList<ResourceDateKey> keys, CancellationToken cancellationToken)
        {
            if (keys == null || keys.Count == 0)
            {
                return new List<ResourceDateKey>();
            }

            using var cmd = new SqlCommand() { CommandText = "dbo.GetResourceVersions", CommandType = CommandType.StoredProcedure, CommandTimeout = 180 + (int)(1200.0 / 10000 * keys.Count) };
            var tvpRows = keys.Select(_ => new ResourceDateKeyListRow(_.ResourceTypeId, _.Id, _.ResourceSurrogateId));
            new ResourceDateKeyListTableValuedParameterDefinition("@ResourceDateKeys").AddParameter(cmd.Parameters, tvpRows);
            var table = VLatest.Resource;
            var resources = await cmd.ExecuteReaderAsync(
                _sqlRetryService,
                (reader) =>
                {
                    var resourceTypeId = reader.Read(table.ResourceTypeId, 0);
                    var resourceId = reader.Read(table.ResourceId, 1);
                    var resourceSurrogateId = reader.Read(table.ResourceSurrogateId, 2);
                    var version = reader.Read(table.Version, 3);
                    return new ResourceDateKey(resourceTypeId, resourceId, resourceSurrogateId, version.ToString(CultureInfo.InvariantCulture));
                },
                _logger,
                cancellationToken);
            return resources;
        }

        internal async Task<IReadOnlyList<ResourceWrapper>> GetResourcesByTransactionIdAsync(long transactionId, Func<MemoryStream, string> decompress, Func<short, string> getResourceTypeName, CancellationToken cancellationToken)
        {
            using var cmd = new SqlCommand() { CommandText = "dbo.GetResourcesByTransactionId", CommandType = CommandType.StoredProcedure, CommandTimeout = 600 };
            cmd.Parameters.AddWithValue("@TransactionId", transactionId);
            //// ignore invisible resources
            return (await cmd.ExecuteReaderAsync(_sqlRetryService, (reader) => { return ReadResourceWrapper(reader, true, decompress, getResourceTypeName); }, _logger, cancellationToken)).Where(_ => _.RawResource.Data != _invisibleResource).ToList();
        }

        private static ResourceWrapper ReadResourceWrapper(SqlDataReader reader, bool readRequestMethod, Func<MemoryStream, string> decompress, Func<short, string> getResourceTypeName)
        {
            var resourceTypeId = reader.Read(VLatest.Resource.ResourceTypeId, 0);
            var resourceId = reader.Read(VLatest.Resource.ResourceId, 1);
            var resourceSurrogateId = reader.Read(VLatest.Resource.ResourceSurrogateId, 2);
            var version = reader.Read(VLatest.Resource.Version, 3);
            var isDeleted = reader.Read(VLatest.Resource.IsDeleted, 4);
            var isHistory = reader.Read(VLatest.Resource.IsHistory, 5);
            var rawResourceBytes = reader.GetSqlBytes(6).Value;
            var isRawResourceMetaSet = reader.Read(VLatest.Resource.IsRawResourceMetaSet, 7);
            var searchParamHash = reader.Read(VLatest.Resource.SearchParamHash, 8);
            var requestMethod = readRequestMethod ? reader.Read(VLatest.Resource.RequestMethod, 9) : null;

            string rawResource;
            if (rawResourceBytes.Length == 1 && rawResourceBytes[0] == 0xF) // invisible resource
            {
                rawResource = _invisibleResource;
            }
            else
            {
                using var rawResourceStream = new MemoryStream(rawResourceBytes);
                rawResource = decompress(rawResourceStream);
            }

            return new ResourceWrapper(
                resourceId,
                version.ToString(CultureInfo.InvariantCulture),
                getResourceTypeName(resourceTypeId),
                new RawResource(rawResource, FhirResourceFormat.Json, isMetaSet: isRawResourceMetaSet),
                readRequestMethod ? new ResourceRequest(requestMethod) : null,
                new DateTimeOffset(ResourceSurrogateIdHelper.ResourceSurrogateIdToLastUpdated(resourceSurrogateId), TimeSpan.Zero),
                isDeleted,
                searchIndices: null,
                compartmentIndices: null,
                lastModifiedClaims: null,
                searchParameterHash: searchParamHash,
                resourceSurrogateId: resourceSurrogateId)
            {
                IsHistory = isHistory,
            };
        }

        internal async Task MergeResourcesPutTransactionHeartbeatAsync(long transactionId, TimeSpan heartbeatPeriod, CancellationToken cancellationToken)
        {
            try
            {
                _logger.LogInformation("Profiling - Executing MergeResourcesPutTransactionHeartbeat");
                using var cmd = new SqlCommand() { CommandText = "dbo.MergeResourcesPutTransactionHeartbeat", CommandType = CommandType.StoredProcedure, CommandTimeout = (heartbeatPeriod.Seconds / 3) + 1 }; // +1 to avoid = SQL default timeout value
                cmd.Parameters.AddWithValue("@TransactionId", transactionId);
                await cmd.ExecuteNonQueryAsync(_sqlRetryService, _logger, cancellationToken);
                _logger.LogInformation("Profiling - Executed MergeResourcesPutTransactionHeartbeat");
            }
            catch (Exception e)
            {
                _logger.LogWarning(e, $"Error from SQL database on {nameof(MergeResourcesPutTransactionHeartbeatAsync)}");
            }
        }

        private ResourceDateKey ReadResourceDateKeyWrapper(SqlDataReader reader)
        {
            var resourceTypeId = reader.Read(VLatest.Resource.ResourceTypeId, 0);
            var resourceId = reader.Read(VLatest.Resource.ResourceId, 1);
            var resourceSurrogateId = reader.Read(VLatest.Resource.ResourceSurrogateId, 2);
            var version = reader.Read(VLatest.Resource.Version, 3);
            var isDeleted = reader.Read(VLatest.Resource.IsDeleted, 4);

            return new ResourceDateKey(resourceTypeId, resourceId, resourceSurrogateId, version.ToString(CultureInfo.InvariantCulture), isDeleted);
        }

        internal async Task<long> MergeResourcesGetTransactionVisibilityAsync(CancellationToken cancellationToken)
        {
            using var cmd = new SqlCommand() { CommandText = "dbo.MergeResourcesGetTransactionVisibility", CommandType = CommandType.StoredProcedure };
            var transactionIdParam = new SqlParameter("@TransactionId", SqlDbType.BigInt) { Direction = ParameterDirection.Output };
            cmd.Parameters.Add(transactionIdParam);
            await cmd.ExecuteNonQueryAsync(_sqlRetryService, _logger, cancellationToken);
            return (long)transactionIdParam.Value;
        }

        internal async Task<(long TransactionId, int Sequence)> MergeResourcesBeginTransactionAsync(int resourceVersionCount, CancellationToken cancellationToken, DateTime? heartbeatDate = null)
        {
            Stopwatch stopwatch = new Stopwatch();
            _logger.LogInformation("Profiling - Executing MergeResourcesBeginTransactionAsync");
            stopwatch.Start();
            using var cmd = new SqlCommand() { CommandText = "dbo.MergeResourcesBeginTransaction", CommandType = CommandType.StoredProcedure };
            cmd.Parameters.AddWithValue("@Count", resourceVersionCount);
            var transactionIdParam = new SqlParameter("@TransactionId", SqlDbType.BigInt) { Direction = ParameterDirection.Output };
            cmd.Parameters.Add(transactionIdParam);
            var sequenceParam = new SqlParameter("@SequenceRangeFirstValue", SqlDbType.Int) { Direction = ParameterDirection.Output };
            cmd.Parameters.Add(sequenceParam);
            if (heartbeatDate.HasValue)
            {
                cmd.Parameters.AddWithValue("@HeartbeatDate", heartbeatDate.Value);
            }

<<<<<<< HEAD
            await cmd.ExecuteNonQueryAsync(_sqlRetryService, _logger, cancellationToken);
            _logger.LogInformation($"Profiling - Executed MergeResourcesBeginTransactionAsync {stopwatch.ElapsedMilliseconds}");
            stopwatch.Stop();
            return ((long)transactionIdParam.Value, (int)sequenceParam.Value);
=======
            // Code below has retries on execution timeouts.
            // Reason: GP databases are created with single data file. When database is heavily loaded by writes, single data file leads to long (up to several minutes) IO waits.
            // These waits cause intermittent execution timeouts even for very short (~10msec) calls.
            var start = DateTime.UtcNow;
            var timeoutRetries = 0;
            while (true)
            {
                try
                {
                    await cmd.ExecuteNonQueryAsync(_sqlRetryService, _logger, cancellationToken);
                    return ((long)transactionIdParam.Value, (int)sequenceParam.Value);
                }
                catch (Exception e)
                {
                    if (e.IsExecutionTimeout() && timeoutRetries++ < 3)
                    {
                        _logger.LogWarning(e, $"Error on {nameof(MergeResourcesBeginTransactionAsync)} timeoutRetries={{TimeoutRetries}}", timeoutRetries);
                        await TryLogEvent(nameof(MergeResourcesBeginTransactionAsync), "Warn", $"timeout retries={timeoutRetries}", start, cancellationToken);
                        await Task.Delay(5000, cancellationToken);
                        continue;
                    }

                    throw;
                }
            }
>>>>>>> 3f0e0a4b
        }

        internal async Task<int> MergeResourcesDeleteInvisibleHistory(long transactionId, CancellationToken cancellationToken)
        {
            using var cmd = new SqlCommand() { CommandText = "dbo.MergeResourcesDeleteInvisibleHistory", CommandType = CommandType.StoredProcedure };
            cmd.Parameters.AddWithValue("@TransactionId", transactionId);
            var affectedRowsParam = new SqlParameter("@affectedRows", SqlDbType.Int) { Direction = ParameterDirection.Output };
            cmd.Parameters.Add(affectedRowsParam);
            await cmd.ExecuteNonQueryAsync(_sqlRetryService, _logger, cancellationToken);
            return (int)affectedRowsParam.Value;
        }

        internal async Task MergeResourcesCommitTransactionAsync(long transactionId, string failureReason, CancellationToken cancellationToken)
        {
            using var cmd = new SqlCommand() { CommandText = "dbo.MergeResourcesCommitTransaction", CommandType = CommandType.StoredProcedure };
            cmd.Parameters.AddWithValue("@TransactionId", transactionId);
            if (failureReason != null)
            {
                cmd.Parameters.AddWithValue("@FailureReason", failureReason);
            }

            await cmd.ExecuteNonQueryAsync(_sqlRetryService, _logger, cancellationToken);
        }

        internal async Task MergeResourcesPutTransactionInvisibleHistoryAsync(long transactionId, CancellationToken cancellationToken)
        {
            using var cmd = new SqlCommand() { CommandText = "dbo.MergeResourcesPutTransactionInvisibleHistory", CommandType = CommandType.StoredProcedure };
            cmd.Parameters.AddWithValue("@TransactionId", transactionId);
            await cmd.ExecuteNonQueryAsync(_sqlRetryService, _logger, cancellationToken);
        }

        internal async Task<int> MergeResourcesAdvanceTransactionVisibilityAsync(CancellationToken cancellationToken)
        {
            using var cmd = new SqlCommand() { CommandText = "dbo.MergeResourcesAdvanceTransactionVisibility", CommandType = CommandType.StoredProcedure };
            var affectedRowsParam = new SqlParameter("@AffectedRows", SqlDbType.Int) { Direction = ParameterDirection.Output };
            cmd.Parameters.Add(affectedRowsParam);
            await cmd.ExecuteNonQueryAsync(_sqlRetryService, _logger, cancellationToken);
            var affectedRows = (int)affectedRowsParam.Value;
            return affectedRows;
        }

        internal async Task<IReadOnlyList<long>> MergeResourcesGetTimeoutTransactionsAsync(int timeoutSec, CancellationToken cancellationToken)
        {
            using var cmd = new SqlCommand() { CommandText = "dbo.MergeResourcesGetTimeoutTransactions", CommandType = CommandType.StoredProcedure };
            cmd.Parameters.AddWithValue("@TimeoutSec", timeoutSec);
            return await cmd.ExecuteReaderAsync(_sqlRetryService, (reader) => { return reader.GetInt64(0); }, _logger, cancellationToken);
        }

        internal async Task<IReadOnlyList<(long TransactionId, DateTime? VisibleDate, DateTime? InvisibleHistoryRemovedDate)>> GetTransactionsAsync(long startNotInclusiveTranId, long endInclusiveTranId, CancellationToken cancellationToken, DateTime? endDate = null)
        {
            using var cmd = new SqlCommand() { CommandText = "dbo.GetTransactions", CommandType = CommandType.StoredProcedure };
            cmd.Parameters.AddWithValue("@StartNotInclusiveTranId", startNotInclusiveTranId);
            cmd.Parameters.AddWithValue("@EndInclusiveTranId", endInclusiveTranId);
            if (endDate.HasValue)
            {
                cmd.Parameters.AddWithValue("@EndDate", endDate.Value);
            }

            return await cmd.ExecuteReaderAsync(
                _sqlRetryService,
                (reader) =>
                {
                    return (reader.Read(VLatest.Transactions.SurrogateIdRangeFirstValue, 0),
                            reader.Read(VLatest.Transactions.VisibleDate, 1),
                            reader.Read(VLatest.Transactions.InvisibleHistoryRemovedDate, 2));
                },
                _logger,
                cancellationToken);
        }

        internal async Task<IReadOnlyList<ResourceDateKey>> GetResourceDateKeysByTransactionIdAsync(long transactionId, CancellationToken cancellationToken)
        {
            using var cmd = new SqlCommand() { CommandText = "dbo.GetResourcesByTransactionId", CommandType = CommandType.StoredProcedure, CommandTimeout = 600 };
            cmd.Parameters.AddWithValue("@TransactionId", transactionId);
            cmd.Parameters.AddWithValue("@IncludeHistory", true);
            cmd.Parameters.AddWithValue("@ReturnResourceKeysOnly", true);
            return await cmd.ExecuteReaderAsync(_sqlRetryService, ReadResourceDateKeyWrapper, _logger, cancellationToken);
        }
    }
}<|MERGE_RESOLUTION|>--- conflicted
+++ resolved
@@ -220,12 +220,6 @@
                 cmd.Parameters.AddWithValue("@HeartbeatDate", heartbeatDate.Value);
             }
 
-<<<<<<< HEAD
-            await cmd.ExecuteNonQueryAsync(_sqlRetryService, _logger, cancellationToken);
-            _logger.LogInformation($"Profiling - Executed MergeResourcesBeginTransactionAsync {stopwatch.ElapsedMilliseconds}");
-            stopwatch.Stop();
-            return ((long)transactionIdParam.Value, (int)sequenceParam.Value);
-=======
             // Code below has retries on execution timeouts.
             // Reason: GP databases are created with single data file. When database is heavily loaded by writes, single data file leads to long (up to several minutes) IO waits.
             // These waits cause intermittent execution timeouts even for very short (~10msec) calls.
@@ -236,6 +230,8 @@
                 try
                 {
                     await cmd.ExecuteNonQueryAsync(_sqlRetryService, _logger, cancellationToken);
+            _logger.LogInformation($"Profiling - Executed MergeResourcesBeginTransactionAsync {stopwatch.ElapsedMilliseconds}");
+            stopwatch.Stop();
                     return ((long)transactionIdParam.Value, (int)sequenceParam.Value);
                 }
                 catch (Exception e)
@@ -251,7 +247,6 @@
                     throw;
                 }
             }
->>>>>>> 3f0e0a4b
         }
 
         internal async Task<int> MergeResourcesDeleteInvisibleHistory(long transactionId, CancellationToken cancellationToken)
