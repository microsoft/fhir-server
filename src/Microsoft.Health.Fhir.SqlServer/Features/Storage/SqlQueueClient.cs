--- conflicted
+++ resolved
@@ -129,9 +129,6 @@
             }
         }
 
-<<<<<<< HEAD
-        public async Task<JobInfo> DequeueAsync(byte queueType, string worker, int heartbeatTimeoutSec, CancellationToken cancellationToken, long? jobId = null)
-=======
         public async Task<IReadOnlyCollection<JobInfo>> DequeueJobsAsync(byte queueType, int numberOfJobsToDequeue, string worker, int heartbeatTimeoutSec, CancellationToken cancellationToken)
         {
             var dequeuedJobs = new List<JobInfo>();
@@ -155,7 +152,6 @@
         }
 
         public async Task<JobInfo> DequeueAsync(byte queueType, string worker, int heartbeatTimeoutSec, CancellationToken cancellationToken)
->>>>>>> b4c57169
         {
             try
             {
