--- conflicted
+++ resolved
@@ -119,7 +119,6 @@
             }
         }
 
-<<<<<<< HEAD
         public async Task<IReadOnlyCollection<JobInfo>> DequeueJobsAsync(byte queueType, int numberOfJobsToDequeue, string worker, int heartbeatTimeoutSec, CancellationToken cancellationToken)
         {
             var dequeuedJobs = new List<JobInfo>();
@@ -143,9 +142,6 @@
         }
 
         public async Task<JobInfo> DequeueAsync(byte queueType, byte? startPartitionId, string worker, int heartbeatTimeoutSec, CancellationToken cancellationToken)
-=======
-        public async Task<JobInfo> DequeueAsync(byte queueType, string worker, int heartbeatTimeoutSec, CancellationToken cancellationToken)
->>>>>>> e31eeeb0
         {
             try
             {
