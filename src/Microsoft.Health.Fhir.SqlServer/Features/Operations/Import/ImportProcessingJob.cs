﻿// -------------------------------------------------------------------------------------------------
// Copyright (c) Microsoft Corporation. All rights reserved.
// Licensed under the MIT License (MIT). See LICENSE in the repo root for license information.
// -------------------------------------------------------------------------------------------------

using System;
using System.Collections.Generic;
using System.Threading;
using System.Threading.Channels;
using System.Threading.Tasks;
using Azure;
using EnsureThat;
using Microsoft.Extensions.Logging;
using Microsoft.Extensions.Primitives;
using Microsoft.Health.Core.Features.Context;
using Microsoft.Health.Fhir.Core.Features.Context;
using Microsoft.Health.Fhir.Core.Features.Operations;
using Microsoft.Health.Fhir.Core.Features.Operations.Import;
using Microsoft.Health.JobManagement;
using Newtonsoft.Json;

namespace Microsoft.Health.Fhir.SqlServer.Features.Operations.Import
{
    [JobTypeId((int)JobType.ImportProcessing)]
    public class ImportProcessingJob : IJob
    {
        private const string CancelledErrorMessage = "Import processing job is canceled.";

        private readonly IImportResourceLoader _importResourceLoader;
        private readonly IImporter _importer;
        private readonly IImportErrorStoreFactory _importErrorStoreFactory;
        private readonly RequestContextAccessor<IFhirRequestContext> _contextAccessor;
        private readonly ILogger<ImportProcessingJob> _logger;

        public ImportProcessingJob(
            IImportResourceLoader importResourceLoader,
            IImporter importer,
            IImportErrorStoreFactory importErrorStoreFactory,
            RequestContextAccessor<IFhirRequestContext> contextAccessor,
            ILoggerFactory loggerFactory)
        {
            _importResourceLoader = EnsureArg.IsNotNull(importResourceLoader, nameof(importResourceLoader));
            _importer = EnsureArg.IsNotNull(importer, nameof(importer));
            _importErrorStoreFactory = EnsureArg.IsNotNull(importErrorStoreFactory, nameof(importErrorStoreFactory));
            _contextAccessor = EnsureArg.IsNotNull(contextAccessor, nameof(contextAccessor));
            _logger = EnsureArg.IsNotNull(loggerFactory, nameof(loggerFactory)).CreateLogger<ImportProcessingJob>();
        }

        public async Task<string> ExecuteAsync(JobInfo jobInfo, IProgress<string> progress, CancellationToken cancellationToken)
        {
            EnsureArg.IsNotNull(jobInfo, nameof(jobInfo));
            EnsureArg.IsNotNull(progress, nameof(progress));

            var definition = jobInfo.DeserializeDefinition<ImportProcessingJobDefinition>();
            var currentResult = new ImportProcessingJobResult();

            var fhirRequestContext = new FhirRequestContext(
                    method: "Import",
                    uriString: definition.UriString,
                    baseUriString: definition.BaseUriString,
                    correlationId: jobInfo.GroupId.ToString(),
                    requestHeaders: new Dictionary<string, StringValues>(),
                    responseHeaders: new Dictionary<string, StringValues>())
            {
                IsBackgroundTask = true,
            };

            _contextAccessor.RequestContext = fhirRequestContext;

            try
            {
                cancellationToken.ThrowIfCancellationRequested();

                // Initialize error store
                IImportErrorStore importErrorStore = await _importErrorStoreFactory.InitializeAsync(GetErrorFileName(definition.ResourceType, jobInfo.GroupId, jobInfo.Id), cancellationToken);
                currentResult.ErrorLogLocation = importErrorStore.ErrorFileLocation;

                // Load and parse resource from bulk resource
                (Channel<ImportResource> importResourceChannel, Task loadTask) = _importResourceLoader.LoadResources(definition.ResourceLocation, definition.Offset, definition.BytesToRead, definition.ResourceType, definition.ImportMode, cancellationToken);

                // Import to data store
                try
                {
                    var importProgress = await _importer.Import(importResourceChannel, importErrorStore, definition.ImportMode, cancellationToken);

                    currentResult.SucceededResources = importProgress.SucceededResources;
                    currentResult.FailedResources = importProgress.FailedResources;
                    currentResult.ErrorLogLocation = importErrorStore.ErrorFileLocation;
                    currentResult.ProcessedBytes = importProgress.ProcessedBytes;

<<<<<<< HEAD
                    _logger.LogInformation("Import job progress: succeed {SucceedCount}, failed: {FailedCount}", currentResult.SucceededResources, currentResult.FailedResources);
=======
                    _logger.LogJobInformation(jobInfo, "Import Job {JobId} progress: succeed {SucceedCount}, failed: {FailedCount}", jobInfo.Id, currentResult.SucceededResources, currentResult.FailedResources);
                    progress.Report(JsonConvert.SerializeObject(currentResult));
>>>>>>> 3f0e0a4b
                }
                catch (Exception ex)
                {
                    _logger.LogJobError(ex, jobInfo, "Failed to import data.");
                    throw;
                }

                try
                {
                    await loadTask;
                }
                catch (TaskCanceledException tce)
                {
                    _logger.LogJobWarning(tce, jobInfo, nameof(TaskCanceledException));
                    throw;
                }
                catch (OperationCanceledException oce)
                {
                    _logger.LogJobWarning(oce, jobInfo, nameof(OperationCanceledException));
                    throw;
                }
                catch (RequestFailedException ex) when (ex.Status == 403)
                {
                    _logger.LogJobInformation(ex, jobInfo, "Due to unauthorized request, import processing operation failed.");
                    var error = new ImportProcessingJobErrorResult() { Message = "Due to unauthorized request, import processing operation failed." };
                    throw new JobExecutionException(ex.Message, error, ex);
                }
                catch (Exception ex)
                {
                    _logger.LogJobError(ex, jobInfo, "RetriableJobException. Generic exception. Failed to load data.");
                    throw new RetriableJobException("Failed to load data", ex);
                }

                jobInfo.Data = currentResult.SucceededResources + currentResult.FailedResources;
                return JsonConvert.SerializeObject(currentResult);
            }
            catch (TaskCanceledException canceledEx)
            {
                _logger.LogJobInformation(canceledEx, jobInfo, CancelledErrorMessage);
                var error = new ImportProcessingJobErrorResult() { Message = CancelledErrorMessage };
                throw new JobExecutionException(canceledEx.Message, error, canceledEx);
            }
            catch (OperationCanceledException canceledEx)
            {
                _logger.LogJobInformation(canceledEx, jobInfo, "Import processing operation is canceled.");
                var error = new ImportProcessingJobErrorResult() { Message = CancelledErrorMessage };
                throw new JobExecutionException(canceledEx.Message, error, canceledEx);
            }
            catch (RetriableJobException retriableEx)
            {
                _logger.LogJobInformation(retriableEx, jobInfo, "Error in import processing job.");
                throw;
            }
            catch (Exception ex)
            {
                _logger.LogJobInformation(ex, jobInfo, "Critical error in import processing job.");
                var error = new ImportProcessingJobErrorResult() { Message = ex.Message, Details = ex.ToString() };
                throw new JobExecutionException(ex.Message, error, ex);
            }
        }

        private static string GetErrorFileName(string resourceType, long groupId, long jobId)
        {
            return $"{resourceType}{groupId}_{jobId}.ndjson"; // jobId instead of surrogate id
        }
    }
}<|MERGE_RESOLUTION|>--- conflicted
+++ resolved
@@ -88,12 +88,8 @@
                     currentResult.ErrorLogLocation = importErrorStore.ErrorFileLocation;
                     currentResult.ProcessedBytes = importProgress.ProcessedBytes;
 
-<<<<<<< HEAD
-                    _logger.LogInformation("Import job progress: succeed {SucceedCount}, failed: {FailedCount}", currentResult.SucceededResources, currentResult.FailedResources);
-=======
                     _logger.LogJobInformation(jobInfo, "Import Job {JobId} progress: succeed {SucceedCount}, failed: {FailedCount}", jobInfo.Id, currentResult.SucceededResources, currentResult.FailedResources);
                     progress.Report(JsonConvert.SerializeObject(currentResult));
->>>>>>> 3f0e0a4b
                 }
                 catch (Exception ex)
                 {
