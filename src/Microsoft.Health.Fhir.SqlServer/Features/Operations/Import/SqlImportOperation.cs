﻿// -------------------------------------------------------------------------------------------------
// Copyright (c) Microsoft Corporation. All rights reserved.
// Licensed under the MIT License (MIT). See LICENSE in the repo root for license information.
// -------------------------------------------------------------------------------------------------

using System;
using System.Collections.Generic;
using System.Data;
using System.Linq;
using System.Threading;
using System.Threading.Tasks;
using EnsureThat;
using Microsoft.Data.SqlClient;
using Microsoft.Extensions.Logging;
using Microsoft.Extensions.Options;
using Microsoft.Health.Fhir.Core.Configs;
using Microsoft.Health.Fhir.Core.Features.Operations.Import;
using Microsoft.Health.Fhir.SqlServer.Features.Operations.Import;
using Microsoft.Health.Fhir.SqlServer.Features.Schema;
using Microsoft.Health.Fhir.SqlServer.Features.Schema.Model;
using Microsoft.Health.SqlServer.Features.Client;
using Microsoft.Health.SqlServer.Features.Schema;
using Microsoft.Health.SqlServer.Features.Schema.Model;
using Microsoft.Health.TaskManagement;
using Microsoft.IO;
using Index = Microsoft.Health.SqlServer.Features.Schema.Model.Index;

namespace Microsoft.Health.Fhir.SqlServer.Features.Storage
{
    public class SqlImportOperation : ISqlImportOperation, IImportOrchestratorTaskDataStoreOperation, IImportTaskDataStore
    {
        private SqlConnectionWrapperFactory _sqlConnectionWrapperFactory;
        private ISqlServerFhirModel _model;
        private readonly RecyclableMemoryStreamManager _memoryStreamManager;
        private readonly ImportTaskConfiguration _importTaskConfiguration;
        private readonly SchemaInformation _schemaInformation;
        private ILogger<SqlImportOperation> _logger;

        public SqlImportOperation(
            SqlConnectionWrapperFactory sqlConnectionWrapperFactory,
            ISqlServerFhirModel model,
            IOptions<OperationsConfiguration> operationsConfig,
            SchemaInformation schemaInformation,
            ILogger<SqlImportOperation> logger)
        {
            EnsureArg.IsNotNull(sqlConnectionWrapperFactory, nameof(sqlConnectionWrapperFactory));
            EnsureArg.IsNotNull(model, nameof(model));
            EnsureArg.IsNotNull(operationsConfig, nameof(operationsConfig));
            EnsureArg.IsNotNull(schemaInformation, nameof(schemaInformation));
            EnsureArg.IsNotNull(logger, nameof(logger));

            _sqlConnectionWrapperFactory = sqlConnectionWrapperFactory;
            _model = model;
            _importTaskConfiguration = operationsConfig.Value.Import;
            _schemaInformation = schemaInformation;
            _logger = logger;

            _memoryStreamManager = new RecyclableMemoryStreamManager();
        }

        public IReadOnlyList<(Table table, Index index, bool pageCompression)> OptionalUniqueIndexesForImport { get; private set; }

        public IReadOnlyList<(Table table, Index index, bool pageCompression)> OptionalIndexesForImport { get; private set; }

        public static IReadOnlyList<string> SearchParameterTables { get; } =
            new List<string>()
            {
                VLatest.CompartmentAssignment.TableName,
                VLatest.ReferenceSearchParam.TableName,
                VLatest.TokenSearchParam.TableName,
                VLatest.TokenText.TableName,
                VLatest.StringSearchParam.TableName,
                VLatest.UriSearchParam.TableName,
                VLatest.NumberSearchParam.TableName,
                VLatest.QuantitySearchParam.TableName,
                VLatest.DateTimeSearchParam.TableName,
                VLatest.ReferenceTokenCompositeSearchParam.TableName,
                VLatest.TokenTokenCompositeSearchParam.TableName,
                VLatest.TokenDateTimeCompositeSearchParam.TableName,
                VLatest.TokenQuantityCompositeSearchParam.TableName,
                VLatest.TokenStringCompositeSearchParam.TableName,
                VLatest.TokenNumberNumberCompositeSearchParam.TableName,
            };

        public IReadOnlyList<(Table table, Index index, bool pageCompression)> UniqueIndexesList()
        {
            var list = new List<(Table table, Index index, bool pageCompression)>();

            if (_schemaInformation.Current >= SchemaVersionConstants.RenamedIndexForResourceTable)
            {
                // Do nothing. This is the easiest fix until we remove this code completely.
            }
            else if (_schemaInformation.Current >= SchemaVersionConstants.AddPrimaryKeyForResourceTable)
            {
                list.Add((V25.Resource, V25.Resource.UQIX_Resource_ResourceSurrogateId, false));
            }

            list.Add((VLatest.Resource, VLatest.Resource.IX_Resource_ResourceTypeId_ResourceId, false));
            list.Add((VLatest.Resource, VLatest.Resource.IX_Resource_ResourceTypeId_ResourceSurrgateId, false));

            return list;
        }

        public IReadOnlyList<(Table table, Index index, bool pageCompression)> IndexesList()
        {
            var list = new List<(Table table, Index index, bool pageCompression)>();

            if (_schemaInformation.Current < SchemaVersionConstants.AddPrimaryKeyForResourceTable)
            {
                list.Add((V24.Resource, V24.Resource.IX_Resource_ResourceSurrogateId, false));
            }

            list.Add((VLatest.CompartmentAssignment, VLatest.CompartmentAssignment.IX_CompartmentAssignment_CompartmentTypeId_ReferenceResourceId, true));
            list.Add((VLatest.DateTimeSearchParam, VLatest.DateTimeSearchParam.IX_DateTimeSearchParam_SearchParamId_EndDateTime_StartDateTime, false));
            list.Add((VLatest.DateTimeSearchParam, VLatest.DateTimeSearchParam.IX_DateTimeSearchParam_SearchParamId_EndDateTime_StartDateTime_Long, false));
            list.Add((VLatest.DateTimeSearchParam, VLatest.DateTimeSearchParam.IX_DateTimeSearchParam_SearchParamId_StartDateTime_EndDateTime, false));
            list.Add((VLatest.DateTimeSearchParam, VLatest.DateTimeSearchParam.IX_DateTimeSearchParam_SearchParamId_StartDateTime_EndDateTime_Long, false));
            list.Add((VLatest.NumberSearchParam, VLatest.NumberSearchParam.IX_NumberSearchParam_SearchParamId_HighValue_LowValue, false));
            list.Add((VLatest.NumberSearchParam, VLatest.NumberSearchParam.IX_NumberSearchParam_SearchParamId_LowValue_HighValue, false));
            list.Add((VLatest.NumberSearchParam, VLatest.NumberSearchParam.IX_NumberSearchParam_SearchParamId_SingleValue, false));
            list.Add((VLatest.QuantitySearchParam, VLatest.QuantitySearchParam.IX_QuantitySearchParam_SearchParamId_QuantityCodeId_HighValue_LowValue, false));
            list.Add((VLatest.QuantitySearchParam, VLatest.QuantitySearchParam.IX_QuantitySearchParam_SearchParamId_QuantityCodeId_LowValue_HighValue, false));
            list.Add((VLatest.QuantitySearchParam, VLatest.QuantitySearchParam.IX_QuantitySearchParam_SearchParamId_QuantityCodeId_SingleValue, false));
            list.Add((VLatest.ReferenceSearchParam, VLatest.ReferenceSearchParam.IX_ReferenceSearchParam_SearchParamId_ReferenceResourceTypeId_ReferenceResourceId_BaseUri_ReferenceResourceVersion, true));
            list.Add((VLatest.ReferenceTokenCompositeSearchParam, VLatest.ReferenceTokenCompositeSearchParam.IX_ReferenceTokenCompositeSearchParam_ReferenceResourceId1_Code2, true));
            list.Add((VLatest.StringSearchParam, VLatest.StringSearchParam.IX_StringSearchParam_SearchParamId_Text, true));
            list.Add((VLatest.StringSearchParam, VLatest.StringSearchParam.IX_StringSearchParam_SearchParamId_TextWithOverflow, true));
            list.Add((VLatest.TokenDateTimeCompositeSearchParam, VLatest.TokenDateTimeCompositeSearchParam.IX_TokenDateTimeCompositeSearchParam_Code1_EndDateTime2_StartDateTime2, true));
            list.Add((VLatest.TokenDateTimeCompositeSearchParam, VLatest.TokenDateTimeCompositeSearchParam.IX_TokenDateTimeCompositeSearchParam_Code1_EndDateTime2_StartDateTime2_Long, true));
            list.Add((VLatest.TokenDateTimeCompositeSearchParam, VLatest.TokenDateTimeCompositeSearchParam.IX_TokenDateTimeCompositeSearchParam_Code1_StartDateTime2_EndDateTime2, true));
            list.Add((VLatest.TokenDateTimeCompositeSearchParam, VLatest.TokenDateTimeCompositeSearchParam.IX_TokenDateTimeCompositeSearchParam_Code1_StartDateTime2_EndDateTime2_Long, true));
            list.Add((VLatest.TokenNumberNumberCompositeSearchParam, VLatest.TokenNumberNumberCompositeSearchParam.IX_TokenNumberNumberCompositeSearchParam_SearchParamId_Code1_LowValue2_HighValue2_LowValue3_HighValue3, true));
            list.Add((VLatest.TokenNumberNumberCompositeSearchParam, VLatest.TokenNumberNumberCompositeSearchParam.IX_TokenNumberNumberCompositeSearchParam_SearchParamId_Code1_Text2, true));
            list.Add((VLatest.TokenQuantityCompositeSearchParam, VLatest.TokenQuantityCompositeSearchParam.IX_TokenQuantityCompositeSearchParam_SearchParamId_Code1_QuantityCodeId2_HighValue2_LowValue2, true));
            list.Add((VLatest.TokenQuantityCompositeSearchParam, VLatest.TokenQuantityCompositeSearchParam.IX_TokenQuantityCompositeSearchParam_SearchParamId_Code1_QuantityCodeId2_LowValue2_HighValue2, true));
            list.Add((VLatest.TokenQuantityCompositeSearchParam, VLatest.TokenQuantityCompositeSearchParam.IX_TokenQuantityCompositeSearchParam_SearchParamId_Code1_QuantityCodeId2_SingleValue2, true));
            list.Add((VLatest.TokenSearchParam, VLatest.TokenSearchParam.IX_TokenSeachParam_SearchParamId_Code_SystemId, true));
            list.Add((VLatest.TokenStringCompositeSearchParam, VLatest.TokenStringCompositeSearchParam.IX_TokenStringCompositeSearchParam_SearchParamId_Code1_Text2, true));
            list.Add((VLatest.TokenStringCompositeSearchParam, VLatest.TokenStringCompositeSearchParam.IX_TokenStringCompositeSearchParam_SearchParamId_Code1_Text2WithOverflow, true));
            list.Add((VLatest.TokenText, VLatest.TokenText.IX_TokenText_SearchParamId_Text, true));
            list.Add((VLatest.TokenTokenCompositeSearchParam, VLatest.TokenTokenCompositeSearchParam.IX_TokenTokenCompositeSearchParam_Code1_Code2, true));
            list.Add((VLatest.UriSearchParam, VLatest.UriSearchParam.IX_UriSearchParam_SearchParamId_Uri, true));

            // ResourceWriteClaim Table - No unclustered index

            return list;
        }

        public async Task BulkCopyDataAsync(DataTable dataTable, CancellationToken cancellationToken)
        {
            try
            {
                using (SqlConnectionWrapper sqlConnectionWrapper = await _sqlConnectionWrapperFactory.ObtainSqlConnectionWrapperAsync(cancellationToken, true))
                using (SqlBulkCopy bulkCopy = new SqlBulkCopy(sqlConnectionWrapper.SqlConnection, SqlBulkCopyOptions.CheckConstraints | SqlBulkCopyOptions.UseInternalTransaction | SqlBulkCopyOptions.KeepNulls, null))
                {
                    bulkCopy.DestinationTableName = dataTable.TableName;
                    bulkCopy.BatchSize = dataTable.Rows.Count;

                    bulkCopy.BulkCopyTimeout = _importTaskConfiguration.SqlBulkOperationTimeoutInSec;
                    await bulkCopy.WriteToServerAsync(dataTable.CreateDataReader(), cancellationToken);
                }
            }
            catch (Exception ex)
            {
                _logger.LogInformation(ex, "BulkCopyDataAsync failed.");

                throw new RetriableTaskException(ex.Message, ex);
            }
        }

        public async Task<IEnumerable<SqlBulkCopyDataWrapper>> BulkMergeResourceAsync(IEnumerable<SqlBulkCopyDataWrapper> resources, CancellationToken cancellationToken)
        {
            try
            {
                List<long> importedSurrogatedId = new List<long>();

                // Make sure there's no dup in this batch
                resources = resources.GroupBy(r => (r.ResourceTypeId, r.Resource.ResourceId)).Select(r => r.First());
                IEnumerable<BulkImportResourceTypeV1Row> inputResources = resources.Select(r => r.BulkImportResource);

                using (SqlConnectionWrapper sqlConnectionWrapper = await _sqlConnectionWrapperFactory.ObtainSqlConnectionWrapperAsync(cancellationToken, true))
                using (SqlCommandWrapper sqlCommandWrapper = sqlConnectionWrapper.CreateRetrySqlCommand())
                {
                    VLatest.BulkMergeResource.PopulateCommand(sqlCommandWrapper, inputResources);
                    sqlCommandWrapper.CommandTimeout = _importTaskConfiguration.SqlBulkOperationTimeoutInSec;

                    var sqlDataReader = await sqlCommandWrapper.ExecuteReaderAsync(cancellationToken);

                    while (await sqlDataReader.ReadAsync(cancellationToken))
                    {
                        long surrogatedId = sqlDataReader.GetInt64(0);
                        importedSurrogatedId.Add(surrogatedId);
                    }

                    return resources.Where(r => importedSurrogatedId.Contains(r.ResourceSurrogateId));
                }
            }
            catch (Exception ex)
            {
                _logger.LogInformation(ex, "BulkMergeResourceAsync failed.");
                throw new RetriableTaskException(ex.Message, ex);
            }
        }

        public async Task CleanBatchResourceAsync(string resourceType, long beginSequenceId, long endSequenceId, CancellationToken cancellationToken)
        {
            try
            {
                short resourceTypeId = _model.GetResourceTypeId(resourceType);

                await BatchDeleteResourcesInternalAsync(beginSequenceId, endSequenceId, resourceTypeId, _importTaskConfiguration.SqlCleanResourceBatchSize, cancellationToken);
                await BatchDeleteResourceWriteClaimsInternalAsync(beginSequenceId, endSequenceId, _importTaskConfiguration.SqlCleanResourceBatchSize, cancellationToken);

                foreach (var tableName in SearchParameterTables.ToArray())
                {
                    await BatchDeleteResourceParamsInternalAsync(tableName, beginSequenceId, endSequenceId, resourceTypeId, _importTaskConfiguration.SqlCleanResourceBatchSize, cancellationToken);
                }
            }
            catch (Exception ex)
            {
                _logger.LogInformation(ex, "CleanBatchResourceAsync failed.");
                if (ex.IsRetryable())
                {
                    throw new RetriableTaskException(ex.Message, ex);
                }

                throw;
            }
        }

        public async Task PreprocessAsync(CancellationToken cancellationToken)
        {
            try
            {
                OptionalIndexesForImport = IndexesList();
                OptionalUniqueIndexesForImport = UniqueIndexesList();

                // Not disable index by default
                if (_importTaskConfiguration.DisableOptionalIndexesForImport || _importTaskConfiguration.DisableUniqueOptionalIndexesForImport)
                {
                    List<(string tableName, string indexName)> indexesNeedDisable = new List<(string tableName, string indexName)>();

                    if (_importTaskConfiguration.DisableOptionalIndexesForImport)
                    {
                        indexesNeedDisable.AddRange(OptionalIndexesForImport.Select(indexRecord => (indexRecord.table.TableName, indexRecord.index.IndexName)));
                    }

                    if (_importTaskConfiguration.DisableUniqueOptionalIndexesForImport)
                    {
                        indexesNeedDisable.AddRange(OptionalUniqueIndexesForImport.Select(indexRecord => (indexRecord.table.TableName, indexRecord.index.IndexName)));
                    }

                    foreach (var index in indexesNeedDisable)
                    {
                        using (SqlConnectionWrapper sqlConnectionWrapper = await _sqlConnectionWrapperFactory.ObtainSqlConnectionWrapperAsync(cancellationToken, true))
                        using (SqlCommandWrapper sqlCommandWrapper = sqlConnectionWrapper.CreateRetrySqlCommand())
                        {
                            VLatest.DisableIndex.PopulateCommand(sqlCommandWrapper, index.tableName, index.indexName);
                            await sqlCommandWrapper.ExecuteNonQueryAsync(cancellationToken);
                        }
                    }
                }
            }
            catch (Exception ex)
            {
                _logger.LogInformation(ex, "PreprocessAsync failed.");
                if (ex.IsRetryable())
                {
                    throw new RetriableTaskException(ex.Message, ex);
                }

                throw;
            }
        }

        public async Task PostprocessAsync(CancellationToken cancellationToken)
        {
            try
            {
<<<<<<< HEAD
                // Not rerebuild index by default
                if (_importTaskConfiguration.DisableOptionalIndexesForImport || _importTaskConfiguration.DisableUniqueOptionalIndexesForImport)
                {
                    List<(string tableName, string indexName)> indexesNeedRebuild = new List<(string tableName, string indexName)>();

                    if (_importTaskConfiguration.DisableOptionalIndexesForImport)
                    {
                        indexesNeedRebuild.AddRange(OptionalIndexesForImport.Select(indexRecord => (indexRecord.table.TableName, indexRecord.index.IndexName)));
                    }

                    if (_importTaskConfiguration.DisableUniqueOptionalIndexesForImport)
                    {
                        indexesNeedRebuild.AddRange(OptionalUniqueIndexesForImport.Select(indexRecord => (indexRecord.table.TableName, indexRecord.index.IndexName)));
                    }
=======
                List<(string tableName, string indexName, bool pageCompression)> indexesNeedRebuild = new List<(string tableName, string indexName, bool pageCompression)>();

                if (_importTaskConfiguration.DisableOptionalIndexesForImport)
                {
                    indexesNeedRebuild.AddRange(OptionalIndexesForImport.Select(indexRecord => (indexRecord.table.TableName, indexRecord.index.IndexName, indexRecord.pageCompression)));
                }

                if (_importTaskConfiguration.DisableUniqueOptionalIndexesForImport)
                {
                    indexesNeedRebuild.AddRange(OptionalUniqueIndexesForImport.Select(indexRecord => (indexRecord.table.TableName, indexRecord.index.IndexName, indexRecord.pageCompression)));
                }
>>>>>>> f9d6afa8

                    List<Task<(string tableName, string indexName)>> runningTasks = new List<Task<(string tableName, string indexName)>>();
                    HashSet<string> runningRebuildTables = new HashSet<string>();

                    // rebuild index operation on same table would be blocked, try to parallel run rebuild operation on different table.
                    while (indexesNeedRebuild.Count > 0)
                    {
                        // if all remine indexes' table has some running rebuild operation, need to wait until at least one operation completed.
                        while (indexesNeedRebuild.All(ix => runningRebuildTables.Contains(ix.tableName)) || runningTasks.Count >= _importTaskConfiguration.SqlMaxRebuildIndexOperationConcurrentCount)
                        {
                            Task<(string tableName, string indexName)> completedTask = await Task.WhenAny(runningTasks.ToArray());
                            (string tableName, string indexName) indexRebuilt = await completedTask;

                            runningRebuildTables.Remove(indexRebuilt.tableName);
                            runningTasks.Remove(completedTask);
                        }

                        (string tableName, string indexName) nextIndex = indexesNeedRebuild.Where(ix => !runningRebuildTables.Contains(ix.tableName)).First();
                        indexesNeedRebuild.Remove(nextIndex);
                        runningRebuildTables.Add(nextIndex.tableName);
                        runningTasks.Add(ExecuteRebuildIndexTaskAsync(nextIndex.tableName, nextIndex.indexName, cancellationToken));
                    }

<<<<<<< HEAD
                    await Task.WhenAll(runningTasks.ToArray());
                }
            }
            catch (Exception ex)
            {
                _logger.LogInformation(ex, "PostprocessAsync failed.");
                if (ex.IsRetryable())
                {
                    throw new RetriableTaskException(ex.Message, ex);
=======
                    (string tableName, string indexName, bool pageCompression) nextIndex = indexesNeedRebuild.Where(ix => !runningRebuildTables.Contains(ix.tableName)).First();
                    indexesNeedRebuild.Remove(nextIndex);
                    runningRebuildTables.Add(nextIndex.tableName);
                    runningTasks.Add(ExecuteRebuildIndexTaskAsync(nextIndex.tableName, nextIndex.indexName, nextIndex.pageCompression, cancellationToken));
>>>>>>> f9d6afa8
                }

                throw;
            }
        }

        public async Task<IEnumerable<string>> GetImportProcessingTaskResultAsync(string queueId, string taskId, CancellationToken cancellationToken)
        {
            List<string> result = new List<string>();
            using (SqlConnectionWrapper sqlConnectionWrapper = await _sqlConnectionWrapperFactory.ObtainSqlConnectionWrapperAsync(cancellationToken, true))
            using (SqlCommandWrapper sqlCommandWrapper = sqlConnectionWrapper.CreateRetrySqlCommand())
            {
                try
                {
                    sqlCommandWrapper.CommandTimeout = _importTaskConfiguration.SqlLongRunningOperationTimeoutInSec;

                    VLatest.GetImportProcessingTaskResult.PopulateCommand(sqlCommandWrapper, queueId, taskId);
                    var sqlDataReader = await sqlCommandWrapper.ExecuteReaderAsync(cancellationToken);

                    while (await sqlDataReader.ReadAsync(cancellationToken))
                    {
                        string processingResult = sqlDataReader.GetString(0);
                        result.Add(processingResult);
                    }

                    return result;
                }
                catch (SqlException sqlEx)
                {
                    _logger.LogInformation(sqlEx, "Failed to read import processing task result.");

                    throw;
                }
            }
        }

        private async Task<(string tableName, string indexName)> ExecuteRebuildIndexTaskAsync(string tableName, string indexName, bool pageCompression, CancellationToken cancellationToken)
        {
            using (SqlConnectionWrapper sqlConnectionWrapper = await _sqlConnectionWrapperFactory.ObtainSqlConnectionWrapperAsync(cancellationToken, true))
            using (SqlCommandWrapper sqlCommandWrapper = sqlConnectionWrapper.CreateRetrySqlCommand())
            {
<<<<<<< HEAD
                sqlCommandWrapper.CommandTimeout = _importTaskConfiguration.SqlLongRunningOperationTimeoutInSec;
=======
                try
                {
                    sqlCommandWrapper.CommandTimeout = _importTaskConfiguration.SqlLongRunningOperationTimeoutInSec;

                    VLatest.RebuildIndex.PopulateCommand(sqlCommandWrapper, tableName, indexName, pageCompression);
                    await sqlCommandWrapper.ExecuteNonQueryAsync(cancellationToken);
>>>>>>> f9d6afa8

                VLatest.RebuildIndex.PopulateCommand(sqlCommandWrapper, tableName, indexName);
                await sqlCommandWrapper.ExecuteNonQueryAsync(cancellationToken);

                return (tableName, indexName);
            }
        }

        private async Task BatchDeleteResourcesInternalAsync(long beginSequenceId, long endSequenceId, short resourceTypeId, int batchSize, CancellationToken cancellationToken)
        {
            while (true)
            {
                using (SqlConnectionWrapper sqlConnectionWrapper = await _sqlConnectionWrapperFactory.ObtainSqlConnectionWrapperAsync(cancellationToken, true))
                using (SqlCommandWrapper sqlCommandWrapper = sqlConnectionWrapper.CreateRetrySqlCommand())
                {
                    sqlCommandWrapper.CommandTimeout = _importTaskConfiguration.SqlBulkOperationTimeoutInSec;

                    VLatest.BatchDeleteResources.PopulateCommand(sqlCommandWrapper, resourceTypeId, beginSequenceId, endSequenceId, batchSize);
                    int impactRows = await sqlCommandWrapper.ExecuteNonQueryAsync(cancellationToken);

                    if (impactRows < batchSize)
                    {
                        return;
                    }
                }
            }
        }

        private async Task BatchDeleteResourceWriteClaimsInternalAsync(long beginSequenceId, long endSequenceId, int batchSize, CancellationToken cancellationToken)
        {
            while (true)
            {
                using (SqlConnectionWrapper sqlConnectionWrapper = await _sqlConnectionWrapperFactory.ObtainSqlConnectionWrapperAsync(cancellationToken, true))
                using (SqlCommandWrapper sqlCommandWrapper = sqlConnectionWrapper.CreateRetrySqlCommand())
                {
                    sqlCommandWrapper.CommandTimeout = _importTaskConfiguration.SqlBulkOperationTimeoutInSec;

                    VLatest.BatchDeleteResourceWriteClaims.PopulateCommand(sqlCommandWrapper, beginSequenceId, endSequenceId, batchSize);
                    int impactRows = await sqlCommandWrapper.ExecuteNonQueryAsync(cancellationToken);

                    if (impactRows < batchSize)
                    {
                        return;
                    }
                }
            }
        }

        private async Task BatchDeleteResourceParamsInternalAsync(string tableName, long beginSequenceId, long endSequenceId, short resourceTypeId, int batchSize, CancellationToken cancellationToken)
        {
            while (true)
            {
                using (SqlConnectionWrapper sqlConnectionWrapper = await _sqlConnectionWrapperFactory.ObtainSqlConnectionWrapperAsync(cancellationToken, true))
                using (SqlCommandWrapper sqlCommandWrapper = sqlConnectionWrapper.CreateRetrySqlCommand())
                {
                    sqlCommandWrapper.CommandTimeout = _importTaskConfiguration.SqlBulkOperationTimeoutInSec;

                    VLatest.BatchDeleteResourceParams.PopulateCommand(sqlCommandWrapper, tableName, resourceTypeId, beginSequenceId, endSequenceId, batchSize);
                    int impactRows = await sqlCommandWrapper.ExecuteNonQueryAsync(cancellationToken);

                    if (impactRows < batchSize)
                    {
                        return;
                    }
                }
            }
        }
    }
}<|MERGE_RESOLUTION|>--- conflicted
+++ resolved
@@ -277,23 +277,11 @@
         {
             try
             {
-<<<<<<< HEAD
                 // Not rerebuild index by default
                 if (_importTaskConfiguration.DisableOptionalIndexesForImport || _importTaskConfiguration.DisableUniqueOptionalIndexesForImport)
                 {
-                    List<(string tableName, string indexName)> indexesNeedRebuild = new List<(string tableName, string indexName)>();
-
-                    if (_importTaskConfiguration.DisableOptionalIndexesForImport)
-                    {
-                        indexesNeedRebuild.AddRange(OptionalIndexesForImport.Select(indexRecord => (indexRecord.table.TableName, indexRecord.index.IndexName)));
-                    }
-
-                    if (_importTaskConfiguration.DisableUniqueOptionalIndexesForImport)
-                    {
-                        indexesNeedRebuild.AddRange(OptionalUniqueIndexesForImport.Select(indexRecord => (indexRecord.table.TableName, indexRecord.index.IndexName)));
-                    }
-=======
-                List<(string tableName, string indexName, bool pageCompression)> indexesNeedRebuild = new List<(string tableName, string indexName, bool pageCompression)>();
+                    List<(string tableName, string indexName, bool pageCompression)> indexesNeedRebuild = new List<(string tableName, string indexName, bool pageCompression)>();
+
 
                 if (_importTaskConfiguration.DisableOptionalIndexesForImport)
                 {
@@ -304,7 +292,6 @@
                 {
                     indexesNeedRebuild.AddRange(OptionalUniqueIndexesForImport.Select(indexRecord => (indexRecord.table.TableName, indexRecord.index.IndexName, indexRecord.pageCompression)));
                 }
->>>>>>> f9d6afa8
 
                     List<Task<(string tableName, string indexName)>> runningTasks = new List<Task<(string tableName, string indexName)>>();
                     HashSet<string> runningRebuildTables = new HashSet<string>();
@@ -322,28 +309,21 @@
                             runningTasks.Remove(completedTask);
                         }
 
-                        (string tableName, string indexName) nextIndex = indexesNeedRebuild.Where(ix => !runningRebuildTables.Contains(ix.tableName)).First();
-                        indexesNeedRebuild.Remove(nextIndex);
-                        runningRebuildTables.Add(nextIndex.tableName);
-                        runningTasks.Add(ExecuteRebuildIndexTaskAsync(nextIndex.tableName, nextIndex.indexName, cancellationToken));
-                    }
-
-<<<<<<< HEAD
-                    await Task.WhenAll(runningTasks.ToArray());
-                }
-            }
-            catch (Exception ex)
-            {
-                _logger.LogInformation(ex, "PostprocessAsync failed.");
-                if (ex.IsRetryable())
-                {
-                    throw new RetriableTaskException(ex.Message, ex);
-=======
                     (string tableName, string indexName, bool pageCompression) nextIndex = indexesNeedRebuild.Where(ix => !runningRebuildTables.Contains(ix.tableName)).First();
                     indexesNeedRebuild.Remove(nextIndex);
                     runningRebuildTables.Add(nextIndex.tableName);
                     runningTasks.Add(ExecuteRebuildIndexTaskAsync(nextIndex.tableName, nextIndex.indexName, nextIndex.pageCompression, cancellationToken));
->>>>>>> f9d6afa8
+                }
+
+                    await Task.WhenAll(runningTasks.ToArray());
+                }
+            }
+            catch (Exception ex)
+            {
+                _logger.LogInformation(ex, "PostprocessAsync failed.");
+                if (ex.IsRetryable())
+                {
+                    throw new RetriableTaskException(ex.Message, ex);
                 }
 
                 throw;
@@ -385,19 +365,10 @@
             using (SqlConnectionWrapper sqlConnectionWrapper = await _sqlConnectionWrapperFactory.ObtainSqlConnectionWrapperAsync(cancellationToken, true))
             using (SqlCommandWrapper sqlCommandWrapper = sqlConnectionWrapper.CreateRetrySqlCommand())
             {
-<<<<<<< HEAD
                 sqlCommandWrapper.CommandTimeout = _importTaskConfiguration.SqlLongRunningOperationTimeoutInSec;
-=======
-                try
-                {
-                    sqlCommandWrapper.CommandTimeout = _importTaskConfiguration.SqlLongRunningOperationTimeoutInSec;
 
                     VLatest.RebuildIndex.PopulateCommand(sqlCommandWrapper, tableName, indexName, pageCompression);
                     await sqlCommandWrapper.ExecuteNonQueryAsync(cancellationToken);
->>>>>>> f9d6afa8
-
-                VLatest.RebuildIndex.PopulateCommand(sqlCommandWrapper, tableName, indexName);
-                await sqlCommandWrapper.ExecuteNonQueryAsync(cancellationToken);
 
                 return (tableName, indexName);
             }
