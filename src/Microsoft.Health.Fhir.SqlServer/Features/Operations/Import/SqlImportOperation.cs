﻿// -------------------------------------------------------------------------------------------------
// Copyright (c) Microsoft Corporation. All rights reserved.
// Licensed under the MIT License (MIT). See LICENSE in the repo root for license information.
// -------------------------------------------------------------------------------------------------

using System;
using System.Collections.Generic;
using System.Data;
using System.Linq;
using System.Threading;
using System.Threading.Tasks;
using EnsureThat;
using Microsoft.Data.SqlClient;
using Microsoft.Extensions.Logging;
using Microsoft.Extensions.Options;
using Microsoft.Health.Fhir.Core.Configs;
using Microsoft.Health.Fhir.Core.Features.Operations.Import;
using Microsoft.Health.Fhir.SqlServer.Features.Operations.Import;
using Microsoft.Health.Fhir.SqlServer.Features.Schema;
using Microsoft.Health.Fhir.SqlServer.Features.Schema.Model;
using Microsoft.Health.SqlServer.Features.Client;
using Microsoft.Health.SqlServer.Features.Schema;
using Microsoft.Health.SqlServer.Features.Schema.Model;
using Microsoft.IO;
using Index = Microsoft.Health.SqlServer.Features.Schema.Model.Index;

namespace Microsoft.Health.Fhir.SqlServer.Features.Storage
{
    public class SqlImportOperation : ISqlImportOperation, IImportOrchestratorTaskDataStoreOperation, IImportTaskDataStore
    {
        private SqlConnectionWrapperFactory _sqlConnectionWrapperFactory;
        private ISqlServerFhirModel _model;
        private readonly RecyclableMemoryStreamManager _memoryStreamManager;
        private readonly ImportTaskConfiguration _importTaskConfiguration;
        private readonly SchemaInformation _schemaInformation;
        private ILogger<SqlImportOperation> _logger;

        public SqlImportOperation(
            SqlConnectionWrapperFactory sqlConnectionWrapperFactory,
            ISqlServerFhirModel model,
            IOptions<OperationsConfiguration> operationsConfig,
            SchemaInformation schemaInformation,
            ILogger<SqlImportOperation> logger)
        {
            EnsureArg.IsNotNull(sqlConnectionWrapperFactory, nameof(sqlConnectionWrapperFactory));
            EnsureArg.IsNotNull(model, nameof(model));
            EnsureArg.IsNotNull(operationsConfig, nameof(operationsConfig));
            EnsureArg.IsNotNull(schemaInformation, nameof(schemaInformation));
            EnsureArg.IsNotNull(logger, nameof(logger));

            _sqlConnectionWrapperFactory = sqlConnectionWrapperFactory;
            _model = model;
            _importTaskConfiguration = operationsConfig.Value.Import;
            _schemaInformation = schemaInformation;
            _logger = logger;

            _memoryStreamManager = new RecyclableMemoryStreamManager();
        }

        public IReadOnlyList<(Table table, Index index, bool pageCompression)> OptionalUniqueIndexesForImport { get; private set; }

        public IReadOnlyList<(Table table, Index index, bool pageCompression)> OptionalIndexesForImport { get; private set; }

        public static IReadOnlyList<string> SearchParameterTables { get; } =
            new List<string>()
            {
                VLatest.CompartmentAssignment.TableName,
                VLatest.ReferenceSearchParam.TableName,
                VLatest.TokenSearchParam.TableName,
                VLatest.TokenText.TableName,
                VLatest.StringSearchParam.TableName,
                VLatest.UriSearchParam.TableName,
                VLatest.NumberSearchParam.TableName,
                VLatest.QuantitySearchParam.TableName,
                VLatest.DateTimeSearchParam.TableName,
                VLatest.ReferenceTokenCompositeSearchParam.TableName,
                VLatest.TokenTokenCompositeSearchParam.TableName,
                VLatest.TokenDateTimeCompositeSearchParam.TableName,
                VLatest.TokenQuantityCompositeSearchParam.TableName,
                VLatest.TokenStringCompositeSearchParam.TableName,
                VLatest.TokenNumberNumberCompositeSearchParam.TableName,
            };

        public IReadOnlyList<(Table table, Index index, bool pageCompression)> UniqueIndexesList()
        {
            var list = new List<(Table table, Index index, bool pageCompression)>();

            if (_schemaInformation.Current >= SchemaVersionConstants.RenamedIndexForResourceTable)
            {
<<<<<<< HEAD
                ////list.Add((VLatest.Resource, VLatest.Resource.IX_Resource_ResourceSurrogateId));
=======
                list.Add((VLatest.Resource, VLatest.Resource.IX_Resource_ResourceSurrogateId, false));
>>>>>>> 85d831db
            }
            else if (_schemaInformation.Current >= SchemaVersionConstants.AddPrimaryKeyForResourceTable)
            {
                list.Add((V25.Resource, V25.Resource.UQIX_Resource_ResourceSurrogateId, false));
            }

            list.Add((VLatest.Resource, VLatest.Resource.IX_Resource_ResourceTypeId_ResourceId, false));
            list.Add((VLatest.Resource, VLatest.Resource.IX_Resource_ResourceTypeId_ResourceSurrgateId, false));

            return list;
        }

        public IReadOnlyList<(Table table, Index index, bool pageCompression)> IndexesList()
        {
            var list = new List<(Table table, Index index, bool pageCompression)>();

            if (_schemaInformation.Current < SchemaVersionConstants.AddPrimaryKeyForResourceTable)
            {
                list.Add((V24.Resource, V24.Resource.IX_Resource_ResourceSurrogateId, false));
            }

            list.Add((VLatest.CompartmentAssignment, VLatest.CompartmentAssignment.IX_CompartmentAssignment_CompartmentTypeId_ReferenceResourceId, true));
            list.Add((VLatest.DateTimeSearchParam, VLatest.DateTimeSearchParam.IX_DateTimeSearchParam_SearchParamId_EndDateTime_StartDateTime, false));
            list.Add((VLatest.DateTimeSearchParam, VLatest.DateTimeSearchParam.IX_DateTimeSearchParam_SearchParamId_EndDateTime_StartDateTime_Long, false));
            list.Add((VLatest.DateTimeSearchParam, VLatest.DateTimeSearchParam.IX_DateTimeSearchParam_SearchParamId_StartDateTime_EndDateTime, false));
            list.Add((VLatest.DateTimeSearchParam, VLatest.DateTimeSearchParam.IX_DateTimeSearchParam_SearchParamId_StartDateTime_EndDateTime_Long, false));
            list.Add((VLatest.NumberSearchParam, VLatest.NumberSearchParam.IX_NumberSearchParam_SearchParamId_HighValue_LowValue, false));
            list.Add((VLatest.NumberSearchParam, VLatest.NumberSearchParam.IX_NumberSearchParam_SearchParamId_LowValue_HighValue, false));
            list.Add((VLatest.NumberSearchParam, VLatest.NumberSearchParam.IX_NumberSearchParam_SearchParamId_SingleValue, false));
            list.Add((VLatest.QuantitySearchParam, VLatest.QuantitySearchParam.IX_QuantitySearchParam_SearchParamId_QuantityCodeId_HighValue_LowValue, false));
            list.Add((VLatest.QuantitySearchParam, VLatest.QuantitySearchParam.IX_QuantitySearchParam_SearchParamId_QuantityCodeId_LowValue_HighValue, false));
            list.Add((VLatest.QuantitySearchParam, VLatest.QuantitySearchParam.IX_QuantitySearchParam_SearchParamId_QuantityCodeId_SingleValue, false));
            list.Add((VLatest.ReferenceSearchParam, VLatest.ReferenceSearchParam.IX_ReferenceSearchParam_SearchParamId_ReferenceResourceTypeId_ReferenceResourceId_BaseUri_ReferenceResourceVersion, true));
            list.Add((VLatest.ReferenceTokenCompositeSearchParam, VLatest.ReferenceTokenCompositeSearchParam.IX_ReferenceTokenCompositeSearchParam_ReferenceResourceId1_Code2, true));
            list.Add((VLatest.StringSearchParam, VLatest.StringSearchParam.IX_StringSearchParam_SearchParamId_Text, true));
            list.Add((VLatest.StringSearchParam, VLatest.StringSearchParam.IX_StringSearchParam_SearchParamId_TextWithOverflow, true));
            list.Add((VLatest.TokenDateTimeCompositeSearchParam, VLatest.TokenDateTimeCompositeSearchParam.IX_TokenDateTimeCompositeSearchParam_Code1_EndDateTime2_StartDateTime2, true));
            list.Add((VLatest.TokenDateTimeCompositeSearchParam, VLatest.TokenDateTimeCompositeSearchParam.IX_TokenDateTimeCompositeSearchParam_Code1_EndDateTime2_StartDateTime2_Long, true));
            list.Add((VLatest.TokenDateTimeCompositeSearchParam, VLatest.TokenDateTimeCompositeSearchParam.IX_TokenDateTimeCompositeSearchParam_Code1_StartDateTime2_EndDateTime2, true));
            list.Add((VLatest.TokenDateTimeCompositeSearchParam, VLatest.TokenDateTimeCompositeSearchParam.IX_TokenDateTimeCompositeSearchParam_Code1_StartDateTime2_EndDateTime2_Long, true));
            list.Add((VLatest.TokenNumberNumberCompositeSearchParam, VLatest.TokenNumberNumberCompositeSearchParam.IX_TokenNumberNumberCompositeSearchParam_SearchParamId_Code1_LowValue2_HighValue2_LowValue3_HighValue3, true));
            list.Add((VLatest.TokenNumberNumberCompositeSearchParam, VLatest.TokenNumberNumberCompositeSearchParam.IX_TokenNumberNumberCompositeSearchParam_SearchParamId_Code1_Text2, true));
            list.Add((VLatest.TokenQuantityCompositeSearchParam, VLatest.TokenQuantityCompositeSearchParam.IX_TokenQuantityCompositeSearchParam_SearchParamId_Code1_QuantityCodeId2_HighValue2_LowValue2, true));
            list.Add((VLatest.TokenQuantityCompositeSearchParam, VLatest.TokenQuantityCompositeSearchParam.IX_TokenQuantityCompositeSearchParam_SearchParamId_Code1_QuantityCodeId2_LowValue2_HighValue2, true));
            list.Add((VLatest.TokenQuantityCompositeSearchParam, VLatest.TokenQuantityCompositeSearchParam.IX_TokenQuantityCompositeSearchParam_SearchParamId_Code1_QuantityCodeId2_SingleValue2, true));
            list.Add((VLatest.TokenSearchParam, VLatest.TokenSearchParam.IX_TokenSeachParam_SearchParamId_Code_SystemId, true));
            list.Add((VLatest.TokenStringCompositeSearchParam, VLatest.TokenStringCompositeSearchParam.IX_TokenStringCompositeSearchParam_SearchParamId_Code1_Text2, true));
            list.Add((VLatest.TokenStringCompositeSearchParam, VLatest.TokenStringCompositeSearchParam.IX_TokenStringCompositeSearchParam_SearchParamId_Code1_Text2WithOverflow, true));
            list.Add((VLatest.TokenText, VLatest.TokenText.IX_TokenText_SearchParamId_Text, true));
            list.Add((VLatest.TokenTokenCompositeSearchParam, VLatest.TokenTokenCompositeSearchParam.IX_TokenTokenCompositeSearchParam_Code1_Code2, true));
            list.Add((VLatest.UriSearchParam, VLatest.UriSearchParam.IX_UriSearchParam_SearchParamId_Uri, true));

            // ResourceWriteClaim Table - No unclustered index

            return list;
        }

        public async Task BulkCopyDataAsync(DataTable dataTable, CancellationToken cancellationToken)
        {
            using (SqlConnectionWrapper sqlConnectionWrapper = await _sqlConnectionWrapperFactory.ObtainSqlConnectionWrapperAsync(cancellationToken, true))
            using (SqlBulkCopy bulkCopy = new SqlBulkCopy(sqlConnectionWrapper.SqlConnection, SqlBulkCopyOptions.CheckConstraints | SqlBulkCopyOptions.UseInternalTransaction | SqlBulkCopyOptions.KeepNulls, null))
            {
                bulkCopy.DestinationTableName = dataTable.TableName;
                bulkCopy.BatchSize = dataTable.Rows.Count;

                try
                {
                    bulkCopy.BulkCopyTimeout = _importTaskConfiguration.SqlBulkOperationTimeoutInSec;
                    await bulkCopy.WriteToServerAsync(dataTable.CreateDataReader(), cancellationToken);
                }
                catch (Exception ex)
                {
                    _logger.LogInformation(ex, "Failed to bulk copy data.");

                    throw;
                }
            }
        }

        public async Task<IEnumerable<SqlBulkCopyDataWrapper>> BulkMergeResourceAsync(IEnumerable<SqlBulkCopyDataWrapper> resources, CancellationToken cancellationToken)
        {
            List<long> importedSurrogatedId = new List<long>();

            // Make sure there's no dup in this batch
            resources = resources.GroupBy(r => (r.ResourceTypeId, r.Resource.ResourceId)).Select(r => r.First());
            IEnumerable<BulkImportResourceTypeV1Row> inputResources = resources.Select(r => r.BulkImportResource);

            using (SqlConnectionWrapper sqlConnectionWrapper = await _sqlConnectionWrapperFactory.ObtainSqlConnectionWrapperAsync(cancellationToken, true))
            using (SqlCommandWrapper sqlCommandWrapper = sqlConnectionWrapper.CreateRetrySqlCommand())
            {
                try
                {
                    VLatest.BulkMergeResource.PopulateCommand(sqlCommandWrapper, inputResources);
                    sqlCommandWrapper.CommandTimeout = _importTaskConfiguration.SqlBulkOperationTimeoutInSec;

                    var sqlDataReader = await sqlCommandWrapper.ExecuteReaderAsync(cancellationToken);

                    while (await sqlDataReader.ReadAsync(cancellationToken))
                    {
                        long surrogatedId = sqlDataReader.GetInt64(0);
                        importedSurrogatedId.Add(surrogatedId);
                    }

                    return resources.Where(r => importedSurrogatedId.Contains(r.ResourceSurrogateId));
                }
                catch (SqlException sqlEx)
                {
                    _logger.LogError(sqlEx, "Failed to merge resources. " + sqlEx.Message);

                    throw;
                }
            }
        }

        public async Task CleanBatchResourceAsync(string resourceType, long beginSequenceId, long endSequenceId, CancellationToken cancellationToken)
        {
            short resourceTypeId = _model.GetResourceTypeId(resourceType);

            await BatchDeleteResourcesInternalAsync(beginSequenceId, endSequenceId, resourceTypeId, _importTaskConfiguration.SqlCleanResourceBatchSize, cancellationToken);
            await BatchDeleteResourceWriteClaimsInternalAsync(beginSequenceId, endSequenceId, _importTaskConfiguration.SqlCleanResourceBatchSize, cancellationToken);

            foreach (var tableName in SearchParameterTables.ToArray())
            {
                await BatchDeleteResourceParamsInternalAsync(tableName, beginSequenceId, endSequenceId, resourceTypeId, _importTaskConfiguration.SqlCleanResourceBatchSize, cancellationToken);
            }
        }

        public async Task PreprocessAsync(CancellationToken cancellationToken)
        {
            OptionalIndexesForImport = IndexesList();
            OptionalUniqueIndexesForImport = UniqueIndexesList();

            // Not disable index by default
            if (_importTaskConfiguration.DisableOptionalIndexesForImport || _importTaskConfiguration.DisableUniqueOptionalIndexesForImport)
            {
                List<(string tableName, string indexName)> indexesNeedDisable = new List<(string tableName, string indexName)>();

                if (_importTaskConfiguration.DisableOptionalIndexesForImport)
                {
                    indexesNeedDisable.AddRange(OptionalIndexesForImport.Select(indexRecord => (indexRecord.table.TableName, indexRecord.index.IndexName)));
                }

                if (_importTaskConfiguration.DisableUniqueOptionalIndexesForImport)
                {
                    indexesNeedDisable.AddRange(OptionalUniqueIndexesForImport.Select(indexRecord => (indexRecord.table.TableName, indexRecord.index.IndexName)));
                }

                foreach (var index in indexesNeedDisable)
                {
                    using (SqlConnectionWrapper sqlConnectionWrapper = await _sqlConnectionWrapperFactory.ObtainSqlConnectionWrapperAsync(cancellationToken, true))
                    using (SqlCommandWrapper sqlCommandWrapper = sqlConnectionWrapper.CreateRetrySqlCommand())
                    {
                        try
                        {
                            VLatest.DisableIndex.PopulateCommand(sqlCommandWrapper, index.tableName, index.indexName);
                            await sqlCommandWrapper.ExecuteNonQueryAsync(cancellationToken);
                        }
                        catch (SqlException sqlEx)
                        {
                            _logger.LogInformation(sqlEx, "Failed to disable indexes.");

                            throw;
                        }
                    }
                }
            }
        }

        public async Task PostprocessAsync(CancellationToken cancellationToken)
        {
            // Not rerebuild index by default
            if (_importTaskConfiguration.DisableOptionalIndexesForImport || _importTaskConfiguration.DisableUniqueOptionalIndexesForImport)
            {
                List<(string tableName, string indexName, bool pageCompression)> indexesNeedRebuild = new List<(string tableName, string indexName, bool pageCompression)>();

                if (_importTaskConfiguration.DisableOptionalIndexesForImport)
                {
                    indexesNeedRebuild.AddRange(OptionalIndexesForImport.Select(indexRecord => (indexRecord.table.TableName, indexRecord.index.IndexName, indexRecord.pageCompression)));
                }

                if (_importTaskConfiguration.DisableUniqueOptionalIndexesForImport)
                {
                    indexesNeedRebuild.AddRange(OptionalUniqueIndexesForImport.Select(indexRecord => (indexRecord.table.TableName, indexRecord.index.IndexName, indexRecord.pageCompression)));
                }

                List<Task<(string tableName, string indexName)>> runningTasks = new List<Task<(string tableName, string indexName)>>();
                HashSet<string> runningRebuildTables = new HashSet<string>();

                // rebuild index operation on same table would be blocked, try to parallel run rebuild operation on different table.
                while (indexesNeedRebuild.Count > 0)
                {
                    // if all remine indexes' table has some running rebuild operation, need to wait until at least one operation completed.
                    while (indexesNeedRebuild.All(ix => runningRebuildTables.Contains(ix.tableName)) || runningTasks.Count >= _importTaskConfiguration.SqlMaxRebuildIndexOperationConcurrentCount)
                    {
                        Task<(string tableName, string indexName)> completedTask = await Task.WhenAny(runningTasks.ToArray());
                        (string tableName, string indexName) indexRebuilt = await completedTask;

                        runningRebuildTables.Remove(indexRebuilt.tableName);
                        runningTasks.Remove(completedTask);
                    }

                    (string tableName, string indexName, bool pageCompression) nextIndex = indexesNeedRebuild.Where(ix => !runningRebuildTables.Contains(ix.tableName)).First();
                    indexesNeedRebuild.Remove(nextIndex);
                    runningRebuildTables.Add(nextIndex.tableName);
                    runningTasks.Add(ExecuteRebuildIndexTaskAsync(nextIndex.tableName, nextIndex.indexName, nextIndex.pageCompression, cancellationToken));
                }

                await Task.WhenAll(runningTasks.ToArray());
            }
        }

        public async Task<IEnumerable<string>> GetImportProcessingTaskResultAsync(string queueId, string taskId, CancellationToken cancellationToken)
        {
            List<string> result = new List<string>();
            using (SqlConnectionWrapper sqlConnectionWrapper = await _sqlConnectionWrapperFactory.ObtainSqlConnectionWrapperAsync(cancellationToken, true))
            using (SqlCommandWrapper sqlCommandWrapper = sqlConnectionWrapper.CreateRetrySqlCommand())
            {
                try
                {
                    sqlCommandWrapper.CommandTimeout = _importTaskConfiguration.SqlLongRunningOperationTimeoutInSec;

                    VLatest.GetImportProcessingTaskResult.PopulateCommand(sqlCommandWrapper, queueId, taskId);
                    var sqlDataReader = await sqlCommandWrapper.ExecuteReaderAsync(cancellationToken);

                    while (await sqlDataReader.ReadAsync(cancellationToken))
                    {
                        string processingResult = sqlDataReader.GetString(0);
                        result.Add(processingResult);
                    }

                    return result;
                }
                catch (SqlException sqlEx)
                {
                    _logger.LogInformation(sqlEx, "Failed to read import processing task result.");

                    throw;
                }
            }
        }

        private async Task<(string tableName, string indexName)> ExecuteRebuildIndexTaskAsync(string tableName, string indexName, bool pageCompression, CancellationToken cancellationToken)
        {
            using (SqlConnectionWrapper sqlConnectionWrapper = await _sqlConnectionWrapperFactory.ObtainSqlConnectionWrapperAsync(cancellationToken, true))
            using (SqlCommandWrapper sqlCommandWrapper = sqlConnectionWrapper.CreateRetrySqlCommand())
            {
                try
                {
                    sqlCommandWrapper.CommandTimeout = _importTaskConfiguration.SqlLongRunningOperationTimeoutInSec;

                    VLatest.RebuildIndex.PopulateCommand(sqlCommandWrapper, tableName, indexName, pageCompression);
                    await sqlCommandWrapper.ExecuteNonQueryAsync(cancellationToken);

                    return (tableName, indexName);
                }
                catch (SqlException sqlEx)
                {
                    _logger.LogInformation(sqlEx, "Failed to rebuild indexes.");

                    throw;
                }
            }
        }

        private async Task BatchDeleteResourcesInternalAsync(long beginSequenceId, long endSequenceId, short resourceTypeId, int batchSize, CancellationToken cancellationToken)
        {
            while (true)
            {
                using (SqlConnectionWrapper sqlConnectionWrapper = await _sqlConnectionWrapperFactory.ObtainSqlConnectionWrapperAsync(cancellationToken, true))
                using (SqlCommandWrapper sqlCommandWrapper = sqlConnectionWrapper.CreateRetrySqlCommand())
                {
                    try
                    {
                        sqlCommandWrapper.CommandTimeout = _importTaskConfiguration.SqlBulkOperationTimeoutInSec;

                        VLatest.BatchDeleteResources.PopulateCommand(sqlCommandWrapper, resourceTypeId, beginSequenceId, endSequenceId, batchSize);
                        int impactRows = await sqlCommandWrapper.ExecuteNonQueryAsync(cancellationToken);

                        if (impactRows < batchSize)
                        {
                            return;
                        }
                    }
                    catch (SqlException sqlEx)
                    {
                        _logger.LogInformation(sqlEx, "Failed batch delete Resource.");

                        throw;
                    }
                }
            }
        }

        private async Task BatchDeleteResourceWriteClaimsInternalAsync(long beginSequenceId, long endSequenceId, int batchSize, CancellationToken cancellationToken)
        {
            while (true)
            {
                using (SqlConnectionWrapper sqlConnectionWrapper = await _sqlConnectionWrapperFactory.ObtainSqlConnectionWrapperAsync(cancellationToken, true))
                using (SqlCommandWrapper sqlCommandWrapper = sqlConnectionWrapper.CreateRetrySqlCommand())
                {
                    try
                    {
                        sqlCommandWrapper.CommandTimeout = _importTaskConfiguration.SqlBulkOperationTimeoutInSec;

                        VLatest.BatchDeleteResourceWriteClaims.PopulateCommand(sqlCommandWrapper, beginSequenceId, endSequenceId, batchSize);
                        int impactRows = await sqlCommandWrapper.ExecuteNonQueryAsync(cancellationToken);

                        if (impactRows < batchSize)
                        {
                            return;
                        }
                    }
                    catch (SqlException sqlEx)
                    {
                        _logger.LogInformation(sqlEx, "Failed batch delete ResourceWriteClaims.");

                        throw;
                    }
                }
            }
        }

        private async Task BatchDeleteResourceParamsInternalAsync(string tableName, long beginSequenceId, long endSequenceId, short resourceTypeId, int batchSize, CancellationToken cancellationToken)
        {
            while (true)
            {
                using (SqlConnectionWrapper sqlConnectionWrapper = await _sqlConnectionWrapperFactory.ObtainSqlConnectionWrapperAsync(cancellationToken, true))
                using (SqlCommandWrapper sqlCommandWrapper = sqlConnectionWrapper.CreateRetrySqlCommand())
                {
                    try
                    {
                        sqlCommandWrapper.CommandTimeout = _importTaskConfiguration.SqlBulkOperationTimeoutInSec;

                        VLatest.BatchDeleteResourceParams.PopulateCommand(sqlCommandWrapper, tableName, resourceTypeId, beginSequenceId, endSequenceId, batchSize);
                        int impactRows = await sqlCommandWrapper.ExecuteNonQueryAsync(cancellationToken);

                        if (impactRows < batchSize)
                        {
                            return;
                        }
                    }
                    catch (SqlException sqlEx)
                    {
                        _logger.LogInformation(sqlEx, "Failed batch delete ResourceParams.");

                        throw;
                    }
                }
            }
        }
    }
}<|MERGE_RESOLUTION|>--- conflicted
+++ resolved
@@ -87,11 +87,7 @@
 
             if (_schemaInformation.Current >= SchemaVersionConstants.RenamedIndexForResourceTable)
             {
-<<<<<<< HEAD
                 ////list.Add((VLatest.Resource, VLatest.Resource.IX_Resource_ResourceSurrogateId));
-=======
-                list.Add((VLatest.Resource, VLatest.Resource.IX_Resource_ResourceSurrogateId, false));
->>>>>>> 85d831db
             }
             else if (_schemaInformation.Current >= SchemaVersionConstants.AddPrimaryKeyForResourceTable)
             {
