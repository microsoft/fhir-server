﻿// -------------------------------------------------------------------------------------------------
// Copyright (c) Microsoft Corporation. All rights reserved.
// Licensed under the MIT License (MIT). See LICENSE in the repo root for license information.
// -------------------------------------------------------------------------------------------------

using System;
using System.Collections.Generic;
using System.Data;
using System.Linq;
using System.Threading;
using System.Threading.Tasks;
using EnsureThat;
using Microsoft.Data.SqlClient;
using Microsoft.Extensions.Logging;
using Microsoft.Extensions.Options;
using Microsoft.Health.Fhir.Core.Configs;
using Microsoft.Health.Fhir.Core.Features.Operations.Import;
using Microsoft.Health.Fhir.SqlServer.Features.Operations.Import;
using Microsoft.Health.Fhir.SqlServer.Features.Schema;
using Microsoft.Health.Fhir.SqlServer.Features.Schema.Model;
using Microsoft.Health.JobManagement;
using Microsoft.Health.SqlServer.Features.Client;
using Microsoft.Health.SqlServer.Features.Schema;
using Microsoft.Health.SqlServer.Features.Schema.Model;
using Index = Microsoft.Health.SqlServer.Features.Schema.Model.Index;

namespace Microsoft.Health.Fhir.SqlServer.Features.Storage
{
    public class SqlImportOperation : ISqlImportOperation, IImportOrchestratorJobDataStoreOperation
    {
        private SqlConnectionWrapperFactory _sqlConnectionWrapperFactory;
        private ISqlServerFhirModel _model;
        private readonly ImportTaskConfiguration _importTaskConfiguration;
        private readonly SchemaInformation _schemaInformation;
        private ILogger<SqlImportOperation> _logger;

        public SqlImportOperation(
            SqlConnectionWrapperFactory sqlConnectionWrapperFactory,
            ISqlServerFhirModel model,
            IOptions<OperationsConfiguration> operationsConfig,
            SchemaInformation schemaInformation,
            ILogger<SqlImportOperation> logger)
        {
            EnsureArg.IsNotNull(sqlConnectionWrapperFactory, nameof(sqlConnectionWrapperFactory));
            EnsureArg.IsNotNull(model, nameof(model));
            EnsureArg.IsNotNull(operationsConfig, nameof(operationsConfig));
            EnsureArg.IsNotNull(schemaInformation, nameof(schemaInformation));
            EnsureArg.IsNotNull(logger, nameof(logger));

            _sqlConnectionWrapperFactory = sqlConnectionWrapperFactory;
            _model = model;
            _importTaskConfiguration = operationsConfig.Value.Import;
            _schemaInformation = schemaInformation;
            _logger = logger;
        }

        public IReadOnlyList<(Table table, Index index, bool pageCompression)> OptionalUniqueIndexesForImport { get; private set; }

        public IReadOnlyList<(Table table, Index index, bool pageCompression)> OptionalIndexesForImport { get; private set; }

        public static IReadOnlyList<string> SearchParameterTables { get; } =
            new List<string>()
            {
                VLatest.CompartmentAssignment.TableName,
                VLatest.ReferenceSearchParam.TableName,
                VLatest.TokenSearchParam.TableName,
                VLatest.TokenText.TableName,
                VLatest.StringSearchParam.TableName,
                VLatest.UriSearchParam.TableName,
                VLatest.NumberSearchParam.TableName,
                VLatest.QuantitySearchParam.TableName,
                VLatest.DateTimeSearchParam.TableName,
                VLatest.ReferenceTokenCompositeSearchParam.TableName,
                VLatest.TokenTokenCompositeSearchParam.TableName,
                VLatest.TokenDateTimeCompositeSearchParam.TableName,
                VLatest.TokenQuantityCompositeSearchParam.TableName,
                VLatest.TokenStringCompositeSearchParam.TableName,
                VLatest.TokenNumberNumberCompositeSearchParam.TableName,
            };

        public IReadOnlyList<(Table table, Index index, bool pageCompression)> UniqueIndexesList()
        {
            var list = new List<(Table table, Index index, bool pageCompression)>();

            if (_schemaInformation.Current >= SchemaVersionConstants.RenamedIndexForResourceTable)
            {
                // Do nothing. This is the easiest fix until we remove this code completely.
            }
            else if (_schemaInformation.Current >= SchemaVersionConstants.AddPrimaryKeyForResourceTable)
            {
                list.Add((V25.Resource, V25.Resource.UQIX_Resource_ResourceSurrogateId, false));
            }

            list.Add((VLatest.Resource, VLatest.Resource.IX_Resource_ResourceTypeId_ResourceId, false));
            list.Add((VLatest.Resource, VLatest.Resource.IX_Resource_ResourceTypeId_ResourceSurrgateId, false));

            return list;
        }

        public IReadOnlyList<(Table table, Index index, bool pageCompression)> IndexesList()
        {
            var list = new List<(Table table, Index index, bool pageCompression)>();

            if (_schemaInformation.Current < SchemaVersionConstants.AddPrimaryKeyForResourceTable)
            {
                list.Add((V24.Resource, V24.Resource.IX_Resource_ResourceSurrogateId, false));
            }

            list.Add((VLatest.CompartmentAssignment, VLatest.CompartmentAssignment.IX_CompartmentAssignment_CompartmentTypeId_ReferenceResourceId, true));
            list.Add((VLatest.DateTimeSearchParam, VLatest.DateTimeSearchParam.IX_DateTimeSearchParam_SearchParamId_EndDateTime_StartDateTime, false));
            list.Add((VLatest.DateTimeSearchParam, VLatest.DateTimeSearchParam.IX_DateTimeSearchParam_SearchParamId_EndDateTime_StartDateTime_Long, false));
            list.Add((VLatest.DateTimeSearchParam, VLatest.DateTimeSearchParam.IX_DateTimeSearchParam_SearchParamId_StartDateTime_EndDateTime, false));
            list.Add((VLatest.DateTimeSearchParam, VLatest.DateTimeSearchParam.IX_DateTimeSearchParam_SearchParamId_StartDateTime_EndDateTime_Long, false));
            list.Add((VLatest.NumberSearchParam, VLatest.NumberSearchParam.IX_NumberSearchParam_SearchParamId_HighValue_LowValue, false));
            list.Add((VLatest.NumberSearchParam, VLatest.NumberSearchParam.IX_NumberSearchParam_SearchParamId_LowValue_HighValue, false));
            list.Add((VLatest.NumberSearchParam, VLatest.NumberSearchParam.IX_NumberSearchParam_SearchParamId_SingleValue, false));
            list.Add((VLatest.QuantitySearchParam, VLatest.QuantitySearchParam.IX_QuantitySearchParam_SearchParamId_QuantityCodeId_HighValue_LowValue, false));
            list.Add((VLatest.QuantitySearchParam, VLatest.QuantitySearchParam.IX_QuantitySearchParam_SearchParamId_QuantityCodeId_LowValue_HighValue, false));
            list.Add((VLatest.QuantitySearchParam, VLatest.QuantitySearchParam.IX_QuantitySearchParam_SearchParamId_QuantityCodeId_SingleValue, false));
            list.Add((VLatest.ReferenceSearchParam, VLatest.ReferenceSearchParam.IX_ReferenceSearchParam_SearchParamId_ReferenceResourceTypeId_ReferenceResourceId_BaseUri_ReferenceResourceVersion, true));
            list.Add((VLatest.ReferenceTokenCompositeSearchParam, VLatest.ReferenceTokenCompositeSearchParam.IX_ReferenceTokenCompositeSearchParam_ReferenceResourceId1_Code2, true));
            list.Add((VLatest.StringSearchParam, VLatest.StringSearchParam.IX_StringSearchParam_SearchParamId_Text, true));
            list.Add((VLatest.StringSearchParam, VLatest.StringSearchParam.IX_StringSearchParam_SearchParamId_TextWithOverflow, true));
            list.Add((VLatest.TokenDateTimeCompositeSearchParam, VLatest.TokenDateTimeCompositeSearchParam.IX_TokenDateTimeCompositeSearchParam_Code1_EndDateTime2_StartDateTime2, true));
            list.Add((VLatest.TokenDateTimeCompositeSearchParam, VLatest.TokenDateTimeCompositeSearchParam.IX_TokenDateTimeCompositeSearchParam_Code1_EndDateTime2_StartDateTime2_Long, true));
            list.Add((VLatest.TokenDateTimeCompositeSearchParam, VLatest.TokenDateTimeCompositeSearchParam.IX_TokenDateTimeCompositeSearchParam_Code1_StartDateTime2_EndDateTime2, true));
            list.Add((VLatest.TokenDateTimeCompositeSearchParam, VLatest.TokenDateTimeCompositeSearchParam.IX_TokenDateTimeCompositeSearchParam_Code1_StartDateTime2_EndDateTime2_Long, true));
            list.Add((VLatest.TokenNumberNumberCompositeSearchParam, VLatest.TokenNumberNumberCompositeSearchParam.IX_TokenNumberNumberCompositeSearchParam_SearchParamId_Code1_LowValue2_HighValue2_LowValue3_HighValue3, true));
            list.Add((VLatest.TokenNumberNumberCompositeSearchParam, VLatest.TokenNumberNumberCompositeSearchParam.IX_TokenNumberNumberCompositeSearchParam_SearchParamId_Code1_Text2, true));
            list.Add((VLatest.TokenQuantityCompositeSearchParam, VLatest.TokenQuantityCompositeSearchParam.IX_TokenQuantityCompositeSearchParam_SearchParamId_Code1_QuantityCodeId2_HighValue2_LowValue2, true));
            list.Add((VLatest.TokenQuantityCompositeSearchParam, VLatest.TokenQuantityCompositeSearchParam.IX_TokenQuantityCompositeSearchParam_SearchParamId_Code1_QuantityCodeId2_LowValue2_HighValue2, true));
            list.Add((VLatest.TokenQuantityCompositeSearchParam, VLatest.TokenQuantityCompositeSearchParam.IX_TokenQuantityCompositeSearchParam_SearchParamId_Code1_QuantityCodeId2_SingleValue2, true));
            list.Add((VLatest.TokenSearchParam, VLatest.TokenSearchParam.IX_TokenSeachParam_SearchParamId_Code_SystemId, true));
            list.Add((VLatest.TokenStringCompositeSearchParam, VLatest.TokenStringCompositeSearchParam.IX_TokenStringCompositeSearchParam_SearchParamId_Code1_Text2, true));
            list.Add((VLatest.TokenStringCompositeSearchParam, VLatest.TokenStringCompositeSearchParam.IX_TokenStringCompositeSearchParam_SearchParamId_Code1_Text2WithOverflow, true));
            list.Add((VLatest.TokenText, VLatest.TokenText.IX_TokenText_SearchParamId_Text, true));
            list.Add((VLatest.TokenTokenCompositeSearchParam, VLatest.TokenTokenCompositeSearchParam.IX_TokenTokenCompositeSearchParam_Code1_Code2, true));
            list.Add((VLatest.UriSearchParam, VLatest.UriSearchParam.IX_UriSearchParam_SearchParamId_Uri, true));

            // ResourceWriteClaim Table - No unclustered index

            return list;
        }

        public async Task BulkCopyDataAsync(DataTable dataTable, CancellationToken cancellationToken)
        {
            try
            {
                using (SqlConnectionWrapper sqlConnectionWrapper = await _sqlConnectionWrapperFactory.ObtainSqlConnectionWrapperAsync(cancellationToken, true))
                using (SqlBulkCopy bulkCopy = new SqlBulkCopy(sqlConnectionWrapper.SqlConnection, SqlBulkCopyOptions.CheckConstraints | SqlBulkCopyOptions.UseInternalTransaction | SqlBulkCopyOptions.KeepNulls, null))
                {
                    bulkCopy.DestinationTableName = dataTable.TableName;
                    bulkCopy.BatchSize = dataTable.Rows.Count;

                    bulkCopy.BulkCopyTimeout = _importTaskConfiguration.SqlBulkOperationTimeoutInSec;
                    await bulkCopy.WriteToServerAsync(dataTable.CreateDataReader(), cancellationToken);
                }
            }
            catch (Exception ex)
            {
                _logger.LogInformation(ex, "BulkCopyDataAsync failed.");

                throw new RetriableJobException(ex.Message, ex);
            }
        }

        public async Task<IEnumerable<SqlBulkCopyDataWrapper>> BulkMergeResourceAsync(IEnumerable<SqlBulkCopyDataWrapper> resources, CancellationToken cancellationToken)
        {
            try
            {
                List<long> importedSurrogatedId = new List<long>();

                // Make sure there's no dup in this batch
                resources = resources.GroupBy(r => (r.ResourceTypeId, r.Resource.ResourceId)).Select(r => r.First());
                IEnumerable<BulkImportResourceTypeV1Row> inputResources = resources.Select(r => r.BulkImportResource);

                using (SqlConnectionWrapper sqlConnectionWrapper = await _sqlConnectionWrapperFactory.ObtainSqlConnectionWrapperAsync(cancellationToken, true))
                using (SqlCommandWrapper sqlCommandWrapper = sqlConnectionWrapper.CreateRetrySqlCommand())
                {
                    VLatest.BulkMergeResource.PopulateCommand(sqlCommandWrapper, inputResources);
                    sqlCommandWrapper.CommandTimeout = _importTaskConfiguration.SqlBulkOperationTimeoutInSec;

                    var sqlDataReader = await sqlCommandWrapper.ExecuteReaderAsync(cancellationToken);

                    while (await sqlDataReader.ReadAsync(cancellationToken))
                    {
                        long surrogatedId = sqlDataReader.GetInt64(0);
                        importedSurrogatedId.Add(surrogatedId);
                    }

                    return resources.Where(r => importedSurrogatedId.Contains(r.ResourceSurrogateId));
                }
<<<<<<< HEAD
                catch (SqlException sqlEx)
                {
                    _logger.LogError(sqlEx, "Failed to merge resources. {Message}", sqlEx.Message);

                    throw;
                }
=======
            }
            catch (Exception ex)
            {
                _logger.LogInformation(ex, "BulkMergeResourceAsync failed.");
                throw new RetriableJobException(ex.Message, ex);
>>>>>>> 4f5c89f4
            }
        }

        public async Task CleanBatchResourceAsync(string resourceType, long beginSequenceId, long endSequenceId, CancellationToken cancellationToken)
        {
            try
            {
                short resourceTypeId = _model.GetResourceTypeId(resourceType);

                await BatchDeleteResourcesInternalAsync(beginSequenceId, endSequenceId, resourceTypeId, _importTaskConfiguration.SqlCleanResourceBatchSize, cancellationToken);
                await BatchDeleteResourceWriteClaimsInternalAsync(beginSequenceId, endSequenceId, _importTaskConfiguration.SqlCleanResourceBatchSize, cancellationToken);

                foreach (var tableName in SearchParameterTables.ToArray())
                {
                    await BatchDeleteResourceParamsInternalAsync(tableName, beginSequenceId, endSequenceId, resourceTypeId, _importTaskConfiguration.SqlCleanResourceBatchSize, cancellationToken);
                }
            }
            catch (Exception ex)
            {
                _logger.LogInformation(ex, "CleanBatchResourceAsync failed.");
                if (ex.IsRetryable())
                {
                    throw new RetriableJobException(ex.Message, ex);
                }

                throw;
            }
        }

        public async Task PreprocessAsync(CancellationToken cancellationToken)
        {
            try
            {
                OptionalIndexesForImport = IndexesList();
                OptionalUniqueIndexesForImport = UniqueIndexesList();

                // Not disable index by default
                if (_importTaskConfiguration.DisableOptionalIndexesForImport || _importTaskConfiguration.DisableUniqueOptionalIndexesForImport)
                {
                    List<(string tableName, string indexName)> indexesNeedDisable = new List<(string tableName, string indexName)>();

                    if (_importTaskConfiguration.DisableOptionalIndexesForImport)
                    {
                        indexesNeedDisable.AddRange(OptionalIndexesForImport.Select(indexRecord => (indexRecord.table.TableName, indexRecord.index.IndexName)));
                    }

                    if (_importTaskConfiguration.DisableUniqueOptionalIndexesForImport)
                    {
                        indexesNeedDisable.AddRange(OptionalUniqueIndexesForImport.Select(indexRecord => (indexRecord.table.TableName, indexRecord.index.IndexName)));
                    }

                    foreach (var index in indexesNeedDisable)
                    {
                        using (SqlConnectionWrapper sqlConnectionWrapper = await _sqlConnectionWrapperFactory.ObtainSqlConnectionWrapperAsync(cancellationToken, true))
                        using (SqlCommandWrapper sqlCommandWrapper = sqlConnectionWrapper.CreateRetrySqlCommand())
                        {
                            VLatest.DisableIndex.PopulateCommand(sqlCommandWrapper, index.tableName, index.indexName);
                            await sqlCommandWrapper.ExecuteNonQueryAsync(cancellationToken);
                        }
                    }
                }
            }
            catch (Exception ex)
            {
                _logger.LogInformation(ex, "PreprocessAsync failed.");
                if (ex.IsRetryable())
                {
                    throw new RetriableJobException(ex.Message, ex);
                }

                throw;
            }
        }

        public async Task PostprocessAsync(CancellationToken cancellationToken)
        {
            try
            {
                // Not rerebuild index by default
                if (_importTaskConfiguration.DisableOptionalIndexesForImport || _importTaskConfiguration.DisableUniqueOptionalIndexesForImport)
                {
                    List<(string tableName, string indexName, bool pageCompression)> indexesNeedRebuild = new List<(string tableName, string indexName, bool pageCompression)>();

                    if (_importTaskConfiguration.DisableOptionalIndexesForImport)
                    {
                        indexesNeedRebuild.AddRange(OptionalIndexesForImport.Select(indexRecord => (indexRecord.table.TableName, indexRecord.index.IndexName, indexRecord.pageCompression)));
                    }

                    if (_importTaskConfiguration.DisableUniqueOptionalIndexesForImport)
                    {
                        indexesNeedRebuild.AddRange(OptionalUniqueIndexesForImport.Select(indexRecord => (indexRecord.table.TableName, indexRecord.index.IndexName, indexRecord.pageCompression)));
                    }

                    List<Task<(string tableName, string indexName)>> runningTasks = new List<Task<(string tableName, string indexName)>>();
                    HashSet<string> runningRebuildTables = new HashSet<string>();

                    // rebuild index operation on same table would be blocked, try to parallel run rebuild operation on different table.
                    while (indexesNeedRebuild.Count > 0)
                    {
                        // if all remine indexes' table has some running rebuild operation, need to wait until at least one operation completed.
                        while (indexesNeedRebuild.All(ix => runningRebuildTables.Contains(ix.tableName)) || runningTasks.Count >= _importTaskConfiguration.SqlMaxRebuildIndexOperationConcurrentCount)
                        {
                            Task<(string tableName, string indexName)> completedTask = await Task.WhenAny(runningTasks.ToArray());
                            (string tableName, string indexName) indexRebuilt = await completedTask;

                            runningRebuildTables.Remove(indexRebuilt.tableName);
                            runningTasks.Remove(completedTask);
                        }

                        (string tableName, string indexName, bool pageCompression) nextIndex = indexesNeedRebuild.Where(ix => !runningRebuildTables.Contains(ix.tableName)).First();
                        indexesNeedRebuild.Remove(nextIndex);
                        runningRebuildTables.Add(nextIndex.tableName);
                        runningTasks.Add(ExecuteRebuildIndexTaskAsync(nextIndex.tableName, nextIndex.indexName, nextIndex.pageCompression, cancellationToken));
                    }

                    await Task.WhenAll(runningTasks.ToArray());
                }
            }
            catch (Exception ex)
            {
                _logger.LogInformation(ex, "PostprocessAsync failed.");
                if (ex.IsRetryable())
                {
                    throw new RetriableJobException(ex.Message, ex);
                }

                throw;
            }
        }

        private async Task<(string tableName, string indexName)> ExecuteRebuildIndexTaskAsync(string tableName, string indexName, bool pageCompression, CancellationToken cancellationToken)
        {
            using (SqlConnectionWrapper sqlConnectionWrapper = await _sqlConnectionWrapperFactory.ObtainSqlConnectionWrapperAsync(cancellationToken, true))
            using (SqlCommandWrapper sqlCommandWrapper = sqlConnectionWrapper.CreateRetrySqlCommand())
            {
                sqlCommandWrapper.CommandTimeout = _importTaskConfiguration.SqlLongRunningOperationTimeoutInSec;

                VLatest.RebuildIndex.PopulateCommand(sqlCommandWrapper, tableName, indexName, pageCompression);
                await sqlCommandWrapper.ExecuteNonQueryAsync(cancellationToken);

                return (tableName, indexName);
            }
        }

        private async Task BatchDeleteResourcesInternalAsync(long beginSequenceId, long endSequenceId, short resourceTypeId, int batchSize, CancellationToken cancellationToken)
        {
            while (true)
            {
                using (SqlConnectionWrapper sqlConnectionWrapper = await _sqlConnectionWrapperFactory.ObtainSqlConnectionWrapperAsync(cancellationToken, true))
                using (SqlCommandWrapper sqlCommandWrapper = sqlConnectionWrapper.CreateRetrySqlCommand())
                {
                    sqlCommandWrapper.CommandTimeout = _importTaskConfiguration.SqlBulkOperationTimeoutInSec;

                    VLatest.BatchDeleteResources.PopulateCommand(sqlCommandWrapper, resourceTypeId, beginSequenceId, endSequenceId, batchSize);
                    int impactRows = await sqlCommandWrapper.ExecuteNonQueryAsync(cancellationToken);

                    if (impactRows < batchSize)
                    {
                        return;
                    }
                }
            }
        }

        private async Task BatchDeleteResourceWriteClaimsInternalAsync(long beginSequenceId, long endSequenceId, int batchSize, CancellationToken cancellationToken)
        {
            while (true)
            {
                using (SqlConnectionWrapper sqlConnectionWrapper = await _sqlConnectionWrapperFactory.ObtainSqlConnectionWrapperAsync(cancellationToken, true))
                using (SqlCommandWrapper sqlCommandWrapper = sqlConnectionWrapper.CreateRetrySqlCommand())
                {
                    sqlCommandWrapper.CommandTimeout = _importTaskConfiguration.SqlBulkOperationTimeoutInSec;

                    VLatest.BatchDeleteResourceWriteClaims.PopulateCommand(sqlCommandWrapper, beginSequenceId, endSequenceId, batchSize);
                    int impactRows = await sqlCommandWrapper.ExecuteNonQueryAsync(cancellationToken);

                    if (impactRows < batchSize)
                    {
                        return;
                    }
                }
            }
        }

        private async Task BatchDeleteResourceParamsInternalAsync(string tableName, long beginSequenceId, long endSequenceId, short resourceTypeId, int batchSize, CancellationToken cancellationToken)
        {
            while (true)
            {
                using (SqlConnectionWrapper sqlConnectionWrapper = await _sqlConnectionWrapperFactory.ObtainSqlConnectionWrapperAsync(cancellationToken, true))
                using (SqlCommandWrapper sqlCommandWrapper = sqlConnectionWrapper.CreateRetrySqlCommand())
                {
                    sqlCommandWrapper.CommandTimeout = _importTaskConfiguration.SqlBulkOperationTimeoutInSec;

                    VLatest.BatchDeleteResourceParams.PopulateCommand(sqlCommandWrapper, tableName, resourceTypeId, beginSequenceId, endSequenceId, batchSize);
                    int impactRows = await sqlCommandWrapper.ExecuteNonQueryAsync(cancellationToken);

                    if (impactRows < batchSize)
                    {
                        return;
                    }
                }
            }
        }
    }
}<|MERGE_RESOLUTION|>--- conflicted
+++ resolved
@@ -190,20 +190,11 @@
 
                     return resources.Where(r => importedSurrogatedId.Contains(r.ResourceSurrogateId));
                 }
-<<<<<<< HEAD
-                catch (SqlException sqlEx)
-                {
-                    _logger.LogError(sqlEx, "Failed to merge resources. {Message}", sqlEx.Message);
-
-                    throw;
-                }
-=======
             }
             catch (Exception ex)
             {
                 _logger.LogInformation(ex, "BulkMergeResourceAsync failed.");
                 throw new RetriableJobException(ex.Message, ex);
->>>>>>> 4f5c89f4
             }
         }
 
