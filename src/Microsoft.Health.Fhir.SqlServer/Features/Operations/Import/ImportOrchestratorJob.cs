﻿// -------------------------------------------------------------------------------------------------
// Copyright (c) Microsoft Corporation. All rights reserved.
// Licensed under the MIT License (MIT). See LICENSE in the repo root for license information.
// -------------------------------------------------------------------------------------------------

using System;
using System.Collections.Generic;
using System.Diagnostics;
using System.Linq;
using System.Net;
using System.Security.Cryptography;
using System.Threading;
using System.Threading.Tasks;
using EnsureThat;
using Hl7.Fhir.Rest;
using Hl7.Fhir.Utility;
using MediatR;
using Microsoft.Data.SqlClient;
using Microsoft.Extensions.Logging;
using Microsoft.Extensions.Options;
using Microsoft.Extensions.Primitives;
using Microsoft.Health.Core;
using Microsoft.Health.Core.Features.Audit;
using Microsoft.Health.Core.Features.Context;
using Microsoft.Health.Fhir.Core.Configs;
using Microsoft.Health.Fhir.Core.Extensions;
using Microsoft.Health.Fhir.Core.Features.Audit;
using Microsoft.Health.Fhir.Core.Features.Context;
using Microsoft.Health.Fhir.Core.Features.Operations;
using Microsoft.Health.Fhir.Core.Features.Operations.Import;
using Microsoft.Health.Fhir.Core.Features.Operations.Import.Models;
using Microsoft.Health.JobManagement;
using Newtonsoft.Json;
using JobStatus = Microsoft.Health.JobManagement.JobStatus;

namespace Microsoft.Health.Fhir.SqlServer.Features.Operations.Import
{
    [JobTypeId((int)JobType.ImportOrchestrator)]
    public class ImportOrchestratorJob : IJob
    {
        public const int BytesToRead = 10000 * 1000; // each job should handle about 10000 resources. with about 1000 bytes per resource

        private readonly IMediator _mediator;
        private readonly RequestContextAccessor<IFhirRequestContext> _contextAccessor;
        private readonly IQueueClient _queueClient;
        private ImportTaskConfiguration _importConfiguration;
        private ILogger<ImportOrchestratorJob> _logger;
        private IIntegrationDataStoreClient _integrationDataStoreClient;
        private readonly IAuditLogger _auditLogger;
        internal const string DefaultCallerAgent = "Microsoft.Health.Fhir.Server";

        public ImportOrchestratorJob(
            IMediator mediator,
            RequestContextAccessor<IFhirRequestContext> contextAccessor,
            IIntegrationDataStoreClient integrationDataStoreClient,
            IQueueClient queueClient,
            IOptions<ImportTaskConfiguration> importConfiguration,
            ILoggerFactory loggerFactory,
            IAuditLogger auditLogger)
        {
            EnsureArg.IsNotNull(mediator, nameof(mediator));
            EnsureArg.IsNotNull(contextAccessor, nameof(contextAccessor));
            EnsureArg.IsNotNull(integrationDataStoreClient, nameof(integrationDataStoreClient));
            EnsureArg.IsNotNull(queueClient, nameof(queueClient));
            EnsureArg.IsNotNull(importConfiguration?.Value, nameof(importConfiguration));
            EnsureArg.IsNotNull(loggerFactory, nameof(loggerFactory));
            EnsureArg.IsNotNull(auditLogger, nameof(auditLogger));

            _mediator = mediator;
            _contextAccessor = contextAccessor;
            _integrationDataStoreClient = integrationDataStoreClient;
            _queueClient = queueClient;
            _importConfiguration = importConfiguration.Value;
            _logger = loggerFactory.CreateLogger<ImportOrchestratorJob>();
            _auditLogger = auditLogger;

            PollingPeriodSec = _importConfiguration.PollingFrequencyInSeconds;
        }

        public int PollingPeriodSec { get; set; }

        public async Task<string> ExecuteAsync(JobInfo jobInfo, IProgress<string> progress, CancellationToken cancellationToken)
        {
            ImportOrchestratorJobDefinition inputData = jobInfo.DeserializeDefinition<ImportOrchestratorJobDefinition>();
            ImportOrchestratorJobResult currentResult = string.IsNullOrEmpty(jobInfo.Result) ? new ImportOrchestratorJobResult() : jobInfo.DeserializeResult<ImportOrchestratorJobResult>();

            var fhirRequestContext = new FhirRequestContext(
                    method: "Import",
                    uriString: inputData.RequestUri.ToString(),
                    baseUriString: inputData.BaseUri.ToString(),
                    correlationId: jobInfo.Id.ToString(),
                    requestHeaders: new Dictionary<string, StringValues>(),
                    responseHeaders: new Dictionary<string, StringValues>())
            {
                IsBackgroundTask = true,
            };

            _contextAccessor.RequestContext = fhirRequestContext;

            currentResult.Request = inputData.RequestUri.ToString();

            ImportOrchestratorJobErrorResult errorResult = null;

            try
            {
                cancellationToken.ThrowIfCancellationRequested();

<<<<<<< HEAD
                await ValidateResourcesAsync(inputData, cancellationToken);
                _logger.LogInformation("Input Resources Validated");

                await ExecuteImportProcessingJobAsync(jobInfo, inputData, currentResult, cancellationToken);
                _logger.LogInformation("SubJobs Completed");
=======
                if (currentResult.Progress == ImportOrchestratorJobProgress.Initialized)
                {
                    await ValidateResourcesAsync(inputData, cancellationToken);

                    currentResult.Progress = ImportOrchestratorJobProgress.InputResourcesValidated;
                    progress.Report(JsonConvert.SerializeObject(currentResult));

                    _logger.LogJobInformation(jobInfo, "Input Resources Validated.");
                }

                if (currentResult.Progress == ImportOrchestratorJobProgress.InputResourcesValidated)
                {
                    await _importOrchestratorJobDataStoreOperation.PreprocessAsync(cancellationToken);

                    currentResult.Progress = ImportOrchestratorJobProgress.PreprocessCompleted;
                    progress.Report(JsonConvert.SerializeObject(currentResult));

                    _logger.LogJobInformation(jobInfo, "Preprocess Completed.");
                }

                if (currentResult.Progress == ImportOrchestratorJobProgress.PreprocessCompleted)
                {
                    await ExecuteImportProcessingJobAsync(progress, jobInfo, inputData, currentResult, cancellationToken);
                    currentResult.Progress = ImportOrchestratorJobProgress.SubJobsCompleted;
                    progress.Report(JsonConvert.SerializeObject(currentResult));

                    _logger.LogJobInformation(jobInfo, "SubJobs Completed.");
                }
>>>>>>> 3f0e0a4b
            }
            catch (TaskCanceledException taskCanceledEx)
            {
                _logger.LogJobInformation(taskCanceledEx, jobInfo, "Import job canceled. {Message}", taskCanceledEx.Message);

                errorResult = new ImportOrchestratorJobErrorResult()
                {
                    HttpStatusCode = HttpStatusCode.BadRequest,
                    ErrorMessage = taskCanceledEx.Message,
                };

                // Processing jobs has been cancelled by CancelImportRequestHandler
                await WaitCancelledJobCompletedAsync(jobInfo);
                await SendImportMetricsNotification(JobStatus.Cancelled, jobInfo, currentResult, inputData.ImportMode, fhirRequestContext);
            }
            catch (OperationCanceledException canceledEx)
            {
                _logger.LogJobInformation(canceledEx, jobInfo, "Import job canceled. {Message}", canceledEx.Message);

                errorResult = new ImportOrchestratorJobErrorResult()
                {
                    HttpStatusCode = HttpStatusCode.BadRequest,
                    ErrorMessage = canceledEx.Message,
                };

                // Processing jobs has been cancelled by CancelImportRequestHandler
                await WaitCancelledJobCompletedAsync(jobInfo);
                await SendImportMetricsNotification(JobStatus.Cancelled, jobInfo, currentResult, inputData.ImportMode, fhirRequestContext);
            }
            catch (IntegrationDataStoreException integrationDataStoreEx)
            {
                _logger.LogJobInformation(integrationDataStoreEx, jobInfo, "Failed to access input files.");

                errorResult = new ImportOrchestratorJobErrorResult()
                {
                    HttpStatusCode = integrationDataStoreEx.StatusCode,
                    ErrorMessage = integrationDataStoreEx.Message,
                };

                await SendImportMetricsNotification(JobStatus.Failed, jobInfo, currentResult, inputData.ImportMode, fhirRequestContext);
            }
            catch (ImportFileEtagNotMatchException eTagEx)
            {
                _logger.LogJobInformation(eTagEx, jobInfo, "Import file etag not match.");

                errorResult = new ImportOrchestratorJobErrorResult()
                {
                    HttpStatusCode = HttpStatusCode.BadRequest,
                    ErrorMessage = eTagEx.Message,
                };

                await SendImportMetricsNotification(JobStatus.Failed, jobInfo, currentResult, inputData.ImportMode, fhirRequestContext);
            }
            catch (ImportProcessingException processingEx)
            {
                _logger.LogJobInformation(processingEx, jobInfo, "Failed to process input resources.");

                errorResult = new ImportOrchestratorJobErrorResult()
                {
                    HttpStatusCode = HttpStatusCode.BadRequest,
                    ErrorMessage = processingEx.Message,
                    ErrorDetails = processingEx.ToString(),
                };

                // Cancel other processing jobs
                await CancelProcessingJobsAsync(jobInfo);
                await SendImportMetricsNotification(JobStatus.Failed, jobInfo, currentResult, inputData.ImportMode, fhirRequestContext);
            }
            catch (RetriableJobException ex)
            {
                _logger.LogJobInformation(ex, jobInfo, "Failed with RetriableJobException.");

                throw;
            }
            catch (Exception ex)
            {
                _logger.LogJobInformation(ex, jobInfo, "Failed to import data.");

                errorResult = new ImportOrchestratorJobErrorResult()
                {
                    HttpStatusCode = HttpStatusCode.InternalServerError,
                    ErrorMessage = ex.Message,
                    ErrorDetails = ex.ToString(),
                };

                // Cancel processing jobs for critical error in orchestrator job
                await CancelProcessingJobsAsync(jobInfo);
                await SendImportMetricsNotification(JobStatus.Failed, jobInfo, currentResult, inputData.ImportMode, fhirRequestContext);
            }

<<<<<<< HEAD
=======
            // Post-process operation cannot be cancelled.
            try
            {
                await _importOrchestratorJobDataStoreOperation.PostprocessAsync(CancellationToken.None);

                _logger.LogJobInformation(jobInfo, "Postprocess Completed.");
            }
            catch (Exception ex)
            {
                _logger.LogJobInformation(ex, jobInfo, "Failed at postprocess step.");

                ImportOrchestratorJobErrorResult postProcessErrorResult = new ImportOrchestratorJobErrorResult()
                {
                    HttpStatusCode = HttpStatusCode.InternalServerError,
                    ErrorMessage = ex.Message,
                    ErrorDetails = ex.ToString(),
                };

                throw new RetriableJobException(JsonConvert.SerializeObject(postProcessErrorResult));
            }

>>>>>>> 3f0e0a4b
            if (errorResult != null)
            {
                throw new JobExecutionException(errorResult.ErrorMessage, errorResult);
            }

            await SendImportMetricsNotification(JobStatus.Completed, jobInfo, currentResult, inputData.ImportMode, fhirRequestContext);
            return JsonConvert.SerializeObject(currentResult);
        }

        private async Task ValidateResourcesAsync(ImportOrchestratorJobDefinition inputData, CancellationToken cancellationToken)
        {
            await Parallel.ForEachAsync(inputData.Input, new ParallelOptions { MaxDegreeOfParallelism = 16 }, async (input, cancel) =>
            {
                Dictionary<string, object> properties = await _integrationDataStoreClient.GetPropertiesAsync(input.Url, cancellationToken);
                if (!string.IsNullOrEmpty(input.Etag))
                {
                    if (!input.Etag.Equals(properties[IntegrationDataStoreClientConstants.BlobPropertyETag]))
                    {
                        throw new ImportFileEtagNotMatchException(string.Format("Input file Etag not match. {0}", input.Url));
                    }
                }
            });
        }

        private async Task SendImportMetricsNotification(JobStatus jobStatus, JobInfo jobInfo, ImportOrchestratorJobResult currentResult, ImportMode importMode, FhirRequestContext fhirRequestContext)
        {
            _logger.LogJobInformation(jobInfo, "SucceededResources {SucceededResources} and FailedResources {FailedResources} in Import", currentResult.SucceededResources, currentResult.FailedResources);

            if (importMode == ImportMode.IncrementalLoad)
            {
                var incrementalImportProperties = new Dictionary<string, string>();
                incrementalImportProperties["JobId"] = jobInfo.Id.ToString();
                incrementalImportProperties["SucceededResources"] = currentResult.SucceededResources.ToString();
                incrementalImportProperties["FailedResources"] = currentResult.FailedResources.ToString();

                _auditLogger.LogAudit(
                    AuditAction.Executed,
                    operation: "import/" + ImportMode.IncrementalLoad.ToString(),
                    resourceType: string.Empty,
                    requestUri: fhirRequestContext.Uri,
                    statusCode: HttpStatusCode.Accepted,
                    correlationId: fhirRequestContext.CorrelationId,
                    callerIpAddress: null,
                    callerClaims: null,
                    customHeaders: null,
                    operationType: string.Empty,
                    callerAgent: DefaultCallerAgent,
                    additionalProperties: incrementalImportProperties);

                _logger.LogJobInformation(jobInfo, "Audit logs for incremental import are added.");
            }

            var importJobMetricsNotification = new ImportJobMetricsNotification(
                jobInfo.Id.ToString(),
                jobStatus.ToString(),
                jobInfo.CreateDate,
                Clock.UtcNow,
                currentResult.TotalBytes,
                currentResult.SucceededResources,
                currentResult.FailedResources,
                importMode);

            await _mediator.Publish(importJobMetricsNotification, CancellationToken.None);
        }

        private async Task ExecuteImportProcessingJobAsync(JobInfo coord, ImportOrchestratorJobDefinition coordDefinition, ImportOrchestratorJobResult currentResult, CancellationToken cancellationToken)
        {
            currentResult.TotalBytes = 0;
            currentResult.FailedResources = 0;
            currentResult.SucceededResources = 0;

            // split blobs by size
            var inputs = new List<InputResource>();
            await Parallel.ForEachAsync(coordDefinition.Input, new ParallelOptions { MaxDegreeOfParallelism = 16 }, async (input, cancel) =>
            {
                var blobLength = (long)(await _integrationDataStoreClient.GetPropertiesAsync(input.Url, cancellationToken))[IntegrationDataStoreClientConstants.BlobPropertyLength];
                currentResult.TotalBytes += blobLength;
                foreach (var offset in GetOffsets(blobLength, BytesToRead))
                {
                    var newInput = input.Clone();
                    newInput.Offset = offset;
                    newInput.BytesToRead = BytesToRead;
                    lock (inputs)
                    {
                        inputs.Add(newInput);
                    }
                }
            });

            var jobIds = await EnqueueProcessingJobsAsync(inputs, coord.GroupId, coordDefinition, currentResult, cancellationToken);

            currentResult.CreatedJobs = jobIds.Count;

<<<<<<< HEAD
            await WaitCompletion(jobIds, currentResult, cancellationToken);
=======
            await WaitCompletion(coord, progress, jobIds, currentResult, cancellationToken);
>>>>>>> 3f0e0a4b
        }

        internal static IEnumerable<long> GetOffsets(long blobLength, int bytesToRead)
        {
            var numberOfStreams = (int)Math.Ceiling((double)blobLength / bytesToRead);
            numberOfStreams = numberOfStreams == 0 ? 1 : numberOfStreams; // record blob even if it is empty
            for (var stream = 0; stream < numberOfStreams; stream++)
            {
                yield return (long)stream * bytesToRead; // make sure that arithmetic on long is used
            }
        }

<<<<<<< HEAD
        private async Task WaitCompletion(IList<long> jobIds, ImportOrchestratorJobResult currentResult, CancellationToken cancellationToken)
=======
        private async Task WaitCompletion(JobInfo orchestratorInfo, IProgress<string> progress, IList<long> jobIds, ImportOrchestratorJobResult currentResult, CancellationToken cancellationToken)
>>>>>>> 3f0e0a4b
        {
            _logger.LogJobInformation(orchestratorInfo, "Waiting for other workers to pull work from the queue");
            await Task.Delay(TimeSpan.FromSeconds(PollingPeriodSec), cancellationToken); // there is no sense in checking right away as workers are polling queue on the same interval

            do
            {
                var completedJobIds = new HashSet<long>();
                var jobIdsToCheck = jobIds.Take(20).ToList();
                var jobInfos = new List<JobInfo>();
                double duration;
                try
                {
                    var start = Stopwatch.StartNew();
                    jobInfos.AddRange(await _queueClient.GetJobsByIdsAsync(QueueType.Import, jobIdsToCheck.ToArray(), false, cancellationToken));
                    duration = start.Elapsed.TotalSeconds;
                }
                catch (Exception ex)
                {
                    _logger.LogJobError(ex, orchestratorInfo, "Failed to get running jobs.");
                    throw new RetriableJobException(ex.Message, ex);
                }

                foreach (var jobInfo in jobInfos)
                {
                    if (jobInfo.Status != JobStatus.Created && jobInfo.Status != JobStatus.Running)
                    {
                        if (jobInfo.Status == JobStatus.Completed)
                        {
                            var procesingJobResult = jobInfo.DeserializeResult<ImportProcessingJobResult>();
                            currentResult.SucceededResources += procesingJobResult.SucceededResources == 0 ? procesingJobResult.SucceedCount : procesingJobResult.SucceededResources;
                            currentResult.FailedResources += procesingJobResult.FailedResources == 0 ? procesingJobResult.FailedCount : procesingJobResult.FailedResources;
                            currentResult.ProcessedBytes += procesingJobResult.ProcessedBytes;
                        }
                        else if (jobInfo.Status == JobStatus.Failed)
                        {
                            var procesingJobResult = jobInfo.DeserializeResult<ImportProcessingJobErrorResult>();
                            _logger.LogJobError(jobInfo, "Job is set to 'Failed'. Message: {Message}.", procesingJobResult.Message);
                            throw new ImportProcessingException(procesingJobResult.Message);
                        }
                        else if (jobInfo.Status == JobStatus.Cancelled)
                        {
                            const string message = "Import operation cancelled by customer.";
                            _logger.LogJobError(jobInfo, message);
                            throw new OperationCanceledException(message);
                        }

                        completedJobIds.Add(jobInfo.Id);
                        _logger.LogJobInformation(jobInfo, "Job with id: {JobId} and group id: {GroupId} completed.", jobInfo.Id, jobInfo.GroupId);
                    }
                }

                if (completedJobIds.Count > 0)
                {
                    foreach (var jobId in completedJobIds)
                    {
                        jobIds.Remove(jobId);
                    }

                    currentResult.CompletedJobs += completedJobIds.Count;

                    _logger.LogJobInformation(orchestratorInfo, "Throttle to avoid high database utilization.");
                    await Task.Delay(TimeSpan.FromSeconds(duration), cancellationToken); // throttle to avoid high database utilization.
                }
                else
                {
                    _logger.LogJobInformation(orchestratorInfo, "Waiting for child jobs to finish.");
                    await Task.Delay(TimeSpan.FromSeconds(PollingPeriodSec), cancellationToken);
                }
            }
            while (jobIds.Count > 0);
        }

        private async Task<IList<long>> EnqueueProcessingJobsAsync(IEnumerable<InputResource> inputs, long groupId, ImportOrchestratorJobDefinition coordDefinition, ImportOrchestratorJobResult currentResult, CancellationToken cancellationToken)
        {
            var definitions = new List<ImportProcessingJobDefinition>();
            foreach (var input in inputs.OrderBy(_ => RandomNumberGenerator.GetInt32((int)1e9)))
            {
                var importJobPayload = new ImportProcessingJobDefinition()
                {
                    TypeId = (int)JobType.ImportProcessing,
                    ResourceLocation = input.Url.ToString(),
                    Offset = input.Offset,
                    BytesToRead = input.BytesToRead,
                    UriString = coordDefinition.RequestUri.ToString(),
                    BaseUriString = coordDefinition.BaseUri.ToString(),
                    ResourceType = input.Type,
                    GroupId = groupId,
                    ImportMode = coordDefinition.ImportMode,
                };

                definitions.Add(importJobPayload);
            }

            var orchestratorInfo = new JobInfo() { GroupId = groupId, Id = groupId };
            try
            {
                var jobIds = (await _queueClient.EnqueueAsync(QueueType.Import, cancellationToken, groupId: groupId, definitions: definitions.ToArray())).Select(x => x.Id).OrderBy(x => x).ToList();
                return jobIds;
            }
            catch (SqlException ex) when (ex.Number == 2627)
            {
                const string message = "Duplicate file detected in list of files to import.";
                _logger.LogJobError(ex, orchestratorInfo, message);
                throw new JobExecutionException(message, ex);
            }
            catch (Exception ex)
            {
                _logger.LogJobError(ex, orchestratorInfo, "Failed to enqueue job.");
                throw new RetriableJobException(ex.Message, ex);
            }
        }

        private async Task CancelProcessingJobsAsync(JobInfo jobInfo)
        {
            try
            {
                _logger.LogJobInformation(jobInfo, "Cancelling job.", jobInfo.Id, jobInfo.GroupId);

                await _queueClient.CancelJobByGroupIdAsync(jobInfo.QueueType, jobInfo.GroupId, CancellationToken.None);
            }
            catch (Exception ex)
            {
                _logger.LogJobWarning(ex, jobInfo, "Failed to cancel job.");
            }

            await WaitCancelledJobCompletedAsync(jobInfo);
        }

        private async Task WaitCancelledJobCompletedAsync(JobInfo jobInfo)
        {
            while (true)
            {
                try
                {
                    _logger.LogJobInformation(jobInfo, nameof(WaitCancelledJobCompletedAsync));

                    IEnumerable<JobInfo> jobInfos = await _queueClient.GetJobByGroupIdAsync(QueueType.Import, jobInfo.GroupId, false, CancellationToken.None);

                    if (jobInfos.All(t => (t.Status != JobStatus.Created && t.Status != JobStatus.Running) || !t.CancelRequested || t.Id == jobInfo.Id))
                    {
                        break;
                    }
                }
                catch (Exception ex)
                {
                    _logger.LogJobWarning(ex, jobInfo, "Failed to get jobs by groupId {GroupId}.", jobInfo.GroupId);
                    throw new RetriableJobException(ex.Message, ex);
                }

                await Task.Delay(TimeSpan.FromSeconds(5));
            }
        }
    }
}<|MERGE_RESOLUTION|>--- conflicted
+++ resolved
@@ -42,6 +42,7 @@
 
         private readonly IMediator _mediator;
         private readonly RequestContextAccessor<IFhirRequestContext> _contextAccessor;
+        private readonly IImportOrchestratorJobDataStoreOperation _importOrchestratorJobDataStoreOperation;
         private readonly IQueueClient _queueClient;
         private ImportTaskConfiguration _importConfiguration;
         private ILogger<ImportOrchestratorJob> _logger;
@@ -52,6 +53,7 @@
         public ImportOrchestratorJob(
             IMediator mediator,
             RequestContextAccessor<IFhirRequestContext> contextAccessor,
+            IImportOrchestratorJobDataStoreOperation importOrchestratorJobDataStoreOperation,
             IIntegrationDataStoreClient integrationDataStoreClient,
             IQueueClient queueClient,
             IOptions<ImportTaskConfiguration> importConfiguration,
@@ -60,6 +62,7 @@
         {
             EnsureArg.IsNotNull(mediator, nameof(mediator));
             EnsureArg.IsNotNull(contextAccessor, nameof(contextAccessor));
+            EnsureArg.IsNotNull(importOrchestratorJobDataStoreOperation, nameof(importOrchestratorJobDataStoreOperation));
             EnsureArg.IsNotNull(integrationDataStoreClient, nameof(integrationDataStoreClient));
             EnsureArg.IsNotNull(queueClient, nameof(queueClient));
             EnsureArg.IsNotNull(importConfiguration?.Value, nameof(importConfiguration));
@@ -68,6 +71,7 @@
 
             _mediator = mediator;
             _contextAccessor = contextAccessor;
+            _importOrchestratorJobDataStoreOperation = importOrchestratorJobDataStoreOperation;
             _integrationDataStoreClient = integrationDataStoreClient;
             _queueClient = queueClient;
             _importConfiguration = importConfiguration.Value;
@@ -105,13 +109,6 @@
             {
                 cancellationToken.ThrowIfCancellationRequested();
 
-<<<<<<< HEAD
-                await ValidateResourcesAsync(inputData, cancellationToken);
-                _logger.LogInformation("Input Resources Validated");
-
-                await ExecuteImportProcessingJobAsync(jobInfo, inputData, currentResult, cancellationToken);
-                _logger.LogInformation("SubJobs Completed");
-=======
                 if (currentResult.Progress == ImportOrchestratorJobProgress.Initialized)
                 {
                     await ValidateResourcesAsync(inputData, cancellationToken);
@@ -140,7 +137,6 @@
 
                     _logger.LogJobInformation(jobInfo, "SubJobs Completed.");
                 }
->>>>>>> 3f0e0a4b
             }
             catch (TaskCanceledException taskCanceledEx)
             {
@@ -231,8 +227,6 @@
                 await SendImportMetricsNotification(JobStatus.Failed, jobInfo, currentResult, inputData.ImportMode, fhirRequestContext);
             }
 
-<<<<<<< HEAD
-=======
             // Post-process operation cannot be cancelled.
             try
             {
@@ -254,7 +248,6 @@
                 throw new RetriableJobException(JsonConvert.SerializeObject(postProcessErrorResult));
             }
 
->>>>>>> 3f0e0a4b
             if (errorResult != null)
             {
                 throw new JobExecutionException(errorResult.ErrorMessage, errorResult);
@@ -320,7 +313,7 @@
             await _mediator.Publish(importJobMetricsNotification, CancellationToken.None);
         }
 
-        private async Task ExecuteImportProcessingJobAsync(JobInfo coord, ImportOrchestratorJobDefinition coordDefinition, ImportOrchestratorJobResult currentResult, CancellationToken cancellationToken)
+        private async Task ExecuteImportProcessingJobAsync(IProgress<string> progress, JobInfo coord, ImportOrchestratorJobDefinition coordDefinition, ImportOrchestratorJobResult currentResult, CancellationToken cancellationToken)
         {
             currentResult.TotalBytes = 0;
             currentResult.FailedResources = 0;
@@ -345,14 +338,11 @@
             });
 
             var jobIds = await EnqueueProcessingJobsAsync(inputs, coord.GroupId, coordDefinition, currentResult, cancellationToken);
+            progress.Report(JsonConvert.SerializeObject(currentResult));
 
             currentResult.CreatedJobs = jobIds.Count;
 
-<<<<<<< HEAD
-            await WaitCompletion(jobIds, currentResult, cancellationToken);
-=======
             await WaitCompletion(coord, progress, jobIds, currentResult, cancellationToken);
->>>>>>> 3f0e0a4b
         }
 
         internal static IEnumerable<long> GetOffsets(long blobLength, int bytesToRead)
@@ -365,11 +355,7 @@
             }
         }
 
-<<<<<<< HEAD
-        private async Task WaitCompletion(IList<long> jobIds, ImportOrchestratorJobResult currentResult, CancellationToken cancellationToken)
-=======
         private async Task WaitCompletion(JobInfo orchestratorInfo, IProgress<string> progress, IList<long> jobIds, ImportOrchestratorJobResult currentResult, CancellationToken cancellationToken)
->>>>>>> 3f0e0a4b
         {
             _logger.LogJobInformation(orchestratorInfo, "Waiting for other workers to pull work from the queue");
             await Task.Delay(TimeSpan.FromSeconds(PollingPeriodSec), cancellationToken); // there is no sense in checking right away as workers are polling queue on the same interval
@@ -429,6 +415,7 @@
                     }
 
                     currentResult.CompletedJobs += completedJobIds.Count;
+                    progress.Report(JsonConvert.SerializeObject(currentResult));
 
                     _logger.LogJobInformation(orchestratorInfo, "Throttle to avoid high database utilization.");
                     await Task.Delay(TimeSpan.FromSeconds(duration), cancellationToken); // throttle to avoid high database utilization.
