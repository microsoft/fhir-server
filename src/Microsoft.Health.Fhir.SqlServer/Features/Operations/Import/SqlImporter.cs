﻿// -------------------------------------------------------------------------------------------------
// Copyright (c) Microsoft Corporation. All rights reserved.
// Licensed under the MIT License (MIT). See LICENSE in the repo root for license information.
// -------------------------------------------------------------------------------------------------

using System;
using System.Collections.Generic;
using System.Data;
using System.Linq;
using System.Threading;
using System.Threading.Channels;
using System.Threading.Tasks;
using EnsureThat;
using Microsoft.Data.SqlClient;
using Microsoft.Extensions.Logging;
using Microsoft.Extensions.Options;
using Microsoft.Health.Fhir.Core.Configs;
using Microsoft.Health.Fhir.Core.Features.Operations.Import;
using Microsoft.Health.Fhir.Core.Features.Persistence;
using Microsoft.Health.Fhir.SqlServer.Features.Storage;
using Microsoft.Health.SqlServer.Features.Storage;

namespace Microsoft.Health.Fhir.SqlServer.Features.Operations.Import
{
    internal class SqlImporter : IImporter
    {
        private readonly SqlServerFhirDataStore _store;
        private readonly SqlServerFhirModel _model;
        private readonly IImportErrorSerializer _importErrorSerializer;
        private readonly ImportTaskConfiguration _importTaskConfiguration;
        private readonly ILogger<SqlImporter> _logger;

        public SqlImporter(
            SqlServerFhirDataStore store,
            SqlServerFhirModel model,
            IImportErrorSerializer importErrorSerializer,
            IOptions<OperationsConfiguration> operationsConfig,
            ILogger<SqlImporter> logger)
        {
            _store = EnsureArg.IsNotNull(store, nameof(store));
            _model = EnsureArg.IsNotNull(model, nameof(model));
            _importErrorSerializer = EnsureArg.IsNotNull(importErrorSerializer, nameof(importErrorSerializer));
            _importTaskConfiguration = EnsureArg.IsNotNull(operationsConfig, nameof(operationsConfig)).Value.Import;
            _logger = EnsureArg.IsNotNull(logger, nameof(logger));
        }

        public async Task<ImportProcessingProgress> Import(Channel<ImportResource> inputChannel, IImportErrorStore importErrorStore, ImportMode importMode, CancellationToken cancellationToken)
        {
            try
            {
                _logger.LogInformation("Starting import to SQL data store...");

                await _model.EnsureInitialized();

                long succeededCount = 0;
                long failedCount = 0;
                long processedBytes = 0;
                long currentIndex = -1;
                var importErrorBuffer = new List<string>();
                var resourceBuffer = new List<ImportResource>();
                await foreach (ImportResource resource in inputChannel.Reader.ReadAllAsync(cancellationToken))
                {
                    if (cancellationToken.IsCancellationRequested)
                    {
                        throw new OperationCanceledException();
                    }

                    currentIndex = resource.Index;

                    resourceBuffer.Add(resource);
                    if (resourceBuffer.Count < _importTaskConfiguration.TransactionSize)
                    {
                        continue;
                    }

                    ImportResourcesInBuffer(resourceBuffer, importErrorBuffer, importMode, cancellationToken, ref succeededCount, ref failedCount, ref processedBytes);
                }

                ImportResourcesInBuffer(resourceBuffer, importErrorBuffer, importMode, cancellationToken, ref succeededCount, ref failedCount, ref processedBytes);

                return await UploadImportErrorsAsync(importErrorStore, succeededCount, failedCount, importErrorBuffer.ToArray(), currentIndex, processedBytes, cancellationToken);
            }
            finally
            {
                _logger.LogInformation("Import to SQL data store completed.");
            }
        }

        private void ImportResourcesInBuffer(List<ImportResource> resources, List<string> errors, ImportMode importMode, CancellationToken cancellationToken, ref long succeededCount, ref long failedCount, ref long processedBytes)
        {
            var retries = 0;
            var loaded = new List<ImportResource>();
            var conflicts = new List<ImportResource>();
            while (true)
            {
                try
                {
                    loaded = new List<ImportResource>();
                    conflicts = new List<ImportResource>();
                    ImportResourcesInBufferInternal(resources, loaded, conflicts, importMode, cancellationToken).Wait();
                    break;
                }
                catch (Exception e)
                {
                    var sqlEx = (e is SqlException ? e : e.InnerException) as SqlException;
                    if (sqlEx != null && sqlEx.Number == SqlErrorCodes.Conflict && retries++ < 30)
                    {
                        _logger.LogWarning(e, $"Error on {nameof(ImportResourcesInBufferInternal)} retries={{Retries}}", retries);
                        Task.Delay(5000, cancellationToken);
                        continue;
                    }

                    _logger.LogError(e, $"Error on {nameof(ImportResourcesInBufferInternal)} retries={{Retries}}", retries);
                    _store.TryLogEvent(nameof(ImportResourcesInBufferInternal), "Error", $"retries={retries} error={e}", null, cancellationToken).Wait();

                    throw;
                }
            }

            var errorResources = resources.Where(r => !string.IsNullOrEmpty(r.ImportError));
            errors.AddRange(errorResources.Select(r => r.ImportError));
            var dups = resources.Where(r => string.IsNullOrEmpty(r.ImportError)).Except(loaded).Except(conflicts);
            AppendErrorsToBuffer(dups, conflicts, errors);

            succeededCount += loaded.Count;
            failedCount += errorResources.Count() + dups.Count() + conflicts.Count;
            processedBytes += resources.Sum(_ => (long)_.Length);

            resources.Clear();
        }

        private async Task ImportResourcesInBufferInternal(List<ImportResource> resources, List<ImportResource> loaded, List<ImportResource> conflicts, ImportMode importMode, CancellationToken cancellationToken)
        {
            var goodResources = resources.Where(r => string.IsNullOrEmpty(r.ImportError)).ToList();
            if (importMode == ImportMode.InitialLoad)
            {
                var inputDedupped = goodResources.GroupBy(_ => _.ResourceWrapper.ToResourceKey(true)).Select(_ => _.OrderBy(_ => _.ResourceWrapper.LastModified).First()).ToList();
                var current = new HashSet<ResourceKey>((await _store.GetAsync(inputDedupped.Select(_ => _.ResourceWrapper.ToResourceKey(true)).ToList(), cancellationToken)).Select(_ => _.ToResourceKey(true)));
                loaded.AddRange(inputDedupped.Where(i => !current.TryGetValue(i.ResourceWrapper.ToResourceKey(true), out _)));
                await MergeResourcesAsync(loaded, cancellationToken);
            }
            else
            {
                // dedup by last updated
                var inputDedupped = goodResources.GroupBy(_ => _.ResourceWrapper.ToResourceDateKey(true)).Select(_ => _.First()).ToList();

                // 2 paths:
                // 1 - if versions were specified on input then dups need to be checked within input and database
                var inputDeduppedWithVersions = inputDedupped.Where(_ => _.KeepVersion).GroupBy(_ => _.ResourceWrapper.ToResourceKey()).Select(_ => _.First()).ToList();
                var currentKeys = new HashSet<ResourceKey>((await _store.GetAsync(inputDeduppedWithVersions.Select(_ => _.ResourceWrapper.ToResourceKey()).ToList(), cancellationToken)).Select(_ => _.ToResourceKey()));
                loaded.AddRange(inputDeduppedWithVersions.Where(i => !currentKeys.TryGetValue(i.ResourceWrapper.ToResourceKey(), out _)).OrderBy(_ => _.ResourceWrapper.ResourceId).ThenByDescending(_ => _.ResourceWrapper.LastModified)); // sorting is used in merge to set isHistory
                await MergeResourcesAsync(loaded, cancellationToken);

                // 2 - if versions were not specified they have to be assigned as next based on union of input and database.
                // assume that only one unassigned version is provided for a given resource as we cannot guarantee processing order across parallel file streams anyway
                var inputDeduppedNoVersion = inputDedupped.Where(_ => !_.KeepVersion).GroupBy(_ => _.ResourceWrapper.ToResourceKey(true)).Select(_ => _.First()).ToList();
                //// check whether record can fit
                var currentDates = (await _store.GetAsync(inputDeduppedNoVersion.Select(_ => _.ResourceWrapper.ToResourceKey(true)).ToList(), cancellationToken)).ToDictionary(_ => _.ToResourceKey(true), _ => _.ToResourceDateKey());
                var inputDeduppedNoVersionForCheck = new List<ImportResource>();
                foreach (var resource in inputDeduppedNoVersion)
                {
                    if (currentDates.TryGetValue(resource.ResourceWrapper.ToResourceKey(true), out var dateKey)
                        && ResourceSurrogateIdHelper.LastUpdatedToResourceSurrogateId(resource.ResourceWrapper.LastModified.DateTime) < dateKey.ResourceSurrogateId)
                    {
                        inputDeduppedNoVersionForCheck.Add(resource);
                    }
                }

                var versionSlots = (await _store.GetResourceVervionsAsync(inputDeduppedNoVersionForCheck.Select(_ => _.ResourceWrapper.ToResourceDateKey()).ToList(), cancellationToken)).ToDictionary(_ => new ResourceKey(_.ResourceType, _.Id, null), _ => _);
                foreach (var resource in inputDeduppedNoVersionForCheck)
                {
                    var resourceKey = resource.ResourceWrapper.ToResourceKey(true);
                    versionSlots.TryGetValue(resourceKey, out var versionSlotKey);

                    if (versionSlotKey.VersionId == "0") // no version slot available
                    {
                        conflicts.Add(resource);
                    }
                    else
                    {
                        resource.KeepVersion = true;
                        resource.ResourceWrapper.Version = versionSlotKey.VersionId;
                    }
                }

                var inputDeduppedNoVersionNoConflict = inputDeduppedNoVersion.Except(conflicts).ToList(); // some resources might get version assigned
                await MergeResourcesAsync(inputDeduppedNoVersionNoConflict.Where(_ => _.KeepVersion).ToList(), cancellationToken);
                await MergeResourcesAsync(inputDeduppedNoVersionNoConflict.Where(_ => !_.KeepVersion).ToList(), cancellationToken);
                loaded.AddRange(inputDeduppedNoVersionNoConflict);
            }
        }

        private async Task MergeResourcesAsync(IList<ImportResource> resources, CancellationToken cancellationToken)
        {
<<<<<<< HEAD
            var input = resources.Where(_ => _.KeepLastUpdated).Select(_ => new ResourceWrapperOperation(_.ResourceWrapper, true, true, null, requireETagOnUpdate: false, keepVersion: _.KeepVersion, bundleResourceContext: null)).ToList();
            await _store.MergeInternalAsync(input, true, timeoutRetries, cancellationToken);
            input = resources.Where(_ => !_.KeepLastUpdated).Select(_ => new ResourceWrapperOperation(_.ResourceWrapper, true, true, null, requireETagOnUpdate: false, keepVersion: _.KeepVersion, bundleResourceContext: null)).ToList();
            await _store.MergeInternalAsync(input, false, timeoutRetries, cancellationToken);
=======
            var input = resources.Where(_ => _.KeepLastUpdated).Select(_ => new ResourceWrapperOperation(_.ResourceWrapper, true, true, null, requireETagOnUpdate: false, keepVersion: _.KeepVersion, bundleOperationId: null)).ToList();
            await _store.MergeInternalAsync(input, true, false, cancellationToken);
            input = resources.Where(_ => !_.KeepLastUpdated).Select(_ => new ResourceWrapperOperation(_.ResourceWrapper, true, true, null, requireETagOnUpdate: false, keepVersion: _.KeepVersion, bundleOperationId: null)).ToList();
            await _store.MergeInternalAsync(input, false, false, cancellationToken);
>>>>>>> 3e261baa
        }

        private void AppendErrorsToBuffer(IEnumerable<ImportResource> dups, IEnumerable<ImportResource> conflicts, List<string> importErrorBuffer)
        {
            foreach (var resource in dups)
            {
                importErrorBuffer.Add(_importErrorSerializer.Serialize(resource.Index, string.Format(Resources.FailedToImportDuplicate, resource.ResourceWrapper.ResourceId, resource.Index), resource.Offset));
            }

            foreach (var resource in conflicts)
            {
                importErrorBuffer.Add(_importErrorSerializer.Serialize(resource.Index, string.Format(Resources.FaildToImportConflictingVersion, resource.ResourceWrapper.ResourceId, resource.Index), resource.Offset));
            }
        }

        private async Task<ImportProcessingProgress> UploadImportErrorsAsync(IImportErrorStore importErrorStore, long succeededCount, long failedCount, string[] importErrors, long lastIndex, long processedBytes, CancellationToken cancellationToken)
        {
            try
            {
                await importErrorStore.UploadErrorsAsync(importErrors, cancellationToken);
            }
            catch (Exception ex)
            {
                _logger.LogError(ex, "Failed to upload error logs.");
                throw;
            }

            var progress = new ImportProcessingProgress();
            progress.SucceededResources = succeededCount;
            progress.FailedResources = failedCount;
            progress.ProcessedBytes = processedBytes;
            progress.CurrentIndex = lastIndex + 1;

            return progress;
        }
    }
}<|MERGE_RESOLUTION|>--- conflicted
+++ resolved
@@ -192,17 +192,10 @@
 
         private async Task MergeResourcesAsync(IList<ImportResource> resources, CancellationToken cancellationToken)
         {
-<<<<<<< HEAD
             var input = resources.Where(_ => _.KeepLastUpdated).Select(_ => new ResourceWrapperOperation(_.ResourceWrapper, true, true, null, requireETagOnUpdate: false, keepVersion: _.KeepVersion, bundleResourceContext: null)).ToList();
-            await _store.MergeInternalAsync(input, true, timeoutRetries, cancellationToken);
+            await _store.MergeInternalAsync(input, true, false, cancellationToken);
             input = resources.Where(_ => !_.KeepLastUpdated).Select(_ => new ResourceWrapperOperation(_.ResourceWrapper, true, true, null, requireETagOnUpdate: false, keepVersion: _.KeepVersion, bundleResourceContext: null)).ToList();
-            await _store.MergeInternalAsync(input, false, timeoutRetries, cancellationToken);
-=======
-            var input = resources.Where(_ => _.KeepLastUpdated).Select(_ => new ResourceWrapperOperation(_.ResourceWrapper, true, true, null, requireETagOnUpdate: false, keepVersion: _.KeepVersion, bundleOperationId: null)).ToList();
-            await _store.MergeInternalAsync(input, true, false, cancellationToken);
-            input = resources.Where(_ => !_.KeepLastUpdated).Select(_ => new ResourceWrapperOperation(_.ResourceWrapper, true, true, null, requireETagOnUpdate: false, keepVersion: _.KeepVersion, bundleOperationId: null)).ToList();
             await _store.MergeInternalAsync(input, false, false, cancellationToken);
->>>>>>> 3e261baa
         }
 
         private void AppendErrorsToBuffer(IEnumerable<ImportResource> dups, IEnumerable<ImportResource> conflicts, List<string> importErrorBuffer)
