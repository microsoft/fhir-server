--- conflicted
+++ resolved
@@ -19,10 +19,6 @@
 
 INSERT INTO dbo.SchemaVersion
 VALUES
-<<<<<<< HEAD
-    (24, 'started')
-=======
     (25, 'started')
->>>>>>> 3adb9309
 
 Go