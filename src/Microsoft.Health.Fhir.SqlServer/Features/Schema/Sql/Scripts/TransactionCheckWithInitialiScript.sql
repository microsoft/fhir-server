--- conflicted
+++ resolved
@@ -19,10 +19,6 @@
 
 INSERT INTO dbo.SchemaVersion
 VALUES
-<<<<<<< HEAD
-    (37, 'started')
-=======
-    (38, 'started')
->>>>>>> 0e9652e7
+    (39, 'started')
 
 Go