--- conflicted
+++ resolved
@@ -29,21 +29,12 @@
   BEGIN TRANSACTION
 
   -- Update the search parameter hash value in the main resource table
-<<<<<<< HEAD
-  -- Avoid join to enable update via view
-  UPDATE A
-    SET SearchParamHash = (SELECT SearchParamHash FROM @Resources B WHERE B.ResourceTypeId = A.ResourceTypeId AND B.ResourceSurrogateId = A.ResourceSurrogateId)
-    FROM dbo.Resource A
-    WHERE IsHistory = 0
-      AND EXISTS (SELECT * FROM @Resources B WHERE B.ResourceTypeId = A.ResourceTypeId AND B.ResourceSurrogateId = A.ResourceSurrogateId)
-=======
   UPDATE B
     SET SearchParamHash = (SELECT SearchParamHash FROM @Resources A WHERE A.ResourceTypeId = B.ResourceTypeId AND A.ResourceSurrogateId = B.ResourceSurrogateId)
     OUTPUT deleted.ResourceTypeId, deleted.ResourceSurrogateId INTO @Ids 
     FROM dbo.Resource B 
     WHERE EXISTS (SELECT * FROM @Resources A WHERE A.ResourceTypeId = B.ResourceTypeId AND A.ResourceSurrogateId = B.ResourceSurrogateId)
       AND B.IsHistory = 0
->>>>>>> 5aca0292
   SET @Rows = @@rowcount
 
   -- First, delete all the search params of the resources to reindex.
