﻿--DROP PROCEDURE dbo.GetResourcesByTypeAndSurrogateIdRange
GO
CREATE PROCEDURE dbo.GetResourcesByTypeAndSurrogateIdRange @ResourceTypeId smallint, @StartId bigint, @EndId bigint, @GlobalEndId bigint = NULL, @IncludeHistory bit = 0, @IncludeDeleted bit = 0
AS
set nocount on
DECLARE @SP varchar(100) = 'GetResourcesByTypeAndSurrogateIdRange'
       ,@Mode varchar(100) = 'RT='+isnull(convert(varchar,@ResourceTypeId),'NULL')
                           +' S='+isnull(convert(varchar,@StartId),'NULL')
                           +' E='+isnull(convert(varchar,@EndId),'NULL')
<<<<<<< HEAD
                           +' GE='+isnull(convert(varchar,@GlobalEndId),'NULL') -- Could this just be a boolean for if historical records should be returned? GlobalEndId should equal EndId in all cases I can think of.
=======
                           +' GE='+isnull(convert(varchar,@GlobalEndId),'NULL')
                           +' HI='+isnull(convert(varchar,@IncludeHistory),'NULL')
                           +' DE'+isnull(convert(varchar,@IncludeDeleted),'NULL')
>>>>>>> 37a7b853
       ,@st datetime = getUTCdate()
       ,@DummyTop bigint = 9223372036854775807

BEGIN TRY
  DECLARE @ResourceIds TABLE (ResourceId varchar(64) COLLATE Latin1_General_100_CS_AS PRIMARY KEY)
  DECLARE @SurrogateIds TABLE (MaxSurrogateId bigint PRIMARY KEY)

<<<<<<< HEAD
  IF @GlobalEndId IS NOT NULL -- snapshot view
=======
  IF @GlobalEndId IS NOT NULL AND @IncludeHistory = 0 -- snapshot view
>>>>>>> 37a7b853
  BEGIN
    INSERT INTO @ResourceIds
      SELECT DISTINCT ResourceId
        FROM dbo.Resource 
        WHERE ResourceTypeId = @ResourceTypeId 
          AND ResourceSurrogateId BETWEEN @StartId AND @EndId
          AND IsHistory = 1
<<<<<<< HEAD
          AND IsDeleted = 0
=======
          AND (IsDeleted = 0 OR @IncludeDeleted = 1)
>>>>>>> 37a7b853
        OPTION (MAXDOP 1)

    IF @@rowcount > 0
      INSERT INTO @SurrogateIds
        SELECT ResourceSurrogateId
          FROM (SELECT ResourceId, ResourceSurrogateId, RowId = row_number() OVER (PARTITION BY ResourceId ORDER BY ResourceSurrogateId DESC)
                  FROM dbo.Resource WITH (INDEX = IX_Resource_ResourceTypeId_ResourceId_Version) -- w/o hint access to Resource table is inefficient when many versions are present. Hint is ignored if Resource is a view.
                  WHERE ResourceTypeId = @ResourceTypeId
                    AND ResourceId IN (SELECT TOP (@DummyTop) ResourceId FROM @ResourceIds)
                    AND ResourceSurrogateId BETWEEN @StartId AND @GlobalEndId
               ) A
          WHERE RowId = 1
            AND ResourceSurrogateId BETWEEN @StartId AND @EndId
          OPTION (MAXDOP 1, OPTIMIZE FOR (@DummyTop = 1))
  END

  SELECT ResourceTypeId, ResourceId, Version, IsDeleted, ResourceSurrogateId, RequestMethod, IsMatch = convert(bit,1), IsPartial = convert(bit,0), IsRawResourceMetaSet, SearchParamHash, RawResource 
    FROM dbo.Resource
    WHERE ResourceTypeId = @ResourceTypeId 
      AND ResourceSurrogateId BETWEEN @StartId AND @EndId 
<<<<<<< HEAD
      AND IsHistory = 0
      AND IsDeleted = 0
=======
      AND (IsHistory = 0 OR @IncludeHistory = 1)
      AND (IsDeleted = 0 OR @IncludeDeleted = 1)
>>>>>>> 37a7b853
  UNION ALL
  SELECT ResourceTypeId, ResourceId, Version, IsDeleted, ResourceSurrogateId, RequestMethod, IsMatch = convert(bit,1), IsPartial = convert(bit,0), IsRawResourceMetaSet, SearchParamHash, RawResource 
    FROM @SurrogateIds
         JOIN dbo.Resource ON ResourceTypeId = @ResourceTypeId AND ResourceSurrogateId = MaxSurrogateId
    WHERE IsHistory = 1
<<<<<<< HEAD
      AND IsDeleted = 0
=======
      AND (IsDeleted = 0 OR @IncludeDeleted = 1)
>>>>>>> 37a7b853
      OPTION (MAXDOP 1)

  EXECUTE dbo.LogEvent @Process=@SP,@Mode=@Mode,@Status='End',@Start=@st,@Rows=@@rowcount
END TRY
BEGIN CATCH
  IF error_number() = 1750 THROW -- Real error is before 1750, cannot trap in SQL.
  EXECUTE dbo.LogEvent @Process=@SP,@Mode=@Mode,@Status='Error';
  THROW
END CATCH
GO
--set nocount on
--DECLARE @Ranges TABLE (UnitId int PRIMARY KEY, MinId bigint, MaxId bigint, Cnt int)
--INSERT INTO @Ranges
--  EXECUTE dbo.GetResourceSurrogateIdRanges 96, 0, 9e18, 90000, 10
--SELECT count(*) FROM @Ranges
--DECLARE @UnitId int
--       ,@MinId bigint
--       ,@MaxId bigint
--DECLARE @Resources TABLE (RawResource varbinary(max))
--WHILE EXISTS (SELECT * FROM @Ranges)
--BEGIN
--  SELECT TOP 1 @UnitId = UnitId, @MinId = MinId, @MaxId = MaxId FROM @Ranges ORDER BY UnitId
--  INSERT INTO @Resources
--    EXECUTE dbo.GetResourcesByTypeAndSurrogateIdRange 96, @MinId, @MaxId, NULL, @MaxId -- last is to invoke snapshot logic 
--  DELETE FROM @Resources
--  DELETE FROM @Ranges WHERE UnitId = @UnitId
--END<|MERGE_RESOLUTION|>--- conflicted
+++ resolved
@@ -7,13 +7,9 @@
        ,@Mode varchar(100) = 'RT='+isnull(convert(varchar,@ResourceTypeId),'NULL')
                            +' S='+isnull(convert(varchar,@StartId),'NULL')
                            +' E='+isnull(convert(varchar,@EndId),'NULL')
-<<<<<<< HEAD
-                           +' GE='+isnull(convert(varchar,@GlobalEndId),'NULL') -- Could this just be a boolean for if historical records should be returned? GlobalEndId should equal EndId in all cases I can think of.
-=======
                            +' GE='+isnull(convert(varchar,@GlobalEndId),'NULL')
                            +' HI='+isnull(convert(varchar,@IncludeHistory),'NULL')
                            +' DE'+isnull(convert(varchar,@IncludeDeleted),'NULL')
->>>>>>> 37a7b853
        ,@st datetime = getUTCdate()
        ,@DummyTop bigint = 9223372036854775807
 
@@ -21,11 +17,7 @@
   DECLARE @ResourceIds TABLE (ResourceId varchar(64) COLLATE Latin1_General_100_CS_AS PRIMARY KEY)
   DECLARE @SurrogateIds TABLE (MaxSurrogateId bigint PRIMARY KEY)
 
-<<<<<<< HEAD
-  IF @GlobalEndId IS NOT NULL -- snapshot view
-=======
   IF @GlobalEndId IS NOT NULL AND @IncludeHistory = 0 -- snapshot view
->>>>>>> 37a7b853
   BEGIN
     INSERT INTO @ResourceIds
       SELECT DISTINCT ResourceId
@@ -33,11 +25,7 @@
         WHERE ResourceTypeId = @ResourceTypeId 
           AND ResourceSurrogateId BETWEEN @StartId AND @EndId
           AND IsHistory = 1
-<<<<<<< HEAD
-          AND IsDeleted = 0
-=======
           AND (IsDeleted = 0 OR @IncludeDeleted = 1)
->>>>>>> 37a7b853
         OPTION (MAXDOP 1)
 
     IF @@rowcount > 0
@@ -58,23 +46,14 @@
     FROM dbo.Resource
     WHERE ResourceTypeId = @ResourceTypeId 
       AND ResourceSurrogateId BETWEEN @StartId AND @EndId 
-<<<<<<< HEAD
-      AND IsHistory = 0
-      AND IsDeleted = 0
-=======
       AND (IsHistory = 0 OR @IncludeHistory = 1)
       AND (IsDeleted = 0 OR @IncludeDeleted = 1)
->>>>>>> 37a7b853
   UNION ALL
   SELECT ResourceTypeId, ResourceId, Version, IsDeleted, ResourceSurrogateId, RequestMethod, IsMatch = convert(bit,1), IsPartial = convert(bit,0), IsRawResourceMetaSet, SearchParamHash, RawResource 
     FROM @SurrogateIds
          JOIN dbo.Resource ON ResourceTypeId = @ResourceTypeId AND ResourceSurrogateId = MaxSurrogateId
     WHERE IsHistory = 1
-<<<<<<< HEAD
-      AND IsDeleted = 0
-=======
       AND (IsDeleted = 0 OR @IncludeDeleted = 1)
->>>>>>> 37a7b853
       OPTION (MAXDOP 1)
 
   EXECUTE dbo.LogEvent @Process=@SP,@Mode=@Mode,@Status='End',@Start=@st,@Rows=@@rowcount
