--- conflicted
+++ resolved
@@ -161,11 +161,11 @@
       --EXECUTE dbo.LogEvent @Process=@SP,@Mode=@Mode,@Status='Info',@Start=@st,@Rows=@AffectedRows,@Text='Old rows'
     END
 
-    INSERT INTO dbo.Resource 
-           ( ResourceTypeId, ResourceId, Version, IsHistory, ResourceSurrogateId, IsDeleted, RequestMethod, RawResource, IsRawResourceMetaSet, SearchParamHash,  TransactionId )
-      SELECT ResourceTypeId, ResourceId, Version, IsHistory, ResourceSurrogateId, IsDeleted, RequestMethod, RawResource, IsRawResourceMetaSet, SearchParamHash, @TransactionId
-        FROM @Resources
-    SET @AffectedRows += @@rowcount
+  INSERT INTO dbo.Resource 
+         ( ResourceTypeId, ResourceId, Version, IsHistory, ResourceSurrogateId, IsDeleted, RequestMethod, RawResource, IsRawResourceMetaSet, SearchParamHash,  TransactionId, OffsetInFile )
+    SELECT ResourceTypeId, ResourceId, Version, IsHistory, ResourceSurrogateId, IsDeleted, RequestMethod, RawResource, IsRawResourceMetaSet, SearchParamHash, @TransactionId, OffsetInFile
+      FROM @Resources
+  SET @AffectedRows += @@rowcount
 
     INSERT INTO dbo.ResourceWriteClaim 
            ( ResourceSurrogateId, ClaimTypeId, ClaimValue )
@@ -277,7 +277,6 @@
         OPTION (MAXDOP 1, OPTIMIZE FOR (@DummyTop = 1))
     SET @AffectedRows += @@rowcount
 
-<<<<<<< HEAD
     INSERT INTO dbo.TokenSearchParam 
            ( ResourceTypeId, ResourceSurrogateId, SearchParamId, SystemId, Code, CodeOverflow )
       SELECT ResourceTypeId, ResourceSurrogateId, SearchParamId, SystemId, Code, CodeOverflow
@@ -395,109 +394,6 @@
         OPTION (MAXDOP 1, OPTIMIZE FOR (@DummyTop = 1))
     SET @AffectedRows += @@rowcount
   END
-=======
-  INSERT INTO dbo.Resource 
-         ( ResourceTypeId, ResourceId, Version, IsHistory, ResourceSurrogateId, IsDeleted, RequestMethod, RawResource, IsRawResourceMetaSet, SearchParamHash, TransactionId, OffsetInFile )
-    SELECT ResourceTypeId, ResourceId, Version, IsHistory, ResourceSurrogateId, IsDeleted, RequestMethod, RawResource, IsRawResourceMetaSet, SearchParamHash, TransactionId, OffsetInFile
-      FROM @Resources
-  SET @AffectedRows += @@rowcount
-
-  INSERT INTO dbo.ResourceWriteClaim 
-         ( ResourceSurrogateId, ClaimTypeId, ClaimValue )
-    SELECT ResourceSurrogateId, ClaimTypeId, ClaimValue
-      FROM @ResourceWriteClaims
-  SET @AffectedRows += @@rowcount
-
-  INSERT INTO dbo.CompartmentAssignment 
-         ( ResourceTypeId, ResourceSurrogateId, CompartmentTypeId, ReferenceResourceId )
-    SELECT ResourceTypeId, ResourceSurrogateId, CompartmentTypeId, ReferenceResourceId
-      FROM @CompartmentAssignments
-  SET @AffectedRows += @@rowcount
-
-  INSERT INTO dbo.ReferenceSearchParam 
-         ( ResourceTypeId, ResourceSurrogateId, SearchParamId, BaseUri, ReferenceResourceTypeId, ReferenceResourceId, ReferenceResourceVersion )
-    SELECT ResourceTypeId, ResourceSurrogateId, SearchParamId, BaseUri, ReferenceResourceTypeId, ReferenceResourceId, ReferenceResourceVersion
-      FROM @ReferenceSearchParams
-  SET @AffectedRows += @@rowcount
-
-  INSERT INTO dbo.TokenSearchParam 
-         ( ResourceTypeId, ResourceSurrogateId, SearchParamId, SystemId, Code, CodeOverflow )
-    SELECT ResourceTypeId, ResourceSurrogateId, SearchParamId, SystemId, Code, CodeOverflow
-      FROM @TokenSearchParams
-  SET @AffectedRows += @@rowcount
-
-  INSERT INTO dbo.TokenText 
-         ( ResourceTypeId, ResourceSurrogateId, SearchParamId, Text )
-    SELECT ResourceTypeId, ResourceSurrogateId, SearchParamId, Text
-      FROM @TokenTexts
-  SET @AffectedRows += @@rowcount
-
-  INSERT INTO dbo.StringSearchParam 
-         ( ResourceTypeId, ResourceSurrogateId, SearchParamId, Text, TextOverflow, IsMin, IsMax )
-    SELECT ResourceTypeId, ResourceSurrogateId, SearchParamId, Text, TextOverflow, IsMin, IsMax
-      FROM @StringSearchParams
-  SET @AffectedRows += @@rowcount
-
-  INSERT INTO dbo.UriSearchParam 
-         ( ResourceTypeId, ResourceSurrogateId, SearchParamId, Uri )
-    SELECT ResourceTypeId, ResourceSurrogateId, SearchParamId, Uri
-      FROM @UriSearchParams
-  SET @AffectedRows += @@rowcount
-
-  INSERT INTO dbo.NumberSearchParam 
-         ( ResourceTypeId, ResourceSurrogateId, SearchParamId, SingleValue, LowValue, HighValue )
-    SELECT ResourceTypeId, ResourceSurrogateId, SearchParamId, SingleValue, LowValue, HighValue
-      FROM @NumberSearchParams
-  SET @AffectedRows += @@rowcount
-
-  INSERT INTO dbo.QuantitySearchParam 
-         ( ResourceTypeId, ResourceSurrogateId, SearchParamId, SystemId, QuantityCodeId, SingleValue, LowValue, HighValue )
-    SELECT ResourceTypeId, ResourceSurrogateId, SearchParamId, SystemId, QuantityCodeId, SingleValue, LowValue, HighValue
-      FROM @QuantitySearchParams
-  SET @AffectedRows += @@rowcount
-
-  INSERT INTO dbo.DateTimeSearchParam 
-         ( ResourceTypeId, ResourceSurrogateId, SearchParamId, StartDateTime, EndDateTime, IsLongerThanADay, IsMin, IsMax )
-    SELECT ResourceTypeId, ResourceSurrogateId, SearchParamId, StartDateTime, EndDateTime, IsLongerThanADay, IsMin, IsMax
-      FROM @DateTimeSearchParms
-  SET @AffectedRows += @@rowcount
-
-  INSERT INTO dbo.ReferenceTokenCompositeSearchParam 
-         ( ResourceTypeId, ResourceSurrogateId, SearchParamId, BaseUri1, ReferenceResourceTypeId1, ReferenceResourceId1, ReferenceResourceVersion1, SystemId2, Code2, CodeOverflow2 )
-    SELECT ResourceTypeId, ResourceSurrogateId, SearchParamId, BaseUri1, ReferenceResourceTypeId1, ReferenceResourceId1, ReferenceResourceVersion1, SystemId2, Code2, CodeOverflow2
-      FROM @ReferenceTokenCompositeSearchParams
-  SET @AffectedRows += @@rowcount
-
-  INSERT INTO dbo.TokenTokenCompositeSearchParam 
-         ( ResourceTypeId, ResourceSurrogateId, SearchParamId, SystemId1, Code1, CodeOverflow1, SystemId2, Code2, CodeOverflow2 )
-    SELECT ResourceTypeId, ResourceSurrogateId, SearchParamId, SystemId1, Code1, CodeOverflow1, SystemId2, Code2, CodeOverflow2
-      FROM @TokenTokenCompositeSearchParams
-  SET @AffectedRows += @@rowcount
-
-  INSERT INTO dbo.TokenDateTimeCompositeSearchParam 
-         ( ResourceTypeId, ResourceSurrogateId, SearchParamId, SystemId1, Code1, CodeOverflow1, StartDateTime2, EndDateTime2, IsLongerThanADay2 )
-    SELECT ResourceTypeId, ResourceSurrogateId, SearchParamId, SystemId1, Code1, CodeOverflow1, StartDateTime2, EndDateTime2, IsLongerThanADay2
-      FROM @TokenDateTimeCompositeSearchParams
-  SET @AffectedRows += @@rowcount
-
-  INSERT INTO dbo.TokenQuantityCompositeSearchParam 
-         ( ResourceTypeId, ResourceSurrogateId, SearchParamId, SystemId1, Code1, CodeOverflow1, SingleValue2, SystemId2, QuantityCodeId2, LowValue2, HighValue2 )
-    SELECT ResourceTypeId, ResourceSurrogateId, SearchParamId, SystemId1, Code1, CodeOverflow1, SingleValue2, SystemId2, QuantityCodeId2, LowValue2, HighValue2
-      FROM @TokenQuantityCompositeSearchParams
-  SET @AffectedRows += @@rowcount
-
-  INSERT INTO dbo.TokenStringCompositeSearchParam 
-         ( ResourceTypeId, ResourceSurrogateId, SearchParamId, SystemId1, Code1, CodeOverflow1, Text2, TextOverflow2 )
-    SELECT ResourceTypeId, ResourceSurrogateId, SearchParamId, SystemId1, Code1, CodeOverflow1, Text2, TextOverflow2
-      FROM @TokenStringCompositeSearchParams
-  SET @AffectedRows += @@rowcount
-
-  INSERT INTO dbo.TokenNumberNumberCompositeSearchParam 
-         ( ResourceTypeId, ResourceSurrogateId, SearchParamId, SystemId1, Code1, CodeOverflow1, SingleValue2, LowValue2, HighValue2, SingleValue3, LowValue3, HighValue3, HasRange )
-    SELECT ResourceTypeId, ResourceSurrogateId, SearchParamId, SystemId1, Code1, CodeOverflow1, SingleValue2, LowValue2, HighValue2, SingleValue3, LowValue3, HighValue3, HasRange
-      FROM @TokenNumberNumberCompositeSearchParams
-  SET @AffectedRows += @@rowcount
->>>>>>> bab11cd4
 
   IF @IsResourceChangeCaptureEnabled = 1 --If the resource change capture feature is enabled, to execute a stored procedure called CaptureResourceChanges to insert resource change data.
     EXECUTE dbo.CaptureResourceIdsForChanges @Resources
