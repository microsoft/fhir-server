﻿--DROP PROCEDURE dbo.MergeResources
GO
CREATE PROCEDURE dbo.MergeResources
-- This stored procedure can be used for:
-- 1. Ordinary put with single version per resource in input
-- 2. Put with history preservation (multiple input versions per resource)
-- 3. Copy from one gen2 store to another with ResourceSurrogateId preserved.
    @AffectedRows int = 0 OUT
   ,@RaiseExceptionOnConflict bit = 1
   ,@IsResourceChangeCaptureEnabled bit = 0
   ,@TransactionId bigint = NULL
   ,@SingleTransaction bit = 1
   ,@Resources dbo.ResourceList READONLY
   ,@ResourceWriteClaims dbo.ResourceWriteClaimList READONLY
   ,@ReferenceSearchParams dbo.ReferenceSearchParamList READONLY
   ,@TokenSearchParams dbo.TokenSearchParamList READONLY
   ,@TokenTexts dbo.TokenTextList READONLY
   ,@StringSearchParams dbo.StringSearchParamList READONLY
   ,@UriSearchParams dbo.UriSearchParamList READONLY
   ,@NumberSearchParams dbo.NumberSearchParamList READONLY
   ,@QuantitySearchParams dbo.QuantitySearchParamList READONLY
   ,@DateTimeSearchParms dbo.DateTimeSearchParamList READONLY
   ,@ReferenceTokenCompositeSearchParams dbo.ReferenceTokenCompositeSearchParamList READONLY
   ,@TokenTokenCompositeSearchParams dbo.TokenTokenCompositeSearchParamList READONLY
   ,@TokenDateTimeCompositeSearchParams dbo.TokenDateTimeCompositeSearchParamList READONLY
   ,@TokenQuantityCompositeSearchParams dbo.TokenQuantityCompositeSearchParamList READONLY
   ,@TokenStringCompositeSearchParams dbo.TokenStringCompositeSearchParamList READONLY
   ,@TokenNumberNumberCompositeSearchParams dbo.TokenNumberNumberCompositeSearchParamList READONLY
AS
set nocount on
DECLARE @st datetime = getUTCdate()
       ,@SP varchar(100) = object_name(@@procid)
       ,@DummyTop bigint = 9223372036854775807
       ,@InitialTranCount int = @@trancount
       ,@IsRetry bit = 0
       ,@RT smallint
       ,@NewIdsCount int
       ,@FirstIdInt bigint

DECLARE @Mode varchar(200) = isnull((SELECT 'RT=['+convert(varchar,min(ResourceTypeId))+','+convert(varchar,max(ResourceTypeId))+'] Sur=['+convert(varchar,min(ResourceSurrogateId))+','+convert(varchar,max(ResourceSurrogateId))+'] V='+convert(varchar,max(Version))+' Rows='+convert(varchar,count(*)) FROM @Resources),'Input=Empty')
SET @Mode += ' E='+convert(varchar,@RaiseExceptionOnConflict)+' CC='+convert(varchar,@IsResourceChangeCaptureEnabled)+' IT='+convert(varchar,@InitialTranCount)+' T='+isnull(convert(varchar,@TransactionId),'NULL')

SET @AffectedRows = 0

BEGIN TRY
  DECLARE @RTs AS TABLE (ResourceTypeId smallint NOT NULL PRIMARY KEY)
  DECLARE @InputIds AS TABLE (ResourceTypeId smallint NOT NULL, ResourceId varchar(64) COLLATE Latin1_General_100_CS_AS NOT NULL PRIMARY KEY (ResourceTypeId, ResourceId))
  DECLARE @ExistingIds AS TABLE (ResourceTypeId smallint NOT NULL, ResourceIdInt bigint NOT NULL, ResourceId varchar(64) COLLATE Latin1_General_100_CS_AS NOT NULL PRIMARY KEY (ResourceTypeId, ResourceId))
  DECLARE @InsertIds AS TABLE (ResourceIndex int NOT NULL, ResourceId varchar(64) COLLATE Latin1_General_100_CS_AS NOT NULL)
  DECLARE @InsertedIds AS TABLE (ResourceTypeId smallint NOT NULL, ResourceIdInt bigint NOT NULL, ResourceId varchar(64) COLLATE Latin1_General_100_CS_AS NOT NULL PRIMARY KEY (ResourceTypeId, ResourceId))
  DECLARE @ResourcesWithIds AS TABLE 
    (
        ResourceTypeId       smallint            NOT NULL
       ,ResourceSurrogateId  bigint              NOT NULL
       ,ResourceIdInt        bigint              NOT NULL
       ,Version              int                 NOT NULL
       ,HasVersionToCompare  bit                 NOT NULL -- in case of multiple versions per resource indicates that row contains (existing version + 1) value
       ,IsDeleted            bit                 NOT NULL
       ,IsHistory            bit                 NOT NULL
       ,KeepHistory          bit                 NOT NULL
       ,RawResource          varbinary(max)      NULL
       ,IsRawResourceMetaSet bit                 NOT NULL
       ,RequestMethod        varchar(10)         NULL
       ,SearchParamHash      varchar(64)         NULL
       ,OffsetInFile         int                 NULL

        PRIMARY KEY (ResourceTypeId, ResourceSurrogateId)
       ,UNIQUE (ResourceTypeId, ResourceIdInt, Version)
    )
  DECLARE @ReferenceSearchParamsWithIds AS TABLE
    (
        ResourceTypeId           smallint NOT NULL
       ,ResourceSurrogateId      bigint   NOT NULL
       ,SearchParamId            smallint NOT NULL
       ,BaseUri                  varchar(128) COLLATE Latin1_General_100_CS_AS NULL
       ,ReferenceResourceTypeId  smallint NULL
       ,ReferenceResourceIdInt   bigint   NOT NULL
       ,ReferenceResourceVersion int      NULL

       UNIQUE (ResourceTypeId, ResourceSurrogateId, SearchParamId, BaseUri, ReferenceResourceTypeId, ReferenceResourceIdInt) 
    )
  
  INSERT INTO @InputIds SELECT DISTINCT ReferenceResourceTypeId, ReferenceResourceId FROM @ReferenceSearchParams WHERE ReferenceResourceTypeId IS NOT NULL
  INSERT INTO @RTs SELECT DISTINCT ResourceTypeId FROM @InputIds

-- Prepare id map for reference search params Start ---------------------------------------------------------------------------
  WHILE EXISTS (SELECT * FROM @RTs)
  BEGIN
    SET @RT = (SELECT TOP 1 ResourceTypeId FROM @RTs)

    INSERT INTO @ExistingIds 
         ( ResourceTypeId, ResourceIdInt,   ResourceId )
      SELECT          @RT, ResourceIdInt, A.ResourceId
        FROM (SELECT * FROM @InputIds WHERE ResourceTypeId = @RT) A
             JOIN dbo.ResourceIdIntMap B ON B.ResourceTypeId = @RT AND B.ResourceId = A.ResourceId
    
    DELETE FROM @InsertIds

    INSERT INTO @InsertIds 
           (                                       ResourceIndex, ResourceId ) 
      SELECT RowId = row_number() OVER (ORDER BY ResourceId) - 1, ResourceId
        FROM (SELECT ResourceId FROM @InputIds WHERE ResourceTypeId = @RT) A
        WHERE NOT EXISTS (SELECT * FROM @ExistingIds B WHERE B.ResourceTypeId = @RT AND B.ResourceId = A.ResourceId)

    SET @NewIdsCount = (SELECT count(*) FROM @InsertIds)
    IF @NewIdsCount > 0
    BEGIN
      EXECUTE dbo.AssignResourceIdInts @NewIdsCount, @FirstIdInt OUT

      INSERT INTO dbo.ResourceIdIntMap 
           (   ResourceTypeId,               ResourceIdInt,          ResourceId ) 
        OUTPUT            @RT,      inserted.ResourceIdInt, inserted.ResourceId INTO @InsertedIds
        SELECT            @RT, ResourceIndex + @FirstIdInt,          ResourceId
          FROM @InsertIds
    END

    DELETE FROM @RTs WHERE ResourceTypeId = @RT
  END
  
  INSERT INTO @ReferenceSearchParamsWithIds
         (   ResourceTypeId, ResourceSurrogateId, SearchParamId, BaseUri, ReferenceResourceTypeId,                  ReferenceResourceIdInt, ReferenceResourceVersion )
    SELECT A.ResourceTypeId, ResourceSurrogateId, SearchParamId, BaseUri, ReferenceResourceTypeId, isnull(C.ResourceIdInt,B.ResourceIdInt), ReferenceResourceVersion
      FROM @ReferenceSearchParams A
           LEFT OUTER JOIN @InsertedIds B ON B.ResourceTypeId = A.ReferenceResourceTypeId AND B.ResourceId = A.ReferenceResourceId
           LEFT OUTER JOIN @ExistingIds C ON C.ResourceTypeId = A.ReferenceResourceTypeId AND C.ResourceId = A.ReferenceResourceId
-- Prepare id map for reference search params End ---------------------------------------------------------------------------

  DELETE FROM @InputIds
  DELETE FROM @RTs
  DELETE FROM @InsertedIds
  DELETE FROM @ExistingIds
  
-- Prepare id map for resources Start ---------------------------------------------------------------------------
  INSERT INTO @InputIds SELECT ResourceTypeId, ResourceId FROM @Resources GROUP BY ResourceTypeId, ResourceId
  INSERT INTO @RTs SELECT DISTINCT ResourceTypeId FROM @InputIds

  WHILE EXISTS (SELECT * FROM @RTs)
  BEGIN
    SET @RT = (SELECT TOP 1 ResourceTypeId FROM @RTs)

    INSERT INTO @ExistingIds 
         ( ResourceTypeId, ResourceIdInt,   ResourceId )
      SELECT          @RT, ResourceIdInt, A.ResourceId
        FROM (SELECT * FROM @InputIds WHERE ResourceTypeId = @RT) A
             JOIN dbo.ResourceIdIntMap B ON B.ResourceTypeId = @RT AND B.ResourceId = A.ResourceId
    
    DELETE FROM @InsertIds

    INSERT INTO @InsertIds 
           (                                       ResourceIndex, ResourceId ) 
      SELECT RowId = row_number() OVER (ORDER BY ResourceId) - 1, ResourceId
        FROM (SELECT ResourceId FROM @InputIds WHERE ResourceTypeId = @RT) A
        WHERE NOT EXISTS (SELECT * FROM @ExistingIds B WHERE B.ResourceTypeId = @RT AND B.ResourceId = A.ResourceId)

    SET @NewIdsCount = (SELECT count(*) FROM @InsertIds)
    IF @NewIdsCount > 0
    BEGIN
      EXECUTE dbo.AssignResourceIdInts @NewIdsCount, @FirstIdInt OUT

      INSERT INTO dbo.ResourceIdIntMap 
           (   ResourceTypeId,               ResourceIdInt,          ResourceId ) 
        OUTPUT            @RT,      inserted.ResourceIdInt, inserted.ResourceId INTO @InsertedIds
        SELECT            @RT, ResourceIndex + @FirstIdInt,          ResourceId
          FROM @InsertIds
    END

    DELETE FROM @RTs WHERE ResourceTypeId = @RT
  END
  
  INSERT INTO @ResourcesWithIds
         (   ResourceTypeId,                           ResourceIdInt, Version, HasVersionToCompare, IsHistory, ResourceSurrogateId, IsDeleted, RequestMethod, KeepHistory, RawResource, IsRawResourceMetaSet, SearchParamHash, OffsetInFile )
    SELECT A.ResourceTypeId, isnull(C.ResourceIdInt,B.ResourceIdInt), Version, HasVersionToCompare, IsHistory, ResourceSurrogateId, IsDeleted, RequestMethod, KeepHistory, RawResource, IsRawResourceMetaSet, SearchParamHash, OffsetInFile
      FROM @Resources A
           LEFT OUTER JOIN @InsertedIds B ON B.ResourceTypeId = A.ResourceTypeId AND B.ResourceId = A.ResourceId
           LEFT OUTER JOIN @ExistingIds C ON C.ResourceTypeId = A.ResourceTypeId AND C.ResourceId = A.ResourceId
  --EXECUTE dbo.LogEvent @Process=@SP,@Mode=@Mode,@Status='Run',@Action='Insert',@Target='@ResourcesWithIds',@Rows=@@rowcount,@Start=@st

-- Prepare id map for resources End ---------------------------------------------------------------------------
END TRY
BEGIN CATCH
  IF @InitialTranCount = 0 AND @@trancount > 0 ROLLBACK TRANSACTION
  IF error_number() = 1750 THROW -- Real error is before 1750, cannot trap in SQL.

  EXECUTE dbo.LogEvent @Process=@SP,@Mode=@Mode,@Status='Error',@Start=@st

  IF error_number() IN (2601, 2627) AND error_message() LIKE '%''dbo.ResourceIdIntMap''%'
  BEGIN
    DELETE FROM @ResourcesWithIds
    DELETE FROM @ReferenceSearchParamsWithIds
    DELETE FROM @InputIds
    DELETE FROM @RTs
    DELETE FROM @InsertedIds
    DELETE FROM @ExistingIds

    GOTO RetryResourceIdIntMapInsert
  END
  ELSE
    THROW
END CATCH

--EXECUTE dbo.LogEvent @Process=@SP,@Mode=@Mode,@Status='Run',@Text='ResourceIdIntMap populated'

BEGIN TRY

  DECLARE @Existing AS TABLE (ResourceTypeId smallint NOT NULL, SurrogateId bigint NOT NULL PRIMARY KEY (ResourceTypeId, SurrogateId))

  DECLARE @ResourceInfos AS TABLE
    (
       ResourceTypeId       smallint       NOT NULL
      ,SurrogateId          bigint         NOT NULL
      ,Version              int            NOT NULL
      ,KeepHistory          bit            NOT NULL
      ,PreviousVersion      int            NULL
      ,PreviousSurrogateId  bigint         NULL

      PRIMARY KEY (ResourceTypeId, SurrogateId)
    )

  DECLARE @PreviousSurrogateIds AS TABLE (TypeId smallint NOT NULL, SurrogateId bigint NOT NULL PRIMARY KEY (TypeId, SurrogateId), KeepHistory bit)

  IF @SingleTransaction = 0 AND isnull((SELECT Number FROM dbo.Parameters WHERE Id = 'MergeResources.NoTransaction.IsEnabled'),0) = 0
    SET @SingleTransaction = 1
  
  SET @Mode += ' ST='+convert(varchar,@SingleTransaction)

  -- perform retry check in transaction to hold locks
  IF @InitialTranCount = 0
  BEGIN
    IF EXISTS (SELECT * -- This extra statement avoids putting range locks when we don't need them
                 FROM @Resources A JOIN dbo.Resource B ON B.ResourceTypeId = A.ResourceTypeId AND B.ResourceSurrogateId = A.ResourceSurrogateId
                 --WHERE B.IsHistory = 0 -- With this clause wrong plans are created on empty/small database. Commented until resource separation is in place.
              )
    BEGIN
      BEGIN TRANSACTION

      INSERT INTO @Existing
              (  ResourceTypeId,           SurrogateId )
        SELECT B.ResourceTypeId, B.ResourceSurrogateId
          FROM (SELECT TOP (@DummyTop) * FROM @Resources) A
               JOIN dbo.Resource B WITH (ROWLOCK, HOLDLOCK) ON B.ResourceTypeId = A.ResourceTypeId AND B.ResourceSurrogateId = A.ResourceSurrogateId
          WHERE B.IsHistory = 0
            AND B.ResourceId = A.ResourceId
            AND B.Version = A.Version
          OPTION (MAXDOP 1, OPTIMIZE FOR (@DummyTop = 1))
    
      IF @@rowcount = (SELECT count(*) FROM @Resources) SET @IsRetry = 1

      IF @IsRetry = 0 COMMIT TRANSACTION -- commit check transaction 
    END
  END

  SET @Mode += ' R='+convert(varchar,@IsRetry)

  IF @SingleTransaction = 1 AND @@trancount = 0 BEGIN TRANSACTION
  
  IF @IsRetry = 0
  BEGIN
    INSERT INTO @ResourceInfos
            (  ResourceTypeId,           SurrogateId,   Version,   KeepHistory, PreviousVersion,   PreviousSurrogateId )
      SELECT A.ResourceTypeId, A.ResourceSurrogateId, A.Version, A.KeepHistory,       B.Version, B.ResourceSurrogateId
        FROM (SELECT TOP (@DummyTop) * FROM @ResourcesWithIds WHERE HasVersionToCompare = 1) A
             LEFT OUTER JOIN dbo.ResourceTbl B -- WITH (UPDLOCK, HOLDLOCK) These locking hints cause deadlocks and are not needed. Racing might lead to tries to insert dups in unique index (with version key), but it will fail anyway, and in no case this will cause incorrect data saved.
               ON B.ResourceTypeId = A.ResourceTypeId AND B.ResourceIdInt = A.ResourceIdInt AND B.IsHistory = 0
        OPTION (MAXDOP 1, OPTIMIZE FOR (@DummyTop = 1))

    IF @RaiseExceptionOnConflict = 1 AND EXISTS (SELECT * FROM @ResourceInfos WHERE PreviousVersion IS NOT NULL AND Version <= PreviousVersion)
      THROW 50409, 'Resource has been recently updated or added, please compare the resource content in code for any duplicate updates', 1

    INSERT INTO @PreviousSurrogateIds
      SELECT ResourceTypeId, PreviousSurrogateId, KeepHistory
        FROM @ResourceInfos 
        WHERE PreviousSurrogateId IS NOT NULL

    IF @@rowcount > 0
    BEGIN
      UPDATE dbo.Resource
        SET IsHistory = 1
        WHERE EXISTS (SELECT * FROM @PreviousSurrogateIds WHERE TypeId = ResourceTypeId AND SurrogateId = ResourceSurrogateId AND KeepHistory = 1)
      SET @AffectedRows += @@rowcount

      IF @IsResourceChangeCaptureEnabled = 1 AND NOT EXISTS (SELECT * FROM dbo.Parameters WHERE Id = 'InvisibleHistory.IsEnabled' AND Number = 0)
        UPDATE dbo.Resource
          SET IsHistory = 1
             ,RawResource = 0xF -- "invisible" value
             ,SearchParamHash = NULL
             ,HistoryTransactionId = @TransactionId
          WHERE EXISTS (SELECT * FROM @PreviousSurrogateIds WHERE TypeId = ResourceTypeId AND SurrogateId = ResourceSurrogateId AND KeepHistory = 0)
      ELSE
        DELETE FROM dbo.Resource WHERE EXISTS (SELECT * FROM @PreviousSurrogateIds WHERE TypeId = ResourceTypeId AND SurrogateId = ResourceSurrogateId AND KeepHistory = 0)
      SET @AffectedRows += @@rowcount

      DELETE FROM dbo.ResourceWriteClaim WHERE EXISTS (SELECT * FROM @PreviousSurrogateIds WHERE SurrogateId = ResourceSurrogateId)
      SET @AffectedRows += @@rowcount
      DELETE FROM dbo.ReferenceSearchParam WHERE EXISTS (SELECT * FROM @PreviousSurrogateIds WHERE TypeId = ResourceTypeId AND SurrogateId = ResourceSurrogateId)
      SET @AffectedRows += @@rowcount
      DELETE FROM dbo.TokenSearchParam WHERE EXISTS (SELECT * FROM @PreviousSurrogateIds WHERE TypeId = ResourceTypeId AND SurrogateId = ResourceSurrogateId)
      SET @AffectedRows += @@rowcount
      DELETE FROM dbo.TokenText WHERE EXISTS (SELECT * FROM @PreviousSurrogateIds WHERE TypeId = ResourceTypeId AND SurrogateId = ResourceSurrogateId)
      SET @AffectedRows += @@rowcount
      DELETE FROM dbo.StringSearchParam WHERE EXISTS (SELECT * FROM @PreviousSurrogateIds WHERE TypeId = ResourceTypeId AND SurrogateId = ResourceSurrogateId)
      SET @AffectedRows += @@rowcount
      DELETE FROM dbo.UriSearchParam WHERE EXISTS (SELECT * FROM @PreviousSurrogateIds WHERE TypeId = ResourceTypeId AND SurrogateId = ResourceSurrogateId)
      SET @AffectedRows += @@rowcount
      DELETE FROM dbo.NumberSearchParam WHERE EXISTS (SELECT * FROM @PreviousSurrogateIds WHERE TypeId = ResourceTypeId AND SurrogateId = ResourceSurrogateId)
      SET @AffectedRows += @@rowcount
      DELETE FROM dbo.QuantitySearchParam WHERE EXISTS (SELECT * FROM @PreviousSurrogateIds WHERE TypeId = ResourceTypeId AND SurrogateId = ResourceSurrogateId)
      SET @AffectedRows += @@rowcount
      DELETE FROM dbo.DateTimeSearchParam WHERE EXISTS (SELECT * FROM @PreviousSurrogateIds WHERE TypeId = ResourceTypeId AND SurrogateId = ResourceSurrogateId)
      SET @AffectedRows += @@rowcount
      DELETE FROM dbo.ReferenceTokenCompositeSearchParam WHERE EXISTS (SELECT * FROM @PreviousSurrogateIds WHERE TypeId = ResourceTypeId AND SurrogateId = ResourceSurrogateId)
      SET @AffectedRows += @@rowcount
      DELETE FROM dbo.TokenTokenCompositeSearchParam WHERE EXISTS (SELECT * FROM @PreviousSurrogateIds WHERE TypeId = ResourceTypeId AND SurrogateId = ResourceSurrogateId)
      SET @AffectedRows += @@rowcount
      DELETE FROM dbo.TokenDateTimeCompositeSearchParam WHERE EXISTS (SELECT * FROM @PreviousSurrogateIds WHERE TypeId = ResourceTypeId AND SurrogateId = ResourceSurrogateId)
      SET @AffectedRows += @@rowcount
      DELETE FROM dbo.TokenQuantityCompositeSearchParam WHERE EXISTS (SELECT * FROM @PreviousSurrogateIds WHERE TypeId = ResourceTypeId AND SurrogateId = ResourceSurrogateId)
      SET @AffectedRows += @@rowcount
      DELETE FROM dbo.TokenStringCompositeSearchParam WHERE EXISTS (SELECT * FROM @PreviousSurrogateIds WHERE TypeId = ResourceTypeId AND SurrogateId = ResourceSurrogateId)
      SET @AffectedRows += @@rowcount
      DELETE FROM dbo.TokenNumberNumberCompositeSearchParam WHERE EXISTS (SELECT * FROM @PreviousSurrogateIds WHERE TypeId = ResourceTypeId AND SurrogateId = ResourceSurrogateId)
      SET @AffectedRows += @@rowcount

      --EXECUTE dbo.LogEvent @Process=@SP,@Mode=@Mode,@Status='Info',@Start=@st,@Rows=@AffectedRows,@Text='Old rows'
    END

    INSERT INTO dbo.ResourceTbl 
           ( ResourceTypeId, ResourceIdInt, Version, IsHistory, ResourceSurrogateId, IsDeleted, RequestMethod, RawResource, IsRawResourceMetaSet, SearchParamHash,  TransactionId, OffsetInFile )
      SELECT ResourceTypeId, ResourceIdInt, Version, IsHistory, ResourceSurrogateId, IsDeleted, RequestMethod, RawResource, IsRawResourceMetaSet, SearchParamHash, @TransactionId, OffsetInFile
        FROM @ResourcesWithIds
    SET @AffectedRows += @@rowcount

    INSERT INTO dbo.ResourceWriteClaim 
           ( ResourceSurrogateId, ClaimTypeId, ClaimValue )
      SELECT ResourceSurrogateId, ClaimTypeId, ClaimValue
        FROM @ResourceWriteClaims
    SET @AffectedRows += @@rowcount

    INSERT INTO dbo.ReferenceSearchParamTbl 
           ( ResourceTypeId, ResourceSurrogateId, SearchParamId, BaseUri, ReferenceResourceTypeId, ReferenceResourceIdInt, ReferenceResourceVersion )
      SELECT ResourceTypeId, ResourceSurrogateId, SearchParamId, BaseUri, ReferenceResourceTypeId, ReferenceResourceIdInt, ReferenceResourceVersion
        FROM @ReferenceSearchParamsWithIds
    SET @AffectedRows += @@rowcount

    INSERT INTO dbo.TokenSearchParam 
           ( ResourceTypeId, ResourceSurrogateId, SearchParamId, SystemId, Code, CodeOverflow )
      SELECT ResourceTypeId, ResourceSurrogateId, SearchParamId, SystemId, Code, CodeOverflow
        FROM @TokenSearchParams
    SET @AffectedRows += @@rowcount

    INSERT INTO dbo.TokenText 
           ( ResourceTypeId, ResourceSurrogateId, SearchParamId, Text )
      SELECT ResourceTypeId, ResourceSurrogateId, SearchParamId, Text
        FROM @TokenTexts
    SET @AffectedRows += @@rowcount

    INSERT INTO dbo.StringSearchParam 
           ( ResourceTypeId, ResourceSurrogateId, SearchParamId, Text, TextOverflow, IsMin, IsMax )
      SELECT ResourceTypeId, ResourceSurrogateId, SearchParamId, Text, TextOverflow, IsMin, IsMax
        FROM @StringSearchParams
    SET @AffectedRows += @@rowcount

    INSERT INTO dbo.UriSearchParam 
           ( ResourceTypeId, ResourceSurrogateId, SearchParamId, Uri )
      SELECT ResourceTypeId, ResourceSurrogateId, SearchParamId, Uri
        FROM @UriSearchParams
    SET @AffectedRows += @@rowcount

    INSERT INTO dbo.NumberSearchParam 
           ( ResourceTypeId, ResourceSurrogateId, SearchParamId, SingleValue, LowValue, HighValue )
      SELECT ResourceTypeId, ResourceSurrogateId, SearchParamId, SingleValue, LowValue, HighValue
        FROM @NumberSearchParams
    SET @AffectedRows += @@rowcount

    INSERT INTO dbo.QuantitySearchParam 
           ( ResourceTypeId, ResourceSurrogateId, SearchParamId, SystemId, QuantityCodeId, SingleValue, LowValue, HighValue )
      SELECT ResourceTypeId, ResourceSurrogateId, SearchParamId, SystemId, QuantityCodeId, SingleValue, LowValue, HighValue
        FROM @QuantitySearchParams
    SET @AffectedRows += @@rowcount

    INSERT INTO dbo.DateTimeSearchParam 
           ( ResourceTypeId, ResourceSurrogateId, SearchParamId, StartDateTime, EndDateTime, IsLongerThanADay, IsMin, IsMax )
      SELECT ResourceTypeId, ResourceSurrogateId, SearchParamId, StartDateTime, EndDateTime, IsLongerThanADay, IsMin, IsMax
        FROM @DateTimeSearchParms
    SET @AffectedRows += @@rowcount

    INSERT INTO dbo.ReferenceTokenCompositeSearchParam 
           ( ResourceTypeId, ResourceSurrogateId, SearchParamId, BaseUri1, ReferenceResourceTypeId1, ReferenceResourceId1, ReferenceResourceVersion1, SystemId2, Code2, CodeOverflow2 )
      SELECT ResourceTypeId, ResourceSurrogateId, SearchParamId, BaseUri1, ReferenceResourceTypeId1, ReferenceResourceId1, ReferenceResourceVersion1, SystemId2, Code2, CodeOverflow2
        FROM @ReferenceTokenCompositeSearchParams
    SET @AffectedRows += @@rowcount

    INSERT INTO dbo.TokenTokenCompositeSearchParam 
           ( ResourceTypeId, ResourceSurrogateId, SearchParamId, SystemId1, Code1, CodeOverflow1, SystemId2, Code2, CodeOverflow2 )
      SELECT ResourceTypeId, ResourceSurrogateId, SearchParamId, SystemId1, Code1, CodeOverflow1, SystemId2, Code2, CodeOverflow2
        FROM @TokenTokenCompositeSearchParams
    SET @AffectedRows += @@rowcount

    INSERT INTO dbo.TokenDateTimeCompositeSearchParam 
           ( ResourceTypeId, ResourceSurrogateId, SearchParamId, SystemId1, Code1, CodeOverflow1, StartDateTime2, EndDateTime2, IsLongerThanADay2 )
      SELECT ResourceTypeId, ResourceSurrogateId, SearchParamId, SystemId1, Code1, CodeOverflow1, StartDateTime2, EndDateTime2, IsLongerThanADay2
        FROM @TokenDateTimeCompositeSearchParams
    SET @AffectedRows += @@rowcount

    INSERT INTO dbo.TokenQuantityCompositeSearchParam 
           ( ResourceTypeId, ResourceSurrogateId, SearchParamId, SystemId1, Code1, CodeOverflow1, SingleValue2, SystemId2, QuantityCodeId2, LowValue2, HighValue2 )
      SELECT ResourceTypeId, ResourceSurrogateId, SearchParamId, SystemId1, Code1, CodeOverflow1, SingleValue2, SystemId2, QuantityCodeId2, LowValue2, HighValue2
        FROM @TokenQuantityCompositeSearchParams
    SET @AffectedRows += @@rowcount

    INSERT INTO dbo.TokenStringCompositeSearchParam 
           ( ResourceTypeId, ResourceSurrogateId, SearchParamId, SystemId1, Code1, CodeOverflow1, Text2, TextOverflow2 )
      SELECT ResourceTypeId, ResourceSurrogateId, SearchParamId, SystemId1, Code1, CodeOverflow1, Text2, TextOverflow2
        FROM @TokenStringCompositeSearchParams
    SET @AffectedRows += @@rowcount

    INSERT INTO dbo.TokenNumberNumberCompositeSearchParam 
           ( ResourceTypeId, ResourceSurrogateId, SearchParamId, SystemId1, Code1, CodeOverflow1, SingleValue2, LowValue2, HighValue2, SingleValue3, LowValue3, HighValue3, HasRange )
      SELECT ResourceTypeId, ResourceSurrogateId, SearchParamId, SystemId1, Code1, CodeOverflow1, SingleValue2, LowValue2, HighValue2, SingleValue3, LowValue3, HighValue3, HasRange
        FROM @TokenNumberNumberCompositeSearchParams
    SET @AffectedRows += @@rowcount
  END -- @IsRetry = 0
  ELSE
  BEGIN -- @IsRetry = 1
    INSERT INTO dbo.ResourceWriteClaim 
           ( ResourceSurrogateId, ClaimTypeId, ClaimValue )
      SELECT ResourceSurrogateId, ClaimTypeId, ClaimValue
        FROM (SELECT TOP (@DummyTop) * FROM @ResourceWriteClaims) A
        WHERE EXISTS (SELECT * FROM @Existing B WHERE B.SurrogateId = A.ResourceSurrogateId)
          AND NOT EXISTS (SELECT * FROM dbo.ResourceWriteClaim C WHERE C.ResourceSurrogateId = A.ResourceSurrogateId)
        OPTION (MAXDOP 1, OPTIMIZE FOR (@DummyTop = 1))
    SET @AffectedRows += @@rowcount

    INSERT INTO dbo.ReferenceSearchParamTbl 
           (   ResourceTypeId, ResourceSurrogateId, SearchParamId, BaseUri, ReferenceResourceTypeId, ReferenceResourceIdInt, ReferenceResourceVersion )
      SELECT A.ResourceTypeId, ResourceSurrogateId, SearchParamId, BaseUri, ReferenceResourceTypeId, ReferenceResourceIdInt, ReferenceResourceVersion
        FROM (SELECT TOP (@DummyTop) * FROM @ReferenceSearchParamsWithIds) A
        WHERE EXISTS (SELECT * FROM @Existing B WHERE B.ResourceTypeId = A.ResourceTypeId AND B.SurrogateId = A.ResourceSurrogateId)
          AND NOT EXISTS (SELECT * FROM dbo.ReferenceSearchParamTbl C WHERE C.ResourceTypeId = A.ResourceTypeId AND C.ResourceSurrogateId = A.ResourceSurrogateId)
        OPTION (MAXDOP 1, OPTIMIZE FOR (@DummyTop = 1))
    SET @AffectedRows += @@rowcount

    INSERT INTO dbo.TokenSearchParam 
           ( ResourceTypeId, ResourceSurrogateId, SearchParamId, SystemId, Code, CodeOverflow )
      SELECT ResourceTypeId, ResourceSurrogateId, SearchParamId, SystemId, Code, CodeOverflow
        FROM (SELECT TOP (@DummyTop) * FROM @TokenSearchParams) A
        WHERE EXISTS (SELECT * FROM @Existing B WHERE B.ResourceTypeId = A.ResourceTypeId AND B.SurrogateId = A.ResourceSurrogateId)
          AND NOT EXISTS (SELECT * FROM dbo.TokenSearchParam C WHERE C.ResourceTypeId = A.ResourceTypeId AND C.ResourceSurrogateId = A.ResourceSurrogateId)
        OPTION (MAXDOP 1, OPTIMIZE FOR (@DummyTop = 1))
    SET @AffectedRows += @@rowcount

    INSERT INTO dbo.TokenText 
           ( ResourceTypeId, ResourceSurrogateId, SearchParamId, Text )
      SELECT ResourceTypeId, ResourceSurrogateId, SearchParamId, Text
        FROM (SELECT TOP (@DummyTop) * FROM @TokenTexts) A
        WHERE EXISTS (SELECT * FROM @Existing B WHERE B.ResourceTypeId = A.ResourceTypeId AND B.SurrogateId = A.ResourceSurrogateId)
          AND NOT EXISTS (SELECT * FROM dbo.TokenSearchParam C WHERE C.ResourceTypeId = A.ResourceTypeId AND C.ResourceSurrogateId = A.ResourceSurrogateId)
        OPTION (MAXDOP 1, OPTIMIZE FOR (@DummyTop = 1))
    SET @AffectedRows += @@rowcount

    INSERT INTO dbo.StringSearchParam 
           ( ResourceTypeId, ResourceSurrogateId, SearchParamId, Text, TextOverflow, IsMin, IsMax )
      SELECT ResourceTypeId, ResourceSurrogateId, SearchParamId, Text, TextOverflow, IsMin, IsMax
        FROM (SELECT TOP (@DummyTop) * FROM @StringSearchParams) A
        WHERE EXISTS (SELECT * FROM @Existing B WHERE B.ResourceTypeId = A.ResourceTypeId AND B.SurrogateId = A.ResourceSurrogateId)
          AND NOT EXISTS (SELECT * FROM dbo.TokenText C WHERE C.ResourceTypeId = A.ResourceTypeId AND C.ResourceSurrogateId = A.ResourceSurrogateId)
        OPTION (MAXDOP 1, OPTIMIZE FOR (@DummyTop = 1))
    SET @AffectedRows += @@rowcount

    INSERT INTO dbo.UriSearchParam 
           ( ResourceTypeId, ResourceSurrogateId, SearchParamId, Uri )
      SELECT ResourceTypeId, ResourceSurrogateId, SearchParamId, Uri
        FROM (SELECT TOP (@DummyTop) * FROM @UriSearchParams) A
        WHERE EXISTS (SELECT * FROM @Existing B WHERE B.ResourceTypeId = A.ResourceTypeId AND B.SurrogateId = A.ResourceSurrogateId)
          AND NOT EXISTS (SELECT * FROM dbo.UriSearchParam C WHERE C.ResourceTypeId = A.ResourceTypeId AND C.ResourceSurrogateId = A.ResourceSurrogateId)
        OPTION (MAXDOP 1, OPTIMIZE FOR (@DummyTop = 1))
    SET @AffectedRows += @@rowcount

    INSERT INTO dbo.NumberSearchParam 
           ( ResourceTypeId, ResourceSurrogateId, SearchParamId, SingleValue, LowValue, HighValue )
      SELECT ResourceTypeId, ResourceSurrogateId, SearchParamId, SingleValue, LowValue, HighValue
        FROM (SELECT TOP (@DummyTop) * FROM @NumberSearchParams) A
        WHERE EXISTS (SELECT * FROM @Existing B WHERE B.ResourceTypeId = A.ResourceTypeId AND B.SurrogateId = A.ResourceSurrogateId)
          AND NOT EXISTS (SELECT * FROM dbo.NumberSearchParam C WHERE C.ResourceTypeId = A.ResourceTypeId AND C.ResourceSurrogateId = A.ResourceSurrogateId)
        OPTION (MAXDOP 1, OPTIMIZE FOR (@DummyTop = 1))
    SET @AffectedRows += @@rowcount

    INSERT INTO dbo.QuantitySearchParam 
           ( ResourceTypeId, ResourceSurrogateId, SearchParamId, SystemId, QuantityCodeId, SingleValue, LowValue, HighValue )
      SELECT ResourceTypeId, ResourceSurrogateId, SearchParamId, SystemId, QuantityCodeId, SingleValue, LowValue, HighValue
        FROM (SELECT TOP (@DummyTop) * FROM @QuantitySearchParams) A
        WHERE EXISTS (SELECT * FROM @Existing B WHERE B.ResourceTypeId = A.ResourceTypeId AND B.SurrogateId = A.ResourceSurrogateId)
          AND NOT EXISTS (SELECT * FROM dbo.QuantitySearchParam C WHERE C.ResourceTypeId = A.ResourceTypeId AND C.ResourceSurrogateId = A.ResourceSurrogateId)
        OPTION (MAXDOP 1, OPTIMIZE FOR (@DummyTop = 1))
    SET @AffectedRows += @@rowcount

    INSERT INTO dbo.DateTimeSearchParam 
           ( ResourceTypeId, ResourceSurrogateId, SearchParamId, StartDateTime, EndDateTime, IsLongerThanADay, IsMin, IsMax )
      SELECT ResourceTypeId, ResourceSurrogateId, SearchParamId, StartDateTime, EndDateTime, IsLongerThanADay, IsMin, IsMax
        FROM (SELECT TOP (@DummyTop) * FROM @DateTimeSearchParms) A
        WHERE EXISTS (SELECT * FROM @Existing B WHERE B.ResourceTypeId = A.ResourceTypeId AND B.SurrogateId = A.ResourceSurrogateId)
          AND NOT EXISTS (SELECT * FROM dbo.TokenSearchParam C WHERE C.ResourceTypeId = A.ResourceTypeId AND C.ResourceSurrogateId = A.ResourceSurrogateId)
        OPTION (MAXDOP 1, OPTIMIZE FOR (@DummyTop = 1))
    SET @AffectedRows += @@rowcount

    INSERT INTO dbo.ReferenceTokenCompositeSearchParam 
           ( ResourceTypeId, ResourceSurrogateId, SearchParamId, BaseUri1, ReferenceResourceTypeId1, ReferenceResourceId1, ReferenceResourceVersion1, SystemId2, Code2, CodeOverflow2 )
      SELECT ResourceTypeId, ResourceSurrogateId, SearchParamId, BaseUri1, ReferenceResourceTypeId1, ReferenceResourceId1, ReferenceResourceVersion1, SystemId2, Code2, CodeOverflow2
        FROM (SELECT TOP (@DummyTop) * FROM @ReferenceTokenCompositeSearchParams) A
        WHERE EXISTS (SELECT * FROM @Existing B WHERE B.ResourceTypeId = A.ResourceTypeId AND B.SurrogateId = A.ResourceSurrogateId)
          AND NOT EXISTS (SELECT * FROM dbo.DateTimeSearchParam C WHERE C.ResourceTypeId = A.ResourceTypeId AND C.ResourceSurrogateId = A.ResourceSurrogateId)
        OPTION (MAXDOP 1, OPTIMIZE FOR (@DummyTop = 1))
    SET @AffectedRows += @@rowcount

    INSERT INTO dbo.TokenTokenCompositeSearchParam 
           ( ResourceTypeId, ResourceSurrogateId, SearchParamId, SystemId1, Code1, CodeOverflow1, SystemId2, Code2, CodeOverflow2 )
      SELECT ResourceTypeId, ResourceSurrogateId, SearchParamId, SystemId1, Code1, CodeOverflow1, SystemId2, Code2, CodeOverflow2
        FROM (SELECT TOP (@DummyTop) * FROM @TokenTokenCompositeSearchParams) A
        WHERE EXISTS (SELECT * FROM @Existing B WHERE B.ResourceTypeId = A.ResourceTypeId AND B.SurrogateId = A.ResourceSurrogateId)
          AND NOT EXISTS (SELECT * FROM dbo.TokenTokenCompositeSearchParam C WHERE C.ResourceTypeId = A.ResourceTypeId AND C.ResourceSurrogateId = A.ResourceSurrogateId)
        OPTION (MAXDOP 1, OPTIMIZE FOR (@DummyTop = 1))
    SET @AffectedRows += @@rowcount

    INSERT INTO dbo.TokenDateTimeCompositeSearchParam 
           ( ResourceTypeId, ResourceSurrogateId, SearchParamId, SystemId1, Code1, CodeOverflow1, StartDateTime2, EndDateTime2, IsLongerThanADay2 )
      SELECT ResourceTypeId, ResourceSurrogateId, SearchParamId, SystemId1, Code1, CodeOverflow1, StartDateTime2, EndDateTime2, IsLongerThanADay2
        FROM (SELECT TOP (@DummyTop) * FROM @TokenDateTimeCompositeSearchParams) A
        WHERE EXISTS (SELECT * FROM @Existing B WHERE B.ResourceTypeId = A.ResourceTypeId AND B.SurrogateId = A.ResourceSurrogateId)
          AND NOT EXISTS (SELECT * FROM dbo.TokenDateTimeCompositeSearchParam C WHERE C.ResourceTypeId = A.ResourceTypeId AND C.ResourceSurrogateId = A.ResourceSurrogateId)
        OPTION (MAXDOP 1, OPTIMIZE FOR (@DummyTop = 1))
    SET @AffectedRows += @@rowcount

    INSERT INTO dbo.TokenQuantityCompositeSearchParam 
           ( ResourceTypeId, ResourceSurrogateId, SearchParamId, SystemId1, Code1, CodeOverflow1, SingleValue2, SystemId2, QuantityCodeId2, LowValue2, HighValue2 )
      SELECT ResourceTypeId, ResourceSurrogateId, SearchParamId, SystemId1, Code1, CodeOverflow1, SingleValue2, SystemId2, QuantityCodeId2, LowValue2, HighValue2
        FROM (SELECT TOP (@DummyTop) * FROM @TokenQuantityCompositeSearchParams) A
        WHERE EXISTS (SELECT * FROM @Existing B WHERE B.ResourceTypeId = A.ResourceTypeId AND B.SurrogateId = A.ResourceSurrogateId)
          AND NOT EXISTS (SELECT * FROM dbo.TokenQuantityCompositeSearchParam C WHERE C.ResourceTypeId = A.ResourceTypeId AND C.ResourceSurrogateId = A.ResourceSurrogateId)
        OPTION (MAXDOP 1, OPTIMIZE FOR (@DummyTop = 1))
    SET @AffectedRows += @@rowcount

    INSERT INTO dbo.TokenStringCompositeSearchParam 
           ( ResourceTypeId, ResourceSurrogateId, SearchParamId, SystemId1, Code1, CodeOverflow1, Text2, TextOverflow2 )
      SELECT ResourceTypeId, ResourceSurrogateId, SearchParamId, SystemId1, Code1, CodeOverflow1, Text2, TextOverflow2
        FROM (SELECT TOP (@DummyTop) * FROM @TokenStringCompositeSearchParams) A
        WHERE EXISTS (SELECT * FROM @Existing B WHERE B.ResourceTypeId = A.ResourceTypeId AND B.SurrogateId = A.ResourceSurrogateId)
          AND NOT EXISTS (SELECT * FROM dbo.TokenStringCompositeSearchParam C WHERE C.ResourceTypeId = A.ResourceTypeId AND C.ResourceSurrogateId = A.ResourceSurrogateId)
        OPTION (MAXDOP 1, OPTIMIZE FOR (@DummyTop = 1))
    SET @AffectedRows += @@rowcount

    INSERT INTO dbo.TokenNumberNumberCompositeSearchParam 
           ( ResourceTypeId, ResourceSurrogateId, SearchParamId, SystemId1, Code1, CodeOverflow1, SingleValue2, LowValue2, HighValue2, SingleValue3, LowValue3, HighValue3, HasRange )
      SELECT ResourceTypeId, ResourceSurrogateId, SearchParamId, SystemId1, Code1, CodeOverflow1, SingleValue2, LowValue2, HighValue2, SingleValue3, LowValue3, HighValue3, HasRange
        FROM (SELECT TOP (@DummyTop) * FROM @TokenNumberNumberCompositeSearchParams) A
        WHERE EXISTS (SELECT * FROM @Existing B WHERE B.ResourceTypeId = A.ResourceTypeId AND B.SurrogateId = A.ResourceSurrogateId)
          AND NOT EXISTS (SELECT * FROM dbo.TokenNumberNumberCompositeSearchParam C WHERE C.ResourceTypeId = A.ResourceTypeId AND C.ResourceSurrogateId = A.ResourceSurrogateId)
        OPTION (MAXDOP 1, OPTIMIZE FOR (@DummyTop = 1))
    SET @AffectedRows += @@rowcount
  END

  IF @IsResourceChangeCaptureEnabled = 1 --If the resource change capture feature is enabled, to execute a stored procedure called CaptureResourceChanges to insert resource change data.
    EXECUTE dbo.CaptureResourceIdsForChanges @Resources

  IF @TransactionId IS NOT NULL
    EXECUTE dbo.MergeResourcesCommitTransaction @TransactionId

  IF @InitialTranCount = 0 AND @@trancount > 0 COMMIT TRANSACTION

  EXECUTE dbo.LogEvent @Process=@SP,@Mode=@Mode,@Status='End',@Start=@st,@Rows=@AffectedRows
END TRY
BEGIN CATCH
  IF @InitialTranCount = 0 AND @@trancount > 0 ROLLBACK TRANSACTION
  IF error_number() = 1750 THROW -- Real error is before 1750, cannot trap in SQL.

  EXECUTE dbo.LogEvent @Process=@SP,@Mode=@Mode,@Status='Error',@Start=@st;

<<<<<<< HEAD
  IF @RaiseExceptionOnConflict = 1 AND error_number() IN (2601, 2627) AND (error_message() LIKE '%''dbo.Resource%' OR error_message() LIKE '%''dbo.RawResources''%') -- handles old and separated tables
=======
  IF @RaiseExceptionOnConflict = 1 AND error_number() IN (2601, 2627) AND error_message() LIKE '%''dbo.Resource%'
>>>>>>> 5aca0292
    THROW 50409, 'Resource has been recently updated or added, please compare the resource content in code for any duplicate updates', 1;
  ELSE
    THROW
END CATCH
GO<|MERGE_RESOLUTION|>--- conflicted
+++ resolved
@@ -573,11 +573,7 @@
 
   EXECUTE dbo.LogEvent @Process=@SP,@Mode=@Mode,@Status='Error',@Start=@st;
 
-<<<<<<< HEAD
   IF @RaiseExceptionOnConflict = 1 AND error_number() IN (2601, 2627) AND (error_message() LIKE '%''dbo.Resource%' OR error_message() LIKE '%''dbo.RawResources''%') -- handles old and separated tables
-=======
-  IF @RaiseExceptionOnConflict = 1 AND error_number() IN (2601, 2627) AND error_message() LIKE '%''dbo.Resource%'
->>>>>>> 5aca0292
     THROW 50409, 'Resource has been recently updated or added, please compare the resource content in code for any duplicate updates', 1;
   ELSE
     THROW
