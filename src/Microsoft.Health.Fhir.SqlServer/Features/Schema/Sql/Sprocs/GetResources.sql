--- conflicted
+++ resolved
@@ -27,18 +27,12 @@
             ,RawResource
             ,IsRawResourceMetaSet
             ,SearchParamHash
-<<<<<<< HEAD
-        FROM (SELECT TOP (@DummyTop) * FROM @ResourceKeys) A
-             JOIN dbo.Resource B ON B.ResourceTypeId = A.ResourceTypeId AND B.ResourceId = A.ResourceId AND B.Version = A.Version
-        OPTION (MAXDOP 1, OPTIMIZE FOR (@DummyTop = 1))
-=======
             ,TransactionId
             ,OffsetInFile
         FROM (SELECT * FROM @ResourceKeys) A
              INNER LOOP JOIN dbo.ResourceIdIntMap B WITH (INDEX = U_ResourceIdIntMap_ResourceId_ResourceTypeId) ON B.ResourceTypeId = A.ResourceTypeId AND B.ResourceId = A.ResourceId
              INNER LOOP JOIN dbo.ResourceTbl C WITH (INDEX = IXU_ResourceIdInt_ResourceId_Version_ResourceTypeId) ON C.ResourceTypeId = A.ResourceTypeId AND C.ResourceIdInt = B.ResourceIdInt AND C.ResourceId = '' AND C.Version = A.Version
         OPTION (MAXDOP 1)
->>>>>>> 5aca0292
     ELSE
       SELECT *
         FROM (SELECT B.ResourceTypeId
@@ -50,16 +44,11 @@
                     ,RawResource
                     ,IsRawResourceMetaSet
                     ,SearchParamHash
-<<<<<<< HEAD
-                FROM (SELECT TOP (@DummyTop) * FROM @ResourceKeys WHERE Version IS NOT NULL) A
-                     JOIN dbo.Resource B ON B.ResourceTypeId = A.ResourceTypeId AND B.ResourceId = A.ResourceId AND B.Version = A.Version
-=======
                     ,TransactionId
                     ,OffsetInFile
                 FROM (SELECT * FROM @ResourceKeys WHERE Version IS NOT NULL) A
                      INNER LOOP JOIN dbo.ResourceIdIntMap B WITH (INDEX = U_ResourceIdIntMap_ResourceId_ResourceTypeId) ON B.ResourceTypeId = A.ResourceTypeId AND B.ResourceId = A.ResourceId
                      INNER LOOP JOIN dbo.ResourceTbl C WITH (INDEX = IXU_ResourceIdInt_ResourceId_Version_ResourceTypeId) ON C.ResourceTypeId = A.ResourceTypeId AND C.ResourceIdInt = B.ResourceIdInt AND C.ResourceId = '' AND C.Version = A.Version
->>>>>>> 5aca0292
               UNION ALL
               SELECT B.ResourceTypeId
                     ,B.ResourceId
@@ -70,16 +59,11 @@
                     ,RawResource
                     ,IsRawResourceMetaSet
                     ,SearchParamHash
-<<<<<<< HEAD
-                FROM (SELECT TOP (@DummyTop) * FROM @ResourceKeys WHERE Version IS NULL) A
-                     JOIN dbo.Resource B ON B.ResourceTypeId = A.ResourceTypeId AND B.ResourceId = A.ResourceId
-=======
                     ,TransactionId
                     ,OffsetInFile
                 FROM (SELECT * FROM @ResourceKeys WHERE Version IS NULL) A
                      INNER LOOP JOIN dbo.ResourceIdIntMap B WITH (INDEX = U_ResourceIdIntMap_ResourceId_ResourceTypeId) ON B.ResourceTypeId = A.ResourceTypeId AND B.ResourceId = A.ResourceId
                      INNER LOOP JOIN dbo.ResourceTbl C WITH (INDEX = IXU_ResourceIdInt_ResourceId_ResourceTypeId_INCLUDE_Version_IsDeleted_WHERE_IsHistory_0) ON C.ResourceTypeId = A.ResourceTypeId AND C.ResourceIdInt = B.ResourceIdInt AND C.ResourceId = ''
->>>>>>> 5aca0292
                 WHERE IsHistory = 0
              ) A
         OPTION (MAXDOP 1)
@@ -93,16 +77,11 @@
           ,RawResource
           ,IsRawResourceMetaSet
           ,SearchParamHash
-<<<<<<< HEAD
-      FROM (SELECT TOP (@DummyTop) * FROM @ResourceKeys) A
-           JOIN dbo.Resource B ON B.ResourceTypeId = A.ResourceTypeId AND B.ResourceId = A.ResourceId
-=======
           ,TransactionId
           ,OffsetInFile
       FROM (SELECT * FROM @ResourceKeys) A
            INNER LOOP JOIN dbo.ResourceIdIntMap B WITH (INDEX = U_ResourceIdIntMap_ResourceId_ResourceTypeId) ON B.ResourceTypeId = A.ResourceTypeId AND B.ResourceId = A.ResourceId
            INNER LOOP JOIN dbo.ResourceTbl C WITH (INDEX = IXU_ResourceIdInt_ResourceId_ResourceTypeId_INCLUDE_Version_IsDeleted_WHERE_IsHistory_0) ON C.ResourceTypeId = A.ResourceTypeId AND C.ResourceIdInt = B.ResourceIdInt AND C.ResourceId = ''
->>>>>>> 5aca0292
       WHERE IsHistory = 0
       OPTION (MAXDOP 1)
 
