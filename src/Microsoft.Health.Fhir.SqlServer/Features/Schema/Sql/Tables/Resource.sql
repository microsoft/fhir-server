﻿CREATE PARTITION FUNCTION PartitionFunction_ResourceTypeId (smallint)
AS RANGE RIGHT FOR VALUES (1, 2, 3, 4, 5, 6, 7, 8, 9, 10, 11, 12, 13, 14, 15, 16, 17, 18, 19, 20, 21, 22, 23, 24, 25, 26, 27, 28, 29, 30, 31, 32, 33, 34, 35, 36, 37, 38, 39, 40, 41, 42, 43, 44, 45, 46, 47, 48, 49, 50, 51, 52, 53, 54, 55, 56, 57, 58, 59, 60, 61, 62, 63, 64, 65, 66, 67, 68, 69, 70, 71, 72, 73, 74, 75, 76, 77, 78, 79, 80, 81, 82, 83, 84, 85, 86, 87, 88, 89, 90, 91, 92, 93, 94, 95, 96, 97, 98, 99, 100, 101, 102, 103, 104, 105, 106, 107, 108, 109, 110, 111, 112, 113, 114, 115, 116, 117, 118, 119, 120, 121, 122, 123, 124, 125, 126, 127, 128, 129, 130, 131, 132, 133, 134, 135, 136, 137, 138, 139, 140, 141, 142, 143, 144, 145, 146, 147, 148, 149, 150);
GO
CREATE PARTITION SCHEME PartitionScheme_ResourceTypeId
AS PARTITION PartitionFunction_ResourceTypeId ALL TO ([PRIMARY]);
GO
CREATE TABLE dbo.Resource
(
    ResourceTypeId              smallint                NOT NULL,
    ResourceId                  varchar(64)             COLLATE Latin1_General_100_CS_AS NOT NULL,
    Version                     int                     NOT NULL,
    IsHistory                   bit                     NOT NULL,
    ResourceSurrogateId         bigint                  NOT NULL,
    IsDeleted                   bit                     NOT NULL,
    RequestMethod               varchar(10)             NULL,
    RawResource                 varbinary(max)          NOT NULL,
    IsRawResourceMetaSet        bit                     NOT NULL DEFAULT 0,
    SearchParamHash             varchar(64)             NULL,

    CONSTRAINT PKC_Resource PRIMARY KEY CLUSTERED (ResourceTypeId, ResourceSurrogateId) WITH (DATA_COMPRESSION = PAGE) ON PartitionScheme_ResourceTypeId(ResourceTypeId),
    CONSTRAINT CH_Resource_RawResource_Length CHECK (DATALENGTH(RawResource) > 0)
)
GO
--ALTER TABLE dbo.Resource SET ( LOCK_ESCALATION = AUTO )
GO
CREATE UNIQUE NONCLUSTERED INDEX IX_Resource_ResourceTypeId_ResourceId_Version ON dbo.Resource
(
    ResourceTypeId,
    ResourceId,
    Version
)
ON PartitionScheme_ResourceTypeId(ResourceTypeId)
GO
CREATE UNIQUE NONCLUSTERED INDEX IX_Resource_ResourceTypeId_ResourceId ON dbo.Resource
(
    ResourceTypeId,
    ResourceId
)
INCLUDE -- We want the query in UpsertResource, which is done with UPDLOCK AND HOLDLOCK, to not require a key lookup
(
    Version,
    IsDeleted
)
WHERE IsHistory = 0
ON PartitionScheme_ResourceTypeId(ResourceTypeId)
GO
CREATE UNIQUE NONCLUSTERED INDEX IX_Resource_ResourceTypeId_ResourceSurrgateId ON dbo.Resource
(
    ResourceTypeId,
    ResourceSurrogateId
)
WHERE IsHistory = 0 AND IsDeleted = 0
<<<<<<< HEAD
ON PartitionScheme_ResourceTypeId(ResourceTypeId)
GO
CREATE UNIQUE NONCLUSTERED INDEX IX_Resource_ResourceSurrogateId ON dbo.Resource
(
    ResourceSurrogateId
)
ON [PRIMARY]
GO
=======
ON PartitionScheme_ResourceTypeId(ResourceTypeId)
>>>>>>> 9f107ee8
<|MERGE_RESOLUTION|>--- conflicted
+++ resolved
@@ -50,15 +50,4 @@
     ResourceSurrogateId
 )
 WHERE IsHistory = 0 AND IsDeleted = 0
-<<<<<<< HEAD
-ON PartitionScheme_ResourceTypeId(ResourceTypeId)
-GO
-CREATE UNIQUE NONCLUSTERED INDEX IX_Resource_ResourceSurrogateId ON dbo.Resource
-(
-    ResourceSurrogateId
-)
-ON [PRIMARY]
-GO
-=======
-ON PartitionScheme_ResourceTypeId(ResourceTypeId)
->>>>>>> 9f107ee8
+ON PartitionScheme_ResourceTypeId(ResourceTypeId)