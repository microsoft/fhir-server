--- conflicted
+++ resolved
@@ -293,13 +293,10 @@
     CompartmentTypeId,
     ReferenceResourceId
 )
-<<<<<<< HEAD
 INCLUDE
 (
     ResourceTypeId
 )
-=======
->>>>>>> c6fda81b
 WHERE IsHistory = 0
 WITH (DATA_COMPRESSION = PAGE)
 
@@ -350,13 +347,10 @@
     BaseUri,
     ReferenceResourceVersion
 )
-<<<<<<< HEAD
 INCLUDE
 (
     ResourceTypeId
 )
-=======
->>>>>>> c6fda81b
 WHERE IsHistory = 0
 WITH (DATA_COMPRESSION = PAGE)
 
@@ -399,13 +393,10 @@
     Code,
     SystemId
 )
-<<<<<<< HEAD
 INCLUDE
 (
     ResourceTypeId
 )
-=======
->>>>>>> c6fda81b
 WHERE IsHistory = 0
 WITH (DATA_COMPRESSION = PAGE)
 
@@ -444,13 +435,10 @@
     SearchParamId,
     Text
 )
-<<<<<<< HEAD
 INCLUDE
 (
     ResourceTypeId
 )
-=======
->>>>>>> c6fda81b
 WHERE IsHistory = 0
 WITH (DATA_COMPRESSION = PAGE)
 
@@ -546,13 +534,10 @@
     SearchParamId,
     Uri
 )
-<<<<<<< HEAD
 INCLUDE
 (
     ResourceTypeId
 )
-=======
->>>>>>> c6fda81b
 WHERE IsHistory = 0
 WITH (DATA_COMPRESSION = PAGE)
 
@@ -602,13 +587,10 @@
     SearchParamId,
     SingleValue
 )
-<<<<<<< HEAD
 INCLUDE
 (
     ResourceTypeId
 )
-=======
->>>>>>> c6fda81b
 WHERE IsHistory = 0 AND SingleValue IS NOT NULL
 
 CREATE NONCLUSTERED INDEX IX_NumberSearchParam_SearchParamId_LowValue_HighValue
@@ -618,13 +600,10 @@
     LowValue,
     HighValue
 )
-<<<<<<< HEAD
 INCLUDE
 (
     ResourceTypeId
 )
-=======
->>>>>>> c6fda81b
 WHERE IsHistory = 0 AND LowValue IS NOT NULL
 
 CREATE NONCLUSTERED INDEX IX_NumberSearchParam_SearchParamId_HighValue_LowValue
@@ -634,13 +613,10 @@
     HighValue,
     LowValue
 )
-<<<<<<< HEAD
 INCLUDE
 (
     ResourceTypeId
 )
-=======
->>>>>>> c6fda81b
 WHERE IsHistory = 0 AND LowValue IS NOT NULL
 
 GO
@@ -766,13 +742,10 @@
     StartDateTime,
     EndDateTime
 )
-<<<<<<< HEAD
 INCLUDE
 (
     ResourceTypeId
 )
-=======
->>>>>>> c6fda81b
 WHERE IsHistory = 0
 
 CREATE NONCLUSTERED INDEX IX_DateTimeSearchParam_SearchParamId_EndDateTime_StartDateTime
@@ -782,13 +755,10 @@
     EndDateTime,
     StartDateTime
 )
-<<<<<<< HEAD
 INCLUDE
 (
     ResourceTypeId
 )
-=======
->>>>>>> c6fda81b
 WHERE IsHistory = 0
 
 GO
@@ -1362,7 +1332,6 @@
     END
     ELSE BEGIN
         -- There is a previous version
-<<<<<<< HEAD
 
         IF (@isDeleted = 1 AND @previousIsDeleted = 1) BEGIN
             -- Already deleted - don't create a new version
@@ -1370,13 +1339,7 @@
             RETURN
         END
 
-        SELECT @version = @previousVersion + 1
-=======
-        DECLARE @previousResourceSurrogateId bigint
-
-        SELECT @version = (Version + 1), @previousResourceSurrogateId = ResourceSurrogateId
-        FROM @previousVersion
->>>>>>> c6fda81b
+        SET @version = @previousVersion + 1
 
         IF (@keepHistory = 1) BEGIN
 
