-- NOTE: This script DROPS AND RECREATES all database objects.
-- Style guide: please see: https://github.com/ktaranov/sqlserver-kit/blob/master/SQL%20Server%20Name%20Convention%20and%20T-SQL%20Programming%20Style.md


/*************************************************************
    Drop existing objects
**************************************************************/

DECLARE @sql nvarchar(max) =''

SELECT @sql = @sql + 'DROP PROCEDURE ' + name + '; '
FROM sys.procedures

SELECT @sql = @sql + 'DROP TABLE ' + name + '; '
FROM sys.tables

SELECT @sql = @sql + 'DROP TYPE ' + name + '; '
FROM sys.table_types

SELECT @sql = @sql + 'DROP SEQUENCE ' + name + '; '
FROM sys.sequences

EXEC(@sql)

GO

/*************************************************************
    Configure database
**************************************************************/

-- Enable RCSI
ALTER DATABASE CURRENT SET READ_COMMITTED_SNAPSHOT ON

-- Avoid blocking queries when statistics need to be rebuilt
ALTER DATABASE CURRENT SET AUTO_UPDATE_STATISTICS_ASYNC ON
GO

/*************************************************************
    Schema bootstrap
**************************************************************/

CREATE TABLE dbo.SchemaVersion
(
    Version int PRIMARY KEY,
    Status varchar(10)
)

INSERT INTO dbo.SchemaVersion
VALUES
    (1, 'started')

GO

--
--  STORED PROCEDURE
--      SelectCurrentSchemaVersion
--
--  DESCRIPTION
--      Selects the current completed schema version
--
--  RETURNS
--      The current version as a result set
--
CREATE PROCEDURE dbo.SelectCurrentSchemaVersion
AS
BEGIN
    SET NOCOUNT ON

    SELECT MAX(Version)
    FROM SchemaVersion
    WHERE Status = 'complete'
END
GO

--
--  STORED PROCEDURE
--      UpsertSchemaVersion
--
--  DESCRIPTION
--      Creates or updates a new schema version entry
--
--  PARAMETERS
--      @version
--          * The version number
--      @status
--          * The status of the version
--
CREATE PROCEDURE dbo.UpsertSchemaVersion
    @version int,
    @status varchar(10)
AS
    SET NOCOUNT ON

    IF EXISTS(SELECT *
        FROM dbo.SchemaVersion
        WHERE Version = @version)
    BEGIN
        UPDATE dbo.SchemaVersion
        SET Status = @status
        WHERE Version = @version
    END
    ELSE
    BEGIN
        INSERT INTO dbo.SchemaVersion
            (Version, Status)
        VALUES
            (@version, @status)
    END
GO


/*************************************************************
    Model tables
**************************************************************/

CREATE TABLE dbo.SearchParam
(
    SearchParamId smallint IDENTITY(1,1) NOT NULL,
    Uri varchar(128) NOT NULL
)

CREATE UNIQUE CLUSTERED INDEX IXC_SearchParam ON dbo.SearchParam
(
    Uri
)

CREATE TABLE dbo.ResourceType
(
    ResourceTypeId smallint IDENTITY(1,1) NOT NULL,
    Name nvarchar(50) NOT NULL
)

CREATE UNIQUE CLUSTERED INDEX IXC_ResourceType on dbo.ResourceType
(
    Name
)

-- Create System and QuantityCode tables

CREATE TABLE dbo.System
(
    SystemId int IDENTITY(1,1) NOT NULL,
    Value nvarchar(256) NOT NULL,
)

CREATE UNIQUE CLUSTERED INDEX IXC_System ON dbo.System
(
    Value
)

CREATE TABLE dbo.QuantityCode
(
    QuantityCodeId int IDENTITY(1,1) NOT NULL,
    Value nvarchar(256) NOT NULL
)

CREATE UNIQUE CLUSTERED INDEX IXC_QuantityCode on dbo.QuantityCode
(
    Value
)

/*************************************************************
    Resource table
**************************************************************/

CREATE TABLE dbo.Resource
(
    ResourceTypeId smallint NOT NULL,
    ResourceId varchar(64) NOT NULL,
    Version int NOT NULL,
    IsHistory bit NOT NULL,
    ResourceSurrogateId bigint NOT NULL,
    LastUpdated datetime2(7) NOT NULL,
    IsDeleted bit NOT NULL,
    RequestMethod varchar(10) NULL,
    RawResource varbinary(max) NOT NULL
)

CREATE UNIQUE CLUSTERED INDEX IXC_Resource ON dbo.Resource (
    ResourceSurrogateId
)

CREATE UNIQUE NONCLUSTERED INDEX IX_Resource_ResourceTypeId_ResourceId_Version ON dbo.Resource (
    ResourceTypeId,
    ResourceId,
    Version
)

CREATE UNIQUE NONCLUSTERED INDEX IX_Resource_ResourceTypeId_ResourceId ON dbo.Resource (
    ResourceTypeId,
    ResourceId
)
INCLUDE (Version)
WHERE IsHistory = 0

/*************************************************************
    Capture claims on write
**************************************************************/

CREATE TABLE dbo.ClaimType
(
    ClaimTypeId tinyint IDENTITY(1,1) NOT NULL,
    Name varchar(128) NOT NULL
)

CREATE UNIQUE CLUSTERED INDEX IXC_Claim on dbo.ClaimType
(
    Name
)

CREATE TYPE dbo.ResourceWriteClaimTableType_1 AS TABLE  
(
    ClaimTypeId tinyint NOT NULL,
    ClaimValue nvarchar(128) NOT NULL
)

CREATE TABLE dbo.ResourceWriteClaim
(
    ResourceSurrogateId bigint NOT NULL,
    ClaimTypeId tinyint NOT NULL,
    ClaimValue nvarchar(128) NOT NULL,
) WITH (DATA_COMPRESSION = PAGE)

CREATE CLUSTERED INDEX IXC_LastModifiedClaim on dbo.ResourceWriteClaim
(
    ResourceSurrogateId,
    ClaimTypeId
)

/*************************************************************
    Compartments
**************************************************************/

CREATE TABLE dbo.CompartmentType
(
    CompartmentTypeId tinyint IDENTITY(1,1) NOT NULL,
    Name varchar(128) NOT NULL
)

CREATE UNIQUE CLUSTERED INDEX IXC_CompartmentType on dbo.CompartmentType
(
    Name
)

CREATE TYPE dbo.CompartmentAssignmentTableType_1 AS TABLE  
(
    CompartmentTypeId tinyint NOT NULL,
    ReferenceResourceId varchar(64) NOT NULL
)

CREATE TABLE dbo.CompartmentAssignment
(
    ResourceSurrogateId bigint NOT NULL,
    CompartmentTypeId tinyint NOT NULL,
    ReferenceResourceId varchar(64) NOT NULL,
    IsHistory bit NOT NULL,
) WITH (DATA_COMPRESSION = PAGE)

CREATE CLUSTERED INDEX IXC_CompartmentAssignment 
ON dbo.CompartmentAssignment
(
    ResourceSurrogateId,
    CompartmentTypeId,
    ReferenceResourceId
)

CREATE NONCLUSTERED INDEX IX_CompartmentAssignment_CompartmentTypeId_ReferenceResourceId 
ON dbo.CompartmentAssignment
(
    CompartmentTypeId,
    ReferenceResourceId
) 
WHERE IsHistory = 0
WITH (DATA_COMPRESSION = PAGE)

<<<<<<< HEAD

GO

/*************************************************************
    Token Search Param
**************************************************************/

CREATE TYPE dbo.TokenSearchParamTableType_1 AS TABLE  
(
    SearchParamId smallint NOT NULL,
    SystemId int NULL,
    Code varchar(128) NOT NULL
)

CREATE TABLE dbo.TokenSearchParam
(
    ResourceSurrogateId bigint NOT NULL,
    SearchParamId smallint NOT NULL,
    SystemId int NULL,
    Code varchar(128) NOT NULL,
    IsHistory bit NOT NULL,
) WITH (DATA_COMPRESSION = PAGE)

CREATE CLUSTERED INDEX IXC_TokenSearchParam
ON dbo.TokenSearchParam
(
    ResourceSurrogateId,
    SearchParamId,
    Code,
    SystemId
)

CREATE NONCLUSTERED INDEX IX_TokenSeachParam_SearchParamId_Code_SystemId 
ON dbo.TokenSearchParam
(
    SearchParamId,
    Code,
    SystemId
) 
WHERE IsHistory = 0
WITH (DATA_COMPRESSION = PAGE)
=======
>>>>>>> aeb086c1

GO

/*************************************************************
    Sequence for generating surrogate IDs for resources
**************************************************************/

CREATE SEQUENCE dbo.ResourceSurrogateIdSequence
        AS BIGINT
        START WITH 0
        INCREMENT BY 1
        NO CYCLE
        CACHE 50
GO

/*************************************************************
    Stored procedures for creating and deleting
**************************************************************/

--
-- STORED PROCEDURE
--     UpsertResource
--
-- DESCRIPTION
--     Creates or updates (including marking deleted) a FHIR resource
--
-- PARAMETERS
--     @resourceTypeId
--         * The ID of the resource type (See ResourceType table)
--     @resourceid
--         * The resource ID (must be the same as the in the resource itself)
--     @allowCreate
--         * If false, an error is thrown if the resource does not already exist
--     @isDeleted
--         * Whether this resource marks the resource as deleted
--     @updatedDateTime
--         * The last modified time in the resource
--     @keepHistory
--         * Whether the existing version of the resource should be preserved
--     @requestMethod
--         * The HTTP method/verb used for the request
--     @rawResource
--         * A compressed UTF16-encoded JSON document
--     @resourceWriteClaims
--         * claims on the principal that performed the write
--
-- RETURN VALUE
--         The version of the resource as a result set. Will be empty if no insertion was done.
--
CREATE PROCEDURE dbo.UpsertResource
    @resourceTypeId smallint,
    @resourceId varchar(64),
    @eTag int = NULL,
    @allowCreate bit,
    @isDeleted bit,
    @updatedDateTime datetimeoffset(7),
    @keepHistory bit,
    @requestMethod varchar(10),
    @rawResource varbinary(max),
    @resourceWriteClaims dbo.ResourceWriteClaimTableType_1 READONLY,
<<<<<<< HEAD
    @compartmentAssignments dbo.CompartmentAssignmentTableType_1 READONLY,
    @tokenSearchParams dbo.TokenSearchParamTableType_1 READONLY
=======
    @compartmentAssignments dbo.CompartmentAssignmentTableType_1 READONLY
>>>>>>> aeb086c1
AS
    SET NOCOUNT ON

    SET XACT_ABORT ON
    BEGIN TRANSACTION

    DECLARE @previousVersion TABLE(
        ResourceSurrogateId bigint NOT NULL,
        Version int NOT NULL);

    if (@keepHistory = 1) BEGIN
        -- Preserve the existing version, marking it as history
        UPDATE dbo.Resource WITH (UPDLOCK, HOLDLOCK)
        SET IsHistory = 1
        OUTPUT inserted.ResourceSurrogateId,
                inserted.Version
        INTO @previousVersion
        WHERE ResourceTypeId = @resourceTypeId AND ResourceId = @resourceId AND IsHistory = 0 AND (@isDeleted = 0 OR IsDeleted = 0)
    END
    ELSE BEGIN
        -- Delete the previous version
        DELETE FROM dbo.Resource WITH (UPDLOCK, HOLDLOCK)
        OUTPUT deleted.ResourceSurrogateId,
                deleted.Version
        INTO @previousVersion
        WHERE ResourceTypeId = @resourceTypeId AND ResourceId = @resourceId AND IsHistory = 0 AND (@isDeleted = 0 OR IsDeleted = 0)
    END

    DECLARE @version int;

    if (@@ROWCOUNT = 0) BEGIN
        IF (@isDeleted = 1) BEGIN
            -- Either a previous version does not exist or it is already an "IsDeleted" version
            COMMIT TRANSACTION
            RETURN
        END

        IF (@allowCreate = 0) BEGIN
            THROW 50404, 'Resource does not exist and create is not allowed', 1;
        END

        SET @version = 1
    END
    ELSE BEGIN
        -- There is a previous version
        DECLARE @previousResourceSurrogateId bigint
        
        SELECT @version = (Version + 1), @previousResourceSurrogateId = ResourceSurrogateId 
        FROM @previousVersion

        IF (@keepHistory = 1) BEGIN

            -- note there is no IsHistory column on ResourceWriteClaim since we do not query it

            UPDATE dbo.CompartmentAssignment
            SET IsHistory = 1
            WHERE ResourceSurrogateId = @previousResourceSurrogateId

<<<<<<< HEAD
            UPDATE dbo.TokenSearchParam
            SET IsHistory = 1
            WHERE ResourceSurrogateId = @previousResourceSurrogateId

=======
>>>>>>> aeb086c1
        END
        ELSE BEGIN

            DELETE FROM dbo.ResourceWriteClaim
            WHERE ResourceSurrogateId = @previousResourceSurrogateId

            DELETE FROM dbo.CompartmentAssignment
            WHERE ResourceSurrogateId = @previousResourceSurrogateId

<<<<<<< HEAD
            DELETE FROM dbo.TokenSearchParam
            WHERE ResourceSurrogateId = @previousResourceSurrogateId
=======
>>>>>>> aeb086c1

        END
    END


    IF (@etag IS NOT NULL AND @etag <> (@version - 1)) BEGIN
        THROW 50412, 'Precondition failed', 1;
    END

    DECLARE @resourceSurrogateId bigint = NEXT VALUE FOR dbo.ResourceSurrogateIdSequence

    INSERT INTO dbo.Resource
        (ResourceTypeId, ResourceId, Version, IsHistory, ResourceSurrogateId, LastUpdated, IsDeleted, RequestMethod, RawResource)
    VALUES
        (@resourceTypeId, @resourceId, @version, 0, @resourceSurrogateId, CONVERT(datetime2(7), @updatedDateTime), @isDeleted, @requestMethod, @rawResource)

    INSERT INTO dbo.ResourceWriteClaim 
        (ResourceSurrogateId, ClaimTypeId, ClaimValue)
    SELECT @resourceSurrogateId, ClaimTypeId, ClaimValue from @resourceWriteClaims

    INSERT INTO dbo.CompartmentAssignment
        (ResourceSurrogateId, CompartmentTypeId, ReferenceResourceId, IsHistory)
    SELECT @resourceSurrogateId, CompartmentTypeId, ReferenceResourceId, 0
    FROM @compartmentAssignments
<<<<<<< HEAD

    INSERT INTO dbo.TokenSearchParam
        (ResourceSurrogateId, SearchParamId, SystemId, Code, IsHistory)
    SELECT @resourceSurrogateId, SearchParamId, SystemId, Code, 0
    FROM @tokenSearchParams
=======
>>>>>>> aeb086c1

    SELECT @version

    COMMIT TRANSACTION
GO

--
-- STORED PROCEDURE
--     ReadResource
--
-- DESCRIPTION
--     Reads a single resource, optionally a specific version of the resource.
--
-- PARAMETERS
--     @resourceTypeId
--         * The ID of the resource type (See ResourceType table)
--     @resourceId
--         * The resource ID
--     @version
--         * A specific version of the resource. If null, returns the latest version.
-- RETURN VALUE
--         A result set with 0 or 1 rows.
--
CREATE PROCEDURE dbo.ReadResource
    @resourceTypeId smallint,
    @resourceId varchar(64),
    @version int = NULL
AS
    SET NOCOUNT ON

    IF (@version IS NULL) BEGIN
        SELECT Version, LastUpdated, IsDeleted, IsHistory, RawResource 
        FROM dbo.Resource
        WHERE ResourceTypeId = @resourceTypeId AND ResourceId = @resourceId AND IsHistory = 0
    END
    ELSE BEGIN
        SELECT Version, LastUpdated, IsDeleted, IsHistory, RawResource 
        FROM dbo.Resource
        WHERE ResourceTypeId = @resourceTypeId AND ResourceId = @resourceId AND Version = @version
    END
GO

--
-- STORED PROCEDURE
--     Reads a single resource
--
-- DESCRIPTION
--     Permanently deletes all data related to a resource.
--     Data remains recoverable from the transaction log, however.
--
-- PARAMETERS
--     @resourceTypeId
--         * The ID of the resource type (See ResourceType table)
--     @resourceId
--         * The resource ID (must be the same as in the resource itself)
--
CREATE PROCEDURE dbo.HardDeleteResource
    @resourceTypeId smallint,
    @resourceId varchar(64)
AS
    SET NOCOUNT ON

    SET XACT_ABORT ON
    BEGIN TRANSACTION

    DECLARE @resourceSurrogateIds TABLE(ResourceSurrogateId bigint NOT NULL)

    DELETE FROM dbo.Resource
    OUTPUT deleted.ResourceSurrogateId
    INTO @resourceSurrogateIds
    WHERE ResourceTypeId = @resourceTypeId AND ResourceId = @resourceId

    DELETE FROM dbo.ResourceWriteClaim
    WHERE ResourceSurrogateId IN (SELECT ResourceSurrogateId FROM @resourceSurrogateIds)

    COMMIT TRANSACTION
GO<|MERGE_RESOLUTION|>--- conflicted
+++ resolved
@@ -273,8 +273,6 @@
 WHERE IsHistory = 0
 WITH (DATA_COMPRESSION = PAGE)
 
-<<<<<<< HEAD
-
 GO
 
 /*************************************************************
@@ -315,8 +313,6 @@
 ) 
 WHERE IsHistory = 0
 WITH (DATA_COMPRESSION = PAGE)
-=======
->>>>>>> aeb086c1
 
 GO
 
@@ -377,12 +373,8 @@
     @requestMethod varchar(10),
     @rawResource varbinary(max),
     @resourceWriteClaims dbo.ResourceWriteClaimTableType_1 READONLY,
-<<<<<<< HEAD
     @compartmentAssignments dbo.CompartmentAssignmentTableType_1 READONLY,
     @tokenSearchParams dbo.TokenSearchParamTableType_1 READONLY
-=======
-    @compartmentAssignments dbo.CompartmentAssignmentTableType_1 READONLY
->>>>>>> aeb086c1
 AS
     SET NOCOUNT ON
 
@@ -441,13 +433,10 @@
             SET IsHistory = 1
             WHERE ResourceSurrogateId = @previousResourceSurrogateId
 
-<<<<<<< HEAD
             UPDATE dbo.TokenSearchParam
             SET IsHistory = 1
             WHERE ResourceSurrogateId = @previousResourceSurrogateId
 
-=======
->>>>>>> aeb086c1
         END
         ELSE BEGIN
 
@@ -457,11 +446,8 @@
             DELETE FROM dbo.CompartmentAssignment
             WHERE ResourceSurrogateId = @previousResourceSurrogateId
 
-<<<<<<< HEAD
             DELETE FROM dbo.TokenSearchParam
             WHERE ResourceSurrogateId = @previousResourceSurrogateId
-=======
->>>>>>> aeb086c1
 
         END
     END
@@ -486,14 +472,11 @@
         (ResourceSurrogateId, CompartmentTypeId, ReferenceResourceId, IsHistory)
     SELECT @resourceSurrogateId, CompartmentTypeId, ReferenceResourceId, 0
     FROM @compartmentAssignments
-<<<<<<< HEAD
 
     INSERT INTO dbo.TokenSearchParam
         (ResourceSurrogateId, SearchParamId, SystemId, Code, IsHistory)
     SELECT @resourceSurrogateId, SearchParamId, SystemId, Code, 0
     FROM @tokenSearchParams
-=======
->>>>>>> aeb086c1
 
     SELECT @version
 
