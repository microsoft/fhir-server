﻿// -------------------------------------------------------------------------------------------------
// Copyright (c) Microsoft Corporation. All rights reserved.
// Licensed under the MIT License (MIT). See LICENSE in the repo root for license information.
// -------------------------------------------------------------------------------------------------

namespace Microsoft.Health.Fhir.SqlServer.Features.Schema
{
    public static class SchemaVersionConstants
    {
        public const int Min = (int)SchemaVersion.V4;
<<<<<<< HEAD
        public const int Max = (int)SchemaVersion.V21;
=======
        public const int Max = (int)SchemaVersion.V22;
>>>>>>> c662aa91
        public const int SearchParameterStatusSchemaVersion = (int)SchemaVersion.V6;
        public const int SupportForReferencesWithMissingTypeVersion = (int)SchemaVersion.V7;
        public const int SearchParameterHashSchemaVersion = (int)SchemaVersion.V8;
        public const int PartitionedTables = (int)SchemaVersion.V9;
        public const int SearchParameterSynchronizationVersion = (int)SchemaVersion.V12;
        public const int PurgeHistoryVersion = (int)SchemaVersion.V13;
        public const int SupportsResourceChangeCaptureSchemaVersion = (int)SchemaVersion.V14;
        public const int BulkReindexReturnsFailuresVersion = (int)SchemaVersion.V16;
        public const int AddMinMaxForDateAndStringSearchParamVersion = (int)SchemaVersion.V18;
        public const int SupportsPartitionedResourceChangeDataVersion = (int)SchemaVersion.V20;

        // It is currently used in Azure Healthcare APIs.
        public const int ParameterizedRemovePartitionFromResourceChangesVersion = (int)SchemaVersion.V21;
    }
}<|MERGE_RESOLUTION|>--- conflicted
+++ resolved
@@ -8,11 +8,7 @@
     public static class SchemaVersionConstants
     {
         public const int Min = (int)SchemaVersion.V4;
-<<<<<<< HEAD
-        public const int Max = (int)SchemaVersion.V21;
-=======
         public const int Max = (int)SchemaVersion.V22;
->>>>>>> c662aa91
         public const int SearchParameterStatusSchemaVersion = (int)SchemaVersion.V6;
         public const int SupportForReferencesWithMissingTypeVersion = (int)SchemaVersion.V7;
         public const int SearchParameterHashSchemaVersion = (int)SchemaVersion.V8;
