--- conflicted
+++ resolved
@@ -8,7 +8,7 @@
     public static class SchemaVersionConstants
     {
         public const int Min = (int)SchemaVersion.V4;
-        public const int Max = (int)SchemaVersion.V26;
+        public const int Max = (int)SchemaVersion.V27;
         public const int SearchParameterStatusSchemaVersion = (int)SchemaVersion.V6;
         public const int SupportForReferencesWithMissingTypeVersion = (int)SchemaVersion.V7;
         public const int SearchParameterHashSchemaVersion = (int)SchemaVersion.V8;
@@ -20,11 +20,8 @@
         public const int AddMinMaxForDateAndStringSearchParamVersion = (int)SchemaVersion.V18;
         public const int SupportsPartitionedResourceChangeDataVersion = (int)SchemaVersion.V20;
         public const int AddPrimaryKeyForResourceTable = (int)SchemaVersion.V25;
-<<<<<<< HEAD
-        public const int PutCreateWithVersionedUpdatePolicyVersion = (int)SchemaVersion.V26;
-=======
         public const int RenamedIndexForResourceTable = (int)SchemaVersion.V26;
->>>>>>> 8b174b41
+        public const int PutCreateWithVersionedUpdatePolicyVersion = (int)SchemaVersion.V27;
 
         // It is currently used in Azure Healthcare APIs.
         public const int ParameterizedRemovePartitionFromResourceChangesVersion = (int)SchemaVersion.V21;
