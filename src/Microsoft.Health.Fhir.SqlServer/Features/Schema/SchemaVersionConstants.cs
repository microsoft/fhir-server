--- conflicted
+++ resolved
@@ -7,14 +7,9 @@
 {
     public static class SchemaVersionConstants
     {
-        public const int Min = (int)SchemaVersion.V83;
-<<<<<<< HEAD
+        public const int Min = (int)SchemaVersion.V84;
         public const int Max = (int)SchemaVersion.V85;
-        public const int MinForUpgrade = (int)SchemaVersion.V80; // this is used for upgrade tests only
-=======
-        public const int Max = (int)SchemaVersion.V84;
         public const int MinForUpgrade = (int)SchemaVersion.V83; // this is used for upgrade tests only
->>>>>>> 039a1481
         public const int SearchParameterStatusSchemaVersion = (int)SchemaVersion.V6;
         public const int SupportForReferencesWithMissingTypeVersion = (int)SchemaVersion.V7;
         public const int SearchParameterHashSchemaVersion = (int)SchemaVersion.V8;
@@ -37,11 +32,8 @@
         public const int ExportTimeTravel = (int)SchemaVersion.V44;
         public const int Merge = (int)SchemaVersion.V50;
         public const int IncrementalImport = (int)SchemaVersion.V53;
-<<<<<<< HEAD
+        public const int LakePrerequisite = (int)SchemaVersion.V84;
         public const int Lake = (int)SchemaVersion.V85;
-=======
-        public const int LakePrerequisite = (int)SchemaVersion.V84;
->>>>>>> 039a1481
 
         // It is currently used in Azure Healthcare APIs.
         public const int ParameterizedRemovePartitionFromResourceChangesVersion = (int)SchemaVersion.V21;
