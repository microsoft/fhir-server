--- conflicted
+++ resolved
@@ -7,11 +7,7 @@
 {
     public static class SchemaVersionConstants
     {
-<<<<<<< HEAD
-        public const int Max = (int)SchemaVersion.V5;
-=======
         public const int Max = (int)SchemaVersion.V3;
->>>>>>> 8d574142
         public const int Min = (int)SchemaVersion.V1;
     }
 }