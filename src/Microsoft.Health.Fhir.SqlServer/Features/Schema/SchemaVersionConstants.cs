﻿// -------------------------------------------------------------------------------------------------
// Copyright (c) Microsoft Corporation. All rights reserved.
// Licensed under the MIT License (MIT). See LICENSE in the repo root for license information.
// -------------------------------------------------------------------------------------------------

namespace Microsoft.Health.Fhir.SqlServer.Features.Schema
{
    public static class SchemaVersionConstants
    {
<<<<<<< HEAD
        public const int Min = (int)SchemaVersion.V63;
        public const int Max = (int)SchemaVersion.V67;
        public const int MinForUpgrade = (int)SchemaVersion.V63; // this is used for upgrade tests only
=======
        public const int Min = (int)SchemaVersion.V67;
        public const int Max = (int)SchemaVersion.V72;
        public const int MinForUpgrade = (int)SchemaVersion.V67; // this is used for upgrade tests only
>>>>>>> 6d11c641
        public const int SearchParameterStatusSchemaVersion = (int)SchemaVersion.V6;
        public const int SupportForReferencesWithMissingTypeVersion = (int)SchemaVersion.V7;
        public const int SearchParameterHashSchemaVersion = (int)SchemaVersion.V8;
        public const int PartitionedTables = (int)SchemaVersion.V9;
        public const int SearchParameterSynchronizationVersion = (int)SchemaVersion.V12;
        public const int PurgeHistoryVersion = (int)SchemaVersion.V13;
        public const int SupportsResourceChangeCaptureSchemaVersion = (int)SchemaVersion.V14;
        public const int BulkReindexReturnsFailuresVersion = (int)SchemaVersion.V16;
        public const int AddMinMaxForDateAndStringSearchParamVersion = (int)SchemaVersion.V18;
        public const int SupportsPartitionedResourceChangeDataVersion = (int)SchemaVersion.V20;
        public const int AddPrimaryKeyForResourceTable = (int)SchemaVersion.V25;
        public const int RenamedIndexForResourceTable = (int)SchemaVersion.V26;
        public const int PutCreateWithVersionedUpdatePolicyVersion = (int)SchemaVersion.V27;
        public const int RemoveCountForGexNextTaskStoredProcedure = (int)SchemaVersion.V29;
        public const int PreventUpdatesFromCreatingVersionWhenNoImpact = (int)SchemaVersion.V30;
        public const int SupportParentTask = (int)SchemaVersion.V33;
        public const int ReturnCancelRequestInJobHeartbeat = (int)SchemaVersion.V37;
        public const int TokenOverflow = (int)SchemaVersion.V41;
        public const int Defrag = (int)SchemaVersion.V43;
        public const int ExportTimeTravel = (int)SchemaVersion.V44;
        public const int Merge = (int)SchemaVersion.V50;
        public const int IncrementalImport = (int)SchemaVersion.V53;

        // It is currently used in Azure Healthcare APIs.
        public const int ParameterizedRemovePartitionFromResourceChangesVersion = (int)SchemaVersion.V21;
        public const int SupportsClusteredIdOnResourceChangesVersion = (int)SchemaVersion.V24;
    }
}<|MERGE_RESOLUTION|>--- conflicted
+++ resolved
@@ -7,15 +7,9 @@
 {
     public static class SchemaVersionConstants
     {
-<<<<<<< HEAD
-        public const int Min = (int)SchemaVersion.V63;
-        public const int Max = (int)SchemaVersion.V67;
-        public const int MinForUpgrade = (int)SchemaVersion.V63; // this is used for upgrade tests only
-=======
         public const int Min = (int)SchemaVersion.V67;
         public const int Max = (int)SchemaVersion.V72;
         public const int MinForUpgrade = (int)SchemaVersion.V67; // this is used for upgrade tests only
->>>>>>> 6d11c641
         public const int SearchParameterStatusSchemaVersion = (int)SchemaVersion.V6;
         public const int SupportForReferencesWithMissingTypeVersion = (int)SchemaVersion.V7;
         public const int SearchParameterHashSchemaVersion = (int)SchemaVersion.V8;
