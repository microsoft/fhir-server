﻿// -------------------------------------------------------------------------------------------------
// Copyright (c) Microsoft Corporation. All rights reserved.
// Licensed under the MIT License (MIT). See LICENSE in the repo root for license information.
// -------------------------------------------------------------------------------------------------

namespace Microsoft.Health.Fhir.SqlServer.Features.Schema
{
    public static class SchemaVersionConstants
    {
<<<<<<< HEAD
        public const int Min = (int)SchemaVersion.V52;
=======
        public const int MinForUpgrade = (int)SchemaVersion.V52; // this is used for upgrade tests only
        public const int Min = (int)SchemaVersion.V53;
>>>>>>> 8c86f75f
        public const int Max = (int)SchemaVersion.V53;
        public const int SearchParameterStatusSchemaVersion = (int)SchemaVersion.V6;
        public const int SupportForReferencesWithMissingTypeVersion = (int)SchemaVersion.V7;
        public const int SearchParameterHashSchemaVersion = (int)SchemaVersion.V8;
        public const int PartitionedTables = (int)SchemaVersion.V9;
        public const int SearchParameterSynchronizationVersion = (int)SchemaVersion.V12;
        public const int PurgeHistoryVersion = (int)SchemaVersion.V13;
        public const int SupportsResourceChangeCaptureSchemaVersion = (int)SchemaVersion.V14;
        public const int BulkReindexReturnsFailuresVersion = (int)SchemaVersion.V16;
        public const int AddMinMaxForDateAndStringSearchParamVersion = (int)SchemaVersion.V18;
        public const int SupportsPartitionedResourceChangeDataVersion = (int)SchemaVersion.V20;
        public const int AddPrimaryKeyForResourceTable = (int)SchemaVersion.V25;
        public const int RenamedIndexForResourceTable = (int)SchemaVersion.V26;
        public const int PutCreateWithVersionedUpdatePolicyVersion = (int)SchemaVersion.V27;
        public const int RemoveCountForGexNextTaskStoredProcedure = (int)SchemaVersion.V29;
        public const int PreventUpdatesFromCreatingVersionWhenNoImpact = (int)SchemaVersion.V30;
        public const int SupportParentTask = (int)SchemaVersion.V33;
        public const int ReturnCancelRequestInJobHeartbeat = (int)SchemaVersion.V37;
        public const int TokenOverflow = (int)SchemaVersion.V41;
        public const int Defrag = (int)SchemaVersion.V43;
        public const int ExportTimeTravel = (int)SchemaVersion.V44;
        public const int Merge = (int)SchemaVersion.V50;
        public const int IncrementalImport = (int)SchemaVersion.V53;

        // It is currently used in Azure Healthcare APIs.
        public const int ParameterizedRemovePartitionFromResourceChangesVersion = (int)SchemaVersion.V21;
        public const int SupportsClusteredIdOnResourceChangesVersion = (int)SchemaVersion.V24;
    }
}<|MERGE_RESOLUTION|>--- conflicted
+++ resolved
@@ -7,12 +7,8 @@
 {
     public static class SchemaVersionConstants
     {
-<<<<<<< HEAD
-        public const int Min = (int)SchemaVersion.V52;
-=======
         public const int MinForUpgrade = (int)SchemaVersion.V52; // this is used for upgrade tests only
         public const int Min = (int)SchemaVersion.V53;
->>>>>>> 8c86f75f
         public const int Max = (int)SchemaVersion.V53;
         public const int SearchParameterStatusSchemaVersion = (int)SchemaVersion.V6;
         public const int SupportForReferencesWithMissingTypeVersion = (int)SchemaVersion.V7;
