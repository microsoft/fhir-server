﻿// -------------------------------------------------------------------------------------------------
// Copyright (c) Microsoft Corporation. All rights reserved.
// Licensed under the MIT License (MIT). See LICENSE in the repo root for license information.
// -------------------------------------------------------------------------------------------------

namespace Microsoft.Health.Fhir.SqlServer.Features.Schema
{
    public static class SchemaVersionConstants
    {
        public const int Min = (int)SchemaVersion.V4;
<<<<<<< HEAD
        public const int Max = (int)SchemaVersion.V24;
=======
        public const int Max = (int)SchemaVersion.V25;
>>>>>>> 3adb9309
        public const int SearchParameterStatusSchemaVersion = (int)SchemaVersion.V6;
        public const int SupportForReferencesWithMissingTypeVersion = (int)SchemaVersion.V7;
        public const int SearchParameterHashSchemaVersion = (int)SchemaVersion.V8;
        public const int PartitionedTables = (int)SchemaVersion.V9;
        public const int SearchParameterSynchronizationVersion = (int)SchemaVersion.V12;
        public const int PurgeHistoryVersion = (int)SchemaVersion.V13;
        public const int SupportsResourceChangeCaptureSchemaVersion = (int)SchemaVersion.V14;
        public const int BulkReindexReturnsFailuresVersion = (int)SchemaVersion.V16;
        public const int AddMinMaxForDateAndStringSearchParamVersion = (int)SchemaVersion.V18;
        public const int SupportsPartitionedResourceChangeDataVersion = (int)SchemaVersion.V20;
<<<<<<< HEAD
        public const int AddTextHashForStringSearchParameterVersion = (int)SchemaVersion.V24;
=======
        public const int AddPrimaryKeyForResourceTable = (int)SchemaVersion.V25;
>>>>>>> 3adb9309

        // It is currently used in Azure Healthcare APIs.
        public const int ParameterizedRemovePartitionFromResourceChangesVersion = (int)SchemaVersion.V21;
        public const int SupportsClusteredIdOnResourceChangesVersion = (int)SchemaVersion.V24;
    }
}<|MERGE_RESOLUTION|>--- conflicted
+++ resolved
@@ -8,11 +8,7 @@
     public static class SchemaVersionConstants
     {
         public const int Min = (int)SchemaVersion.V4;
-<<<<<<< HEAD
-        public const int Max = (int)SchemaVersion.V24;
-=======
         public const int Max = (int)SchemaVersion.V25;
->>>>>>> 3adb9309
         public const int SearchParameterStatusSchemaVersion = (int)SchemaVersion.V6;
         public const int SupportForReferencesWithMissingTypeVersion = (int)SchemaVersion.V7;
         public const int SearchParameterHashSchemaVersion = (int)SchemaVersion.V8;
@@ -23,11 +19,7 @@
         public const int BulkReindexReturnsFailuresVersion = (int)SchemaVersion.V16;
         public const int AddMinMaxForDateAndStringSearchParamVersion = (int)SchemaVersion.V18;
         public const int SupportsPartitionedResourceChangeDataVersion = (int)SchemaVersion.V20;
-<<<<<<< HEAD
-        public const int AddTextHashForStringSearchParameterVersion = (int)SchemaVersion.V24;
-=======
         public const int AddPrimaryKeyForResourceTable = (int)SchemaVersion.V25;
->>>>>>> 3adb9309
 
         // It is currently used in Azure Healthcare APIs.
         public const int ParameterizedRemovePartitionFromResourceChangesVersion = (int)SchemaVersion.V21;
