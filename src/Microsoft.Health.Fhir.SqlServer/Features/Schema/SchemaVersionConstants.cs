--- conflicted
+++ resolved
@@ -8,12 +8,8 @@
     public static class SchemaVersionConstants
     {
         public const int Min = (int)SchemaVersion.V63;
-        public const int Max = (int)SchemaVersion.V66;
-<<<<<<< HEAD
-        public const int MinForUpgrade = (int)SchemaVersion.V60; // this is used for upgrade tests only
-=======
+        public const int Max = (int)SchemaVersion.V67;
         public const int MinForUpgrade = (int)SchemaVersion.V63; // this is used for upgrade tests only
->>>>>>> 04dacbc6
         public const int SearchParameterStatusSchemaVersion = (int)SchemaVersion.V6;
         public const int SupportForReferencesWithMissingTypeVersion = (int)SchemaVersion.V7;
         public const int SearchParameterHashSchemaVersion = (int)SchemaVersion.V8;
