﻿// -------------------------------------------------------------------------------------------------
// Copyright (c) Microsoft Corporation. All rights reserved.
// Licensed under the MIT License (MIT). See LICENSE in the repo root for license information.
// -------------------------------------------------------------------------------------------------

namespace Microsoft.Health.Fhir.SqlServer.Features.Schema
{
    public static class SchemaVersionConstants
    {
        public const int Min = (int)SchemaVersion.V87;
<<<<<<< HEAD
        public const int Max = (int)SchemaVersion.V96;
=======
        public const int Max = (int)SchemaVersion.V97;
>>>>>>> ddc3cb1f
        public const int MinForUpgrade = (int)SchemaVersion.V87; // this is used for upgrade tests only
        public const int SearchParameterStatusSchemaVersion = (int)SchemaVersion.V6;
        public const int SupportForReferencesWithMissingTypeVersion = (int)SchemaVersion.V7;
        public const int SearchParameterHashSchemaVersion = (int)SchemaVersion.V8;
        public const int PartitionedTables = (int)SchemaVersion.V9;
        public const int SearchParameterSynchronizationVersion = (int)SchemaVersion.V12;
        public const int PurgeHistoryVersion = (int)SchemaVersion.V13;
        public const int SupportsResourceChangeCaptureSchemaVersion = (int)SchemaVersion.V14;
        public const int BulkReindexReturnsFailuresVersion = (int)SchemaVersion.V16;
        public const int AddMinMaxForDateAndStringSearchParamVersion = (int)SchemaVersion.V18;
        public const int SupportsPartitionedResourceChangeDataVersion = (int)SchemaVersion.V20;
        public const int AddPrimaryKeyForResourceTable = (int)SchemaVersion.V25;
        public const int RenamedIndexForResourceTable = (int)SchemaVersion.V26;
        public const int PutCreateWithVersionedUpdatePolicyVersion = (int)SchemaVersion.V27;
        public const int RemoveCountForGexNextTaskStoredProcedure = (int)SchemaVersion.V29;
        public const int PreventUpdatesFromCreatingVersionWhenNoImpact = (int)SchemaVersion.V30;
        public const int SupportParentTask = (int)SchemaVersion.V33;
        public const int ReturnCancelRequestInJobHeartbeat = (int)SchemaVersion.V37;
        public const int TokenOverflow = (int)SchemaVersion.V41;
        public const int Defrag = (int)SchemaVersion.V43;
        public const int ExportTimeTravel = (int)SchemaVersion.V44;
        public const int Merge = (int)SchemaVersion.V50;
        public const int IncrementalImport = (int)SchemaVersion.V53;
        public const int LakePrerequisite = (int)SchemaVersion.V84;
        public const int MergeThrottling = (int)SchemaVersion.V87;
        public const int SearchParameterOptimisticConcurrency = (int)SchemaVersion.V95;
        public const int SearchParameterMaxLastUpdatedStoredProcedure = (int)SchemaVersion.V96;

        // It is currently used in Azure Healthcare APIs.
        public const int ParameterizedRemovePartitionFromResourceChangesVersion = (int)SchemaVersion.V21;
        public const int SupportsClusteredIdOnResourceChangesVersion = (int)SchemaVersion.V24;
    }
}<|MERGE_RESOLUTION|>--- conflicted
+++ resolved
@@ -8,11 +8,7 @@
     public static class SchemaVersionConstants
     {
         public const int Min = (int)SchemaVersion.V87;
-<<<<<<< HEAD
-        public const int Max = (int)SchemaVersion.V96;
-=======
         public const int Max = (int)SchemaVersion.V97;
->>>>>>> ddc3cb1f
         public const int MinForUpgrade = (int)SchemaVersion.V87; // this is used for upgrade tests only
         public const int SearchParameterStatusSchemaVersion = (int)SchemaVersion.V6;
         public const int SupportForReferencesWithMissingTypeVersion = (int)SchemaVersion.V7;
