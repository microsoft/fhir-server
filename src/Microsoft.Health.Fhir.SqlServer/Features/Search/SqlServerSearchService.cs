﻿// -------------------------------------------------------------------------------------------------
// Copyright (c) Microsoft Corporation. All rights reserved.
// Licensed under the MIT License (MIT). See LICENSE in the repo root for license information.
// -------------------------------------------------------------------------------------------------

using System;
using System.Collections.Generic;
using System.Data;
using System.Data.SqlClient;
using System.Diagnostics;
using System.Globalization;
using System.IO;
using System.IO.Compression;
using System.Linq;
using System.Text;
using System.Threading;
using System.Threading.Tasks;
using EnsureThat;
using Microsoft.Extensions.Logging;
using Microsoft.Health.Fhir.Core.Features.Persistence;
using Microsoft.Health.Fhir.Core.Features.Search;
using Microsoft.Health.Fhir.Core.Features.Search.Expressions;
using Microsoft.Health.Fhir.Core.Models;
using Microsoft.Health.Fhir.SqlServer.Features.Schema.Model;
using Microsoft.Health.Fhir.SqlServer.Features.Search.Expressions;
using Microsoft.Health.Fhir.SqlServer.Features.Search.Expressions.Visitors;
using Microsoft.Health.Fhir.SqlServer.Features.Search.Expressions.Visitors.QueryGenerators;
using Microsoft.Health.Fhir.SqlServer.Features.Storage;
using Microsoft.Health.Fhir.ValueSets;
using Microsoft.Health.SqlServer;
using Microsoft.Health.SqlServer.Features.Client;
using Microsoft.Health.SqlServer.Features.Schema;
using Microsoft.Health.SqlServer.Features.Schema.Model;
using Microsoft.Health.SqlServer.Features.Storage;
using SortOrder = Microsoft.Health.Fhir.Core.Features.Search.SortOrder;

namespace Microsoft.Health.Fhir.SqlServer.Features.Search
{
    internal class SqlServerSearchService : SearchService
    {
        private readonly SqlServerFhirModel _model;
        private readonly SqlRootExpressionRewriter _sqlRootExpressionRewriter;

        private readonly SortRewriter _sortRewriter;
        private readonly ChainFlatteningRewriter _chainFlatteningRewriter;
        private readonly StringOverflowRewriter _stringOverflowRewriter;
        private readonly ILogger<SqlServerSearchService> _logger;
        private readonly BitColumn _isMatch = new BitColumn("IsMatch");
        private readonly BitColumn _isPartial = new BitColumn("IsPartial");
        private readonly SqlConnectionWrapperFactory _sqlConnectionWrapperFactory;
<<<<<<< HEAD
        private const int SortExprColumnNumber = 9;
=======
        private readonly SchemaInformation _schemaInformation;
>>>>>>> a70c3c74

        private bool _isResultPartial;

        public SqlServerSearchService(
            ISearchOptionsFactory searchOptionsFactory,
            IFhirDataStore fhirDataStore,
            SqlServerFhirModel model,
            SqlRootExpressionRewriter sqlRootExpressionRewriter,
            ChainFlatteningRewriter chainFlatteningRewriter,
            StringOverflowRewriter stringOverflowRewriter,
            SortRewriter sortRewriter,
            SqlConnectionWrapperFactory sqlConnectionWrapperFactory,
            ILogger<SqlServerSearchService> logger,
            SchemaInformation schemaInformation)
            : base(searchOptionsFactory, fhirDataStore)
        {
            EnsureArg.IsNotNull(sqlRootExpressionRewriter, nameof(sqlRootExpressionRewriter));
            EnsureArg.IsNotNull(chainFlatteningRewriter, nameof(chainFlatteningRewriter));
            EnsureArg.IsNotNull(stringOverflowRewriter, nameof(stringOverflowRewriter));
            EnsureArg.IsNotNull(sqlConnectionWrapperFactory, nameof(sqlConnectionWrapperFactory));
            EnsureArg.IsNotNull(logger, nameof(logger));
            EnsureArg.IsNotNull(schemaInformation, nameof(schemaInformation));

            _model = model;
            _sqlRootExpressionRewriter = sqlRootExpressionRewriter;
            _sortRewriter = sortRewriter;
            _chainFlatteningRewriter = chainFlatteningRewriter;
            _stringOverflowRewriter = stringOverflowRewriter;
            _sqlConnectionWrapperFactory = sqlConnectionWrapperFactory;
            _logger = logger;
            _isResultPartial = false;
<<<<<<< HEAD

            // Initialise supported sort params with SQL related values
            SearchParameterInfoExtensions.AppendSearchParameterInfoExtensions(SupportedSortParameterNames.Names);
=======
            _schemaInformation = schemaInformation;
>>>>>>> a70c3c74
        }

        protected override async Task<SearchResult> SearchInternalAsync(SearchOptions searchOptions, CancellationToken cancellationToken)
        {
            SearchResult searchResult;

            // If we should include the total count of matching search results
            if (searchOptions.IncludeTotal == TotalType.Accurate && !searchOptions.CountOnly)
            {
                searchResult = await SearchImpl(searchOptions, false, cancellationToken);

                // If this is the first page and there aren't any more pages
                if (searchOptions.ContinuationToken == null && searchResult.ContinuationToken == null)
                {
                    // Count the match results on the page.
                    searchResult.TotalCount = searchResult.Results.Count(r => r.SearchEntryMode == SearchEntryMode.Match);
                }
                else
                {
                    try
                    {
                        // Otherwise, indicate that we'd like to get the count
                        searchOptions.CountOnly = true;

                        // And perform a second read.
                        var countOnlySearchResult = await SearchImpl(searchOptions, false, cancellationToken);

                        searchResult.TotalCount = countOnlySearchResult.TotalCount;
                    }
                    finally
                    {
                        // Ensure search options is set to its original state.
                        searchOptions.CountOnly = false;
                    }
                }
            }
            else
            {
                searchResult = await SearchImpl(searchOptions, false, cancellationToken);
            }

            return searchResult;
        }

        protected override async Task<SearchResult> SearchHistoryInternalAsync(SearchOptions searchOptions, CancellationToken cancellationToken)
        {
            return await SearchImpl(searchOptions, true, cancellationToken);
        }

        private async Task<SearchResult> SearchImpl(SearchOptions searchOptions, bool historySearch, CancellationToken cancellationToken)
        {
            Expression searchExpression = searchOptions.Expression;

            // AND in the continuation token
            if (!string.IsNullOrWhiteSpace(searchOptions.ContinuationToken) && !searchOptions.CountOnly)
            {
                var continuationToken = ContinuationToken.FromString(searchOptions.ContinuationToken);
                if (continuationToken != null)
                {
                    // in case it's a _lastUpdated sort optimization
                    if (string.IsNullOrEmpty(continuationToken.SortExpr))
                    {
                        (SearchParameterInfo searchParamInfo, SortOrder sortOrder) = searchOptions.GetFirstSupportedSortParam();

                        Expression lastUpdatedExpression = sortOrder == SortOrder.Ascending ? Expression.GreaterThan(SqlFieldName.ResourceSurrogateId, null, continuationToken.ResourceSurrogateId)
                                                                                                    : Expression.LessThan(SqlFieldName.ResourceSurrogateId, null, continuationToken.ResourceSurrogateId);

                        var tokenExpression = Expression.SearchParameter(SqlSearchParameters.ResourceSurrogateIdParameter, lastUpdatedExpression);
                        searchExpression = searchExpression == null ? tokenExpression : (Expression)Expression.And(tokenExpression, searchExpression);
                    }
                }
                else
                {
                    throw new BadRequestException(Resources.InvalidContinuationToken);
                }
            }

            if (searchOptions.CountOnly)
            {
                // if we're only returning a count, discard any _include parameters since included resources are not counted.
                searchExpression = searchExpression?.AcceptVisitor(RemoveIncludesRewriter.Instance);
            }

            SqlRootExpression expression = (SqlRootExpression)searchExpression
                                               ?.AcceptVisitor(LastUpdatedToResourceSurrogateIdRewriter.Instance)
                                               .AcceptVisitor(DateTimeEqualityRewriter.Instance)
                                               .AcceptVisitor(FlatteningRewriter.Instance)
                                               .AcceptVisitor(_sqlRootExpressionRewriter)
                                               .AcceptVisitor(_sortRewriter, searchOptions)
                                               .AcceptVisitor(DenormalizedPredicateRewriter.Instance)
                                               .AcceptVisitor(NormalizedPredicateReorderer.Instance)
                                               .AcceptVisitor(_chainFlatteningRewriter)
                                               .AcceptVisitor(DateTimeBoundedRangeRewriter.Instance)
                                               .AcceptVisitor(_stringOverflowRewriter)
                                               .AcceptVisitor(NumericRangeRewriter.Instance)
                                               .AcceptVisitor(MissingSearchParamVisitor.Instance)
                                               .AcceptVisitor(IncludeDenormalizedRewriter.Instance)
                                               .AcceptVisitor(TopRewriter.Instance, searchOptions)
                                               .AcceptVisitor(IncludeRewriter.Instance)
                                           ?? SqlRootExpression.WithDenormalizedExpressions();

            using (SqlConnectionWrapper sqlConnectionWrapper = _sqlConnectionWrapperFactory.ObtainSqlConnectionWrapper(true))
            using (SqlCommandWrapper sqlCommandWrapper = sqlConnectionWrapper.CreateSqlCommand())
            {
                var stringBuilder = new IndentedStringBuilder(new StringBuilder());

                EnableTimeAndIoMessageLogging(stringBuilder, sqlConnectionWrapper);

                var queryGenerator = new SqlQueryGenerator(stringBuilder, new SqlQueryParameterManager(sqlCommandWrapper.Parameters), _model, historySearch, _schemaInformation);

                expression.AcceptVisitor(queryGenerator, searchOptions);

                sqlCommandWrapper.CommandText = stringBuilder.ToString();

                LogSqlCommand(sqlCommandWrapper);

                using (var reader = await sqlCommandWrapper.ExecuteReaderAsync(CommandBehavior.SequentialAccess, cancellationToken))
                {
                    if (searchOptions.CountOnly)
                    {
                        await reader.ReadAsync(cancellationToken);
                        return new SearchResult(reader.GetInt32(0), searchOptions.UnsupportedSearchParams);
                    }

                    var resources = new List<SearchResultEntry>(searchOptions.MaxItemCount);
                    long? newContinuationId = null;
                    bool moreResults = false;
                    int matchCount = 0;
                    DateTime? sortExpr = null;

                    while (await reader.ReadAsync(cancellationToken))
                    {
                        (short resourceTypeId, string resourceId, int version, bool isDeleted, long resourceSurrogateId, string requestMethod, bool isMatch, bool isPartialEntry, bool isRawResourceMetaSet, Stream rawResourceStream) = reader.ReadRow(
                            VLatest.Resource.ResourceTypeId,
                            VLatest.Resource.ResourceId,
                            VLatest.Resource.Version,
                            VLatest.Resource.IsDeleted,
                            VLatest.Resource.ResourceSurrogateId,
                            VLatest.Resource.RequestMethod,
                            _isMatch,
                            _isPartial,
                            VLatest.Resource.IsRawResourceMetaSet,
                            VLatest.Resource.RawResource);

                        // If we get to this point, we know there are more results so we need a continuation token
                        // Additionally, this resource shouldn't be included in the results
                        if (matchCount >= searchOptions.MaxItemCount && isMatch)
                        {
                            moreResults = true;

                            // At this point we are at the last row.
                            // if we have more columns, it means sort expressions were added.
                            if (reader.FieldCount > 9)
                            {
                                sortExpr = reader.GetValue(SortExprColumnNumber) as DateTime?;
                            }

                            continue;
                        }

                        string rawResource;

                        using (rawResourceStream)
                        using (var gzipStream = new GZipStream(rawResourceStream, CompressionMode.Decompress))
                        using (var streamReader = new StreamReader(gzipStream, SqlServerFhirDataStore.ResourceEncoding))
                        {
                            rawResource = await streamReader.ReadToEndAsync();
                        }

                        // See if this resource is a continuation token candidate and increase the count
                        if (isMatch)
                        {
                            newContinuationId = resourceSurrogateId;
                            matchCount++;
                        }

                        // as long as at least one entry was marked as partial, this resultset
                        // should be marked as partial
                        _isResultPartial = _isResultPartial || isPartialEntry;

                        resources.Add(new SearchResultEntry(
                            new ResourceWrapper(
                                resourceId,
                                version.ToString(CultureInfo.InvariantCulture),
                                _model.GetResourceTypeName(resourceTypeId),
                                new RawResource(rawResource, FhirResourceFormat.Json, isMetaSet: isRawResourceMetaSet),
                                new ResourceRequest(requestMethod),
                                new DateTimeOffset(ResourceSurrogateIdHelper.ResourceSurrogateIdToLastUpdated(resourceSurrogateId), TimeSpan.Zero),
                                isDeleted,
                                null,
                                null,
                                null),
                            isMatch ? SearchEntryMode.Match : SearchEntryMode.Include));
                    }

                    // call NextResultAsync to get the info messages
                    await reader.NextResultAsync(cancellationToken);

                    IReadOnlyList<(string parameterName, string reason)> unsupportedSortingParameters;
                    if (searchOptions.Sort?.Count > 0)
                    {
                        unsupportedSortingParameters = searchOptions
                            .UnsupportedSortingParams
                            .Concat(searchOptions.Sort
                                .Where(x => !x.searchParameterInfo.IsSortSupported())
                                .Select(s => (s.searchParameterInfo.Name, Core.Resources.SortNotSupported))).ToList();
                    }
                    else
                    {
                        unsupportedSortingParameters = searchOptions.UnsupportedSortingParams;
                    }

                    // Continuation token prep
                    var continuationToken = new ContinuationToken(new object[]
                    {
                        newContinuationId ?? 0,
                    });

                    if (sortExpr.HasValue)
                    {
                        continuationToken.SortExpr = string.Format("{0:o}", sortExpr);
                    }

                    return new SearchResult(resources, searchOptions.UnsupportedSearchParams, unsupportedSortingParameters, moreResults ? continuationToken.ToJson() : null, _isResultPartial);
                }
            }
        }

        [Conditional("DEBUG")]
        private void EnableTimeAndIoMessageLogging(IndentedStringBuilder stringBuilder, SqlConnectionWrapper sqlConnectionWrapper)
        {
            stringBuilder.AppendLine("SET STATISTICS IO ON;");
            stringBuilder.AppendLine("SET STATISTICS TIME ON;");
            stringBuilder.AppendLine();
            sqlConnectionWrapper.SqlConnection.InfoMessage += (sender, args) => _logger.LogInformation($"SQL message: {args.Message}");
        }

        /// <summary>
        /// Logs the parameter declarations and command text of a SQL command
        /// </summary>
        [Conditional("DEBUG")]
        private void LogSqlCommand(SqlCommandWrapper sqlCommandWrapper)
        {
            var sb = new StringBuilder();
            foreach (SqlParameter p in sqlCommandWrapper.Parameters)
            {
                sb.Append("DECLARE ")
                    .Append(p)
                    .Append(" ")
                    .Append(p.SqlDbType)
                    .Append(p.Value is string ? $"({p.Size})" : p.Value is decimal ? $"({p.Precision},{p.Scale})" : null)
                    .Append(" = ")
                    .Append(p.SqlDbType == SqlDbType.NChar || p.SqlDbType == SqlDbType.NText || p.SqlDbType == SqlDbType.NVarChar ? "N" : null)
                    .Append(p.Value is string || p.Value is DateTime ? $"'{p.Value}'" : p.Value.ToString())
                    .AppendLine(";");
            }

            sb.AppendLine();

            sb.AppendLine(sqlCommandWrapper.CommandText);
            _logger.LogInformation(sb.ToString());
        }

        protected override Task<SearchResult> SearchForReindexInternalAsync(SearchOptions searchOptions, string searchParameterHash, CancellationToken cancellationToken)
        {
            throw new NotImplementedException();
        }
    }
}<|MERGE_RESOLUTION|>--- conflicted
+++ resolved
@@ -48,11 +48,8 @@
         private readonly BitColumn _isMatch = new BitColumn("IsMatch");
         private readonly BitColumn _isPartial = new BitColumn("IsPartial");
         private readonly SqlConnectionWrapperFactory _sqlConnectionWrapperFactory;
-<<<<<<< HEAD
         private const int SortExprColumnNumber = 9;
-=======
         private readonly SchemaInformation _schemaInformation;
->>>>>>> a70c3c74
 
         private bool _isResultPartial;
 
@@ -84,13 +81,10 @@
             _sqlConnectionWrapperFactory = sqlConnectionWrapperFactory;
             _logger = logger;
             _isResultPartial = false;
-<<<<<<< HEAD
 
             // Initialise supported sort params with SQL related values
             SearchParameterInfoExtensions.AppendSearchParameterInfoExtensions(SupportedSortParameterNames.Names);
-=======
             _schemaInformation = schemaInformation;
->>>>>>> a70c3c74
         }
 
         protected override async Task<SearchResult> SearchInternalAsync(SearchOptions searchOptions, CancellationToken cancellationToken)
