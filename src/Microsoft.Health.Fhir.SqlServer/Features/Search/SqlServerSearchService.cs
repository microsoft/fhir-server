--- conflicted
+++ resolved
@@ -855,17 +855,11 @@
             requestMethod = reader.Read(VLatest.ResourceCurrent.RequestMethod, 5);
             isMatch = reader.Read(_isMatch, 6);
             isPartialEntry = reader.Read(_isPartial, 7);
-<<<<<<< HEAD
             isRawResourceMetaSet = reader.Read(VLatest.ResourceCurrent.IsRawResourceMetaSet, 8);
             searchParameterHash = reader.Read(VLatest.ResourceCurrent.SearchParamHash, 9);
-            rawResourceBytes = reader.GetSqlBytes(10).Value;
-            isInvisible = rawResourceBytes.Length == 1 && rawResourceBytes[0] == 0xF;
-=======
-            isRawResourceMetaSet = reader.Read(VLatest.Resource.IsRawResourceMetaSet, 8);
-            searchParameterHash = reader.Read(VLatest.Resource.SearchParamHash, 9);
             rawResourceSqlBytes = reader.GetSqlBytes(10);
-            transactionId = reader.Read(VLatest.Resource.TransactionId, 11);
-            offsetInFile = reader.Read(VLatest.Resource.OffsetInFile, 12);
+            transactionId = reader.Read(VLatest.ResourceCurrent.TransactionId, 11);
+            offsetInFile = reader.Read(VLatest.ResourceCurrent.OffsetInFile, 12);
             isInvisible = false;
             if (rawResourceSqlBytes != null)
             {
@@ -875,7 +869,6 @@
                     isInvisible = true;
                 }
             }
->>>>>>> 5aca0292
         }
 
         [Conditional("DEBUG")]
