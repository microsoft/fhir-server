// -------------------------------------------------------------------------------------------------
// Copyright (c) Microsoft Corporation. All rights reserved.
// Licensed under the MIT License (MIT). See LICENSE in the repo root for license information.
// -------------------------------------------------------------------------------------------------

using System;
using System.Collections;
using System.Collections.Concurrent;
using System.Collections.Generic;
using System.Data;
using System.Data.SqlTypes;
using System.Diagnostics;
using System.Globalization;
using System.Linq;
using System.Text;
using System.Threading;
using System.Threading.Tasks;
using EnsureThat;
using Hl7.Fhir.Rest;
using Microsoft.Data.SqlClient;
using Microsoft.Extensions.Logging;
using Microsoft.Extensions.Options;
using Microsoft.Health.Core.Features.Context;
using Microsoft.Health.Fhir.Core.Extensions;
using Microsoft.Health.Fhir.Core.Features;
using Microsoft.Health.Fhir.Core.Features.Context;
using Microsoft.Health.Fhir.Core.Features.Operations;
using Microsoft.Health.Fhir.Core.Features.Parameters;
using Microsoft.Health.Fhir.Core.Features.Persistence;
using Microsoft.Health.Fhir.Core.Features.Search;
using Microsoft.Health.Fhir.Core.Features.Search.Expressions;
using Microsoft.Health.Fhir.Core.Models;
using Microsoft.Health.Fhir.SqlServer.Features.Schema;
using Microsoft.Health.Fhir.SqlServer.Features.Schema.Model;
using Microsoft.Health.Fhir.SqlServer.Features.Search.Expressions;
using Microsoft.Health.Fhir.SqlServer.Features.Search.Expressions.Visitors;
using Microsoft.Health.Fhir.SqlServer.Features.Search.Expressions.Visitors.QueryGenerators;
using Microsoft.Health.Fhir.SqlServer.Features.Storage;
using Microsoft.Health.Fhir.ValueSets;
using Microsoft.Health.SqlServer;
using Microsoft.Health.SqlServer.Configs;
using Microsoft.Health.SqlServer.Features.Client;
using Microsoft.Health.SqlServer.Features.Schema;
using Microsoft.Health.SqlServer.Features.Schema.Model;
using Microsoft.Health.SqlServer.Features.Storage;
using SortOrder = Microsoft.Health.Fhir.Core.Features.Search.SortOrder;

namespace Microsoft.Health.Fhir.SqlServer.Features.Search
{
    internal class SqlServerSearchService : SearchService
    {
        private static readonly GetResourceSurrogateIdRangesProcedure GetResourceSurrogateIdRanges = new GetResourceSurrogateIdRangesProcedure();

        private readonly ISqlServerFhirModel _model;
        private readonly SqlRootExpressionRewriter _sqlRootExpressionRewriter;

        private readonly SortRewriter _sortRewriter;
        private readonly PartitionEliminationRewriter _partitionEliminationRewriter;
        private readonly CompartmentSearchRewriter _compartmentSearchRewriter;
        private readonly SmartCompartmentSearchRewriter _smartCompartmentSearchRewriter;
        private readonly ChainFlatteningRewriter _chainFlatteningRewriter;
        private readonly ILogger<SqlServerSearchService> _logger;
        private readonly BitColumn _isMatch = new BitColumn("IsMatch");
        private readonly BitColumn _isPartial = new BitColumn("IsPartial");
        private readonly ISqlRetryService _sqlRetryService;
        private readonly SqlStoreClient _sqlStoreClient;
        private readonly SqlServerDataStoreConfiguration _sqlServerDataStoreConfiguration;
        private const string SortValueColumnName = "SortValue";
        private readonly SchemaInformation _schemaInformation;
        private readonly ICompressedRawResourceConverter _compressedRawResourceConverter;
        private readonly RequestContextAccessor<IFhirRequestContext> _requestContextAccessor;
        private readonly SearchParameterInfo _fakeLastUpdate = new SearchParameterInfo(SearchParameterNames.LastUpdated, SearchParameterNames.LastUpdated);
        private readonly ISqlQueryHashCalculator _queryHashCalculator;
        private readonly IParameterStore _parameterStore;
        private static ResourceSearchParamStats _resourceSearchParamStats;
        private static object _locker = new object();
        private static ProcessingFlag<SqlServerSearchService> _reuseQueryPlans;
        internal const string ReuseQueryPlansParameterId = "Search.ReuseQueryPlans.IsEnabled";

        public SqlServerSearchService(
            ISearchOptionsFactory searchOptionsFactory,
            IFhirDataStore fhirDataStore,
            ISqlServerFhirModel model,
            SqlRootExpressionRewriter sqlRootExpressionRewriter,
            ChainFlatteningRewriter chainFlatteningRewriter,
            SortRewriter sortRewriter,
            PartitionEliminationRewriter partitionEliminationRewriter,
            CompartmentSearchRewriter compartmentSearchRewriter,
            SmartCompartmentSearchRewriter smartCompartmentSearchRewriter,
            ISqlRetryService sqlRetryService,
            SqlStoreClient storeClient,
            IOptions<SqlServerDataStoreConfiguration> sqlServerDataStoreConfiguration,
            SchemaInformation schemaInformation,
            RequestContextAccessor<IFhirRequestContext> requestContextAccessor,
            ICompressedRawResourceConverter compressedRawResourceConverter,
            ISqlQueryHashCalculator queryHashCalculator,
            IParameterStore parameterStore,
            ILogger<SqlServerSearchService> logger)
            : base(searchOptionsFactory, fhirDataStore, logger)
        {
            EnsureArg.IsNotNull(sqlRootExpressionRewriter, nameof(sqlRootExpressionRewriter));
            EnsureArg.IsNotNull(chainFlatteningRewriter, nameof(chainFlatteningRewriter));
            EnsureArg.IsNotNull(sqlRetryService, nameof(sqlRetryService));
            EnsureArg.IsNotNull(storeClient, nameof(storeClient));
            EnsureArg.IsNotNull(schemaInformation, nameof(schemaInformation));
            EnsureArg.IsNotNull(partitionEliminationRewriter, nameof(partitionEliminationRewriter));
            EnsureArg.IsNotNull(compartmentSearchRewriter, nameof(compartmentSearchRewriter));
            EnsureArg.IsNotNull(smartCompartmentSearchRewriter, nameof(smartCompartmentSearchRewriter));
            EnsureArg.IsNotNull(requestContextAccessor, nameof(requestContextAccessor));
            EnsureArg.IsNotNull(parameterStore, nameof(parameterStore));
            EnsureArg.IsNotNull(logger, nameof(logger));

            _sqlServerDataStoreConfiguration = EnsureArg.IsNotNull(sqlServerDataStoreConfiguration?.Value, nameof(sqlServerDataStoreConfiguration));
            _model = model;
            _sqlRootExpressionRewriter = sqlRootExpressionRewriter;
            _sortRewriter = sortRewriter;
            _partitionEliminationRewriter = partitionEliminationRewriter;
            _compartmentSearchRewriter = compartmentSearchRewriter;
            _smartCompartmentSearchRewriter = smartCompartmentSearchRewriter;
            _chainFlatteningRewriter = chainFlatteningRewriter;
            _sqlRetryService = sqlRetryService;
            _sqlStoreClient = storeClient;
            _queryHashCalculator = queryHashCalculator;
            _parameterStore = parameterStore;
            _logger = logger;

            _schemaInformation = schemaInformation;
            _requestContextAccessor = requestContextAccessor;
            _compressedRawResourceConverter = compressedRawResourceConverter;

            if (_reuseQueryPlans == null)
            {
                lock (_locker)
                {
                    _reuseQueryPlans ??= new ProcessingFlag<SqlServerSearchService>(ReuseQueryPlansParameterId, false, _logger);
                }
            }
        }

        internal ISqlServerFhirModel Model => _model;

        internal static void ResetReuseQueryPlans()
        {
            _reuseQueryPlans.Reset();
        }

        public override async Task<SearchResult> SearchAsync(SearchOptions searchOptions, CancellationToken cancellationToken)
        {
            SqlSearchOptions sqlSearchOptions = new SqlSearchOptions(searchOptions);

            SearchResult searchResult = await RunSearch(sqlSearchOptions, cancellationToken);
            int resultCount = searchResult.Results.Count(r => r.SearchEntryMode == SearchEntryMode.Match);

            if (!sqlSearchOptions.IsSortWithFilter &&
                searchResult.ContinuationToken == null &&
                resultCount <= sqlSearchOptions.MaxItemCount &&
                sqlSearchOptions.Sort != null &&
                sqlSearchOptions.Sort.Count > 0 &&
                sqlSearchOptions.Sort[0].searchParameterInfo.Code != KnownQueryParameterNames.LastUpdated)
            {
                // We seem to have run a sort which has returned less results than what max we can return.
                // Let's determine whether we need to execute another query or not.
                if ((sqlSearchOptions.Sort[0].sortOrder == SortOrder.Ascending && sqlSearchOptions.DidWeSearchForSortValue.HasValue && !sqlSearchOptions.DidWeSearchForSortValue.Value) ||
                    (sqlSearchOptions.Sort[0].sortOrder == SortOrder.Descending && sqlSearchOptions.DidWeSearchForSortValue.HasValue && sqlSearchOptions.DidWeSearchForSortValue.Value && !sqlSearchOptions.SortHasMissingModifier) || (sqlSearchOptions.Sort[0].sortOrder == SortOrder.Descending && resultCount == 0 && !sqlSearchOptions.CountOnly))
                {
                    if (sqlSearchOptions.MaxItemCount - resultCount == 0)
                    {
                        // Check if more resources to be retrieved.
                        sqlSearchOptions.SortQuerySecondPhase = true;
                        sqlSearchOptions.MaxItemCount = 1;
                        var secondSearchResult = await RunSearch(sqlSearchOptions, cancellationToken);

                        // Since we are already returning MaxItemCount number of resources we don't want
                        // to execute another search right now just to drop all the resources. We will return
                        // a "special" ct so that we the subsequent request will be handled correctly.
                        var ct = (secondSearchResult.Results?.Any() ?? false) ? new ContinuationToken(new object[]
                            {
                                SqlSearchConstants.SortSentinelValueForCt,
                                0,
                            })
                            : null;

                        searchResult = new SearchResult(searchResult.Results, ct?.ToJson(), searchResult.SortOrder, searchResult.UnsupportedSearchParameters);
                    }
                    else
                    {
                        var finalResultsInOrder = new List<SearchResultEntry>();
                        finalResultsInOrder.AddRange(searchResult.Results);
                        sqlSearchOptions.SortQuerySecondPhase = true;
                        sqlSearchOptions.MaxItemCount -= resultCount;

                        searchResult = await RunSearch(sqlSearchOptions, cancellationToken);

                        finalResultsInOrder.AddRange(searchResult.Results);
                        searchResult = new SearchResult(
                            finalResultsInOrder,
                            searchResult.ContinuationToken,
                            searchResult.SortOrder,
                            searchResult.UnsupportedSearchParameters);
                    }
                }
            }

            // If we should include the total count of matching search results
            if (sqlSearchOptions.IncludeTotal == TotalType.Accurate && !sqlSearchOptions.CountOnly)
            {
                // If this is the first page and there aren't any more pages
                if (sqlSearchOptions.ContinuationToken == null && searchResult.ContinuationToken == null)
                {
                    // Count the match results on the page.
                    searchResult.TotalCount = searchResult.Results.Count(r => r.SearchEntryMode == SearchEntryMode.Match);
                }
                else
                {
                    try
                    {
                        // Otherwise, indicate that we'd like to get the count
                        sqlSearchOptions.CountOnly = true;

                        // And perform a second read.
                        var countOnlySearchResult = await RunSearch(sqlSearchOptions, cancellationToken);

                        searchResult.TotalCount = countOnlySearchResult.TotalCount;
                    }
                    finally
                    {
                        // Ensure search options is set to its original state.
                        sqlSearchOptions.CountOnly = false;
                    }
                }
            }

            return searchResult;
        }

        private async Task<SearchResult> RunSearch(SqlSearchOptions sqlSearchOptions, CancellationToken cancellationToken)
        {
            var fhirContext = _requestContextAccessor.RequestContext;
            if (fhirContext != null
                && fhirContext.Properties.TryGetValue(KnownQueryParameterNames.QueryCaching, out object useQueryCacheObj)
                && useQueryCacheObj != null)
            {
                var useQueryCache = Convert.ToString(useQueryCacheObj);
                if (string.Equals(useQueryCache, QueryCacheSetting.Enabled, StringComparison.OrdinalIgnoreCase))
                {
                    return await SearchImpl(sqlSearchOptions, true, cancellationToken);
                }
                else if (string.Equals(useQueryCache, QueryCacheSetting.Disabled, StringComparison.OrdinalIgnoreCase))
                {
                    return await SearchImpl(sqlSearchOptions, false, cancellationToken);
                }
                else if (string.Equals(useQueryCache, QueryCacheSetting.Both, StringComparison.OrdinalIgnoreCase))
                {
                    _logger.LogInformation("Running search with and without query cache.");
                    var stopwatch = Stopwatch.StartNew();

                    using var tokenSource = CancellationTokenSource.CreateLinkedTokenSource(cancellationToken);
                    var token = tokenSource.Token;

                    var tryWithQueryCache = SearchImpl(sqlSearchOptions, true, token);
                    var tryWithoutQueryCache = SearchImpl(sqlSearchOptions, false, token);

                    var result = await Task.WhenAny(tryWithQueryCache, tryWithoutQueryCache);
                    await tokenSource.CancelAsync();

                    _logger.LogInformation("First search completed in {ElapsedMilliseconds}ms, query cache enabled: {QueryCacheEnabled}.", stopwatch.ElapsedMilliseconds, result == tryWithQueryCache);
                    return await result;
                }
                else // equals default or an invalid value
                {
                    return await SearchImpl(sqlSearchOptions, _reuseQueryPlans.IsEnabled(_sqlRetryService), cancellationToken);
                }
            }
            else
            {
                return await SearchImpl(sqlSearchOptions, _reuseQueryPlans.IsEnabled(_sqlRetryService), cancellationToken);
            }
        }

        private async Task<SearchResult> SearchImpl(SqlSearchOptions sqlSearchOptions, bool reuseQueryPlans, CancellationToken cancellationToken)
        {
            if (sqlSearchOptions.IsIncludesOperation)
            {
                return await SearchIncludeImpl(sqlSearchOptions, cancellationToken);
            }

            Stopwatch stopwatch = Stopwatch.StartNew();
            Expression searchExpression = sqlSearchOptions.Expression;

            // AND in the continuation token
            if (!string.IsNullOrWhiteSpace(sqlSearchOptions.ContinuationToken) && !sqlSearchOptions.CountOnly)
            {
                var continuationToken = ContinuationToken.FromString(sqlSearchOptions.ContinuationToken);
                if (continuationToken != null)
                {
                    if (string.IsNullOrEmpty(continuationToken.SortValue))
                    {
                        // Check whether it's a _lastUpdated or (_type,_lastUpdated) sort optimization
                        bool optimize = true;
                        (SearchParameterInfo searchParamInfo, SortOrder sortOrder) = sqlSearchOptions.Sort.Count == 0 ? default : sqlSearchOptions.Sort[0];
                        if (sqlSearchOptions.Sort.Count > 0)
                        {
                            if (!(searchParamInfo.Name == SearchParameterNames.LastUpdated || searchParamInfo.Name == SearchParameterNames.ResourceType))
                            {
                                optimize = false;
                            }
                        }

                        FieldName fieldName;
                        object keyValue;
                        SearchParameterInfo parameter;
                        if (continuationToken.ResourceTypeId == null || _schemaInformation.Current < SchemaVersionConstants.PartitionedTables)
                        {
                            // backwards compat
                            parameter = SqlSearchParameters.ResourceSurrogateIdParameter;
                            fieldName = SqlFieldName.ResourceSurrogateId;
                            keyValue = continuationToken.ResourceSurrogateId;
                        }
                        else
                        {
                            parameter = SqlSearchParameters.PrimaryKeyParameter;
                            fieldName = SqlFieldName.PrimaryKey;
                            keyValue = new PrimaryKeyValue(continuationToken.ResourceTypeId.Value, continuationToken.ResourceSurrogateId);
                        }

                        Expression lastUpdatedExpression = null;
                        if (!optimize)
                        {
                            lastUpdatedExpression = Expression.GreaterThan(fieldName, null, keyValue);
                        }
                        else
                        {
                            if (sortOrder == SortOrder.Ascending)
                            {
                                lastUpdatedExpression = Expression.GreaterThan(fieldName, null, keyValue);
                            }
                            else
                            {
                                lastUpdatedExpression = Expression.LessThan(fieldName, null, keyValue);
                            }
                        }

                        var tokenExpression = Expression.SearchParameter(parameter, lastUpdatedExpression);
                        searchExpression = searchExpression == null ? tokenExpression : Expression.And(tokenExpression, searchExpression);
                    }
                }
                else
                {
                    _logger.LogWarning("Bad Request (InvalidContinuationToken)");
                    throw new BadRequestException(Resources.InvalidContinuationToken);
                }
            }

            var originalSort = new List<(SearchParameterInfo, SortOrder)>(sqlSearchOptions.Sort);
            var clonedSearchOptions = UpdateSort(sqlSearchOptions, searchExpression);

            if (clonedSearchOptions.CountOnly)
            {
                // if we're only returning a count, discard any _include parameters since included resources are not counted.
                searchExpression = searchExpression?.AcceptVisitor(RemoveIncludesRewriter.Instance);
            }

            // ! - Trace
            SqlRootExpression expression = (SqlRootExpression)CreateDefaultSearchExpression(searchExpression, clonedSearchOptions)
                ?.AcceptVisitor(IncludeRewriter.Instance)
                ?? SqlRootExpression.WithResourceTableExpressions();

            await CreateStats(expression, cancellationToken);

            SearchResult searchResult = null;

            await _sqlRetryService.ExecuteSql(
                async (connection, cancellationToken, sqlException) =>
                {
                    using (SqlCommand sqlCommand = connection.CreateCommand()) // WARNING, this code will not set sqlCommand.Transaction. Sql transactions via C#/.NET are not supported in this method.
                    {
                        sqlCommand.CommandTimeout = (int)_sqlServerDataStoreConfiguration.CommandTimeout.TotalSeconds;
                        var isSortValueNeeded = false;

                        var exportTimeTravel = clonedSearchOptions.QueryHints != null && ContainsGlobalEndSurrogateId(clonedSearchOptions);
                        if (exportTimeTravel)
                        {
                            PopulateSqlCommandFromQueryHints(clonedSearchOptions, sqlCommand);
                            sqlCommand.CommandTimeout = 1200; // set to 20 minutes, as dataset is usually large
                        }
                        else
                        {
                            var stringBuilder = new IndentedStringBuilder(new StringBuilder());

                            EnableTimeAndIoMessageLogging(stringBuilder, connection);

                            var queryGenerator = new SqlQueryGenerator(
                                stringBuilder,
                                new HashingSqlQueryParameterManager(new SqlQueryParameterManager(sqlCommand.Parameters)),
                                _model,
                                _schemaInformation,
                                reuseQueryPlans,
                                sqlException);

                            expression.AcceptVisitor(queryGenerator, clonedSearchOptions);
                            isSortValueNeeded = queryGenerator.IsSortValueNeeded(clonedSearchOptions);

                            SqlCommandSimplifier.RemoveRedundantParameters(stringBuilder, sqlCommand.Parameters, _logger);

                            var queryText = stringBuilder.ToString();
                            var queryHash = _queryHashCalculator.CalculateHash(queryText);
                            _logger.LogInformation("SQL Search Service query hash: {QueryHash}", queryHash);
                            var customQuery = CustomQueries.CheckQueryHash(connection, queryHash, _logger);

                            if (!string.IsNullOrEmpty(customQuery))
                            {
                                _logger.LogInformation("SQl Search Service, custom Query identified by hash {QueryHash}, {CustomQuery}", queryHash, customQuery);
                                queryText = customQuery;
                                sqlCommand.CommandType = CommandType.StoredProcedure;
                            }

                            // Command text contains no direct user input.
#pragma warning disable CA2100 // Review SQL queries for security vulnerabilities
                            sqlCommand.CommandText = queryText;
#pragma warning restore CA2100 // Review SQL queries for security vulnerabilities
                        }

                        LogSqlCommand(sqlCommand);

                        ContinuationToken continuationToken = null;
                        var matchedResources = new List<(SearchResultEntry Entry, bool IsMetaSet, SqlBytes SqlBytes, long? FileId, int? OffsetInFile, int? ResourceLength)>(sqlSearchOptions.MaxItemCount);
                        var includedResources = new List<(SearchResultEntry Entry, bool IsMetaSet, SqlBytes SqlBytes, long? FileId, int? OffsetInFile, int? ResourceLength)>(sqlSearchOptions.IncludeCount);
                        var includeOperationResources = new List<SearchResultEntry>(0);
                        string includeContinuationTokenString = null;

                        //// logic inside sql reader should be as short as possible
                        using (var reader = await sqlCommand.ExecuteReaderAsync(CommandBehavior.SequentialAccess, cancellationToken))
                        {
                            if (clonedSearchOptions.CountOnly)
                            {
                                await reader.ReadAsync(cancellationToken);
                                long count = reader.GetInt64(0);
                                if (count > int.MaxValue)
                                {
                                    _requestContextAccessor.RequestContext.BundleIssues.Add(
                                        new OperationOutcomeIssue(
                                            OperationOutcomeConstants.IssueSeverity.Error,
                                            OperationOutcomeConstants.IssueType.NotSupported,
                                            string.Format(Core.Resources.SearchCountResultsExceedLimit, count, int.MaxValue)));

                                    _logger.LogWarning("Invalid Search Operation (SearchCountResultsExceedLimit)");
                                    throw new InvalidSearchOperationException(string.Format(Core.Resources.SearchCountResultsExceedLimit, count, int.MaxValue));
                                }

                                searchResult = new SearchResult((int)count, clonedSearchOptions.UnsupportedSearchParams);

                                // call NextResultAsync to get the info messages
                                await reader.NextResultAsync(cancellationToken);

                                return;
                            }

                            short? newContinuationType = null;
                            long? newContinuationId = null;
                            bool moreResults = false;
                            int matchCount = 0;
                            long? matchedResourceSurrogateIdStart = null;

                            string sortValue = null;
                            var isResultPartial = false;

                            while (await reader.ReadAsync(cancellationToken))
                            {
                                ReadWrapper(
                                    reader,
                                    out short resourceTypeId,
                                    out string resourceId,
                                    out int version,
                                    out bool isDeleted,
                                    out long resourceSurrogateId,
                                    out string requestMethod,
                                    out bool isMatch,
                                    out bool isPartialEntry,
                                    out bool isRawResourceMetaSet,
                                    out string searchParameterHash,
                                    out SqlBytes rawResourceSqlBytes,
                                    out long? fileId,
                                    out int? offsetInFile,
                                    out int? resourceLength,
                                    out bool isInvisible);

                                if (isInvisible)
                                {
                                    continue;
                                }

                                // If we get to this point, we know there are more results so we need a continuation token
                                // Additionally, this resource shouldn't be included in the results
                                if (matchCount >= clonedSearchOptions.MaxItemCount && isMatch)
                                {
                                    moreResults = true;

                                    continue;
                                }

                                // See if this resource is a continuation token candidate and increase the count
                                if (isMatch)
                                {
                                    newContinuationType = resourceTypeId;
                                    newContinuationId = resourceSurrogateId;
                                    if (!matchedResourceSurrogateIdStart.HasValue)
                                    {
                                        matchedResourceSurrogateIdStart = resourceSurrogateId;
                                    }

                                    // If sort value needed, that means we have an extra column tracking sort value.
                                    // Keep track of sort value if this is the last row.
                                    if (matchCount == clonedSearchOptions.MaxItemCount - 1 && isSortValueNeeded)
                                    {
                                        var tempSortValue = reader.GetValue(SortValueColumnName);
                                        if ((tempSortValue as DateTime?) != null)
                                        {
                                            sortValue = (tempSortValue as DateTime?).Value.ToString("o");
                                        }
                                        else
                                        {
                                            sortValue = tempSortValue.ToString();
                                        }
                                    }

                                    matchCount++;
                                    matchedResources.Add((new SearchResultEntry(
                                        new ResourceWrapper(
                                            resourceId,
                                            version.ToString(CultureInfo.InvariantCulture),
                                            _model.GetResourceTypeName(resourceTypeId),
                                            null,
                                            new ResourceRequest(requestMethod),
                                            resourceSurrogateId.ToLastUpdated(),
                                            isDeleted,
                                            null,
                                            null,
                                            null,
                                            searchParameterHash,
                                            resourceSurrogateId),
                                        SearchEntryMode.Match),
                                    isRawResourceMetaSet,
                                    rawResourceSqlBytes,
                                    fileId,
                                    offsetInFile,
                                    resourceLength));
                                }
                                else
                                {
                                    includedResources.Add((new SearchResultEntry(
                                        new ResourceWrapper(
                                            resourceId,
                                            version.ToString(CultureInfo.InvariantCulture),
                                            _model.GetResourceTypeName(resourceTypeId),
                                            null,
                                            new ResourceRequest(requestMethod),
                                            resourceSurrogateId.ToLastUpdated(),
                                            isDeleted,
                                            null,
                                            null,
                                            null,
                                            searchParameterHash,
                                            resourceSurrogateId),
                                        SearchEntryMode.Include),
                                        isRawResourceMetaSet,
                                        rawResourceSqlBytes,
                                        fileId,
                                        offsetInFile,
                                        resourceLength));
                                }

                                // as long as at least one entry was marked as partial, this resultset
                                // should be marked as partial
                                isResultPartial = isResultPartial || isPartialEntry;
                            }

                            if (!clonedSearchOptions.IncludesOperationSupported && includedResources.Count > clonedSearchOptions.IncludeCount)
                            {
                                includedResources.RemoveRange(
                                    clonedSearchOptions.IncludeCount,
                                    includedResources.Count - clonedSearchOptions.IncludeCount);
                                isResultPartial = true;
                            }

                            // call NextResultAsync to get the info messages
                            await reader.NextResultAsync(cancellationToken);

                            continuationToken = moreResults
                                    ? new ContinuationToken(
                                        clonedSearchOptions.Sort.Select(s =>
                                            s.searchParameterInfo.Name switch
                                            {
                                                SearchParameterNames.ResourceType => (object)newContinuationType,
                                                SearchParameterNames.LastUpdated => newContinuationId,
                                                _ => sortValue,
                                            }).ToArray())
                                    : null;

                            if (clonedSearchOptions.IncludesOperationSupported
                                && clonedSearchOptions.Expression is MultiaryExpression
                                && ((MultiaryExpression)clonedSearchOptions.Expression).Expressions.Any(x => x is IncludeExpression)
                                && newContinuationType.HasValue
                                && newContinuationId.HasValue
                                && matchedResourceSurrogateIdStart.HasValue
                                && (isResultPartial || includedResources.Count > clonedSearchOptions.IncludeCount))
                            {
                                clonedSearchOptions.IncludesContinuationToken = new IncludesContinuationToken(
                                    new object[]
                                    {
                                        newContinuationType.Value,
                                        matchedResourceSurrogateIdStart.Value,
                                        newContinuationId.Value,
                                    }).ToJson();

                                var includesSearchResult = await SearchIncludeImpl(clonedSearchOptions, cancellationToken);
                                includedResources.Clear();
                                includeOperationResources.AddRange(includesSearchResult.Results);
                                includeContinuationTokenString = includesSearchResult.IncludesContinuationToken;
                                isResultPartial = !string.IsNullOrEmpty(includesSearchResult.IncludesContinuationToken);
                            }

                            if (isResultPartial)
                            {
                                _logger.LogWarning("Bundle Partial Result (TruncatedIncludeMessage)");
                                _requestContextAccessor.RequestContext.BundleIssues.Add(
                                    new OperationOutcomeIssue(
                                        OperationOutcomeConstants.IssueSeverity.Warning,
                                        OperationOutcomeConstants.IssueType.Incomplete,
                                        Core.Resources.TruncatedIncludeMessage));
                            }

                            // If this is a sort query, lets keep track of whether we actually searched for sort values.
                            if (clonedSearchOptions.Sort != null &&
                                clonedSearchOptions.Sort.Count > 0 &&
                                clonedSearchOptions.Sort[0].searchParameterInfo.Code != KnownQueryParameterNames.LastUpdated)
                            {
                                // If there is an extra column for sort value, we know we have searched for sort values. If no results were returned, we don't know if we have searched for sort values so we need to assume we did so we run the second phase.
                                sqlSearchOptions.DidWeSearchForSortValue = isSortValueNeeded;
                            }

                            // This value is set inside the SortRewriter. If it is set, we need to pass
                            // this value back to the caller.
                            if (clonedSearchOptions.IsSortWithFilter)
                            {
                                sqlSearchOptions.IsSortWithFilter = true;
                            }

                            if (clonedSearchOptions.SortHasMissingModifier)
                            {
                                sqlSearchOptions.SortHasMissingModifier = true;
                            }
                        }

                        var tmpResources = matchedResources.Concat(includedResources).ToList();

                        // add raw resource to search entry
                        var resources = await AddRawResourcesToSearchEntries(tmpResources, clonedSearchOptions.OnlyIds, cancellationToken);

                        // add any results from the include operation
                        resources.AddRange(includeOperationResources);

                        searchResult = new SearchResult(resources, continuationToken?.ToJson(), originalSort, clonedSearchOptions.UnsupportedSearchParams, null, includeContinuationTokenString);
                    }
                },
                _logger,
                cancellationToken,
                true); // this enables reads from replicas

            _logger.LogInformation("Search completed in {ElapsedMilliseconds}ms, query cache enabled: {QueryCacheEnabled}.", stopwatch.ElapsedMilliseconds, reuseQueryPlans);
            return searchResult;
        }

        private static bool ContainsGlobalEndSurrogateId(SqlSearchOptions options)
        {
            IReadOnlyList<(string Param, string Value)> hints = options.QueryHints;
            return hints.Any(x => string.Equals(KnownQueryParameterNames.GlobalEndSurrogateId, x.Param, StringComparison.OrdinalIgnoreCase));
        }

        private void PopulateSqlCommandFromQueryHints(SqlSearchOptions options, SqlCommand command)
        {
            IReadOnlyList<(string Param, string Value)> hints = options.QueryHints;

            var resourceTypeId = _model.GetResourceTypeId(hints.First(x => x.Param == KnownQueryParameterNames.Type).Value);
            var startId = long.Parse(hints.First(x => x.Param == KnownQueryParameterNames.StartSurrogateId).Value);
            var endId = long.Parse(hints.First(x => x.Param == KnownQueryParameterNames.EndSurrogateId).Value);
            var globalStartId = long.Parse(hints.First(x => x.Param == KnownQueryParameterNames.GlobalStartSurrogateId).Value);
            var globalEndId = long.Parse(hints.First(x => x.Param == KnownQueryParameterNames.GlobalEndSurrogateId).Value);

            PopulateSqlCommandFromQueryHints(command, resourceTypeId, startId, endId, globalEndId, options.ResourceVersionTypes.HasFlag(ResourceVersionType.History), options.ResourceVersionTypes.HasFlag(ResourceVersionType.SoftDeleted));
        }

        private static void PopulateSqlCommandFromQueryHints(SqlCommand command, short resourceTypeId, long startId, long endId, long? globalEndId, bool? includeHistory, bool? includeDeleted)
        {
            command.CommandType = CommandType.StoredProcedure;
            command.CommandText = "dbo.GetResourcesByTypeAndSurrogateIdRange";
            command.Parameters.AddWithValue("@ResourceTypeId", resourceTypeId);
            command.Parameters.AddWithValue("@StartId", startId);
            command.Parameters.AddWithValue("@EndId", endId);
            command.Parameters.AddWithValue("@GlobalEndId", globalEndId);
            command.Parameters.AddWithValue("@IncludeHistory", includeHistory);
            command.Parameters.AddWithValue("@IncludeDeleted", includeDeleted);
        }

        /// <summary>
        /// Searches for resources by their type and surrogate id and optionally a searchParamHash and will return resources
        /// </summary>
        /// <param name="resourceType">The resource type to search</param>
        /// <param name="startId">The lower bound for surrogate ids to find</param>
        /// <param name="endId">The upper bound for surrogate ids to find</param>
        /// <param name="windowStartId">The lower bound for the window of time to consider for historical records</param>
        /// <param name="windowEndId">The upper bound for the window of time to consider for historical records</param>
        /// <param name="cancellationToken">Cancellation token</param>
        /// <param name="searchParamHashFilter">When not null then we filter using the searchParameterHash</param>
        /// <param name="includeHistory">Return historical records that match the other parameters.</param>
        /// <param name="includeDeleted">Return deleted records that match the other parameters.</param>
        /// <returns>All resources with surrogate ids greater than or equal to startId and less than or equal to endId. If windowEndId is set it will return the most recent version of a resource that was created before windowEndId that is within the range of startId to endId.</returns>
        public async Task<SearchResult> SearchBySurrogateIdRange(string resourceType, long startId, long endId, long? windowStartId, long? windowEndId, CancellationToken cancellationToken, string searchParamHashFilter = null, bool includeHistory = false, bool includeDeleted = false)
        {
            var resourceTypeId = _model.GetResourceTypeId(resourceType);
            using var sqlCommand = new SqlCommand();
            sqlCommand.CommandTimeout = GetReindexCommandTimeout();
            PopulateSqlCommandFromQueryHints(sqlCommand, resourceTypeId, startId, endId, windowEndId, includeHistory, includeDeleted);
            LogSqlCommand(sqlCommand);

            List<(SearchResultEntry Entry, bool IsMetaSet, SqlBytes SqlBytes, long? FileId, int? OffsetInFile, int? ResourceLength)> tmpResources = null;

            await _sqlRetryService.ExecuteSql(
                sqlCommand,
                async (cmd, cancel) =>
                {
                    using SqlDataReader reader = await cmd.ExecuteReaderAsync(CommandBehavior.SequentialAccess, cancel);
                    tmpResources = new List<(SearchResultEntry Entry, bool IsMetaSet, SqlBytes SqlBytes, long? FileId, int? OffsetInFile, int? ResourceLength)>();
                    while (await reader.ReadAsync(cancel))
                    {
                        ReadWrapper(
                            reader,
                            out short _,
                            out string resourceId,
                            out int version,
                            out bool isDeleted,
                            out long resourceSurrogateId,
                            out string requestMethod,
                            out bool isMatch,
                            out bool isPartialEntry,
                            out bool isRawResourceMetaSet,
                            out string searchParameterHash,
                            out SqlBytes rawResourceSqlBytes,
                            out long? fileId,
                            out int? offsetInFile,
                            out int? resourceLength,
                            out bool isInvisible);

                        if (isInvisible)
                        {
                            continue;
                        }

                        // original sql was: AND (SearchParamHash != @p0 OR SearchParamHash IS NULL)
                        if (!(searchParameterHash == null || searchParameterHash != searchParamHashFilter))
                        {
                            continue;
                        }

                        tmpResources.Add(
                            (new SearchResultEntry(
                                new ResourceWrapper(
                                    resourceId,
                                    version.ToString(CultureInfo.InvariantCulture),
                                    resourceType,
                                    null,
                                    new ResourceRequest(requestMethod),
                                    resourceSurrogateId.ToLastUpdated(),
                                    isDeleted,
                                    null,
                                    null,
                                    null,
                                    searchParameterHash,
                                    resourceSurrogateId),
                                isMatch ? SearchEntryMode.Match : SearchEntryMode.Include),
                            isRawResourceMetaSet,
                            rawResourceSqlBytes,
                            fileId,
                            offsetInFile,
                            resourceLength));
                    }

                    return;
                },
                _logger,
                null,
                cancellationToken);

            var resources = await AddRawResourcesToSearchEntries(tmpResources, false, cancellationToken);

            return new SearchResult(resources, null, null, new List<Tuple<string, string>>()) { TotalCount = resources.Count };
        }

        private static (long StartId, long EndId) ReaderToSurrogateIdRange(SqlDataReader sqlDataReader)
        {
            return (sqlDataReader.GetInt64(1), sqlDataReader.GetInt64(2));
        }

        public override async Task<IReadOnlyList<(long StartId, long EndId)>> GetSurrogateIdRanges(string resourceType, long startId, long endId, int rangeSize, int numberOfRanges, bool up, CancellationToken cancellationToken)
        {
            var resourceTypeId = _model.GetResourceTypeId(resourceType);
            using var sqlCommand = new SqlCommand();
            GetResourceSurrogateIdRanges.PopulateCommand(sqlCommand, resourceTypeId, startId, endId, rangeSize, numberOfRanges, up);
            sqlCommand.CommandTimeout = GetReindexCommandTimeout();
            LogSqlCommand(sqlCommand);
            return await sqlCommand.ExecuteReaderAsync(_sqlRetryService, ReaderToSurrogateIdRange, _logger, cancellationToken);
        }

        private static string ReaderGetUsedResourceTypes(SqlDataReader sqlDataReader)
        {
            return sqlDataReader.GetString(1);
        }

        private static (long StartResourceSurrogateId, long EndResourceSurrogateId, int Count) ReaderGetSurrogateIdsAndCountForResourceType(SqlDataReader sqlDataReader)
        {
            return (sqlDataReader.GetInt64(0), sqlDataReader.GetInt64(1), sqlDataReader.GetInt32(2));
        }

        public override async Task<IReadOnlyList<string>> GetUsedResourceTypes(CancellationToken cancellationToken)
        {
            using var sqlCommand = new SqlCommand("dbo.GetUsedResourceTypes") { CommandType = CommandType.StoredProcedure };
            LogSqlCommand(sqlCommand);
            return await sqlCommand.ExecuteReaderAsync(_sqlRetryService, ReaderGetUsedResourceTypes, _logger, cancellationToken);
        }

        /// <summary>
        /// If no sorting fields are specified, sets the sorting fields to the primary key. (This is either ResourceSurrogateId or ResourceTypeId, ResourceSurrogateId).
        /// If sorting only by ResourceTypeId, adds in ResourceSurrogateId as the second sort column.
        /// If sorting by ResourceSurrogateId and using partitioned tables and searching over a single type, sets the sort to ResourceTypeId, ResourceSurrogateId
        /// </summary>
        /// <param name="searchOptions">The input SearchOptions</param>
        /// <param name="searchExpression">The searchExpression</param>
        /// <returns>If the sort needs to be updated, a new <see cref="SearchOptions"/> instance, otherwise, the same instance as <paramref name="searchOptions"/></returns>
        private SqlSearchOptions UpdateSort(SqlSearchOptions searchOptions, Expression searchExpression)
        {
            SqlSearchOptions newSearchOptions = searchOptions;
            if (searchOptions.ResourceVersionTypes.HasFlag(ResourceVersionType.History) && searchOptions.Sort.Any())
            {
                // history is always sorted by _lastUpdated (except for export).
                newSearchOptions = searchOptions.CloneSqlSearchOptions();

                return newSearchOptions;
            }

            if (searchOptions.Sort.Count == 0)
            {
                newSearchOptions = searchOptions.CloneSqlSearchOptions();

                if (_schemaInformation.Current < SchemaVersionConstants.PartitionedTables)
                {
                    newSearchOptions.Sort = new (SearchParameterInfo searchParameterInfo, SortOrder sortOrder)[]
                    {
                        (_fakeLastUpdate, SortOrder.Ascending),
                    };
                }
                else
                {
                    newSearchOptions.Sort = new (SearchParameterInfo searchParameterInfo, SortOrder sortOrder)[]
                    {
                        (SearchParameterInfo.ResourceTypeSearchParameter, SortOrder.Ascending),
                        (_fakeLastUpdate, SortOrder.Ascending),
                    };
                }

                return newSearchOptions;
            }

            if (searchOptions.Sort.Count == 1 && searchOptions.Sort[0].searchParameterInfo.Name == SearchParameterNames.ResourceType)
            {
                // We will not get here unless the schema version is at least SchemaVersionConstants.PartitionedTables.

                // Add _lastUpdated to the sort list so that there is a deterministic key to sort on

                newSearchOptions = searchOptions.CloneSqlSearchOptions();

                newSearchOptions.Sort = new (SearchParameterInfo searchParameterInfo, SortOrder sortOrder)[]
                {
                    (SearchParameterInfo.ResourceTypeSearchParameter, searchOptions.Sort[0].sortOrder),
                    (_fakeLastUpdate, searchOptions.Sort[0].sortOrder),
                };

                return newSearchOptions;
            }

            if (searchOptions.Sort.Count == 1 && searchOptions.Sort[0].searchParameterInfo.Name == SearchParameterNames.LastUpdated && _schemaInformation.Current >= SchemaVersionConstants.PartitionedTables)
            {
                (short? singleAllowedTypeId, BitArray allowedTypes) = TypeConstraintVisitor.Instance.Visit(searchExpression, _model);

                if (singleAllowedTypeId != null && allowedTypes != null)
                {
                    // this means that this search is over a single type.
                    newSearchOptions = searchOptions.CloneSqlSearchOptions();

                    newSearchOptions.Sort = new (SearchParameterInfo searchParameterInfo, SortOrder sortOrder)[]
                    {
                        (SearchParameterInfo.ResourceTypeSearchParameter, searchOptions.Sort[0].sortOrder),
                        (_fakeLastUpdate, searchOptions.Sort[0].sortOrder),
                    };
                }

                return newSearchOptions;
            }

            if (searchOptions.Sort[^1].searchParameterInfo.Name != SearchParameterNames.LastUpdated)
            {
                // Make sure custom sort has _lastUpdated as the last sort parameter.

                newSearchOptions = searchOptions.CloneSqlSearchOptions();

                newSearchOptions.Sort = new List<(SearchParameterInfo searchParameterInfo, SortOrder sortOrder)>(searchOptions.Sort)
                {
                    (_fakeLastUpdate, SortOrder.Ascending),
                };

                return newSearchOptions;
            }

            return newSearchOptions;
        }

        private void ReadWrapper(
            SqlDataReader reader,
            out short resourceTypeId,
            out string resourceId,
            out int version,
            out bool isDeleted,
            out long resourceSurrogateId,
            out string requestMethod,
            out bool isMatch,
            out bool isPartialEntry,
            out bool isRawResourceMetaSet,
            out string searchParameterHash,
            out SqlBytes rawResourceSqlBytes,
            out long? fileId,
            out int? offsetInFile,
            out int? resourceLength,
            out bool isInvisible)
        {
            resourceTypeId = reader.Read(VLatest.Resource.ResourceTypeId, 0);
            resourceId = reader.Read(VLatest.Resource.ResourceId, 1);
            version = reader.Read(VLatest.Resource.Version, 2);
            isDeleted = reader.Read(VLatest.Resource.IsDeleted, 3);
            resourceSurrogateId = reader.Read(VLatest.Resource.ResourceSurrogateId, 4);
            requestMethod = reader.Read(VLatest.Resource.RequestMethod, 5);
            isMatch = reader.Read(_isMatch, 6);
            isPartialEntry = reader.Read(_isPartial, 7);
            isRawResourceMetaSet = reader.Read(VLatest.Resource.IsRawResourceMetaSet, 8);
            searchParameterHash = reader.Read(VLatest.Resource.SearchParamHash, 9);
            rawResourceSqlBytes = reader.GetSqlBytes(10);
            //// TODO: Remove field count check when Lake schema is deployed
            //// Number of fields in old schema is either 11 or 12 (12th is sort value). In new schema, it is either 13 or 14.
            fileId = reader.FieldCount > 12 ? reader.Read(VLatest.Resource.FileId, 11) : null;
            offsetInFile = reader.FieldCount > 12 ? reader.Read(VLatest.Resource.OffsetInFile, 12) : null;
            resourceLength = reader.FieldCount > 12 ? reader.Read(VLatest.Resource.ResourceLength, 13) : null;
            isInvisible = false;
            if (!rawResourceSqlBytes.IsNull)
            {
                var rawResourceBytes = rawResourceSqlBytes.Value;
                if (rawResourceBytes.Length == 1 && rawResourceBytes[0] == 0xF)
                {
                    isInvisible = true;
                }
            }
        }

        [Conditional("DEBUG")]
        private void EnableTimeAndIoMessageLogging(IndentedStringBuilder stringBuilder, SqlConnection sqlConnection)
        {
            stringBuilder.AppendLine("SET STATISTICS IO ON;");
            stringBuilder.AppendLine("SET STATISTICS TIME ON;");
            stringBuilder.AppendLine();
            sqlConnection.InfoMessage += (sender, args) => _logger.LogInformation("SQL message: {Message}", args.Message);
        }

        /// <summary>
        /// Logs the parameter declarations and command text of a SQL command
        /// </summary>
        [Conditional("DEBUG")]
        private void LogSqlCommand(SqlCommand sqlCommand)
        {
            // TODO: when SqlCommandWrapper is fully deprecated everywhere, modify LogSqlCommand to accept sqlCommand.
            using SqlCommandWrapper sqlCommandWrapper = new SqlCommandWrapper(sqlCommand);
            var sb = new StringBuilder();
            if (sqlCommandWrapper.CommandType == CommandType.Text)
            {
                foreach (SqlParameter p in sqlCommandWrapper.Parameters)
                {
                    sb.Append("DECLARE ")
                        .Append(p)
                        .Append(' ')
                        .Append(p.SqlDbType.ToString().ToLowerInvariant())
                        .Append(p.Value is string ? (p.Size <= 0 ? "(max)" : $"({p.Size})") : p.Value is decimal ? $"({p.Precision},{p.Scale})" : null)
                        .Append(" = ")
                        .Append(p.SqlDbType == SqlDbType.NChar || p.SqlDbType == SqlDbType.NText || p.SqlDbType == SqlDbType.NVarChar ? "N" : null)
                        .AppendLine(p.Value is string || p.Value is DateTime ? $"'{p.Value:O}'" : (p.Value == null ? "NULL" : p.Value.ToString()));
                }

                sb.AppendLine();
                sb.AppendLine(sqlCommandWrapper.CommandText);

                // this just assures that the call to this fn has occurred after the CommandText is set
                Debug.Assert(sqlCommandWrapper.CommandText.Length > 0);
            }
            else
            {
                sb.Append(sqlCommandWrapper.CommandText + string.Empty);
                foreach (SqlParameter p in sqlCommandWrapper.Parameters)
                {
                    sb.Append(p.Value is string || p.Value is DateTime ? $"'{p.Value:O}'" : (p.Value == null ? "NULL" : $"'{p.Value}'"));
                    if (!(sqlCommandWrapper.Parameters.IndexOf(p) == sqlCommandWrapper.Parameters.Count - 1))
                    {
                        sb.Append(", ");
                    }
                }

                sb.AppendLine();
            }

            sb.AppendLine("OPTION (RECOMPILE)"); // enables query compilation with provided parameter values in debugging
            sb.AppendLine($"-- execution timeout = {sqlCommandWrapper.CommandTimeout} sec.");
            _sqlRetryService.TryLogEvent("Search", "Start", sb.ToString(), null, CancellationToken.None);
            _logger.LogInformation("{SqlQuery}", sb.ToString());
        }

        /// <summary>
        /// Searches for resources by their type and surrogate id and optionally a searchParamHash. This can also just return a count of resources.
        /// </summary>
        /// <param name="searchOptions">The searchOptions</param>
        /// <param name="searchParameterHash">A searchParamHash to filter results</param>
        /// <param name="cancellationToken">The cancellation token</param>
        /// <returns>SearchResult</returns>
        protected async override Task<SearchResult> SearchForReindexInternalAsync(SearchOptions searchOptions, string searchParameterHash, CancellationToken cancellationToken)
        {
            string resourceType = GetForceReindexResourceType(searchOptions);
            if (searchOptions.CountOnly)
            {
                _model.TryGetResourceTypeId(resourceType, out short resourceTypeId);
                return await SearchForReindexSurrogateIdsBySearchParamHashAsync(resourceTypeId, searchOptions.MaxItemCount, cancellationToken, searchParameterHash);
            }

            var queryHints = searchOptions.QueryHints;
            long globalStartId = long.Parse(queryHints.First(h => h.Param == KnownQueryParameterNames.StartSurrogateId).Value);
            long globalEndId = long.Parse(queryHints.First(h => h.Param == KnownQueryParameterNames.EndSurrogateId).Value);
            long queryStartId = globalStartId;

            SearchResult results = null;
            IReadOnlyList<(long StartId, long EndId)> ranges;

            do
            {
                // Get surrogate ID ranges
                ranges = await GetSurrogateIdRanges(resourceType, queryStartId, globalEndId, searchOptions.MaxItemCount, 10, true, cancellationToken);

                // Order the ranges by start id as they come back unordered. This ensures records aren't skipped during reindex.
                ranges = ranges.OrderBy(x => x.StartId).ToList();

                foreach (var range in ranges)
                {
                    // Search within the surrogate ID range
                    results = await SearchBySurrogateIdRange(
                        resourceType,
                        range.StartId,
                        range.EndId,
                        null,
                        null,
                        cancellationToken,
                        searchOptions.IgnoreSearchParamHash ? null : searchParameterHash);

                    if (results.Results.Any())
                    {
                        results.MaxResourceSurrogateId = results.Results.Max(e => e.Resource.ResourceSurrogateId);
                        _logger.LogInformation("For Reindex, Resource Type={ResourceType} Count={Count} MaxResourceSurrogateId={MaxResourceSurrogateId}", resourceType, results.TotalCount, results.MaxResourceSurrogateId);
                        return results;
                    }

                    _logger.LogInformation("For Reindex, empty data page encountered. Resource Type={ResourceType} StartId={StartId} EndId={EndId}", resourceType, range.StartId, range.EndId);
                }

                // If no resources are found in the group of surrogate id ranges, move forward the starting point.
                if (ranges.Any())
                {
                    queryStartId = ranges.Max(x => x.EndId) + 1;
                }
            }
            while (ranges.Any()); // Repeat until there are no more ranges to scan. Needed to advance through large contigous history.

            // Return empty result when no resources are found in the given range provided by queryHints.
            _logger.LogInformation("No surrogate ID ranges found containing data. Resource Type={ResourceType} StartId={StartId} EndId={EndId}", resourceType, globalStartId, globalEndId);
            return new SearchResult(0, []);
        }

        /// <summary>
        /// Searches for the count of resources in n number of sql calls because it uses searchParamHash and because
        /// Resource.SearchParamHash doesn't have an index on it, we need to use maxItemCount to limit the total
        /// number of resources per query
        /// </summary>
        /// <param name="resourceTypeId">The id for the resource type</param>
        /// <param name="maxItemCount">The max items to query at a time</param>
        /// <param name="cancellationToken">The cancellation token</param>
        /// <param name="searchParamHash">SearchParamHash if we need to filter out the results</param>
        /// <returns>SearchResult</returns>
        private async Task<SearchResult> SearchForReindexSurrogateIdsBySearchParamHashAsync(short resourceTypeId, int maxItemCount, CancellationToken cancellationToken, string searchParamHash = null)
        {
            if (string.IsNullOrWhiteSpace(searchParamHash))
            {
                return await SearchForReindexSurrogateIdsWithoutSearchParamHashAsync(resourceTypeId, cancellationToken);
            }

            // can't use totalCount for reindex on extremely large dbs because we don't have an
            // index on Resource.SearchParamHash which would be necessary to calculate an accurate count
            int totalCount = 0;
            long startResourceSurrogateId = 0;
            long tmpStartResourceSurrogateId = 0;
            long endResourceSurrogateId = 0;
            int rowCount = maxItemCount;
            SearchResult searchResult = null;

            while (true)
            {
                long tmpEndResourceSurrogateId;
                int tmpCount;

                using var sqlCommand = new SqlCommand();
                sqlCommand.CommandTimeout = Math.Max((int)_sqlServerDataStoreConfiguration.CommandTimeout.TotalSeconds, 180);
                sqlCommand.Parameters.AddWithValue("@p0", searchParamHash);
                sqlCommand.Parameters.AddWithValue("@p1", resourceTypeId);
                sqlCommand.Parameters.AddWithValue("@p2", tmpStartResourceSurrogateId);
                sqlCommand.Parameters.AddWithValue("@p3", rowCount);
                sqlCommand.CommandText = @"
SELECT isnull(min(ResourceSurrogateId), 0), isnull(max(ResourceSurrogateId), 0), count(*)
  FROM (SELECT TOP (@p3) ResourceSurrogateId
          FROM dbo.Resource
          WHERE ResourceTypeId = @p1
            AND IsHistory = 0
            AND IsDeleted = 0
            AND ResourceSurrogateId > @p2
            AND (SearchParamHash != @p0 OR SearchParamHash IS NULL)
          ORDER BY
               ResourceSurrogateId
       ) A";
                LogSqlCommand(sqlCommand);

                IReadOnlyList<(long StartResourceSurrogateId, long EndResourceSurrogateId, int Count)> results = await sqlCommand.ExecuteReaderAsync(_sqlRetryService, ReaderGetSurrogateIdsAndCountForResourceType, _logger, cancellationToken);
                if (results.Count == 0)
                {
                    break;
                }

                (long StartResourceSurrogateId, long EndResourceSurrogateId, int Count) singleResult = results.Single();

                tmpStartResourceSurrogateId = singleResult.StartResourceSurrogateId;
                tmpEndResourceSurrogateId = singleResult.EndResourceSurrogateId;
                tmpCount = singleResult.Count;

                totalCount += tmpCount;
                if (startResourceSurrogateId == 0)
                {
                    startResourceSurrogateId = tmpStartResourceSurrogateId;
                }

                if (tmpEndResourceSurrogateId > 0)
                {
                    endResourceSurrogateId = tmpEndResourceSurrogateId;
                    tmpStartResourceSurrogateId = tmpEndResourceSurrogateId;
                }

                if (tmpCount <= 1)
                {
                    break;
                }
            }

            searchResult = new SearchResult(totalCount, Array.Empty<Tuple<string, string>>());
            searchResult.ReindexResult = new SearchResultReindex()
            {
                Count = totalCount,
                StartResourceSurrogateId = startResourceSurrogateId,
                EndResourceSurrogateId = endResourceSurrogateId,
                CurrentResourceSurrogateId = startResourceSurrogateId,
            };

            return searchResult;
        }

        /// <summary>
        /// Searches for the count of resources in one sql call because it doesn't use searchParamHash
        /// </summary>
        /// <param name="resourceTypeId">The id for the resource type</param>
        /// <param name="cancellationToken">The cancellation token</param>
        /// <returns>SearchResult</returns>
        private async Task<SearchResult> SearchForReindexSurrogateIdsWithoutSearchParamHashAsync(short resourceTypeId, CancellationToken cancellationToken)
        {
            int totalCount = 0;
            long startResourceSurrogateId = 0;
            long endResourceSurrogateId = 0;

            SearchResult searchResult = null;

            using var sqlCommand = new SqlCommand();
            sqlCommand.CommandTimeout = Math.Max((int)_sqlServerDataStoreConfiguration.CommandTimeout.TotalSeconds, 180);
            sqlCommand.Parameters.AddWithValue("@p0", resourceTypeId);
            sqlCommand.CommandText = "SELECT isnull(min(ResourceSurrogateId), 0), isnull(max(ResourceSurrogateId), 0), count(*) FROM dbo.Resource WHERE ResourceTypeId = @p0 AND IsHistory = 0 AND IsDeleted = 0";
            LogSqlCommand(sqlCommand);

            IReadOnlyList<(long StartResourceSurrogateId, long EndResourceSurrogateId, int Count)> results = await sqlCommand.ExecuteReaderAsync(_sqlRetryService, ReaderGetSurrogateIdsAndCountForResourceType, _logger, cancellationToken);
            if (results.Count > 0)
            {
                (long StartResourceSurrogateId, long EndResourceSurrogateId, int Count) singleResult = results.Single();

                startResourceSurrogateId = singleResult.StartResourceSurrogateId;
                endResourceSurrogateId = singleResult.EndResourceSurrogateId;
                totalCount = singleResult.Count;
            }

            searchResult = new SearchResult(totalCount, Array.Empty<Tuple<string, string>>());
            searchResult.ReindexResult = new SearchResultReindex()
            {
                Count = totalCount,
                StartResourceSurrogateId = startResourceSurrogateId,
                EndResourceSurrogateId = endResourceSurrogateId,
                CurrentResourceSurrogateId = startResourceSurrogateId,
            };

            return searchResult;
        }

        private int GetReindexCommandTimeout()
        {
            return Math.Max((int)_sqlServerDataStoreConfiguration.CommandTimeout.TotalSeconds, 1200);
        }

        private static string GetForceReindexResourceType(SearchOptions searchOptions)
        {
            string resourceType = string.Empty;
            var spe = searchOptions.Expression as SearchParameterExpression;
            if (spe != null && spe.Parameter.Name == KnownQueryParameterNames.Type)
            {
                resourceType = (spe.Expression as StringExpression)?.Value;
            }

            return resourceType;
        }

        private async Task CreateStats(SqlRootExpression expression, CancellationToken cancel)
        {
            if (_resourceSearchParamStats == null)
            {
                lock (_locker)
                {
                    _resourceSearchParamStats ??= new ResourceSearchParamStats(_sqlRetryService, _logger, cancel);
                }
            }

            await _resourceSearchParamStats.Create(expression, _sqlRetryService, _logger, (SqlServerFhirModel)_model, cancel);
        }

        internal static ICollection<(string TableName, string ColumnName, short ResourceTypeId, short SearchParamId)> GetStatsFromCache()
        {
            return _resourceSearchParamStats.GetStatsFromCache();
        }

        internal async Task<IReadOnlyList<(string TableName, string ColumnName, short ResourceTypeId, short SearchParamId)>> GetStatsFromDatabase(CancellationToken cancel)
        {
            return await GetStatsFromDatabase(_sqlRetryService, _logger, cancel);
        }

        private static async Task<IReadOnlyList<(string TableName, string ColumnName, short ResourceTypeId, short SearchParamId)>> GetStatsFromDatabase(ISqlRetryService sqlRetryService, ILogger<SqlServerSearchService> logger, CancellationToken cancel)
        {
            using var cmd = new SqlCommand() { CommandText = "dbo.GetResourceSearchParamStats", CommandType = CommandType.StoredProcedure };
            return await cmd.ExecuteReaderAsync(
                            sqlRetryService,
                            (reader) =>
                            {
                                // ST_Code_WHERE_ResourceTypeId_28_SearchParamId_202
                                var table = reader.GetString(0);
                                var stats = reader.GetString(1);
                                var split = stats.Split("_");
                                var column = split[1];
                                var resorceTypeId = short.Parse(split[4]);
                                var searchParamId = short.Parse(split[6]);
                                return ("dbo." + table, column, resorceTypeId, searchParamId);
                            },
                            logger,
                            cancel);
        }

        private async Task<SearchResult> SearchIncludeImpl(SqlSearchOptions sqlSearchOptions, CancellationToken cancellationToken)
        {
            var includesContinuationToken = IncludesContinuationToken.FromString(sqlSearchOptions.IncludesContinuationToken);
            if (includesContinuationToken == null)
            {
                _logger.LogWarning("Bad Request (InvalidIncludesContinuationToken)");
                throw new BadRequestException(Resources.InvalidIncludesContinuationToken);
            }

            var gteExpression = Expression.GreaterThanOrEqual(
                SqlFieldName.ResourceSurrogateId,
                null,
                includesContinuationToken.MatchResourceSurrogateIdMin);
            var lteExpression = Expression.LessThanOrEqual(
                SqlFieldName.ResourceSurrogateId,
                null,
                includesContinuationToken.MatchResourceSurrogateIdMax);
            var tokenExpression = Expression.And(
                Expression.SearchParameter(SqlSearchParameters.ResourceSurrogateIdParameter, gteExpression),
                Expression.SearchParameter(SqlSearchParameters.ResourceSurrogateIdParameter, lteExpression));
            Expression searchExpression = sqlSearchOptions.Expression == null ? tokenExpression : Expression.And(tokenExpression, sqlSearchOptions.Expression);

            var originalSort = new List<(SearchParameterInfo, SortOrder)>(sqlSearchOptions.Sort);
            var clonedSearchOptions = UpdateSort(sqlSearchOptions, searchExpression);

            if (clonedSearchOptions.CountOnly)
            {
                // if we're only returning a count, discard any _include parameters since included resources are not counted.
                searchExpression = searchExpression?.AcceptVisitor(RemoveIncludesRewriter.Instance);
            }

            // ! - Trace
            SqlRootExpression expression = (SqlRootExpression)CreateDefaultSearchExpression(searchExpression, clonedSearchOptions)
                ?.AcceptVisitor(IncludesOperationRewriter.Instance)
                ?? SqlRootExpression.WithResourceTableExpressions();

            await CreateStats(expression, cancellationToken);

            SearchResult searchResult = null;

            await _sqlRetryService.ExecuteSql(
                async (connection, cancellationToken, sqlException) =>
                {
                    using (SqlCommand sqlCommand = connection.CreateCommand()) // WARNING, this code will not set sqlCommand.Transaction. Sql transactions via C#/.NET are not supported in this method.
                    {
                        sqlCommand.CommandTimeout = (int)_sqlServerDataStoreConfiguration.CommandTimeout.TotalSeconds;

                        var exportTimeTravel = clonedSearchOptions.QueryHints != null && ContainsGlobalEndSurrogateId(clonedSearchOptions);
                        if (exportTimeTravel)
                        {
                            PopulateSqlCommandFromQueryHints(clonedSearchOptions, sqlCommand);
                            sqlCommand.CommandTimeout = 1200; // set to 20 minutes, as dataset is usually large
                        }
                        else
                        {
                            var stringBuilder = new IndentedStringBuilder(new StringBuilder());

                            EnableTimeAndIoMessageLogging(stringBuilder, connection);

                            var queryGenerator = new SqlQueryGenerator(
                                stringBuilder,
                                new HashingSqlQueryParameterManager(new SqlQueryParameterManager(sqlCommand.Parameters)),
                                _model,
                                _schemaInformation,
                                _reuseQueryPlans.IsEnabled(_sqlRetryService),
                                sqlException);

                            expression.AcceptVisitor(queryGenerator, clonedSearchOptions);

                            SqlCommandSimplifier.RemoveRedundantParameters(stringBuilder, sqlCommand.Parameters, _logger);

                            var queryText = stringBuilder.ToString();
                            var queryHash = _queryHashCalculator.CalculateHash(queryText);
                            _logger.LogInformation("SQL Search Service query hash: {QueryHash}", queryHash);
                            var customQuery = CustomQueries.CheckQueryHash(connection, queryHash, _logger);

                            if (!string.IsNullOrEmpty(customQuery))
                            {
                                _logger.LogInformation("SQl Search Service, custom Query identified by hash {QueryHash}, {CustomQuery}", queryHash, customQuery);
                                queryText = customQuery;
                                sqlCommand.CommandType = CommandType.StoredProcedure;
                            }

                            // Command text contains no direct user input.
#pragma warning disable CA2100 // Review SQL queries for security vulnerabilities
                            sqlCommand.CommandText = queryText;
#pragma warning restore CA2100 // Review SQL queries for security vulnerabilities
                        }

                        LogSqlCommand(sqlCommand);

                        using (var reader = await sqlCommand.ExecuteReaderAsync(CommandBehavior.SequentialAccess, cancellationToken))
                        {
                            if (clonedSearchOptions.CountOnly)
                            {
                                await reader.ReadAsync(cancellationToken);
                                long count = reader.GetInt64(0);
                                if (count > int.MaxValue)
                                {
                                    _requestContextAccessor.RequestContext.BundleIssues.Add(
                                        new OperationOutcomeIssue(
                                            OperationOutcomeConstants.IssueSeverity.Error,
                                            OperationOutcomeConstants.IssueType.NotSupported,
                                            string.Format(Core.Resources.SearchCountResultsExceedLimit, count, int.MaxValue)));

                                    _logger.LogWarning("Invalid Search Operation (SearchCountResultsExceedLimit)");
                                    throw new InvalidSearchOperationException(string.Format(Core.Resources.SearchCountResultsExceedLimit, count, int.MaxValue));
                                }

                                searchResult = new SearchResult((int)count, clonedSearchOptions.UnsupportedSearchParams);

                                // call NextResultAsync to get the info messages
                                await reader.NextResultAsync(cancellationToken);

                                return;
                            }

                            var moreResults = false;
                            var tmpResources = new List<(SearchResultEntry Entry, bool IsMetaSet, SqlBytes SqlBytes, long? FileId, int? OffsetInFile, int? ResourceLength)>(sqlSearchOptions.MaxItemCount);

                            while (await reader.ReadAsync(cancellationToken))
                            {
                                ReadWrapper(
                                    reader,
                                    out short resourceTypeId,
                                    out string resourceId,
                                    out int version,
                                    out bool isDeleted,
                                    out long resourceSurrogateId,
                                    out string requestMethod,
                                    out bool isMatch,
                                    out bool isPartialEntry,
                                    out bool isRawResourceMetaSet,
                                    out string searchParameterHash,
                                    out SqlBytes rawResourceSqlBytes,
                                    out long? fileId,
                                    out int? offsetInFile,
                                    out int? resourceLength,
                                    out bool isInvisible);
                                if (isInvisible)
                                {
                                    continue;
                                }

                                if (tmpResources.Count < clonedSearchOptions.IncludeCount)
                                {
                                    tmpResources.Add((new SearchResultEntry(
                                        new ResourceWrapper(
                                            resourceId,
                                            version.ToString(CultureInfo.InvariantCulture),
                                            _model.GetResourceTypeName(resourceTypeId),
                                            null,
                                            new ResourceRequest(requestMethod),
                                            resourceSurrogateId.ToLastUpdated(),
                                            isDeleted,
                                            null,
                                            null,
                                            null,
                                            searchParameterHash,
                                            resourceSurrogateId),
                                        SearchEntryMode.Include),
                                        isRawResourceMetaSet,
                                        rawResourceSqlBytes,
                                        fileId,
                                        offsetInFile,
                                        resourceLength));
                                }
                                else
                                {
                                    moreResults = true;
                                }
                            }

                            // call NextResultAsync to get the info messages
                            await reader.NextResultAsync(cancellationToken);

                            IncludesContinuationToken nextIncludesContinuationToken = null;
                            if (moreResults)
                            {
                                _logger.LogWarning("Bundle Partial Result (TruncatedIncludeMessage)");
                                nextIncludesContinuationToken = new IncludesContinuationToken(
                                    new object[]
                                    {
                                        includesContinuationToken.MatchResourceTypeId,
                                        includesContinuationToken.MatchResourceSurrogateIdMin,
                                        includesContinuationToken.MatchResourceSurrogateIdMax,
                                        _model.GetResourceTypeId(tmpResources[^1].Entry.Resource.ResourceTypeName),
                                        tmpResources[^1].Entry.Resource.ResourceSurrogateId,
                                    });
                            }

                            var resources = await AddRawResourcesToSearchEntries(tmpResources, clonedSearchOptions.OnlyIds, cancellationToken);

                            searchResult = new SearchResult(
                                resources,
                                null,
                                originalSort,
                                clonedSearchOptions.UnsupportedSearchParams,
                                null,
                                nextIncludesContinuationToken?.ToJson());
                        }
                    }
                },
                _logger,
                cancellationToken,
                true); // this enables reads from replicas

            return searchResult;
        }

        private SqlRootExpression CreateDefaultSearchExpression(Expression rootExpression, SqlSearchOptions searchOptions)
        {
            return (SqlRootExpression)rootExpression
                ?.AcceptVisitor(LastUpdatedToResourceSurrogateIdRewriter.Instance)
                .AcceptVisitor(_compartmentSearchRewriter)
                .AcceptVisitor(_smartCompartmentSearchRewriter)
                .AcceptVisitor(DateTimeEqualityRewriter.Instance)
                .AcceptVisitor(FlatteningRewriter.Instance)
                .AcceptVisitor(UntypedReferenceRewriter.Instance)
                .AcceptVisitor(_sqlRootExpressionRewriter)
                .AcceptVisitor(DateTimeTableExpressionCombiner.Instance)
                .AcceptVisitor(_partitionEliminationRewriter)
                .AcceptVisitor(_sortRewriter, searchOptions)
                .AcceptVisitor(SearchParamTableExpressionReorderer.Instance)
                .AcceptVisitor(MissingSearchParamVisitor.Instance)
                .AcceptVisitor(NotExpressionRewriter.Instance)
                .AcceptVisitor(_chainFlatteningRewriter)
                .AcceptVisitor(ResourceColumnPredicatePushdownRewriter.Instance)
                .AcceptVisitor(DateTimeBoundedRangeRewriter.Instance)
                .AcceptVisitor(
                    (SqlExpressionRewriterWithInitialContext<object>)(_schemaInformation.Current >= SchemaVersionConstants.PartitionedTables
                        ? StringOverflowRewriter.Instance
                        : LegacyStringOverflowRewriter.Instance))
                .AcceptVisitor(NumericRangeRewriter.Instance)
                .AcceptVisitor(IncludeMatchSeedRewriter.Instance)
                .AcceptVisitor(TopRewriter.Instance, searchOptions);
        }

        private async Task<List<SearchResultEntry>> AddRawResourcesToSearchEntries(
            List<(SearchResultEntry Entry, bool IsMetaSet, SqlBytes SqlBytes, long? FileId, int? OffsetInFile, int? ResourceLength)> tmpResources,
            bool onlyIds,
            CancellationToken cancellationToken)
        {
            // add raw resource to search entry
<<<<<<< HEAD
            IReadOnlyList<(long, int)> locators = tmpResources.Where(_ => _.SqlBytes.IsNull).Select(_ => (EnsureArg.IsNotNull(_.FileId).Value, EnsureArg.IsNotNull(_.OffsetInFile).Value)).ToList();
            var rawResources = await _sqlStoreClient.GetRawResourcesFromAdls(locators, cancellationToken);
=======
            var rawResources = await SqlStoreClient.GetRawResourcesFromAdls(tmpResources.Where(resource => resource.SqlBytes.IsNull).Select(resource => (EnsureArg.IsNotNull(resource.FileId).Value, EnsureArg.IsNotNull(resource.OffsetInFile).Value, EnsureArg.IsNotNull(resource.ResourceLength).Value)).ToList());
>>>>>>> f63c9210
            foreach (var tmpResource in tmpResources)
            {
                if (!onlyIds)
                {
                    var rawResource = new Lazy<string>(() =>
                    {
                        var decompressed = tmpResource.SqlBytes.IsNull
                                            ? rawResources[new RawResourceLocator(EnsureArg.IsNotNull(tmpResource.FileId).Value, EnsureArg.IsNotNull(tmpResource.OffsetInFile).Value)]
                                            : SqlStoreClient.ReadCompressedRawResource(tmpResource.SqlBytes, _compressedRawResourceConverter.ReadCompressedRawResource);
                        _logger.LogVerbose(_parameterStore, cancellationToken, "{NameOfResourceSurrogateId}: {ResourceSurrogateId}; {NameOfResourceTypeId}: {ResourceTypeId}; Decompressed length: {RawResourceLength}", nameof(tmpResource.Entry.Resource.ResourceSurrogateId), tmpResource.Entry.Resource.ResourceSurrogateId, nameof(tmpResource.Entry.Resource.ResourceTypeName), tmpResource.Entry.Resource.ResourceTypeName, decompressed.Length);
                        if (string.IsNullOrEmpty(decompressed))
                        {
                            decompressed = MissingResourceFactory.CreateJson(tmpResource.Entry.Resource.ResourceId, tmpResource.Entry.Resource.ResourceTypeName, "warning", "incomplete");
                            _requestContextAccessor.SetMissingResourceCode(System.Net.HttpStatusCode.PartialContent);
                        }

                        return decompressed;
                    });

                    tmpResource.Entry.Resource.RawResource = new RawResource(rawResource, FhirResourceFormat.Json, isMetaSet: tmpResource.IsMetaSet);
                }
            }

            return tmpResources.Select(t => t.Entry).ToList();
        }

        private class ResourceSearchParamStats
        {
            private readonly ConcurrentDictionary<(string TableName, string ColumnName, short ResourceTypeId, short SearchParamId), bool> _stats;

            public ResourceSearchParamStats(ISqlRetryService sqlRetryService, ILogger<SqlServerSearchService> logger, CancellationToken cancel)
            {
                _stats = new ConcurrentDictionary<(string TableName, string ColumnName, short ResourceTypeId, short SearchParamId), bool>();
                Init(sqlRetryService, logger, cancel).Wait(cancel);
            }

            public ICollection<(string TableName, string ColumnName, short ResourceTypeId, short SearchParamId)> GetStatsFromCache()
            {
                return _stats.Keys;
            }

            // The goal is not to be 100% accurate, but cover majority of simple cases and not crash in the others.
            // Simple expressions with one or more resource types are handled. For chains, resource types are derived from predecessor.
            // Composite searches are skipped. Number of handled cases can be extended.
            public async Task Create(SqlRootExpression expression, ISqlRetryService sqlRetryService, ILogger<SqlServerSearchService> logger, SqlServerFhirModel model, CancellationToken cancel)
            {
                for (var index = 0; index < expression.SearchParamTableExpressions.Count; index++)
                {
                    var tableExpression = expression.SearchParamTableExpressions[index];
                    if (tableExpression.Kind != SearchParamTableExpressionKind.Normal)
                    {
                        continue;
                    }

                    var table = tableExpression.QueryGenerator.Table.TableName;
                    var columns = GetKeyColumns(table);
                    if (columns.Count == 0)
                    {
                        return;
                    }

                    var searchParamId = (short)0;
                    var resourceTypeIds = new HashSet<short>();
                    if (tableExpression.ChainLevel == 0 && tableExpression.Predicate is MultiaryExpression multiExp)
                    {
                        foreach (var part in multiExp.Expressions)
                        {
                            if (part is SearchParameterExpression parameterExp)
                            {
                                if (parameterExp.Parameter.Name == SearchParameterNames.ResourceType)
                                {
                                    if (parameterExp.Expression is StringExpression stringExp)
                                    {
                                        if (model.TryGetResourceTypeId(stringExp.Value, out var resourceTypeId))
                                        {
                                            resourceTypeIds.Add(resourceTypeId);
                                        }
                                    }
                                    else if (parameterExp.Expression is MultiaryExpression multiExp2)
                                    {
                                        foreach (var part2 in multiExp2.Expressions)
                                        {
                                            if (part2 is SearchParameterExpression parameterExp2)
                                            {
                                                if (parameterExp2.Expression is StringExpression stringExp2)
                                                {
                                                    if (model.TryGetResourceTypeId(stringExp2.Value, out var resourceTypeId))
                                                    {
                                                        resourceTypeIds.Add(resourceTypeId);
                                                    }
                                                }
                                            }
                                        }
                                    }
                                }
                                else if (parameterExp.Parameter.Name != SqlSearchParameters.PrimaryKeyParameterName && parameterExp.Parameter.Name != SqlSearchParameters.ResourceSurrogateIdParameterName)
                                {
                                    model.TryGetSearchParamId(parameterExp.Parameter.Url, out searchParamId);
                                }
                            }
                        }
                    }

                    if (tableExpression.ChainLevel == 1 && tableExpression.Predicate is SearchParameterExpression searchExpression)
                    {
                        searchParamId = model.GetSearchParamId(searchExpression.Parameter.Url);
                        var priorTableExpression = expression.SearchParamTableExpressions[index - 1];
                        if (priorTableExpression.Kind == SearchParamTableExpressionKind.Chain)
                        {
                            foreach (var type in ((SqlChainLinkExpression)priorTableExpression.Predicate).ResourceTypes)
                            {
                                if (model.TryGetResourceTypeId(type, out var resourceTypeId))
                                {
                                    resourceTypeIds.Add(resourceTypeId);
                                }
                            }
                        }
                    }

                    if (searchParamId != 0)
                    {
                        foreach (var resourceTypeId in resourceTypeIds)
                        {
                            foreach (var column in columns)
                            {
                                await Create(table, column, resourceTypeId, searchParamId, sqlRetryService, logger, cancel);
                            }
                        }
                    }
                }
            }

            private static HashSet<string> GetKeyColumns(string table)
            {
                var results = new HashSet<string>();
                if (table == VLatest.StringSearchParam.TableName)
                {
                    results.Add(VLatest.StringSearchParam.Text.Metadata.Name);
                }
                else if (table == VLatest.TokenSearchParam.TableName)
                {
                    results.Add(VLatest.TokenSearchParam.Code.Metadata.Name);
                }
                else if (table == VLatest.DateTimeSearchParam.TableName)
                {
                    results.Add(VLatest.DateTimeSearchParam.StartDateTime.Metadata.Name);
                    results.Add(VLatest.DateTimeSearchParam.EndDateTime.Metadata.Name);
                }
                else if (table == VLatest.NumberSearchParam.TableName)
                {
                    results.Add(VLatest.NumberSearchParam.LowValue.Metadata.Name);
                    results.Add(VLatest.NumberSearchParam.HighValue.Metadata.Name);
                }
                else if (table == VLatest.QuantitySearchParam.TableName)
                {
                    results.Add(VLatest.QuantitySearchParam.LowValue.Metadata.Name);
                    results.Add(VLatest.QuantitySearchParam.HighValue.Metadata.Name);
                }

                return results;
            }

            private async Task Create(string tableName, string columnName, short resourceTypeId, short searchParamId, ISqlRetryService sqlRetryService, ILogger<SqlServerSearchService> logger, CancellationToken cancel)
            {
                if (_stats.ContainsKey((tableName, columnName, resourceTypeId, searchParamId)))
                {
                    logger.LogInformation("ResourceSearchParamStats.FoundInCache Table={Table} Column={Column} Type={ResourceType} Param={SearchParam}", tableName, columnName, resourceTypeId, searchParamId);
                    return;
                }

                try
                {
                    using var cmd = new SqlCommand() { CommandText = "dbo.CreateResourceSearchParamStats", CommandType = CommandType.StoredProcedure };
                    cmd.Parameters.AddWithValue("@Table", tableName[4..]); // remove dbo.
                    cmd.Parameters.AddWithValue("@Column", columnName);
                    cmd.Parameters.AddWithValue("@ResourceTypeId", resourceTypeId);
                    cmd.Parameters.AddWithValue("@SearchParamId", searchParamId);
                    await cmd.ExecuteNonQueryAsync(sqlRetryService, logger, cancel);

                    _stats.TryAdd((tableName, columnName, resourceTypeId, searchParamId), true);

                    logger.LogInformation("ResourceSearchParamStats.CreateStats.Completed Table={Table} Column={Column} Type={ResourceType} Param={SearchParam}", tableName, columnName, resourceTypeId, searchParamId);
                }
                catch (SqlException ex)
                {
                    logger.LogWarning(ex, "ResourceSearchParamStats.CreateStats: Exception={Exception}", ex.Message);
                }
            }

            private async Task Init(ISqlRetryService sqlRetryService, ILogger<SqlServerSearchService> logger, CancellationToken cancel)
            {
                try
                {
                    var stats = await GetStatsFromDatabase(sqlRetryService, logger, cancel);

                    foreach (var stat in stats)
                    {
                        _stats.TryAdd(stat, true);
                    }

                    logger.LogInformation("ResourceSearchParamStats.Init: Stats={Stats}", stats.Count);
                }
                catch (SqlException ex)
                {
                    logger.LogWarning(ex, "ResourceSearchParamStats.Init: Exception={Exception}", ex.Message);
                }
            }
        }

        // Class copied from src\Microsoft.Health.Fhir.SqlServer\Features\Schema\Model\VLatest.Generated.net7.0.cs .
        private class GetResourceSurrogateIdRangesProcedure : StoredProcedure
        {
            private readonly ParameterDefinition<short> _resourceTypeId = new ParameterDefinition<short>("@ResourceTypeId", global::System.Data.SqlDbType.SmallInt, false);
            private readonly ParameterDefinition<long> _startId = new ParameterDefinition<long>("@StartId", global::System.Data.SqlDbType.BigInt, false);
            private readonly ParameterDefinition<long> _endId = new ParameterDefinition<long>("@EndId", global::System.Data.SqlDbType.BigInt, false);
            private readonly ParameterDefinition<int> _rangeSize = new ParameterDefinition<int>("@RangeSize", global::System.Data.SqlDbType.Int, false);
            private readonly ParameterDefinition<int?> _numberOfRanges = new ParameterDefinition<int?>("@NumberOfRanges", global::System.Data.SqlDbType.Int, true);
            private readonly ParameterDefinition<bool?> _up = new ParameterDefinition<bool?>("@Up", global::System.Data.SqlDbType.Bit, true);

            internal GetResourceSurrogateIdRangesProcedure()
                : base("dbo.GetResourceSurrogateIdRanges")
            {
            }

            public void PopulateCommand(SqlCommand sqlCommand, short resourceTypeId, long startId, long endId, int rangeSize, int? numberOfRanges, bool? up)
            {
                sqlCommand.CommandType = global::System.Data.CommandType.StoredProcedure;
                sqlCommand.CommandText = "dbo.GetResourceSurrogateIdRanges";
                _resourceTypeId.AddParameter(sqlCommand.Parameters, resourceTypeId);
                _startId.AddParameter(sqlCommand.Parameters, startId);
                _endId.AddParameter(sqlCommand.Parameters, endId);
                _rangeSize.AddParameter(sqlCommand.Parameters, rangeSize);
                _numberOfRanges.AddParameter(sqlCommand.Parameters, numberOfRanges);
                _up.AddParameter(sqlCommand.Parameters, up);
            }
        }
    }
}<|MERGE_RESOLUTION|>--- conflicted
+++ resolved
@@ -1532,12 +1532,9 @@
             CancellationToken cancellationToken)
         {
             // add raw resource to search entry
-<<<<<<< HEAD
             IReadOnlyList<(long, int)> locators = tmpResources.Where(_ => _.SqlBytes.IsNull).Select(_ => (EnsureArg.IsNotNull(_.FileId).Value, EnsureArg.IsNotNull(_.OffsetInFile).Value)).ToList();
             var rawResources = await _sqlStoreClient.GetRawResourcesFromAdls(locators, cancellationToken);
-=======
-            var rawResources = await SqlStoreClient.GetRawResourcesFromAdls(tmpResources.Where(resource => resource.SqlBytes.IsNull).Select(resource => (EnsureArg.IsNotNull(resource.FileId).Value, EnsureArg.IsNotNull(resource.OffsetInFile).Value, EnsureArg.IsNotNull(resource.ResourceLength).Value)).ToList());
->>>>>>> f63c9210
+
             foreach (var tmpResource in tmpResources)
             {
                 if (!onlyIds)
