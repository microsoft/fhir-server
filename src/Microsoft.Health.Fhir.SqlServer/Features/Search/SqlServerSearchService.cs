--- conflicted
+++ resolved
@@ -392,14 +392,8 @@
                             continue;
                         }
 
-<<<<<<< HEAD
                         var rawResource = string.Empty;
                         if (rawResourceStream == null)
-=======
-                        _logger.LogInformation("{NameOfResourceSurrogateId}: {ResourceSurrogateId}; {NameOfResourceTypeId}: {ResourceTypeId}; Decompressed length: {RawResourceLength}", nameof(resourceSurrogateId), resourceSurrogateId, nameof(resourceTypeId), resourceTypeId, rawResource.Length);
-
-                        if (string.IsNullOrEmpty(rawResource))
->>>>>>> 83d6fb9a
                         {
                             missingResourceRefs.Add(Tuple.Create(transactionId.Value, offsetInFile.Value));
                         }
@@ -446,7 +440,6 @@
                         // should be marked as partial
                         isResultPartial = isResultPartial || isPartialEntry;
 
-<<<<<<< HEAD
                         resources.Add(
                             Tuple.Create(
                                 new SearchResultEntry(
@@ -465,23 +458,6 @@
                                     isMatch ? SearchEntryMode.Match : SearchEntryMode.Include),
                                 transactionId,
                                 offsetInFile));
-=======
-                        resources.Add(new SearchResultEntry(
-                            new ResourceWrapper(
-                                resourceId,
-                                version.ToString(CultureInfo.InvariantCulture),
-                                _model.GetResourceTypeName(resourceTypeId),
-                                new RawResource(rawResource, FhirResourceFormat.Json, isMetaSet: isRawResourceMetaSet),
-                                new ResourceRequest(requestMethod),
-                                new DateTimeOffset(ResourceSurrogateIdHelper.ResourceSurrogateIdToLastUpdated(resourceSurrogateId), TimeSpan.Zero),
-                                isDeleted,
-                                null,
-                                null,
-                                null,
-                                searchParameterHash,
-                                resourceSurrogateId),
-                            isMatch ? SearchEntryMode.Match : SearchEntryMode.Include));
->>>>>>> 83d6fb9a
                     }
 
                     // call NextResultAsync to get the info messages
