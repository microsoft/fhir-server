// -------------------------------------------------------------------------------------------------
// Copyright (c) Microsoft Corporation. All rights reserved.
// Licensed under the MIT License (MIT). See LICENSE in the repo root for license information.
// -------------------------------------------------------------------------------------------------

using System;
using System.ClientModel;
using System.Collections;
using System.Collections.Concurrent;
using System.Collections.Generic;
using System.Data;
using System.Data.SqlTypes;
using System.Diagnostics;
using System.Globalization;
using System.IO;
using System.Linq;
using System.Runtime.CompilerServices;
using System.Text;
using System.Threading;
using System.Threading.Tasks;
using EnsureThat;
using Hl7.Fhir.Rest;
using Microsoft.Data.SqlClient;
using Microsoft.Extensions.Logging;
using Microsoft.Extensions.Options;
using Microsoft.Health.Core.Features.Context;
using Microsoft.Health.Fhir.Core.Extensions;
using Microsoft.Health.Fhir.Core.Features;
using Microsoft.Health.Fhir.Core.Features.Context;
using Microsoft.Health.Fhir.Core.Features.Operations;
using Microsoft.Health.Fhir.Core.Features.Parameters;
using Microsoft.Health.Fhir.Core.Features.Persistence;
using Microsoft.Health.Fhir.Core.Features.Search;
using Microsoft.Health.Fhir.Core.Features.Search.Expressions;
using Microsoft.Health.Fhir.Core.Models;
using Microsoft.Health.Fhir.SqlServer.Features.Schema;
using Microsoft.Health.Fhir.SqlServer.Features.Schema.Model;
using Microsoft.Health.Fhir.SqlServer.Features.Search.Expressions;
using Microsoft.Health.Fhir.SqlServer.Features.Search.Expressions.Visitors;
using Microsoft.Health.Fhir.SqlServer.Features.Search.Expressions.Visitors.QueryGenerators;
using Microsoft.Health.Fhir.SqlServer.Features.Storage;
using Microsoft.Health.Fhir.ValueSets;
using Microsoft.Health.SqlServer;
using Microsoft.Health.SqlServer.Configs;
using Microsoft.Health.SqlServer.Features.Client;
using Microsoft.Health.SqlServer.Features.Schema;
using Microsoft.Health.SqlServer.Features.Schema.Model;
using Microsoft.Health.SqlServer.Features.Storage;
using static System.Net.WebRequestMethods;
using SortOrder = Microsoft.Health.Fhir.Core.Features.Search.SortOrder;

namespace Microsoft.Health.Fhir.SqlServer.Features.Search
{
    internal class SqlServerSearchService : SearchService
    {
        private static readonly GetResourceSurrogateIdRangesProcedure GetResourceSurrogateIdRanges = new GetResourceSurrogateIdRangesProcedure();

        private readonly ISqlServerFhirModel _model;
        private readonly SqlRootExpressionRewriter _sqlRootExpressionRewriter;

        private readonly SortRewriter _sortRewriter;
        private readonly PartitionEliminationRewriter _partitionEliminationRewriter;
        private readonly CompartmentSearchRewriter _compartmentSearchRewriter;
        private readonly SmartCompartmentSearchRewriter _smartCompartmentSearchRewriter;
        private readonly ChainFlatteningRewriter _chainFlatteningRewriter;
        private readonly ILogger<SqlServerSearchService> _logger;
        private readonly BitColumn _isMatch = new BitColumn("IsMatch");
        private readonly BitColumn _isPartial = new BitColumn("IsPartial");
        private readonly ISqlRetryService _sqlRetryService;
        private readonly SqlServerDataStoreConfiguration _sqlServerDataStoreConfiguration;
        private const string SortValueColumnName = "SortValue";
        private readonly SchemaInformation _schemaInformation;
        private readonly ICompressedRawResourceConverter _compressedRawResourceConverter;
        private readonly RequestContextAccessor<IFhirRequestContext> _requestContextAccessor;
        private readonly SearchParameterInfo _fakeLastUpdate = new SearchParameterInfo(SearchParameterNames.LastUpdated, SearchParameterNames.LastUpdated);
        private readonly ISqlQueryHashCalculator _queryHashCalculator;
        private readonly IParameterStore _parameterStore;
        private static ResourceSearchParamStats _resourceSearchParamStats;
        private static object _locker = new object();
        private static ProcessingFlag<SqlServerSearchService> _reuseQueryPlans;
        internal const string ReuseQueryPlansParameterId = "Search.ReuseQueryPlans.IsEnabled";

        public SqlServerSearchService(
            ISearchOptionsFactory searchOptionsFactory,
            IFhirDataStore fhirDataStore,
            ISqlServerFhirModel model,
            SqlRootExpressionRewriter sqlRootExpressionRewriter,
            ChainFlatteningRewriter chainFlatteningRewriter,
            SortRewriter sortRewriter,
            PartitionEliminationRewriter partitionEliminationRewriter,
            CompartmentSearchRewriter compartmentSearchRewriter,
            SmartCompartmentSearchRewriter smartCompartmentSearchRewriter,
            ISqlRetryService sqlRetryService,
            IOptions<SqlServerDataStoreConfiguration> sqlServerDataStoreConfiguration,
            SchemaInformation schemaInformation,
            RequestContextAccessor<IFhirRequestContext> requestContextAccessor,
            ICompressedRawResourceConverter compressedRawResourceConverter,
            ISqlQueryHashCalculator queryHashCalculator,
            IParameterStore parameterStore,
            ILogger<SqlServerSearchService> logger)
            : base(searchOptionsFactory, fhirDataStore, logger)
        {
            EnsureArg.IsNotNull(sqlRootExpressionRewriter, nameof(sqlRootExpressionRewriter));
            EnsureArg.IsNotNull(chainFlatteningRewriter, nameof(chainFlatteningRewriter));
            EnsureArg.IsNotNull(sqlRetryService, nameof(sqlRetryService));
            EnsureArg.IsNotNull(schemaInformation, nameof(schemaInformation));
            EnsureArg.IsNotNull(partitionEliminationRewriter, nameof(partitionEliminationRewriter));
            EnsureArg.IsNotNull(compartmentSearchRewriter, nameof(compartmentSearchRewriter));
            EnsureArg.IsNotNull(smartCompartmentSearchRewriter, nameof(smartCompartmentSearchRewriter));
            EnsureArg.IsNotNull(requestContextAccessor, nameof(requestContextAccessor));
            EnsureArg.IsNotNull(parameterStore, nameof(parameterStore));
            EnsureArg.IsNotNull(logger, nameof(logger));

            _sqlServerDataStoreConfiguration = EnsureArg.IsNotNull(sqlServerDataStoreConfiguration?.Value, nameof(sqlServerDataStoreConfiguration));
            _model = model;
            _sqlRootExpressionRewriter = sqlRootExpressionRewriter;
            _sortRewriter = sortRewriter;
            _partitionEliminationRewriter = partitionEliminationRewriter;
            _compartmentSearchRewriter = compartmentSearchRewriter;
            _smartCompartmentSearchRewriter = smartCompartmentSearchRewriter;
            _chainFlatteningRewriter = chainFlatteningRewriter;
            _sqlRetryService = sqlRetryService;
            _queryHashCalculator = queryHashCalculator;
            _parameterStore = parameterStore;
            _logger = logger;

            _schemaInformation = schemaInformation;
            _requestContextAccessor = requestContextAccessor;
            _compressedRawResourceConverter = compressedRawResourceConverter;

            if (_reuseQueryPlans == null)
            {
                lock (_locker)
                {
                    _reuseQueryPlans ??= new ProcessingFlag<SqlServerSearchService>(ReuseQueryPlansParameterId, false, _logger);
                }
            }
        }

        internal ISqlServerFhirModel Model => _model;

        internal static void ResetReuseQueryPlans()
        {
            _reuseQueryPlans.Reset();
        }

        public override async Task<SearchResult> SearchAsync(SearchOptions searchOptions, CancellationToken cancellationToken)
        {
            SqlSearchOptions sqlSearchOptions = new SqlSearchOptions(searchOptions);

            SearchResult searchResult = await RunSearch(sqlSearchOptions, cancellationToken);
            int resultCount = searchResult.Results.Count(r => r.SearchEntryMode == SearchEntryMode.Match);

            if (!sqlSearchOptions.IsSortWithFilter &&
                searchResult.ContinuationToken == null &&
                resultCount <= sqlSearchOptions.MaxItemCount &&
                sqlSearchOptions.Sort != null &&
                sqlSearchOptions.Sort.Count > 0 &&
                sqlSearchOptions.Sort[0].searchParameterInfo.Code != KnownQueryParameterNames.LastUpdated)
            {
                // We seem to have run a sort which has returned less results than what max we can return.
                // Let's determine whether we need to execute another query or not.
                if ((sqlSearchOptions.Sort[0].sortOrder == SortOrder.Ascending && sqlSearchOptions.DidWeSearchForSortValue.HasValue && !sqlSearchOptions.DidWeSearchForSortValue.Value) ||
                    (sqlSearchOptions.Sort[0].sortOrder == SortOrder.Descending && sqlSearchOptions.DidWeSearchForSortValue.HasValue && sqlSearchOptions.DidWeSearchForSortValue.Value && !sqlSearchOptions.SortHasMissingModifier) || (sqlSearchOptions.Sort[0].sortOrder == SortOrder.Descending && resultCount == 0 && !sqlSearchOptions.CountOnly))
                {
                    if (sqlSearchOptions.MaxItemCount - resultCount == 0)
                    {
                        // Check if more resources to be retrieved.
                        sqlSearchOptions.SortQuerySecondPhase = true;
                        sqlSearchOptions.MaxItemCount = 1;
                        var secondSearchResult = await RunSearch(sqlSearchOptions, cancellationToken);

                        // Since we are already returning MaxItemCount number of resources we don't want
                        // to execute another search right now just to drop all the resources. We will return
                        // a "special" ct so that we the subsequent request will be handled correctly.
                        var ct = (secondSearchResult.Results?.Any() ?? false) ? new ContinuationToken(new object[]
                            {
                                SqlSearchConstants.SortSentinelValueForCt,
                                0,
                            })
                            : null;

                        searchResult = new SearchResult(searchResult.Results, ct?.ToJson(), searchResult.SortOrder, searchResult.UnsupportedSearchParameters);
                    }
                    else
                    {
                        var finalResultsInOrder = new List<SearchResultEntry>();
                        finalResultsInOrder.AddRange(searchResult.Results);
                        sqlSearchOptions.SortQuerySecondPhase = true;
                        sqlSearchOptions.MaxItemCount -= resultCount;

                        searchResult = await RunSearch(sqlSearchOptions, cancellationToken);

                        finalResultsInOrder.AddRange(searchResult.Results);
                        searchResult = new SearchResult(
                            finalResultsInOrder,
                            searchResult.ContinuationToken,
                            searchResult.SortOrder,
                            searchResult.UnsupportedSearchParameters);
                    }
                }
            }

            // If we should include the total count of matching search results
            if (sqlSearchOptions.IncludeTotal == TotalType.Accurate && !sqlSearchOptions.CountOnly)
            {
                // If this is the first page and there aren't any more pages
                if (sqlSearchOptions.ContinuationToken == null && searchResult.ContinuationToken == null)
                {
                    // Count the match results on the page.
                    searchResult.TotalCount = searchResult.Results.Count(r => r.SearchEntryMode == SearchEntryMode.Match);
                }
                else
                {
                    try
                    {
                        // Otherwise, indicate that we'd like to get the count
                        sqlSearchOptions.CountOnly = true;

                        // And perform a second read.
                        var countOnlySearchResult = await RunSearch(sqlSearchOptions, cancellationToken);

                        searchResult.TotalCount = countOnlySearchResult.TotalCount;
                    }
                    finally
                    {
                        // Ensure search options is set to its original state.
                        sqlSearchOptions.CountOnly = false;
                    }
                }
            }

            return searchResult;
        }

        private async Task<SearchResult> RunSearch(SqlSearchOptions sqlSearchOptions, CancellationToken cancellationToken)
        {
            var fhirContext = _requestContextAccessor.RequestContext;
            if (fhirContext != null
                && fhirContext.Properties.TryGetValue(KnownQueryParameterNames.QueryCaching, out object useQueryCacheObj)
                && useQueryCacheObj != null)
            {
                var useQueryCache = Convert.ToString(useQueryCacheObj);
                if (string.Equals(useQueryCache, QueryCacheSetting.Enabled, StringComparison.OrdinalIgnoreCase))
                {
                    return await SearchImpl(sqlSearchOptions, true, cancellationToken);
                }
                else if (string.Equals(useQueryCache, QueryCacheSetting.Disabled, StringComparison.OrdinalIgnoreCase))
                {
                    return await SearchImpl(sqlSearchOptions, false, cancellationToken);
                }
                else if (string.Equals(useQueryCache, QueryCacheSetting.Both, StringComparison.OrdinalIgnoreCase))
                {
                    _logger.LogInformation("Running search with and without query cache.");
                    var stopwatch = Stopwatch.StartNew();

                    using var tokenSource = CancellationTokenSource.CreateLinkedTokenSource(cancellationToken);
                    var token = tokenSource.Token;

                    var tryWithQueryCache = SearchImpl(sqlSearchOptions, true, token);
                    var tryWithoutQueryCache = SearchImpl(sqlSearchOptions, false, token);

                    var result = await Task.WhenAny(tryWithQueryCache, tryWithoutQueryCache);
                    await tokenSource.CancelAsync();

                    _logger.LogInformation("First search completed in {ElapsedMilliseconds}ms, query cache enabled: {QueryCacheEnabled}.", stopwatch.ElapsedMilliseconds, result == tryWithQueryCache);
                    return await result;
                }
                else // equals default or an invalid value
                {
                    return await SearchImpl(sqlSearchOptions, _reuseQueryPlans.IsEnabled(_sqlRetryService), cancellationToken);
                }
            }
            else
            {
                return await SearchImpl(sqlSearchOptions, _reuseQueryPlans.IsEnabled(_sqlRetryService), cancellationToken);
            }
        }

        private async Task<SearchResult> SearchImpl(SqlSearchOptions sqlSearchOptions, bool reuseQueryPlans, CancellationToken cancellationToken)
        {
            if (sqlSearchOptions.IsIncludesOperation)
            {
                return await SearchIncludeImpl(sqlSearchOptions, cancellationToken);
            }

            Stopwatch stopwatch = Stopwatch.StartNew();
            Expression searchExpression = sqlSearchOptions.Expression;

            // AND in the continuation token
            if (!string.IsNullOrWhiteSpace(sqlSearchOptions.ContinuationToken) && !sqlSearchOptions.CountOnly)
            {
                var continuationToken = ContinuationToken.FromString(sqlSearchOptions.ContinuationToken);
                if (continuationToken != null)
                {
                    if (string.IsNullOrEmpty(continuationToken.SortValue))
                    {
                        // Check whether it's a _lastUpdated or (_type,_lastUpdated) sort optimization
                        bool optimize = true;
                        (SearchParameterInfo searchParamInfo, SortOrder sortOrder) = sqlSearchOptions.Sort.Count == 0 ? default : sqlSearchOptions.Sort[0];
                        if (sqlSearchOptions.Sort.Count > 0)
                        {
                            if (!(searchParamInfo.Name == SearchParameterNames.LastUpdated || searchParamInfo.Name == SearchParameterNames.ResourceType))
                            {
                                optimize = false;
                            }
                        }

                        FieldName fieldName;
                        object keyValue;
                        SearchParameterInfo parameter;
                        if (continuationToken.ResourceTypeId == null || _schemaInformation.Current < SchemaVersionConstants.PartitionedTables)
                        {
                            // backwards compat
                            parameter = SqlSearchParameters.ResourceSurrogateIdParameter;
                            fieldName = SqlFieldName.ResourceSurrogateId;
                            keyValue = continuationToken.ResourceSurrogateId;
                        }
                        else
                        {
                            parameter = SqlSearchParameters.PrimaryKeyParameter;
                            fieldName = SqlFieldName.PrimaryKey;
                            keyValue = new PrimaryKeyValue(continuationToken.ResourceTypeId.Value, continuationToken.ResourceSurrogateId);
                        }

                        Expression lastUpdatedExpression = null;
                        if (!optimize)
                        {
                            lastUpdatedExpression = Expression.GreaterThan(fieldName, null, keyValue);
                        }
                        else
                        {
                            if (sortOrder == SortOrder.Ascending)
                            {
                                lastUpdatedExpression = Expression.GreaterThan(fieldName, null, keyValue);
                            }
                            else
                            {
                                lastUpdatedExpression = Expression.LessThan(fieldName, null, keyValue);
                            }
                        }

                        var tokenExpression = Expression.SearchParameter(parameter, lastUpdatedExpression);
                        searchExpression = searchExpression == null ? tokenExpression : Expression.And(tokenExpression, searchExpression);
                    }
                }
                else
                {
                    _logger.LogWarning("Bad Request (InvalidContinuationToken)");
                    throw new BadRequestException(Resources.InvalidContinuationToken);
                }
            }

            var originalSort = new List<(SearchParameterInfo, SortOrder)>(sqlSearchOptions.Sort);
            var clonedSearchOptions = UpdateSort(sqlSearchOptions, searchExpression);

            if (clonedSearchOptions.CountOnly)
            {
                // if we're only returning a count, discard any _include parameters since included resources are not counted.
                searchExpression = searchExpression?.AcceptVisitor(RemoveIncludesRewriter.Instance);
            }

            // ! - Trace
            SqlRootExpression expression = (SqlRootExpression)CreateDefaultSearchExpression(searchExpression, clonedSearchOptions)
                ?.AcceptVisitor(IncludeRewriter.Instance)
                ?? SqlRootExpression.WithResourceTableExpressions();

            await CreateStats(expression, cancellationToken);

            SearchResult searchResult = null;

            await _sqlRetryService.ExecuteSql(
                async (connection, cancellationToken, sqlException) =>
                {
                    using (SqlCommand sqlCommand = connection.CreateCommand()) // WARNING, this code will not set sqlCommand.Transaction. Sql transactions via C#/.NET are not supported in this method.
                    {
                        sqlCommand.CommandTimeout = (int)_sqlServerDataStoreConfiguration.CommandTimeout.TotalSeconds;
                        var isSortValueNeeded = false;

                        var exportTimeTravel = clonedSearchOptions.QueryHints != null && ContainsGlobalEndSurrogateId(clonedSearchOptions);
                        if (exportTimeTravel)
                        {
                            PopulateSqlCommandFromQueryHints(clonedSearchOptions, sqlCommand);
                            sqlCommand.CommandTimeout = 1200; // set to 20 minutes, as dataset is usually large
                        }
                        else
                        {
                            var stringBuilder = new IndentedStringBuilder(new StringBuilder());

                            EnableTimeAndIoMessageLogging(stringBuilder, connection);

                            var queryGenerator = new SqlQueryGenerator(
                                stringBuilder,
                                new HashingSqlQueryParameterManager(new SqlQueryParameterManager(sqlCommand.Parameters)),
                                _model,
                                _schemaInformation,
                                reuseQueryPlans,
                                sqlException);

                            expression.AcceptVisitor(queryGenerator, clonedSearchOptions);
                            isSortValueNeeded = queryGenerator.IsSortValueNeeded(clonedSearchOptions);

                            SqlCommandSimplifier.RemoveRedundantParameters(stringBuilder, sqlCommand.Parameters, _logger);

                            var queryText = stringBuilder.ToString();
                            var queryHash = _queryHashCalculator.CalculateHash(queryText);
                            _logger.LogInformation("SQL Search Service query hash: {QueryHash}", queryHash);
                            var customQuery = CustomQueries.CheckQueryHash(connection, queryHash, _logger);

                            if (!string.IsNullOrEmpty(customQuery))
                            {
                                _logger.LogInformation("SQl Search Service, custom Query identified by hash {QueryHash}, {CustomQuery}", queryHash, customQuery);
                                queryText = customQuery;
                                sqlCommand.CommandType = CommandType.StoredProcedure;
                            }

                            // Command text contains no direct user input.
#pragma warning disable CA2100 // Review SQL queries for security vulnerabilities
                            sqlCommand.CommandText = queryText;
#pragma warning restore CA2100 // Review SQL queries for security vulnerabilities
                        }

                        LogSqlCommand(sqlCommand);

                        ContinuationToken continuationToken = null;
                        var tmpResources = new List<(SearchResultEntry Entry, bool IsMetaSet, SqlBytes SqlBytes, long? FileId, int? OffsetInFile)>(sqlSearchOptions.MaxItemCount);
                        //// logic inside sql reader should be as short as possible
                        using (var reader = await sqlCommand.ExecuteReaderAsync(CommandBehavior.SequentialAccess, cancellationToken))
                        {
                            if (clonedSearchOptions.CountOnly)
                            {
                                await reader.ReadAsync(cancellationToken);
                                long count = reader.GetInt64(0);
                                if (count > int.MaxValue)
                                {
                                    _requestContextAccessor.RequestContext.BundleIssues.Add(
                                        new OperationOutcomeIssue(
                                            OperationOutcomeConstants.IssueSeverity.Error,
                                            OperationOutcomeConstants.IssueType.NotSupported,
                                            string.Format(Core.Resources.SearchCountResultsExceedLimit, count, int.MaxValue)));

                                    _logger.LogWarning("Invalid Search Operation (SearchCountResultsExceedLimit)");
                                    throw new InvalidSearchOperationException(string.Format(Core.Resources.SearchCountResultsExceedLimit, count, int.MaxValue));
                                }

                                searchResult = new SearchResult((int)count, clonedSearchOptions.UnsupportedSearchParams);

                                // call NextResultAsync to get the info messages
                                await reader.NextResultAsync(cancellationToken);

                                return;
                            }

<<<<<<< HEAD
=======
                            var matchedResources = new List<SearchResultEntry>(sqlSearchOptions.MaxItemCount);
                            var includedResources = new List<SearchResultEntry>(sqlSearchOptions.IncludeCount);
>>>>>>> 56afd275
                            short? newContinuationType = null;
                            long? newContinuationId = null;
                            bool moreResults = false;
                            int matchCount = 0;
                            long? matchedResourceSurrogateIdStart = null;

                            string sortValue = null;
                            var isResultPartial = false;

                            while (await reader.ReadAsync(cancellationToken))
                            {
                                ReadWrapper(
                                    reader,
                                    out short resourceTypeId,
                                    out string resourceId,
                                    out int version,
                                    out bool isDeleted,
                                    out long resourceSurrogateId,
                                    out string requestMethod,
                                    out bool isMatch,
                                    out bool isPartialEntry,
                                    out bool isRawResourceMetaSet,
                                    out string searchParameterHash,
                                    out SqlBytes rawResourceSqlBytes,
                                    out long? fileId,
                                    out int? offsetInFile,
                                    out bool isInvisible);

                                if (isInvisible)
                                {
                                    continue;
                                }

                                // If we get to this point, we know there are more results so we need a continuation token
                                // Additionally, this resource shouldn't be included in the results
                                if (matchCount >= clonedSearchOptions.MaxItemCount && isMatch)
                                {
                                    moreResults = true;

                                    continue;
                                }

                                // See if this resource is a continuation token candidate and increase the count
                                if (isMatch)
                                {
                                    newContinuationType = resourceTypeId;
                                    newContinuationId = resourceSurrogateId;
                                    if (!matchedResourceSurrogateIdStart.HasValue)
                                    {
                                        matchedResourceSurrogateIdStart = resourceSurrogateId;
                                    }

                                    // If sort value needed, that means we have an extra column tracking sort value.
                                    // Keep track of sort value if this is the last row.
                                    if (matchCount == clonedSearchOptions.MaxItemCount - 1 && isSortValueNeeded)
                                    {
                                        var tempSortValue = reader.GetValue(SortValueColumnName);
                                        if ((tempSortValue as DateTime?) != null)
                                        {
                                            sortValue = (tempSortValue as DateTime?).Value.ToString("o");
                                        }
                                        else
                                        {
                                            sortValue = tempSortValue.ToString();
                                        }
                                    }

                                    matchCount++;
                                    matchedResources.Add(new SearchResultEntry(
                                        new ResourceWrapper(
                                            resourceId,
                                            version.ToString(CultureInfo.InvariantCulture),
                                            _model.GetResourceTypeName(resourceTypeId),
                                            clonedSearchOptions.OnlyIds ? null : new RawResource(rawResource, FhirResourceFormat.Json, isMetaSet: isRawResourceMetaSet),
                                            new ResourceRequest(requestMethod),
                                            resourceSurrogateId.ToLastUpdated(),
                                            isDeleted,
                                            null,
                                            null,
                                            null,
                                            searchParameterHash,
                                            resourceSurrogateId),
                                        SearchEntryMode.Match));
                                }
                                else
                                {
                                    includedResources.Add(new SearchResultEntry(
                                        new ResourceWrapper(
                                            resourceId,
                                            version.ToString(CultureInfo.InvariantCulture),
                                            _model.GetResourceTypeName(resourceTypeId),
                                            clonedSearchOptions.OnlyIds ? null : new RawResource(rawResource, FhirResourceFormat.Json, isMetaSet: isRawResourceMetaSet),
                                            new ResourceRequest(requestMethod),
                                            resourceSurrogateId.ToLastUpdated(),
                                            isDeleted,
                                            null,
                                            null,
                                            null,
                                            searchParameterHash,
                                            resourceSurrogateId),
                                        SearchEntryMode.Include));
                                }

                                // as long as at least one entry was marked as partial, this resultset
                                // should be marked as partial
                                isResultPartial = isResultPartial || isPartialEntry;
                            }

<<<<<<< HEAD
                                tmpResources.Add((new SearchResultEntry(
                                                    new ResourceWrapper(
                                                        resourceId,
                                                        version.ToString(CultureInfo.InvariantCulture),
                                                        _model.GetResourceTypeName(resourceTypeId),
                                                        null,
                                                        new ResourceRequest(requestMethod),
                                                        resourceSurrogateId.ToLastUpdated(),
                                                        isDeleted,
                                                        null,
                                                        null,
                                                        null,
                                                        searchParameterHash,
                                                        resourceSurrogateId),
                                                    isMatch ? SearchEntryMode.Match : SearchEntryMode.Include),
                                                isRawResourceMetaSet,
                                                rawResourceSqlBytes,
                                                fileId,
                                                offsetInFile));
=======
                            if (!clonedSearchOptions.IncludesOperationSupported && includedResources.Count > clonedSearchOptions.IncludeCount)
                            {
                                includedResources.RemoveRange(
                                    clonedSearchOptions.IncludeCount,
                                    includedResources.Count - clonedSearchOptions.IncludeCount);
                                isResultPartial = true;
>>>>>>> 56afd275
                            }

                            // call NextResultAsync to get the info messages
                            await reader.NextResultAsync(cancellationToken);

                            continuationToken = moreResults
                                    ? new ContinuationToken(
                                        clonedSearchOptions.Sort.Select(s =>
                                            s.searchParameterInfo.Name switch
                                            {
                                                SearchParameterNames.ResourceType => (object)newContinuationType,
                                                SearchParameterNames.LastUpdated => newContinuationId,
                                                _ => sortValue,
                                            }).ToArray())
                                    : null;
                            string includeContinuationTokenString = null;
                            if (clonedSearchOptions.IncludesOperationSupported
                                && clonedSearchOptions.Expression is MultiaryExpression
                                && ((MultiaryExpression)clonedSearchOptions.Expression).Expressions.Any(x => x is IncludeExpression)
                                && newContinuationType.HasValue
                                && newContinuationId.HasValue
                                && matchedResourceSurrogateIdStart.HasValue
                                && (isResultPartial || includedResources.Count > clonedSearchOptions.IncludeCount))
                            {
                                clonedSearchOptions.IncludesContinuationToken = new IncludesContinuationToken(
                                    new object[]
                                    {
                                        newContinuationType.Value,
                                        matchedResourceSurrogateIdStart.Value,
                                        newContinuationId.Value,
                                    }).ToJson();

                                var includesSearchResult = await SearchIncludeImpl(clonedSearchOptions, cancellationToken);
                                includedResources.Clear();
                                includedResources.AddRange(includesSearchResult.Results);
                                includeContinuationTokenString = includesSearchResult.IncludesContinuationToken;
                                isResultPartial = !string.IsNullOrEmpty(includesSearchResult.IncludesContinuationToken);
                            }

                            if (isResultPartial)
                            {
                                _logger.LogWarning("Bundle Partial Result (TruncatedIncludeMessage)");
                                _requestContextAccessor.RequestContext.BundleIssues.Add(
                                    new OperationOutcomeIssue(
                                        OperationOutcomeConstants.IssueSeverity.Warning,
                                        OperationOutcomeConstants.IssueType.Incomplete,
                                        Core.Resources.TruncatedIncludeMessage));
                            }

                            // If this is a sort query, lets keep track of whether we actually searched for sort values.
                            if (clonedSearchOptions.Sort != null &&
                                clonedSearchOptions.Sort.Count > 0 &&
                                clonedSearchOptions.Sort[0].searchParameterInfo.Code != KnownQueryParameterNames.LastUpdated)
                            {
                                // If there is an extra column for sort value, we know we have searched for sort values. If no results were returned, we don't know if we have searched for sort values so we need to assume we did so we run the second phase.
                                sqlSearchOptions.DidWeSearchForSortValue = isSortValueNeeded;
                            }

                            // This value is set inside the SortRewriter. If it is set, we need to pass
                            // this value back to the caller.
                            if (clonedSearchOptions.IsSortWithFilter)
                            {
                                sqlSearchOptions.IsSortWithFilter = true;
                            }

                            if (clonedSearchOptions.SortHasMissingModifier)
                            {
                                sqlSearchOptions.SortHasMissingModifier = true;
                            }
                        }

                        // add raw resource to search entry
                        var resources = new List<SearchResultEntry>(sqlSearchOptions.MaxItemCount);
                        var rawResources = SqlStoreClient.GetRawResourcesFromAdls(tmpResources.Where(_ => _.SqlBytes.IsNull).Select(_ => (EnsureArg.IsNotNull(_.FileId).Value, EnsureArg.IsNotNull(_.OffsetInFile).Value)).ToList());
                        foreach (var tmpResource in tmpResources)
                        {
                            if (!clonedSearchOptions.OnlyIds)
                            {
                                var rawResource = new Lazy<string>(() =>
                                {
                                    var decompressed = tmpResource.SqlBytes.IsNull
                                                     ? rawResources[(EnsureArg.IsNotNull(tmpResource.FileId).Value, EnsureArg.IsNotNull(tmpResource.OffsetInFile).Value)]
                                                     : SqlStoreClient.ReadCompressedRawResource(tmpResource.SqlBytes, _compressedRawResourceConverter.ReadCompressedRawResource);
                                    _logger.LogVerbose(_parameterStore, cancellationToken, "{NameOfResourceSurrogateId}: {ResourceSurrogateId}; {NameOfResourceTypeId}: {ResourceTypeId}; Decompressed length: {RawResourceLength}", nameof(tmpResource.Entry.Resource.ResourceSurrogateId), tmpResource.Entry.Resource.ResourceSurrogateId, nameof(tmpResource.Entry.Resource.ResourceTypeName), tmpResource.Entry.Resource.ResourceTypeName, decompressed.Length);
                                    if (string.IsNullOrEmpty(decompressed))
                                    {
                                        decompressed = MissingResourceFactory.CreateJson(tmpResource.Entry.Resource.ResourceId, tmpResource.Entry.Resource.ResourceTypeName, "warning", "incomplete");
                                        _requestContextAccessor.SetMissingResourceCode(System.Net.HttpStatusCode.PartialContent);
                                    }

                                    return decompressed;
                                });

                                tmpResource.Entry.Resource.RawResource = new RawResource(rawResource, FhirResourceFormat.Json, isMetaSet: tmpResource.IsMetaSet);
                            }

<<<<<<< HEAD
                            resources.Add(tmpResource.Entry);
=======
                            searchResult = new SearchResult(matchedResources.Concat(includedResources).ToList(), continuationToken?.ToJson(), originalSort, clonedSearchOptions.UnsupportedSearchParams, null, includeContinuationTokenString);
>>>>>>> 56afd275
                        }

                        searchResult = new SearchResult(resources, continuationToken?.ToJson(), originalSort, clonedSearchOptions.UnsupportedSearchParams);
                    }
                },
                _logger,
                cancellationToken,
                true); // this enables reads from replicas

            _logger.LogInformation("Search completed in {ElapsedMilliseconds}ms, query cache enabled: {QueryCacheEnabled}.", stopwatch.ElapsedMilliseconds, reuseQueryPlans);
            return searchResult;
        }

        private static bool ContainsGlobalEndSurrogateId(SqlSearchOptions options)
        {
            IReadOnlyList<(string Param, string Value)> hints = options.QueryHints;
            return hints.Any(x => string.Equals(KnownQueryParameterNames.GlobalEndSurrogateId, x.Param, StringComparison.OrdinalIgnoreCase));
        }

        private void PopulateSqlCommandFromQueryHints(SqlSearchOptions options, SqlCommand command)
        {
            IReadOnlyList<(string Param, string Value)> hints = options.QueryHints;

            var resourceTypeId = _model.GetResourceTypeId(hints.First(x => x.Param == KnownQueryParameterNames.Type).Value);
            var startId = long.Parse(hints.First(x => x.Param == KnownQueryParameterNames.StartSurrogateId).Value);
            var endId = long.Parse(hints.First(x => x.Param == KnownQueryParameterNames.EndSurrogateId).Value);
            var globalStartId = long.Parse(hints.First(x => x.Param == KnownQueryParameterNames.GlobalStartSurrogateId).Value);
            var globalEndId = long.Parse(hints.First(x => x.Param == KnownQueryParameterNames.GlobalEndSurrogateId).Value);

            PopulateSqlCommandFromQueryHints(command, resourceTypeId, startId, endId, globalEndId, options.ResourceVersionTypes.HasFlag(ResourceVersionType.History), options.ResourceVersionTypes.HasFlag(ResourceVersionType.SoftDeleted));
        }

        private static void PopulateSqlCommandFromQueryHints(SqlCommand command, short resourceTypeId, long startId, long endId, long? globalEndId, bool? includeHistory, bool? includeDeleted)
        {
            command.CommandType = CommandType.StoredProcedure;
            command.CommandText = "dbo.GetResourcesByTypeAndSurrogateIdRange";
            command.Parameters.AddWithValue("@ResourceTypeId", resourceTypeId);
            command.Parameters.AddWithValue("@StartId", startId);
            command.Parameters.AddWithValue("@EndId", endId);
            command.Parameters.AddWithValue("@GlobalEndId", globalEndId);
            command.Parameters.AddWithValue("@IncludeHistory", includeHistory);
            command.Parameters.AddWithValue("@IncludeDeleted", includeDeleted);
        }

        /// <summary>
        /// Searches for resources by their type and surrogate id and optionally a searchParamHash and will return resources
        /// </summary>
        /// <param name="resourceType">The resource type to search</param>
        /// <param name="startId">The lower bound for surrogate ids to find</param>
        /// <param name="endId">The upper bound for surrogate ids to find</param>
        /// <param name="windowStartId">The lower bound for the window of time to consider for historical records</param>
        /// <param name="windowEndId">The upper bound for the window of time to consider for historical records</param>
        /// <param name="cancellationToken">Cancellation token</param>
        /// <param name="searchParamHashFilter">When not null then we filter using the searchParameterHash</param>
        /// <param name="includeHistory">Return historical records that match the other parameters.</param>
        /// <param name="includeDeleted">Return deleted records that match the other parameters.</param>
        /// <returns>All resources with surrogate ids greater than or equal to startId and less than or equal to endId. If windowEndId is set it will return the most recent version of a resource that was created before windowEndId that is within the range of startId to endId.</returns>
        public async Task<SearchResult> SearchBySurrogateIdRange(string resourceType, long startId, long endId, long? windowStartId, long? windowEndId, CancellationToken cancellationToken, string searchParamHashFilter = null, bool includeHistory = false, bool includeDeleted = false)
        {
            var resourceTypeId = _model.GetResourceTypeId(resourceType);
            using var sqlCommand = new SqlCommand();
            sqlCommand.CommandTimeout = GetReindexCommandTimeout();
            PopulateSqlCommandFromQueryHints(sqlCommand, resourceTypeId, startId, endId, windowEndId, includeHistory, includeDeleted);
            LogSqlCommand(sqlCommand);
            List<(SearchResultEntry Entry, SqlBytes SqlBytes, long? FileId, int? OffsetInFile, bool IsMetaSet, string ResourceId)> resources = null;
            await _sqlRetryService.ExecuteSql(
                sqlCommand,
                async (cmd, cancel) =>
                {
                    using SqlDataReader reader = await cmd.ExecuteReaderAsync(CommandBehavior.SequentialAccess, cancel);
                    resources = new List<(SearchResultEntry Entry, SqlBytes SqlBytes, long? FileId, int? OffsetInFile, bool IsMetaSet, string ResourceId)>();
                    while (await reader.ReadAsync(cancel))
                    {
                        ReadWrapper(
                            reader,
                            out short _,
                            out string resourceId,
                            out int version,
                            out bool isDeleted,
                            out long resourceSurrogateId,
                            out string requestMethod,
                            out bool isMatch,
                            out bool isPartialEntry,
                            out bool isRawResourceMetaSet,
                            out string searchParameterHash,
                            out SqlBytes rawResourceSqlBytes,
                            out long? fileId,
                            out int? offsetInFile,
                            out bool isInvisible);

                        if (isInvisible)
                        {
                            continue;
                        }

                        // original sql was: AND (SearchParamHash != @p0 OR SearchParamHash IS NULL)
                        if (!(searchParameterHash == null || searchParameterHash != searchParamHashFilter))
                        {
                            continue;
                        }

                        resources.Add(
                            (new SearchResultEntry(
                                new ResourceWrapper(
                                    resourceId,
                                    version.ToString(CultureInfo.InvariantCulture),
                                    resourceType,
                                    null,
                                    new ResourceRequest(requestMethod),
                                    resourceSurrogateId.ToLastUpdated(),
                                    isDeleted,
                                    null,
                                    null,
                                    null,
                                    searchParameterHash,
                                    resourceSurrogateId),
                                isMatch ? SearchEntryMode.Match : SearchEntryMode.Include),
                            rawResourceSqlBytes,
                            fileId,
                            offsetInFile,
                            isRawResourceMetaSet,
                            resourceId));
                    }

                    return;
                },
                _logger,
                null,
                cancellationToken);
            var rawResources = SqlStoreClient.GetRawResourcesFromAdls(resources.Where(_ => _.SqlBytes.IsNull).Select(_ => (EnsureArg.IsNotNull(_.FileId).Value, EnsureArg.IsNotNull(_.OffsetInFile).Value)).ToList());
            foreach (var resource in resources)
            {
                var rawResource = resource.SqlBytes.IsNull
                                ? rawResources[(EnsureArg.IsNotNull(resource.FileId).Value, EnsureArg.IsNotNull(resource.OffsetInFile).Value)]
                                : SqlStoreClient.ReadCompressedRawResource(resource.SqlBytes, _compressedRawResourceConverter.ReadCompressedRawResource);

                if (string.IsNullOrEmpty(rawResource))
                {
                    rawResource = MissingResourceFactory.CreateJson(resource.ResourceId, _model.GetResourceTypeName(resourceTypeId), "warning", "incomplete");
                    _requestContextAccessor.SetMissingResourceCode(System.Net.HttpStatusCode.PartialContent);
                }

                resource.Entry.Resource.RawResource = new RawResource(rawResource, FhirResourceFormat.Json, resource.IsMetaSet);
            }

            return new SearchResult(resources.Select(_ => _.Entry), null, null, new List<Tuple<string, string>>()) { TotalCount = resources.Count };
        }

        private static (long StartId, long EndId) ReaderToSurrogateIdRange(SqlDataReader sqlDataReader)
        {
            return (sqlDataReader.GetInt64(1), sqlDataReader.GetInt64(2));
        }

        public override async Task<IReadOnlyList<(long StartId, long EndId)>> GetSurrogateIdRanges(string resourceType, long startId, long endId, int rangeSize, int numberOfRanges, bool up, CancellationToken cancellationToken)
        {
            var resourceTypeId = _model.GetResourceTypeId(resourceType);
            using var sqlCommand = new SqlCommand();
            GetResourceSurrogateIdRanges.PopulateCommand(sqlCommand, resourceTypeId, startId, endId, rangeSize, numberOfRanges, up);
            sqlCommand.CommandTimeout = GetReindexCommandTimeout();
            LogSqlCommand(sqlCommand);
            return await sqlCommand.ExecuteReaderAsync(_sqlRetryService, ReaderToSurrogateIdRange, _logger, cancellationToken);
        }

        private static string ReaderGetUsedResourceTypes(SqlDataReader sqlDataReader)
        {
            return sqlDataReader.GetString(1);
        }

        private static (long StartResourceSurrogateId, long EndResourceSurrogateId, int Count) ReaderGetSurrogateIdsAndCountForResourceType(SqlDataReader sqlDataReader)
        {
            return (sqlDataReader.GetInt64(0), sqlDataReader.GetInt64(1), sqlDataReader.GetInt32(2));
        }

        public override async Task<IReadOnlyList<string>> GetUsedResourceTypes(CancellationToken cancellationToken)
        {
            using var sqlCommand = new SqlCommand("dbo.GetUsedResourceTypes") { CommandType = CommandType.StoredProcedure };
            LogSqlCommand(sqlCommand);
            return await sqlCommand.ExecuteReaderAsync(_sqlRetryService, ReaderGetUsedResourceTypes, _logger, cancellationToken);
        }

        /// <summary>
        /// If no sorting fields are specified, sets the sorting fields to the primary key. (This is either ResourceSurrogateId or ResourceTypeId, ResourceSurrogateId).
        /// If sorting only by ResourceTypeId, adds in ResourceSurrogateId as the second sort column.
        /// If sorting by ResourceSurrogateId and using partitioned tables and searching over a single type, sets the sort to ResourceTypeId, ResourceSurrogateId
        /// </summary>
        /// <param name="searchOptions">The input SearchOptions</param>
        /// <param name="searchExpression">The searchExpression</param>
        /// <returns>If the sort needs to be updated, a new <see cref="SearchOptions"/> instance, otherwise, the same instance as <paramref name="searchOptions"/></returns>
        private SqlSearchOptions UpdateSort(SqlSearchOptions searchOptions, Expression searchExpression)
        {
            SqlSearchOptions newSearchOptions = searchOptions;
            if (searchOptions.ResourceVersionTypes.HasFlag(ResourceVersionType.History) && searchOptions.Sort.Any())
            {
                // history is always sorted by _lastUpdated (except for export).
                newSearchOptions = searchOptions.CloneSqlSearchOptions();

                return newSearchOptions;
            }

            if (searchOptions.Sort.Count == 0)
            {
                newSearchOptions = searchOptions.CloneSqlSearchOptions();

                if (_schemaInformation.Current < SchemaVersionConstants.PartitionedTables)
                {
                    newSearchOptions.Sort = new (SearchParameterInfo searchParameterInfo, SortOrder sortOrder)[]
                    {
                        (_fakeLastUpdate, SortOrder.Ascending),
                    };
                }
                else
                {
                    newSearchOptions.Sort = new (SearchParameterInfo searchParameterInfo, SortOrder sortOrder)[]
                    {
                        (SearchParameterInfo.ResourceTypeSearchParameter, SortOrder.Ascending),
                        (_fakeLastUpdate, SortOrder.Ascending),
                    };
                }

                return newSearchOptions;
            }

            if (searchOptions.Sort.Count == 1 && searchOptions.Sort[0].searchParameterInfo.Name == SearchParameterNames.ResourceType)
            {
                // We will not get here unless the schema version is at least SchemaVersionConstants.PartitionedTables.

                // Add _lastUpdated to the sort list so that there is a deterministic key to sort on

                newSearchOptions = searchOptions.CloneSqlSearchOptions();

                newSearchOptions.Sort = new (SearchParameterInfo searchParameterInfo, SortOrder sortOrder)[]
                {
                    (SearchParameterInfo.ResourceTypeSearchParameter, searchOptions.Sort[0].sortOrder),
                    (_fakeLastUpdate, searchOptions.Sort[0].sortOrder),
                };

                return newSearchOptions;
            }

            if (searchOptions.Sort.Count == 1 && searchOptions.Sort[0].searchParameterInfo.Name == SearchParameterNames.LastUpdated && _schemaInformation.Current >= SchemaVersionConstants.PartitionedTables)
            {
                (short? singleAllowedTypeId, BitArray allowedTypes) = TypeConstraintVisitor.Instance.Visit(searchExpression, _model);

                if (singleAllowedTypeId != null && allowedTypes != null)
                {
                    // this means that this search is over a single type.
                    newSearchOptions = searchOptions.CloneSqlSearchOptions();

                    newSearchOptions.Sort = new (SearchParameterInfo searchParameterInfo, SortOrder sortOrder)[]
                    {
                        (SearchParameterInfo.ResourceTypeSearchParameter, searchOptions.Sort[0].sortOrder),
                        (_fakeLastUpdate, searchOptions.Sort[0].sortOrder),
                    };
                }

                return newSearchOptions;
            }

            if (searchOptions.Sort[^1].searchParameterInfo.Name != SearchParameterNames.LastUpdated)
            {
                // Make sure custom sort has _lastUpdated as the last sort parameter.

                newSearchOptions = searchOptions.CloneSqlSearchOptions();

                newSearchOptions.Sort = new List<(SearchParameterInfo searchParameterInfo, SortOrder sortOrder)>(searchOptions.Sort)
                {
                    (_fakeLastUpdate, SortOrder.Ascending),
                };

                return newSearchOptions;
            }

            return newSearchOptions;
        }

        private void ReadWrapper(
            SqlDataReader reader,
            out short resourceTypeId,
            out string resourceId,
            out int version,
            out bool isDeleted,
            out long resourceSurrogateId,
            out string requestMethod,
            out bool isMatch,
            out bool isPartialEntry,
            out bool isRawResourceMetaSet,
            out string searchParameterHash,
            out SqlBytes rawResourceSqlBytes,
            out long? fileId,
            out int? offsetInFile,
            out bool isInvisible)
        {
            resourceTypeId = reader.Read(VLatest.Resource.ResourceTypeId, 0);
            resourceId = reader.Read(VLatest.Resource.ResourceId, 1);
            version = reader.Read(VLatest.Resource.Version, 2);
            isDeleted = reader.Read(VLatest.Resource.IsDeleted, 3);
            resourceSurrogateId = reader.Read(VLatest.Resource.ResourceSurrogateId, 4);
            requestMethod = reader.Read(VLatest.Resource.RequestMethod, 5);
            isMatch = reader.Read(_isMatch, 6);
            isPartialEntry = reader.Read(_isPartial, 7);
            isRawResourceMetaSet = reader.Read(VLatest.Resource.IsRawResourceMetaSet, 8);
            searchParameterHash = reader.Read(VLatest.Resource.SearchParamHash, 9);
            rawResourceSqlBytes = reader.GetSqlBytes(10);
            //// TODO: Remove field count check when Lake schema is deployed
            //// Number of fields in old schema is either 11 or 12 (12th is sort value). In new schema, it is either 13 or 14.
            fileId = reader.FieldCount > 12 ? reader.Read(VLatest.Resource.FileId, 11) : null;
            offsetInFile = reader.FieldCount > 12 ? reader.Read(VLatest.Resource.OffsetInFile, 12) : null;
            isInvisible = false;
            if (!rawResourceSqlBytes.IsNull)
            {
                var rawResourceBytes = rawResourceSqlBytes.Value;
                if (rawResourceBytes.Length == 1 && rawResourceBytes[0] == 0xF)
                {
                    isInvisible = true;
                }
            }
        }

        [Conditional("DEBUG")]
        private void EnableTimeAndIoMessageLogging(IndentedStringBuilder stringBuilder, SqlConnection sqlConnection)
        {
            stringBuilder.AppendLine("SET STATISTICS IO ON;");
            stringBuilder.AppendLine("SET STATISTICS TIME ON;");
            stringBuilder.AppendLine();
            sqlConnection.InfoMessage += (sender, args) => _logger.LogInformation("SQL message: {Message}", args.Message);
        }

        /// <summary>
        /// Logs the parameter declarations and command text of a SQL command
        /// </summary>
        [Conditional("DEBUG")]
        private void LogSqlCommand(SqlCommand sqlCommand)
        {
            // TODO: when SqlCommandWrapper is fully deprecated everywhere, modify LogSqlCommand to accept sqlCommand.
            using SqlCommandWrapper sqlCommandWrapper = new SqlCommandWrapper(sqlCommand);
            var sb = new StringBuilder();
            if (sqlCommandWrapper.CommandType == CommandType.Text)
            {
                foreach (SqlParameter p in sqlCommandWrapper.Parameters)
                {
                    sb.Append("DECLARE ")
                        .Append(p)
                        .Append(' ')
                        .Append(p.SqlDbType.ToString().ToLowerInvariant())
                        .Append(p.Value is string ? (p.Size <= 0 ? "(max)" : $"({p.Size})") : p.Value is decimal ? $"({p.Precision},{p.Scale})" : null)
                        .Append(" = ")
                        .Append(p.SqlDbType == SqlDbType.NChar || p.SqlDbType == SqlDbType.NText || p.SqlDbType == SqlDbType.NVarChar ? "N" : null)
                        .AppendLine(p.Value is string || p.Value is DateTime ? $"'{p.Value:O}'" : (p.Value == null ? "NULL" : p.Value.ToString()));
                }

                sb.AppendLine();
                sb.AppendLine(sqlCommandWrapper.CommandText);

                // this just assures that the call to this fn has occurred after the CommandText is set
                Debug.Assert(sqlCommandWrapper.CommandText.Length > 0);
            }
            else
            {
                sb.Append(sqlCommandWrapper.CommandText + string.Empty);
                foreach (SqlParameter p in sqlCommandWrapper.Parameters)
                {
                    sb.Append(p.Value is string || p.Value is DateTime ? $"'{p.Value:O}'" : (p.Value == null ? "NULL" : $"'{p.Value}'"));
                    if (!(sqlCommandWrapper.Parameters.IndexOf(p) == sqlCommandWrapper.Parameters.Count - 1))
                    {
                        sb.Append(", ");
                    }
                }

                sb.AppendLine();
            }

            sb.AppendLine("OPTION (RECOMPILE)"); // enables query compilation with provided parameter values in debugging
            sb.AppendLine($"-- execution timeout = {sqlCommandWrapper.CommandTimeout} sec.");
            _sqlRetryService.TryLogEvent("Search", "Start", sb.ToString(), null, CancellationToken.None);
            _logger.LogInformation("{SqlQuery}", sb.ToString());
        }

        /// <summary>
        /// Searches for resources by their type and surrogate id and optionally a searchParamHash. This can also just return a count of resources.
        /// </summary>
        /// <param name="searchOptions">The searchOptions</param>
        /// <param name="searchParameterHash">A searchParamHash to filter results</param>
        /// <param name="cancellationToken">The cancellation token</param>
        /// <returns>SearchResult</returns>
        protected async override Task<SearchResult> SearchForReindexInternalAsync(SearchOptions searchOptions, string searchParameterHash, CancellationToken cancellationToken)
        {
            string resourceType = GetForceReindexResourceType(searchOptions);
            if (searchOptions.CountOnly)
            {
                _model.TryGetResourceTypeId(resourceType, out short resourceTypeId);
                return await SearchForReindexSurrogateIdsBySearchParamHashAsync(resourceTypeId, searchOptions.MaxItemCount, cancellationToken, searchParameterHash);
            }

            var queryHints = searchOptions.QueryHints;
            long globalStartId = long.Parse(queryHints.First(h => h.Param == KnownQueryParameterNames.StartSurrogateId).Value);
            long globalEndId = long.Parse(queryHints.First(h => h.Param == KnownQueryParameterNames.EndSurrogateId).Value);
            long queryStartId = globalStartId;

            SearchResult results = null;
            IReadOnlyList<(long StartId, long EndId)> ranges;

            do
            {
                // Get surrogate ID ranges
                ranges = await GetSurrogateIdRanges(resourceType, queryStartId, globalEndId, searchOptions.MaxItemCount, 10, true, cancellationToken);

                // Order the ranges by start id as they come back unordered. This ensures records aren't skipped during reindex.
                ranges = ranges.OrderBy(x => x.StartId).ToList();

                foreach (var range in ranges)
                {
                    // Search within the surrogate ID range
                    results = await SearchBySurrogateIdRange(
                        resourceType,
                        range.StartId,
                        range.EndId,
                        null,
                        null,
                        cancellationToken,
                        searchOptions.IgnoreSearchParamHash ? null : searchParameterHash);

                    if (results.Results.Any())
                    {
                        results.MaxResourceSurrogateId = results.Results.Max(e => e.Resource.ResourceSurrogateId);
                        _logger.LogInformation("For Reindex, Resource Type={ResourceType} Count={Count} MaxResourceSurrogateId={MaxResourceSurrogateId}", resourceType, results.TotalCount, results.MaxResourceSurrogateId);
                        return results;
                    }

                    _logger.LogInformation("For Reindex, empty data page encountered. Resource Type={ResourceType} StartId={StartId} EndId={EndId}", resourceType, range.StartId, range.EndId);
                }

                // If no resources are found in the group of surrogate id ranges, move forward the starting point.
                if (ranges.Any())
                {
                    queryStartId = ranges.Max(x => x.EndId) + 1;
                }
            }
            while (ranges.Any()); // Repeat until there are no more ranges to scan. Needed to advance through large contigous history.

            // Return empty result when no resources are found in the given range provided by queryHints.
            _logger.LogInformation("No surrogate ID ranges found containing data. Resource Type={ResourceType} StartId={StartId} EndId={EndId}", resourceType, globalStartId, globalEndId);
            return new SearchResult(0, []);
        }

        /// <summary>
        /// Searches for the count of resources in n number of sql calls because it uses searchParamHash and because
        /// Resource.SearchParamHash doesn't have an index on it, we need to use maxItemCount to limit the total
        /// number of resources per query
        /// </summary>
        /// <param name="resourceTypeId">The id for the resource type</param>
        /// <param name="maxItemCount">The max items to query at a time</param>
        /// <param name="cancellationToken">The cancellation token</param>
        /// <param name="searchParamHash">SearchParamHash if we need to filter out the results</param>
        /// <returns>SearchResult</returns>
        private async Task<SearchResult> SearchForReindexSurrogateIdsBySearchParamHashAsync(short resourceTypeId, int maxItemCount, CancellationToken cancellationToken, string searchParamHash = null)
        {
            if (string.IsNullOrWhiteSpace(searchParamHash))
            {
                return await SearchForReindexSurrogateIdsWithoutSearchParamHashAsync(resourceTypeId, cancellationToken);
            }

            // can't use totalCount for reindex on extremely large dbs because we don't have an
            // index on Resource.SearchParamHash which would be necessary to calculate an accurate count
            int totalCount = 0;
            long startResourceSurrogateId = 0;
            long tmpStartResourceSurrogateId = 0;
            long endResourceSurrogateId = 0;
            int rowCount = maxItemCount;
            SearchResult searchResult = null;

            while (true)
            {
                long tmpEndResourceSurrogateId;
                int tmpCount;

                using var sqlCommand = new SqlCommand();
                sqlCommand.CommandTimeout = Math.Max((int)_sqlServerDataStoreConfiguration.CommandTimeout.TotalSeconds, 180);
                sqlCommand.Parameters.AddWithValue("@p0", searchParamHash);
                sqlCommand.Parameters.AddWithValue("@p1", resourceTypeId);
                sqlCommand.Parameters.AddWithValue("@p2", tmpStartResourceSurrogateId);
                sqlCommand.Parameters.AddWithValue("@p3", rowCount);
                sqlCommand.CommandText = @"
SELECT isnull(min(ResourceSurrogateId), 0), isnull(max(ResourceSurrogateId), 0), count(*)
  FROM (SELECT TOP (@p3) ResourceSurrogateId
          FROM dbo.Resource
          WHERE ResourceTypeId = @p1
            AND IsHistory = 0
            AND IsDeleted = 0
            AND ResourceSurrogateId > @p2
            AND (SearchParamHash != @p0 OR SearchParamHash IS NULL)
          ORDER BY
               ResourceSurrogateId
       ) A";
                LogSqlCommand(sqlCommand);

                IReadOnlyList<(long StartResourceSurrogateId, long EndResourceSurrogateId, int Count)> results = await sqlCommand.ExecuteReaderAsync(_sqlRetryService, ReaderGetSurrogateIdsAndCountForResourceType, _logger, cancellationToken);
                if (results.Count == 0)
                {
                    break;
                }

                (long StartResourceSurrogateId, long EndResourceSurrogateId, int Count) singleResult = results.Single();

                tmpStartResourceSurrogateId = singleResult.StartResourceSurrogateId;
                tmpEndResourceSurrogateId = singleResult.EndResourceSurrogateId;
                tmpCount = singleResult.Count;

                totalCount += tmpCount;
                if (startResourceSurrogateId == 0)
                {
                    startResourceSurrogateId = tmpStartResourceSurrogateId;
                }

                if (tmpEndResourceSurrogateId > 0)
                {
                    endResourceSurrogateId = tmpEndResourceSurrogateId;
                    tmpStartResourceSurrogateId = tmpEndResourceSurrogateId;
                }

                if (tmpCount <= 1)
                {
                    break;
                }
            }

            searchResult = new SearchResult(totalCount, Array.Empty<Tuple<string, string>>());
            searchResult.ReindexResult = new SearchResultReindex()
            {
                Count = totalCount,
                StartResourceSurrogateId = startResourceSurrogateId,
                EndResourceSurrogateId = endResourceSurrogateId,
                CurrentResourceSurrogateId = startResourceSurrogateId,
            };

            return searchResult;
        }

        /// <summary>
        /// Searches for the count of resources in one sql call because it doesn't use searchParamHash
        /// </summary>
        /// <param name="resourceTypeId">The id for the resource type</param>
        /// <param name="cancellationToken">The cancellation token</param>
        /// <returns>SearchResult</returns>
        private async Task<SearchResult> SearchForReindexSurrogateIdsWithoutSearchParamHashAsync(short resourceTypeId, CancellationToken cancellationToken)
        {
            int totalCount = 0;
            long startResourceSurrogateId = 0;
            long endResourceSurrogateId = 0;

            SearchResult searchResult = null;

            using var sqlCommand = new SqlCommand();
            sqlCommand.CommandTimeout = Math.Max((int)_sqlServerDataStoreConfiguration.CommandTimeout.TotalSeconds, 180);
            sqlCommand.Parameters.AddWithValue("@p0", resourceTypeId);
            sqlCommand.CommandText = "SELECT isnull(min(ResourceSurrogateId), 0), isnull(max(ResourceSurrogateId), 0), count(*) FROM dbo.Resource WHERE ResourceTypeId = @p0 AND IsHistory = 0 AND IsDeleted = 0";
            LogSqlCommand(sqlCommand);

            IReadOnlyList<(long StartResourceSurrogateId, long EndResourceSurrogateId, int Count)> results = await sqlCommand.ExecuteReaderAsync(_sqlRetryService, ReaderGetSurrogateIdsAndCountForResourceType, _logger, cancellationToken);
            if (results.Count > 0)
            {
                (long StartResourceSurrogateId, long EndResourceSurrogateId, int Count) singleResult = results.Single();

                startResourceSurrogateId = singleResult.StartResourceSurrogateId;
                endResourceSurrogateId = singleResult.EndResourceSurrogateId;
                totalCount = singleResult.Count;
            }

            searchResult = new SearchResult(totalCount, Array.Empty<Tuple<string, string>>());
            searchResult.ReindexResult = new SearchResultReindex()
            {
                Count = totalCount,
                StartResourceSurrogateId = startResourceSurrogateId,
                EndResourceSurrogateId = endResourceSurrogateId,
                CurrentResourceSurrogateId = startResourceSurrogateId,
            };

            return searchResult;
        }

        private int GetReindexCommandTimeout()
        {
            return Math.Max((int)_sqlServerDataStoreConfiguration.CommandTimeout.TotalSeconds, 1200);
        }

        private static string GetForceReindexResourceType(SearchOptions searchOptions)
        {
            string resourceType = string.Empty;
            var spe = searchOptions.Expression as SearchParameterExpression;
            if (spe != null && spe.Parameter.Name == KnownQueryParameterNames.Type)
            {
                resourceType = (spe.Expression as StringExpression)?.Value;
            }

            return resourceType;
        }

        private async Task CreateStats(SqlRootExpression expression, CancellationToken cancel)
        {
            if (_resourceSearchParamStats == null)
            {
                lock (_locker)
                {
                    _resourceSearchParamStats ??= new ResourceSearchParamStats(_sqlRetryService, _logger, cancel);
                }
            }

            await _resourceSearchParamStats.Create(expression, _sqlRetryService, _logger, (SqlServerFhirModel)_model, cancel);
        }

        internal static ICollection<(string TableName, string ColumnName, short ResourceTypeId, short SearchParamId)> GetStatsFromCache()
        {
            return _resourceSearchParamStats.GetStatsFromCache();
        }

        internal async Task<IReadOnlyList<(string TableName, string ColumnName, short ResourceTypeId, short SearchParamId)>> GetStatsFromDatabase(CancellationToken cancel)
        {
            return await GetStatsFromDatabase(_sqlRetryService, _logger, cancel);
        }

        private static async Task<IReadOnlyList<(string TableName, string ColumnName, short ResourceTypeId, short SearchParamId)>> GetStatsFromDatabase(ISqlRetryService sqlRetryService, ILogger<SqlServerSearchService> logger, CancellationToken cancel)
        {
            using var cmd = new SqlCommand() { CommandText = "dbo.GetResourceSearchParamStats", CommandType = CommandType.StoredProcedure };
            return await cmd.ExecuteReaderAsync(
                            sqlRetryService,
                            (reader) =>
                            {
                                // ST_Code_WHERE_ResourceTypeId_28_SearchParamId_202
                                var table = reader.GetString(0);
                                var stats = reader.GetString(1);
                                var split = stats.Split("_");
                                var column = split[1];
                                var resorceTypeId = short.Parse(split[4]);
                                var searchParamId = short.Parse(split[6]);
                                return ("dbo." + table, column, resorceTypeId, searchParamId);
                            },
                            logger,
                            cancel);
        }

        private async Task<SearchResult> SearchIncludeImpl(SqlSearchOptions sqlSearchOptions, CancellationToken cancellationToken)
        {
            var includesContinuationToken = IncludesContinuationToken.FromString(sqlSearchOptions.IncludesContinuationToken);
            if (includesContinuationToken == null)
            {
                _logger.LogWarning("Bad Request (InvalidIncludesContinuationToken)");
                throw new BadRequestException(Resources.InvalidIncludesContinuationToken);
            }

            var gteExpression = Expression.GreaterThanOrEqual(
                SqlFieldName.ResourceSurrogateId,
                null,
                includesContinuationToken.MatchResourceSurrogateIdMin);
            var lteExpression = Expression.LessThanOrEqual(
                SqlFieldName.ResourceSurrogateId,
                null,
                includesContinuationToken.MatchResourceSurrogateIdMax);
            var tokenExpression = Expression.And(
                Expression.SearchParameter(SqlSearchParameters.ResourceSurrogateIdParameter, gteExpression),
                Expression.SearchParameter(SqlSearchParameters.ResourceSurrogateIdParameter, lteExpression));
            Expression searchExpression = sqlSearchOptions.Expression == null ? tokenExpression : Expression.And(tokenExpression, sqlSearchOptions.Expression);

            var originalSort = new List<(SearchParameterInfo, SortOrder)>(sqlSearchOptions.Sort);
            var clonedSearchOptions = UpdateSort(sqlSearchOptions, searchExpression);

            if (clonedSearchOptions.CountOnly)
            {
                // if we're only returning a count, discard any _include parameters since included resources are not counted.
                searchExpression = searchExpression?.AcceptVisitor(RemoveIncludesRewriter.Instance);
            }

            // ! - Trace
            SqlRootExpression expression = (SqlRootExpression)CreateDefaultSearchExpression(searchExpression, clonedSearchOptions)
                ?.AcceptVisitor(IncludesOperationRewriter.Instance)
                ?? SqlRootExpression.WithResourceTableExpressions();

            await CreateStats(expression, cancellationToken);

            SearchResult searchResult = null;

            await _sqlRetryService.ExecuteSql(
                async (connection, cancellationToken, sqlException) =>
                {
                    using (SqlCommand sqlCommand = connection.CreateCommand()) // WARNING, this code will not set sqlCommand.Transaction. Sql transactions via C#/.NET are not supported in this method.
                    {
                        sqlCommand.CommandTimeout = (int)_sqlServerDataStoreConfiguration.CommandTimeout.TotalSeconds;

                        var exportTimeTravel = clonedSearchOptions.QueryHints != null && ContainsGlobalEndSurrogateId(clonedSearchOptions);
                        if (exportTimeTravel)
                        {
                            PopulateSqlCommandFromQueryHints(clonedSearchOptions, sqlCommand);
                            sqlCommand.CommandTimeout = 1200; // set to 20 minutes, as dataset is usually large
                        }
                        else
                        {
                            var stringBuilder = new IndentedStringBuilder(new StringBuilder());

                            EnableTimeAndIoMessageLogging(stringBuilder, connection);

                            var queryGenerator = new SqlQueryGenerator(
                                stringBuilder,
                                new HashingSqlQueryParameterManager(new SqlQueryParameterManager(sqlCommand.Parameters)),
                                _model,
                                _schemaInformation,
                                _reuseQueryPlans.IsEnabled(_sqlRetryService),
                                sqlException);

                            expression.AcceptVisitor(queryGenerator, clonedSearchOptions);

                            SqlCommandSimplifier.RemoveRedundantParameters(stringBuilder, sqlCommand.Parameters, _logger);

                            var queryText = stringBuilder.ToString();
                            var queryHash = _queryHashCalculator.CalculateHash(queryText);
                            _logger.LogInformation("SQL Search Service query hash: {QueryHash}", queryHash);
                            var customQuery = CustomQueries.CheckQueryHash(connection, queryHash, _logger);

                            if (!string.IsNullOrEmpty(customQuery))
                            {
                                _logger.LogInformation("SQl Search Service, custom Query identified by hash {QueryHash}, {CustomQuery}", queryHash, customQuery);
                                queryText = customQuery;
                                sqlCommand.CommandType = CommandType.StoredProcedure;
                            }

                            // Command text contains no direct user input.
#pragma warning disable CA2100 // Review SQL queries for security vulnerabilities
                            sqlCommand.CommandText = queryText;
#pragma warning restore CA2100 // Review SQL queries for security vulnerabilities
                        }

                        LogSqlCommand(sqlCommand);

                        using (var reader = await sqlCommand.ExecuteReaderAsync(CommandBehavior.SequentialAccess, cancellationToken))
                        {
                            if (clonedSearchOptions.CountOnly)
                            {
                                await reader.ReadAsync(cancellationToken);
                                long count = reader.GetInt64(0);
                                if (count > int.MaxValue)
                                {
                                    _requestContextAccessor.RequestContext.BundleIssues.Add(
                                        new OperationOutcomeIssue(
                                            OperationOutcomeConstants.IssueSeverity.Error,
                                            OperationOutcomeConstants.IssueType.NotSupported,
                                            string.Format(Core.Resources.SearchCountResultsExceedLimit, count, int.MaxValue)));

                                    _logger.LogWarning("Invalid Search Operation (SearchCountResultsExceedLimit)");
                                    throw new InvalidSearchOperationException(string.Format(Core.Resources.SearchCountResultsExceedLimit, count, int.MaxValue));
                                }

                                searchResult = new SearchResult((int)count, clonedSearchOptions.UnsupportedSearchParams);

                                // call NextResultAsync to get the info messages
                                await reader.NextResultAsync(cancellationToken);

                                return;
                            }

                            var moreResults = false;
                            var resources = new List<SearchResultEntry>(sqlSearchOptions.IncludeCount);

                            while (await reader.ReadAsync(cancellationToken))
                            {
                                ReadWrapper(
                                    reader,
                                    out short resourceTypeId,
                                    out string resourceId,
                                    out int version,
                                    out bool isDeleted,
                                    out long resourceSurrogateId,
                                    out string requestMethod,
                                    out bool isMatch,
                                    out bool isPartialEntry,
                                    out bool isRawResourceMetaSet,
                                    out string searchParameterHash,
                                    out byte[] rawResourceBytes,
                                    out bool isInvisible);
                                if (isInvisible)
                                {
                                    continue;
                                }

                                if (resources.Count < clonedSearchOptions.IncludeCount)
                                {
                                    var rawResource = new Lazy<string>(() =>
                                    {
                                        using var rawResourceStream = new MemoryStream(rawResourceBytes);
                                        var decompressedResource = _compressedRawResourceConverter.ReadCompressedRawResource(rawResourceStream);

                                        _logger.LogVerbose(_parameterStore, cancellationToken, "{NameOfResourceSurrogateId}: {ResourceSurrogateId}; {NameOfResourceTypeId}: {ResourceTypeId}; Decompressed length: {RawResourceLength}", nameof(resourceSurrogateId), resourceSurrogateId, nameof(resourceTypeId), resourceTypeId, decompressedResource.Length);

                                        if (string.IsNullOrEmpty(decompressedResource))
                                        {
                                            decompressedResource = MissingResourceFactory.CreateJson(resourceId, _model.GetResourceTypeName(resourceTypeId), "warning", "incomplete");
                                            _requestContextAccessor.SetMissingResourceCode(System.Net.HttpStatusCode.PartialContent);
                                        }

                                        return decompressedResource;
                                    });

                                    resources.Add(new SearchResultEntry(
                                        new ResourceWrapper(
                                            resourceId,
                                            version.ToString(CultureInfo.InvariantCulture),
                                            _model.GetResourceTypeName(resourceTypeId),
                                            clonedSearchOptions.OnlyIds ? null : new RawResource(rawResource, FhirResourceFormat.Json, isMetaSet: isRawResourceMetaSet),
                                            new ResourceRequest(requestMethod),
                                            resourceSurrogateId.ToLastUpdated(),
                                            isDeleted,
                                            null,
                                            null,
                                            null,
                                            searchParameterHash,
                                            resourceSurrogateId),
                                        SearchEntryMode.Include));
                                }
                                else
                                {
                                    moreResults = true;
                                }
                            }

                            // call NextResultAsync to get the info messages
                            await reader.NextResultAsync(cancellationToken);

                            IncludesContinuationToken nextIncludesContinuationToken = null;
                            if (moreResults)
                            {
                                _logger.LogWarning("Bundle Partial Result (TruncatedIncludeMessage)");
                                nextIncludesContinuationToken = new IncludesContinuationToken(
                                    new object[]
                                    {
                                        includesContinuationToken.MatchResourceTypeId,
                                        includesContinuationToken.MatchResourceSurrogateIdMin,
                                        includesContinuationToken.MatchResourceSurrogateIdMax,
                                        _model.GetResourceTypeId(resources[^1].Resource.ResourceTypeName),
                                        resources[^1].Resource.ResourceSurrogateId,
                                    });
                            }

                            searchResult = new SearchResult(
                                resources,
                                null,
                                originalSort,
                                clonedSearchOptions.UnsupportedSearchParams,
                                null,
                                nextIncludesContinuationToken?.ToJson());
                        }
                    }
                },
                _logger,
                cancellationToken,
                true); // this enables reads from replicas

            return searchResult;
        }

        private SqlRootExpression CreateDefaultSearchExpression(Expression rootExpression, SqlSearchOptions searchOptions)
        {
            return (SqlRootExpression)rootExpression
                ?.AcceptVisitor(LastUpdatedToResourceSurrogateIdRewriter.Instance)
                .AcceptVisitor(_compartmentSearchRewriter)
                .AcceptVisitor(_smartCompartmentSearchRewriter)
                .AcceptVisitor(DateTimeEqualityRewriter.Instance)
                .AcceptVisitor(FlatteningRewriter.Instance)
                .AcceptVisitor(UntypedReferenceRewriter.Instance)
                .AcceptVisitor(_sqlRootExpressionRewriter)
                .AcceptVisitor(DateTimeTableExpressionCombiner.Instance)
                .AcceptVisitor(_partitionEliminationRewriter)
                .AcceptVisitor(_sortRewriter, searchOptions)
                .AcceptVisitor(SearchParamTableExpressionReorderer.Instance)
                .AcceptVisitor(MissingSearchParamVisitor.Instance)
                .AcceptVisitor(NotExpressionRewriter.Instance)
                .AcceptVisitor(_chainFlatteningRewriter)
                .AcceptVisitor(ResourceColumnPredicatePushdownRewriter.Instance)
                .AcceptVisitor(DateTimeBoundedRangeRewriter.Instance)
                .AcceptVisitor(
                    (SqlExpressionRewriterWithInitialContext<object>)(_schemaInformation.Current >= SchemaVersionConstants.PartitionedTables
                        ? StringOverflowRewriter.Instance
                        : LegacyStringOverflowRewriter.Instance))
                .AcceptVisitor(NumericRangeRewriter.Instance)
                .AcceptVisitor(IncludeMatchSeedRewriter.Instance)
                .AcceptVisitor(TopRewriter.Instance, searchOptions);
        }

        private class ResourceSearchParamStats
        {
            private readonly ConcurrentDictionary<(string TableName, string ColumnName, short ResourceTypeId, short SearchParamId), bool> _stats;

            public ResourceSearchParamStats(ISqlRetryService sqlRetryService, ILogger<SqlServerSearchService> logger, CancellationToken cancel)
            {
                _stats = new ConcurrentDictionary<(string TableName, string ColumnName, short ResourceTypeId, short SearchParamId), bool>();
                Init(sqlRetryService, logger, cancel).Wait(cancel);
            }

            public ICollection<(string TableName, string ColumnName, short ResourceTypeId, short SearchParamId)> GetStatsFromCache()
            {
                return _stats.Keys;
            }

            // The goal is not to be 100% accurate, but cover majority of simple cases and not crash in the others.
            // Simple expressions with one or more resource types are handled. For chains, resource types are derived from predecessor.
            // Composite searches are skipped. Number of handled cases can be extended.
            public async Task Create(SqlRootExpression expression, ISqlRetryService sqlRetryService, ILogger<SqlServerSearchService> logger, SqlServerFhirModel model, CancellationToken cancel)
            {
                for (var index = 0; index < expression.SearchParamTableExpressions.Count; index++)
                {
                    var tableExpression = expression.SearchParamTableExpressions[index];
                    if (tableExpression.Kind != SearchParamTableExpressionKind.Normal)
                    {
                        continue;
                    }

                    var table = tableExpression.QueryGenerator.Table.TableName;
                    var columns = GetKeyColumns(table);
                    if (columns.Count == 0)
                    {
                        return;
                    }

                    var searchParamId = (short)0;
                    var resourceTypeIds = new HashSet<short>();
                    if (tableExpression.ChainLevel == 0 && tableExpression.Predicate is MultiaryExpression multiExp)
                    {
                        foreach (var part in multiExp.Expressions)
                        {
                            if (part is SearchParameterExpression parameterExp)
                            {
                                if (parameterExp.Parameter.Name == SearchParameterNames.ResourceType)
                                {
                                    if (parameterExp.Expression is StringExpression stringExp)
                                    {
                                        if (model.TryGetResourceTypeId(stringExp.Value, out var resourceTypeId))
                                        {
                                            resourceTypeIds.Add(resourceTypeId);
                                        }
                                    }
                                    else if (parameterExp.Expression is MultiaryExpression multiExp2)
                                    {
                                        foreach (var part2 in multiExp2.Expressions)
                                        {
                                            if (part2 is SearchParameterExpression parameterExp2)
                                            {
                                                if (parameterExp2.Expression is StringExpression stringExp2)
                                                {
                                                    if (model.TryGetResourceTypeId(stringExp2.Value, out var resourceTypeId))
                                                    {
                                                        resourceTypeIds.Add(resourceTypeId);
                                                    }
                                                }
                                            }
                                        }
                                    }
                                }
                                else if (parameterExp.Parameter.Name != SqlSearchParameters.PrimaryKeyParameterName && parameterExp.Parameter.Name != SqlSearchParameters.ResourceSurrogateIdParameterName)
                                {
                                    model.TryGetSearchParamId(parameterExp.Parameter.Url, out searchParamId);
                                }
                            }
                        }
                    }

                    if (tableExpression.ChainLevel == 1 && tableExpression.Predicate is SearchParameterExpression searchExpression)
                    {
                        searchParamId = model.GetSearchParamId(searchExpression.Parameter.Url);
                        var priorTableExpression = expression.SearchParamTableExpressions[index - 1];
                        if (priorTableExpression.Kind == SearchParamTableExpressionKind.Chain)
                        {
                            foreach (var type in ((SqlChainLinkExpression)priorTableExpression.Predicate).ResourceTypes)
                            {
                                if (model.TryGetResourceTypeId(type, out var resourceTypeId))
                                {
                                    resourceTypeIds.Add(resourceTypeId);
                                }
                            }
                        }
                    }

                    if (searchParamId != 0)
                    {
                        foreach (var resourceTypeId in resourceTypeIds)
                        {
                            foreach (var column in columns)
                            {
                                await Create(table, column, resourceTypeId, searchParamId, sqlRetryService, logger, cancel);
                            }
                        }
                    }
                }
            }

            private static HashSet<string> GetKeyColumns(string table)
            {
                var results = new HashSet<string>();
                if (table == VLatest.StringSearchParam.TableName)
                {
                    results.Add(VLatest.StringSearchParam.Text.Metadata.Name);
                }
                else if (table == VLatest.TokenSearchParam.TableName)
                {
                    results.Add(VLatest.TokenSearchParam.Code.Metadata.Name);
                }
                else if (table == VLatest.DateTimeSearchParam.TableName)
                {
                    results.Add(VLatest.DateTimeSearchParam.StartDateTime.Metadata.Name);
                    results.Add(VLatest.DateTimeSearchParam.EndDateTime.Metadata.Name);
                }
                else if (table == VLatest.NumberSearchParam.TableName)
                {
                    results.Add(VLatest.NumberSearchParam.LowValue.Metadata.Name);
                    results.Add(VLatest.NumberSearchParam.HighValue.Metadata.Name);
                }
                else if (table == VLatest.QuantitySearchParam.TableName)
                {
                    results.Add(VLatest.QuantitySearchParam.LowValue.Metadata.Name);
                    results.Add(VLatest.QuantitySearchParam.HighValue.Metadata.Name);
                }

                return results;
            }

            private async Task Create(string tableName, string columnName, short resourceTypeId, short searchParamId, ISqlRetryService sqlRetryService, ILogger<SqlServerSearchService> logger, CancellationToken cancel)
            {
                if (_stats.ContainsKey((tableName, columnName, resourceTypeId, searchParamId)))
                {
                    logger.LogInformation("ResourceSearchParamStats.FoundInCache Table={Table} Column={Column} Type={ResourceType} Param={SearchParam}", tableName, columnName, resourceTypeId, searchParamId);
                    return;
                }

                try
                {
                    using var cmd = new SqlCommand() { CommandText = "dbo.CreateResourceSearchParamStats", CommandType = CommandType.StoredProcedure };
                    cmd.Parameters.AddWithValue("@Table", tableName[4..]); // remove dbo.
                    cmd.Parameters.AddWithValue("@Column", columnName);
                    cmd.Parameters.AddWithValue("@ResourceTypeId", resourceTypeId);
                    cmd.Parameters.AddWithValue("@SearchParamId", searchParamId);
                    await cmd.ExecuteNonQueryAsync(sqlRetryService, logger, cancel);

                    _stats.TryAdd((tableName, columnName, resourceTypeId, searchParamId), true);

                    logger.LogInformation("ResourceSearchParamStats.CreateStats.Completed Table={Table} Column={Column} Type={ResourceType} Param={SearchParam}", tableName, columnName, resourceTypeId, searchParamId);
                }
                catch (SqlException ex)
                {
                    logger.LogWarning(ex, "ResourceSearchParamStats.CreateStats: Exception={Exception}", ex.Message);
                }
            }

            private async Task Init(ISqlRetryService sqlRetryService, ILogger<SqlServerSearchService> logger, CancellationToken cancel)
            {
                try
                {
                    var stats = await GetStatsFromDatabase(sqlRetryService, logger, cancel);

                    foreach (var stat in stats)
                    {
                        _stats.TryAdd(stat, true);
                    }

                    logger.LogInformation("ResourceSearchParamStats.Init: Stats={Stats}", stats.Count);
                }
                catch (SqlException ex)
                {
                    logger.LogWarning(ex, "ResourceSearchParamStats.Init: Exception={Exception}", ex.Message);
                }
            }
        }

        // Class copied from src\Microsoft.Health.Fhir.SqlServer\Features\Schema\Model\VLatest.Generated.net7.0.cs .
        private class GetResourceSurrogateIdRangesProcedure : StoredProcedure
        {
            private readonly ParameterDefinition<short> _resourceTypeId = new ParameterDefinition<short>("@ResourceTypeId", global::System.Data.SqlDbType.SmallInt, false);
            private readonly ParameterDefinition<long> _startId = new ParameterDefinition<long>("@StartId", global::System.Data.SqlDbType.BigInt, false);
            private readonly ParameterDefinition<long> _endId = new ParameterDefinition<long>("@EndId", global::System.Data.SqlDbType.BigInt, false);
            private readonly ParameterDefinition<int> _rangeSize = new ParameterDefinition<int>("@RangeSize", global::System.Data.SqlDbType.Int, false);
            private readonly ParameterDefinition<int?> _numberOfRanges = new ParameterDefinition<int?>("@NumberOfRanges", global::System.Data.SqlDbType.Int, true);
            private readonly ParameterDefinition<bool?> _up = new ParameterDefinition<bool?>("@Up", global::System.Data.SqlDbType.Bit, true);

            internal GetResourceSurrogateIdRangesProcedure()
                : base("dbo.GetResourceSurrogateIdRanges")
            {
            }

            public void PopulateCommand(SqlCommand sqlCommand, short resourceTypeId, long startId, long endId, int rangeSize, int? numberOfRanges, bool? up)
            {
                sqlCommand.CommandType = global::System.Data.CommandType.StoredProcedure;
                sqlCommand.CommandText = "dbo.GetResourceSurrogateIdRanges";
                _resourceTypeId.AddParameter(sqlCommand.Parameters, resourceTypeId);
                _startId.AddParameter(sqlCommand.Parameters, startId);
                _endId.AddParameter(sqlCommand.Parameters, endId);
                _rangeSize.AddParameter(sqlCommand.Parameters, rangeSize);
                _numberOfRanges.AddParameter(sqlCommand.Parameters, numberOfRanges);
                _up.AddParameter(sqlCommand.Parameters, up);
            }
        }
    }
}<|MERGE_RESOLUTION|>--- conflicted
+++ resolved
@@ -451,11 +451,6 @@
                                 return;
                             }
 
-<<<<<<< HEAD
-=======
-                            var matchedResources = new List<SearchResultEntry>(sqlSearchOptions.MaxItemCount);
-                            var includedResources = new List<SearchResultEntry>(sqlSearchOptions.IncludeCount);
->>>>>>> 56afd275
                             short? newContinuationType = null;
                             long? newContinuationId = null;
                             bool moreResults = false;
@@ -540,31 +535,11 @@
                                             resourceSurrogateId),
                                         SearchEntryMode.Match));
                                 }
-                                else
-                                {
-                                    includedResources.Add(new SearchResultEntry(
-                                        new ResourceWrapper(
-                                            resourceId,
-                                            version.ToString(CultureInfo.InvariantCulture),
-                                            _model.GetResourceTypeName(resourceTypeId),
-                                            clonedSearchOptions.OnlyIds ? null : new RawResource(rawResource, FhirResourceFormat.Json, isMetaSet: isRawResourceMetaSet),
-                                            new ResourceRequest(requestMethod),
-                                            resourceSurrogateId.ToLastUpdated(),
-                                            isDeleted,
-                                            null,
-                                            null,
-                                            null,
-                                            searchParameterHash,
-                                            resourceSurrogateId),
-                                        SearchEntryMode.Include));
-                                }
 
                                 // as long as at least one entry was marked as partial, this resultset
                                 // should be marked as partial
                                 isResultPartial = isResultPartial || isPartialEntry;
-                            }
-
-<<<<<<< HEAD
+
                                 tmpResources.Add((new SearchResultEntry(
                                                     new ResourceWrapper(
                                                         resourceId,
@@ -584,14 +559,19 @@
                                                 rawResourceSqlBytes,
                                                 fileId,
                                                 offsetInFile));
-=======
+                            }
+
+                                // as long as at least one entry was marked as partial, this resultset
+                                // should be marked as partial
+                                isResultPartial = isResultPartial || isPartialEntry;
+                            }
+
                             if (!clonedSearchOptions.IncludesOperationSupported && includedResources.Count > clonedSearchOptions.IncludeCount)
                             {
                                 includedResources.RemoveRange(
                                     clonedSearchOptions.IncludeCount,
                                     includedResources.Count - clonedSearchOptions.IncludeCount);
                                 isResultPartial = true;
->>>>>>> 56afd275
                             }
 
                             // call NextResultAsync to get the info messages
@@ -688,11 +668,7 @@
                                 tmpResource.Entry.Resource.RawResource = new RawResource(rawResource, FhirResourceFormat.Json, isMetaSet: tmpResource.IsMetaSet);
                             }
 
-<<<<<<< HEAD
                             resources.Add(tmpResource.Entry);
-=======
-                            searchResult = new SearchResult(matchedResources.Concat(includedResources).ToList(), continuationToken?.ToJson(), originalSort, clonedSearchOptions.UnsupportedSearchParams, null, includeContinuationTokenString);
->>>>>>> 56afd275
                         }
 
                         searchResult = new SearchResult(resources, continuationToken?.ToJson(), originalSort, clonedSearchOptions.UnsupportedSearchParams);
