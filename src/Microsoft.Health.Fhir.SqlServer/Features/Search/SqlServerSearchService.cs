// -------------------------------------------------------------------------------------------------
// Copyright (c) Microsoft Corporation. All rights reserved.
// Licensed under the MIT License (MIT). See LICENSE in the repo root for license information.
// -------------------------------------------------------------------------------------------------

using System;
using System.Collections;
using System.Collections.Generic;
using System.Data;
using System.Diagnostics;
using System.Globalization;
using System.IO;
using System.Linq;
using System.Text;
using System.Threading;
using System.Threading.Tasks;
using EnsureThat;
using Hl7.Fhir.Utility;
using Microsoft.Data.SqlClient;
using Microsoft.Extensions.Logging;
using Microsoft.Extensions.Options;
using Microsoft.Health.Core.Features.Context;
using Microsoft.Health.Fhir.Core.Features;
using Microsoft.Health.Fhir.Core.Features.Context;
using Microsoft.Health.Fhir.Core.Features.Operations;
using Microsoft.Health.Fhir.Core.Features.Persistence;
using Microsoft.Health.Fhir.Core.Features.Search;
using Microsoft.Health.Fhir.Core.Features.Search.Expressions;
using Microsoft.Health.Fhir.Core.Models;
using Microsoft.Health.Fhir.SqlServer.Features.Schema;
using Microsoft.Health.Fhir.SqlServer.Features.Schema.Model;
using Microsoft.Health.Fhir.SqlServer.Features.Search.Expressions;
using Microsoft.Health.Fhir.SqlServer.Features.Search.Expressions.Visitors;
using Microsoft.Health.Fhir.SqlServer.Features.Search.Expressions.Visitors.QueryGenerators;
using Microsoft.Health.Fhir.SqlServer.Features.Storage;
using Microsoft.Health.Fhir.ValueSets;
using Microsoft.Health.SqlServer;
using Microsoft.Health.SqlServer.Configs;
using Microsoft.Health.SqlServer.Features.Client;
using Microsoft.Health.SqlServer.Features.Schema;
using Microsoft.Health.SqlServer.Features.Schema.Model;
using Microsoft.Health.SqlServer.Features.Storage;
using SortOrder = Microsoft.Health.Fhir.Core.Features.Search.SortOrder;

namespace Microsoft.Health.Fhir.SqlServer.Features.Search
{
    internal class SqlServerSearchService : SearchService
    {
        private static readonly GetResourceSurrogateIdRangesProcedure GetResourceSurrogateIdRanges = new GetResourceSurrogateIdRangesProcedure();

        private readonly ISqlServerFhirModel _model;
        private readonly SqlRootExpressionRewriter _sqlRootExpressionRewriter;

        private readonly SortRewriter _sortRewriter;
        private readonly PartitionEliminationRewriter _partitionEliminationRewriter;
        private readonly CompartmentSearchRewriter _compartmentSearchRewriter;
        private readonly SmartCompartmentSearchRewriter _smartCompartmentSearchRewriter;
        private readonly ChainFlatteningRewriter _chainFlatteningRewriter;
        private readonly ILogger<SqlServerSearchService> _logger;
        private readonly BitColumn _isMatch = new BitColumn("IsMatch");
        private readonly BitColumn _isPartial = new BitColumn("IsPartial");
        private readonly ISqlConnectionBuilder _sqlConnectionBuilder;
        private readonly ISqlRetryService _sqlRetryService;
        private readonly SqlServerDataStoreConfiguration _sqlServerDataStoreConfiguration;
        private const string SortValueColumnName = "SortValue";
        private readonly SchemaInformation _schemaInformation;
        private readonly ICompressedRawResourceConverter _compressedRawResourceConverter;
        private readonly RequestContextAccessor<IFhirRequestContext> _requestContextAccessor;
        private const int _defaultNumberOfColumnsReadFromResult = 11;
        private readonly SearchParameterInfo _fakeLastUpdate = new SearchParameterInfo(SearchParameterNames.LastUpdated, SearchParameterNames.LastUpdated);
        private readonly ISqlQueryHashCalculator _queryHashCalculator;

        public SqlServerSearchService(
            ISearchOptionsFactory searchOptionsFactory,
            IFhirDataStore fhirDataStore,
            ISqlServerFhirModel model,
            SqlRootExpressionRewriter sqlRootExpressionRewriter,
            ChainFlatteningRewriter chainFlatteningRewriter,
            SortRewriter sortRewriter,
            PartitionEliminationRewriter partitionEliminationRewriter,
            CompartmentSearchRewriter compartmentSearchRewriter,
            SmartCompartmentSearchRewriter smartCompartmentSearchRewriter,
            ISqlConnectionBuilder sqlConnectionBuilder,
            ISqlRetryService sqlRetryService,
            IOptions<SqlServerDataStoreConfiguration> sqlServerDataStoreConfiguration,
            SchemaInformation schemaInformation,
            RequestContextAccessor<IFhirRequestContext> requestContextAccessor,
            ICompressedRawResourceConverter compressedRawResourceConverter,
            ISqlQueryHashCalculator queryHashCalculator,
            ILogger<SqlServerSearchService> logger)
            : base(searchOptionsFactory, fhirDataStore)
        {
            EnsureArg.IsNotNull(sqlRootExpressionRewriter, nameof(sqlRootExpressionRewriter));
            EnsureArg.IsNotNull(chainFlatteningRewriter, nameof(chainFlatteningRewriter));
            EnsureArg.IsNotNull(sqlConnectionBuilder, nameof(sqlConnectionBuilder));
            EnsureArg.IsNotNull(sqlRetryService, nameof(sqlRetryService));
            EnsureArg.IsNotNull(schemaInformation, nameof(schemaInformation));
            EnsureArg.IsNotNull(partitionEliminationRewriter, nameof(partitionEliminationRewriter));
            EnsureArg.IsNotNull(compartmentSearchRewriter, nameof(compartmentSearchRewriter));
            EnsureArg.IsNotNull(smartCompartmentSearchRewriter, nameof(smartCompartmentSearchRewriter));
            EnsureArg.IsNotNull(requestContextAccessor, nameof(requestContextAccessor));
            EnsureArg.IsNotNull(logger, nameof(logger));

            _sqlServerDataStoreConfiguration = EnsureArg.IsNotNull(sqlServerDataStoreConfiguration?.Value, nameof(sqlServerDataStoreConfiguration));
            _model = model;
            _sqlRootExpressionRewriter = sqlRootExpressionRewriter;
            _sortRewriter = sortRewriter;
            _partitionEliminationRewriter = partitionEliminationRewriter;
            _compartmentSearchRewriter = compartmentSearchRewriter;
            _smartCompartmentSearchRewriter = smartCompartmentSearchRewriter;
            _chainFlatteningRewriter = chainFlatteningRewriter;
            _sqlConnectionBuilder = sqlConnectionBuilder;
            _sqlRetryService = sqlRetryService;
            _queryHashCalculator = queryHashCalculator;
            _logger = logger;

            _schemaInformation = schemaInformation;
            _requestContextAccessor = requestContextAccessor;
            _compressedRawResourceConverter = compressedRawResourceConverter;
        }

        public override async Task<SearchResult> SearchAsync(SearchOptions searchOptions, CancellationToken cancellationToken)
        {
            SqlSearchOptions sqlSearchOptions = new SqlSearchOptions(searchOptions);
            SearchResult searchResult = await SearchImpl(sqlSearchOptions, SqlSearchType.Default, null, cancellationToken);
            int resultCount = searchResult.Results.Count();
            if (!sqlSearchOptions.IsSortWithFilter &&
                searchResult.ContinuationToken == null &&
                resultCount <= sqlSearchOptions.MaxItemCount &&
                sqlSearchOptions.Sort != null &&
                sqlSearchOptions.Sort.Count > 0 &&
                sqlSearchOptions.Sort[0].searchParameterInfo.Code != KnownQueryParameterNames.LastUpdated)
            {
                // We seem to have run a sort which has returned less results than what max we can return.
                // Let's determine whether we need to execute another query or not.
                if ((sqlSearchOptions.Sort[0].sortOrder == SortOrder.Ascending && sqlSearchOptions.DidWeSearchForSortValue.HasValue && !sqlSearchOptions.DidWeSearchForSortValue.Value) ||
                    (sqlSearchOptions.Sort[0].sortOrder == SortOrder.Descending && sqlSearchOptions.DidWeSearchForSortValue.HasValue && sqlSearchOptions.DidWeSearchForSortValue.Value))
                {
                    if (sqlSearchOptions.MaxItemCount - resultCount == 0)
                    {
                        // Since we are already returning MaxItemCount number of resources we don't want
                        // to execute another search right now just to drop all the resources. We will return
                        // a "special" ct so that we the subsequent request will be handled correctly.
                        var ct = new ContinuationToken(new object[]
                            {
                                    SqlSearchConstants.SortSentinelValueForCt,
                                    0,
                            });

                        searchResult = new SearchResult(searchResult.Results, ct.ToJson(), searchResult.SortOrder, searchResult.UnsupportedSearchParameters);
                    }
                    else
                    {
                        var finalResultsInOrder = new List<SearchResultEntry>();
                        finalResultsInOrder.AddRange(searchResult.Results);
                        sqlSearchOptions.SortQuerySecondPhase = true;
                        sqlSearchOptions.MaxItemCount -= resultCount;

                        searchResult = await SearchImpl(sqlSearchOptions, SqlSearchType.Default, null, cancellationToken);

                        finalResultsInOrder.AddRange(searchResult.Results);
                        searchResult = new SearchResult(
                            finalResultsInOrder,
                            searchResult.ContinuationToken,
                            searchResult.SortOrder,
                            searchResult.UnsupportedSearchParameters);
                    }
                }
            }

            // If we should include the total count of matching search results
            if (sqlSearchOptions.IncludeTotal == TotalType.Accurate && !sqlSearchOptions.CountOnly)
            {
                // If this is the first page and there aren't any more pages
                if (sqlSearchOptions.ContinuationToken == null && searchResult.ContinuationToken == null)
                {
                    // Count the match results on the page.
                    searchResult.TotalCount = searchResult.Results.Count(r => r.SearchEntryMode == SearchEntryMode.Match);
                }
                else
                {
                    try
                    {
                        // Otherwise, indicate that we'd like to get the count
                        sqlSearchOptions.CountOnly = true;

                        // And perform a second read.
                        var countOnlySearchResult = await SearchImpl(sqlSearchOptions, SqlSearchType.Default, null, cancellationToken);

                        searchResult.TotalCount = countOnlySearchResult.TotalCount;
                    }
                    finally
                    {
                        // Ensure search options is set to its original state.
                        sqlSearchOptions.CountOnly = false;
                    }
                }
            }

            return searchResult;
        }

        protected override async Task<SearchResult> SearchHistoryInternalAsync(SearchOptions searchOptions, CancellationToken cancellationToken)
        {
            SqlSearchOptions sqlSearchOptions = new SqlSearchOptions(searchOptions);
            return await SearchImpl(sqlSearchOptions, SqlSearchType.History, null, cancellationToken);
        }

        private async Task<SearchResult> SearchImpl(SqlSearchOptions sqlSearchOptions, SqlSearchType searchType, string currentSearchParameterHash, CancellationToken cancellationToken)
        {
            Expression searchExpression = sqlSearchOptions.Expression;

            // AND in the continuation token
            if (!string.IsNullOrWhiteSpace(sqlSearchOptions.ContinuationToken) && !sqlSearchOptions.CountOnly)
            {
                var continuationToken = ContinuationToken.FromString(sqlSearchOptions.ContinuationToken);
                if (continuationToken != null)
                {
                    if (string.IsNullOrEmpty(continuationToken.SortValue))
                    {
                        // Check whether it's a _lastUpdated or (_type,_lastUpdated) sort optimization
                        bool optimize = true;
                        (SearchParameterInfo searchParamInfo, SortOrder sortOrder) = sqlSearchOptions.Sort.Count == 0 ? default : sqlSearchOptions.Sort[0];
                        if (sqlSearchOptions.Sort.Count > 0)
                        {
                            if (!(searchParamInfo.Name == SearchParameterNames.LastUpdated || searchParamInfo.Name == SearchParameterNames.ResourceType))
                            {
                                optimize = false;
                            }
                        }

                        FieldName fieldName;
                        object keyValue;
                        SearchParameterInfo parameter;
                        if (continuationToken.ResourceTypeId == null || _schemaInformation.Current < SchemaVersionConstants.PartitionedTables)
                        {
                            // backwards compat
                            parameter = SqlSearchParameters.ResourceSurrogateIdParameter;
                            fieldName = SqlFieldName.ResourceSurrogateId;
                            keyValue = continuationToken.ResourceSurrogateId;
                        }
                        else
                        {
                            parameter = SqlSearchParameters.PrimaryKeyParameter;
                            fieldName = SqlFieldName.PrimaryKey;
                            keyValue = new PrimaryKeyValue(continuationToken.ResourceTypeId.Value, continuationToken.ResourceSurrogateId);
                        }

                        Expression lastUpdatedExpression = null;
                        if (!optimize)
                        {
                            lastUpdatedExpression = Expression.GreaterThan(fieldName, null, keyValue);
                        }
                        else
                        {
                            if (sortOrder == SortOrder.Ascending)
                            {
                                lastUpdatedExpression = Expression.GreaterThan(fieldName, null, keyValue);
                            }
                            else
                            {
                                lastUpdatedExpression = Expression.LessThan(fieldName, null, keyValue);
                            }
                        }

                        var tokenExpression = Expression.SearchParameter(parameter, lastUpdatedExpression);
                        searchExpression = searchExpression == null ? tokenExpression : Expression.And(tokenExpression, searchExpression);
                    }
                }
                else
                {
                    throw new BadRequestException(Resources.InvalidContinuationToken);
                }
            }

            var originalSort = new List<(SearchParameterInfo, SortOrder)>(sqlSearchOptions.Sort);
            var clonedSearchOptions = UpdateSort(sqlSearchOptions, searchExpression, searchType);

            if (clonedSearchOptions.CountOnly)
            {
                // if we're only returning a count, discard any _include parameters since included resources are not counted.
                searchExpression = searchExpression?.AcceptVisitor(RemoveIncludesRewriter.Instance);
            }

            SqlRootExpression expression = (SqlRootExpression)searchExpression
                                               ?.AcceptVisitor(LastUpdatedToResourceSurrogateIdRewriter.Instance)
                                               .AcceptVisitor(_compartmentSearchRewriter)
                                               .AcceptVisitor(_smartCompartmentSearchRewriter)
                                               .AcceptVisitor(DateTimeEqualityRewriter.Instance)
                                               .AcceptVisitor(FlatteningRewriter.Instance)
                                               .AcceptVisitor(UntypedReferenceRewriter.Instance)
                                               .AcceptVisitor(_sqlRootExpressionRewriter)
                                               .AcceptVisitor(_partitionEliminationRewriter)
                                               .AcceptVisitor(_sortRewriter, clonedSearchOptions)
                                               .AcceptVisitor(SearchParamTableExpressionReorderer.Instance)
                                               .AcceptVisitor(MissingSearchParamVisitor.Instance)
                                               .AcceptVisitor(NotExpressionRewriter.Instance)
                                               .AcceptVisitor(_chainFlatteningRewriter)
                                               .AcceptVisitor(ResourceColumnPredicatePushdownRewriter.Instance)
                                               .AcceptVisitor(DateTimeBoundedRangeRewriter.Instance)
                                               .AcceptVisitor(
                                                   (SqlExpressionRewriterWithInitialContext<object>)(_schemaInformation.Current >= SchemaVersionConstants.PartitionedTables
                                                       ? StringOverflowRewriter.Instance
                                                       : LegacyStringOverflowRewriter.Instance))
                                               .AcceptVisitor(NumericRangeRewriter.Instance)
                                               .AcceptVisitor(IncludeMatchSeedRewriter.Instance)
                                               .AcceptVisitor(TopRewriter.Instance, clonedSearchOptions)
                                               .AcceptVisitor(IncludeRewriter.Instance)
                                           ?? SqlRootExpression.WithResourceTableExpressions();

            SearchResult searchResult = null;
            await _sqlRetryService.ExecuteSql(
                async (cancellationToken, sqlException) =>
                {
                    using (SqlConnection connection = await _sqlConnectionBuilder.GetSqlConnectionAsync(initialCatalog: null, cancellationToken: cancellationToken).ConfigureAwait(false))
                    using (SqlCommand sqlCommand = connection.CreateCommand()) // WARNING, this code will not set sqlCommand.Transaction. Sql transactions via C#/.NET are not supported in this method.
                    {
                        // NOTE: connection is created by SqlConnectionHelper.GetBaseSqlConnectionAsync differently, depending on the _sqlConnectionBuilder implementation.
                        // Connection is never opened by the _sqlConnectionBuilder but RetryLogicProvider is set to the old, depreciated retry implementation. According to the .NET spec, RetryLogicProvider
                        // must be set before opening connection to take effect. Therefore we must reset it to null here before opening the connection.
                        connection.RetryLogicProvider = null; // To remove this line _sqlConnectionBuilder in healthcare-shared-components must be modified.
                        await connection.OpenAsync(cancellationToken);

                        sqlCommand.CommandTimeout = (int)_sqlServerDataStoreConfiguration.CommandTimeout.TotalSeconds;

                        var exportTimeTravel = clonedSearchOptions.QueryHints != null && _schemaInformation.Current >= SchemaVersionConstants.ExportTimeTravel;
                        if (exportTimeTravel)
                        {
                            PopulateSqlCommandFromQueryHints(clonedSearchOptions, sqlCommand);
                            sqlCommand.CommandTimeout = 1200; // set to 20 minutes, as dataset is usually large
                        }
                        else
                        {
                            var stringBuilder = new IndentedStringBuilder(new StringBuilder());

                            EnableTimeAndIoMessageLogging(stringBuilder, connection);

                            var queryGenerator = new SqlQueryGenerator(
                                stringBuilder,
                                new HashingSqlQueryParameterManager(new SqlQueryParameterManager(sqlCommand.Parameters)),
                                _model,
                                searchType,
                                _schemaInformation,
                                currentSearchParameterHash,
                                sqlException);

                            expression.AcceptVisitor(queryGenerator, clonedSearchOptions);

                            SqlCommandSimplifier.RemoveRedundantParameters(stringBuilder, sqlCommand.Parameters, _logger);

                            var queryText = stringBuilder.ToString();
                            var queryHash = _queryHashCalculator.CalculateHash(RemoveParamHash(queryText));
                            _logger.LogInformation("SQL Search Service query hash: {QueryHash}", queryHash);
                            var customQuery = CustomQueries.CheckQueryHash(connection, queryHash, _logger);

                            if (!string.IsNullOrEmpty(customQuery))
                            {
                                _logger.LogInformation("SQl Search Service, custom Query identified by hash {QueryHash}, {CustomQuery}", queryHash, customQuery);
                                queryText = customQuery;
                                sqlCommand.CommandType = CommandType.StoredProcedure;
                            }

                            // Command text contains no direct user input.
#pragma warning disable CA2100 // Review SQL queries for security vulnerabilities
                            sqlCommand.CommandText = queryText;
#pragma warning restore CA2100 // Review SQL queries for security vulnerabilities
                        }

                        LogSqlCommand(sqlCommand);

                        using (var reader = await sqlCommand.ExecuteReaderAsync(CommandBehavior.SequentialAccess, cancellationToken))
                        {
                            if (clonedSearchOptions.CountOnly)
                            {
                                await reader.ReadAsync(cancellationToken);
                                long count = reader.GetInt64(0);
                                if (count > int.MaxValue)
                                {
                                    _requestContextAccessor.RequestContext.BundleIssues.Add(
                                        new OperationOutcomeIssue(
                                            OperationOutcomeConstants.IssueSeverity.Error,
                                            OperationOutcomeConstants.IssueType.NotSupported,
                                            string.Format(Core.Resources.SearchCountResultsExceedLimit, count, int.MaxValue)));

                                    throw new InvalidSearchOperationException(string.Format(Core.Resources.SearchCountResultsExceedLimit, count, int.MaxValue));
                                }

                                searchResult = new SearchResult((int)count, clonedSearchOptions.UnsupportedSearchParams);

                                // call NextResultAsync to get the info messages
                                await reader.NextResultAsync(cancellationToken);

                                return;
                            }

                            var resources = new List<SearchResultEntry>(sqlSearchOptions.MaxItemCount);
                            short? newContinuationType = null;
                            long? newContinuationId = null;
                            bool moreResults = false;
                            int matchCount = 0;

                            string sortValue = null;
                            var isResultPartial = false;
                            int numberOfColumnsRead = 0;

                            while (await reader.ReadAsync(cancellationToken))
                            {
                                ReadWrapper(
                                    reader,
                                    out short resourceTypeId,
                                    out string resourceId,
                                    out int version,
                                    out bool isDeleted,
                                    out long resourceSurrogateId,
                                    out string requestMethod,
                                    out bool isMatch,
                                    out bool isPartialEntry,
                                    out bool isRawResourceMetaSet,
                                    out string searchParameterHash,
                                    out byte[] rawResourceBytes,
                                    out bool isInvisible);

                                if (isInvisible)
                                {
                                    continue;
                                }

                                numberOfColumnsRead = reader.FieldCount;

                                // If we get to this point, we know there are more results so we need a continuation token
                                // Additionally, this resource shouldn't be included in the results
                                if (matchCount >= clonedSearchOptions.MaxItemCount && isMatch)
                                {
                                    moreResults = true;

                                    continue;
                                }

                                using var rawResourceStream = new MemoryStream(rawResourceBytes);
                                var rawResource = _compressedRawResourceConverter.ReadCompressedRawResource(rawResourceStream);

                                _logger.LogInformation("{NameOfResourceSurrogateId}: {ResourceSurrogateId}; {NameOfResourceTypeId}: {ResourceTypeId}; Decompressed length: {RawResourceLength}", nameof(resourceSurrogateId), resourceSurrogateId, nameof(resourceTypeId), resourceTypeId, rawResource.Length);

                                if (string.IsNullOrEmpty(rawResource))
                                {
                                    rawResource = MissingResourceFactory.CreateJson(resourceId, _model.GetResourceTypeName(resourceTypeId), "warning", "incomplete");
                                    _requestContextAccessor.SetMissingResourceCode(System.Net.HttpStatusCode.PartialContent);
                                }

                                // See if this resource is a continuation token candidate and increase the count
                                if (isMatch)
                                {
                                    newContinuationType = resourceTypeId;
                                    newContinuationId = resourceSurrogateId;

                                    // For normal queries, we select _defaultNumberOfColumnsReadFromResult number of columns.
                                    // If we have more, that means we have an extra column tracking sort value.
                                    // Keep track of sort value if this is the last row.
                                    if (matchCount == clonedSearchOptions.MaxItemCount - 1 && reader.FieldCount > _defaultNumberOfColumnsReadFromResult)
                                    {
                                        var tempSortValue = reader.GetValue(SortValueColumnName);
                                        if ((tempSortValue as DateTime?) != null)
                                        {
                                            sortValue = (tempSortValue as DateTime?).Value.ToString("o");
                                        }
                                        else
                                        {
                                            sortValue = tempSortValue.ToString();
                                        }
                                    }

                                    matchCount++;
                                }

                                // as long as at least one entry was marked as partial, this resultset
                                // should be marked as partial
                                isResultPartial = isResultPartial || isPartialEntry;

                                resources.Add(new SearchResultEntry(
                                    new ResourceWrapper(
                                        resourceId,
                                        version.ToString(CultureInfo.InvariantCulture),
                                        _model.GetResourceTypeName(resourceTypeId),
                                        new RawResource(rawResource, FhirResourceFormat.Json, isMetaSet: isRawResourceMetaSet),
                                        new ResourceRequest(requestMethod),
                                        new DateTimeOffset(ResourceSurrogateIdHelper.ResourceSurrogateIdToLastUpdated(resourceSurrogateId), TimeSpan.Zero),
                                        isDeleted,
                                        null,
                                        null,
                                        null,
                                        searchParameterHash,
                                        resourceSurrogateId),
                                    isMatch ? SearchEntryMode.Match : SearchEntryMode.Include));
                            }

                            // call NextResultAsync to get the info messages
                            await reader.NextResultAsync(cancellationToken);

                            ContinuationToken continuationToken =
                                moreResults && !exportTimeTravel // with query hints all results are returned on single page
                                    ? new ContinuationToken(
                                        clonedSearchOptions.Sort.Select(s =>
                                            s.searchParameterInfo.Name switch
                                            {
                                                SearchParameterNames.ResourceType => (object)newContinuationType,
                                                SearchParameterNames.LastUpdated => newContinuationId,
                                                _ => sortValue,
                                            }).ToArray())
                                    : null;

                            if (isResultPartial)
                            {
                                _requestContextAccessor.RequestContext.BundleIssues.Add(
                                    new OperationOutcomeIssue(
                                        OperationOutcomeConstants.IssueSeverity.Warning,
                                        OperationOutcomeConstants.IssueType.Incomplete,
                                        Core.Resources.TruncatedIncludeMessage));
                            }

                            // If this is a sort query, lets keep track of whether we actually searched for sort values.
                            if (clonedSearchOptions.Sort != null &&
                                clonedSearchOptions.Sort.Count > 0 &&
                                clonedSearchOptions.Sort[0].searchParameterInfo.Code != KnownQueryParameterNames.LastUpdated)
                            {
                                sqlSearchOptions.DidWeSearchForSortValue = numberOfColumnsRead > _defaultNumberOfColumnsReadFromResult;
                            }

                            // This value is set inside the SortRewriter. If it is set, we need to pass
                            // this value back to the caller.
                            if (clonedSearchOptions.IsSortWithFilter)
                            {
                                sqlSearchOptions.IsSortWithFilter = true;
                            }

                            searchResult = new SearchResult(resources, continuationToken?.ToJson(), originalSort, clonedSearchOptions.UnsupportedSearchParams);
                        }
                    }
                },
                cancellationToken);
            return searchResult;
        }

        private void PopulateSqlCommandFromQueryHints(SqlSearchOptions options, SqlCommand command)
        {
            var hints = options.QueryHints;
            var resourceTypeId = _model.GetResourceTypeId(hints.First(_ => _.Param == KnownQueryParameterNames.Type).Value);
            var startId = long.Parse(hints.First(_ => _.Param == KnownQueryParameterNames.StartSurrogateId).Value);
            var endId = long.Parse(hints.First(_ => _.Param == KnownQueryParameterNames.EndSurrogateId).Value);
            var globalStartId = long.Parse(hints.First(_ => _.Param == KnownQueryParameterNames.GlobalStartSurrogateId).Value);
            var globalEndId = long.Parse(hints.First(_ => _.Param == KnownQueryParameterNames.GlobalEndSurrogateId).Value);

            PopulateSqlCommandFromQueryHints(command, resourceTypeId, startId, endId, globalStartId, globalEndId);
        }

        private static void PopulateSqlCommandFromQueryHints(SqlCommand command, short resourceTypeId, long startId, long endId, long? globalStartId, long? globalEndId)
        {
            command.CommandType = CommandType.StoredProcedure;
            command.CommandText = "dbo.GetResourcesByTypeAndSurrogateIdRange";
            command.Parameters.AddWithValue("@ResourceTypeId", resourceTypeId);
            command.Parameters.AddWithValue("@StartId", startId);
            command.Parameters.AddWithValue("@EndId", endId);
            command.Parameters.AddWithValue("@GlobalStartId", globalStartId);
            command.Parameters.AddWithValue("@GlobalEndId", globalEndId);
        }

        /// <summary>
        /// Searches for resources by their type and surrogate id and optionally a searchParamHash and will return resources
        /// </summary>
        /// <param name="resourceType">The resource type to search</param>
        /// <param name="startId">The lower bound for surrogate ids to find</param>
        /// <param name="endId">The upper bound for surrogate ids to find</param>
        /// <param name="windowStartId">The lower bound for the window of time to consider for historical records</param>
        /// <param name="windowEndId">The upper bound for the window of time to consider for historical records</param>
        /// <param name="cancellationToken">Cancellation token</param>
        /// <param name="searchParamHashFilter">When not null then we filter using the searchParameterHash</param>
        /// <returns>All resources with surrogate ids greater than or equal to startId and less than or equal to endId. If windowEndId is set it will return the most recent version of a resource that was created before windowEndId that is within the range of startId to endId.</returns>
        public async Task<SearchResult> SearchBySurrogateIdRange(string resourceType, long startId, long endId, long? windowStartId, long? windowEndId, CancellationToken cancellationToken, string searchParamHashFilter = null)
        {
            var resourceTypeId = _model.GetResourceTypeId(resourceType);
            using var sqlCommand = new SqlCommand();
            sqlCommand.CommandTimeout = GetReindexCommandTimeout();
            PopulateSqlCommandFromQueryHints(sqlCommand, resourceTypeId, startId, endId, windowStartId, windowEndId);
            LogSqlCommand(sqlCommand);
            List<SearchResultEntry> resources = null;
            await _sqlRetryService.ExecuteSql(
                sqlCommand,
                async (cmd, cancel) =>
                {
                    using SqlDataReader reader = await cmd.ExecuteReaderAsync(CommandBehavior.SequentialAccess, cancel);
                    resources = new List<SearchResultEntry>();
                    while (await reader.ReadAsync(cancel))
                    {
                        ReadWrapper(
                            reader,
                            out short _,
                            out string resourceId,
                            out int version,
                            out bool isDeleted,
                            out long resourceSurrogateId,
                            out string requestMethod,
                            out bool isMatch,
                            out bool isPartialEntry,
                            out bool isRawResourceMetaSet,
                            out string searchParameterHash,
                            out byte[] rawResourceBytes,
                            out bool isInvisible);

                        if (isInvisible)
                        {
                            continue;
                        }

                        // original sql was: AND (SearchParamHash != @p0 OR SearchParamHash IS NULL)
                        if (!(searchParameterHash == null || searchParameterHash != searchParamHashFilter))
                        {
                            continue;
                        }

                        using var rawResourceStream = new MemoryStream(rawResourceBytes);
                        var rawResource = _compressedRawResourceConverter.ReadCompressedRawResource(rawResourceStream);

                        if (string.IsNullOrEmpty(rawResource))
                        {
                            rawResource = MissingResourceFactory.CreateJson(resourceId, _model.GetResourceTypeName(resourceTypeId), "warning", "incomplete");
                            _requestContextAccessor.SetMissingResourceCode(System.Net.HttpStatusCode.PartialContent);
                        }

                        resources.Add(new SearchResultEntry(
                            new ResourceWrapper(
                                resourceId,
                                version.ToString(CultureInfo.InvariantCulture),
                                resourceType,
                                new RawResource(rawResource, FhirResourceFormat.Json, isMetaSet: isRawResourceMetaSet),
                                new ResourceRequest(requestMethod),
                                new DateTimeOffset(ResourceSurrogateIdHelper.ResourceSurrogateIdToLastUpdated(resourceSurrogateId), TimeSpan.Zero),
                                isDeleted,
                                null,
                                null,
                                null,
                                searchParameterHash,
                                resourceSurrogateId),
                            isMatch ? SearchEntryMode.Match : SearchEntryMode.Include));
                    }

                    return;
                },
                _logger,
                null,
                cancellationToken);
            return new SearchResult(resources, null, null, new List<Tuple<string, string>>()) { TotalCount = resources.Count };
        }

        private static (long StartId, long EndId) ReaderToSurrogateIdRange(SqlDataReader sqlDataReader)
        {
            return (sqlDataReader.GetInt64(1), sqlDataReader.GetInt64(2));
        }

        public override async Task<IReadOnlyList<(long StartId, long EndId)>> GetSurrogateIdRanges(string resourceType, long startId, long endId, int rangeSize, int numberOfRanges, bool up, CancellationToken cancellationToken)
        {
            var resourceTypeId = _model.GetResourceTypeId(resourceType);
            using var sqlCommand = new SqlCommand();
            GetResourceSurrogateIdRanges.PopulateCommand(sqlCommand, resourceTypeId, startId, endId, rangeSize, numberOfRanges, up);
            sqlCommand.CommandTimeout = GetReindexCommandTimeout();
            LogSqlCommand(sqlCommand);
            return await sqlCommand.ExecuteReaderAsync(_sqlRetryService, ReaderToSurrogateIdRange, _logger, cancellationToken);
        }

        private static string ReaderGetUsedResourceTypes(SqlDataReader sqlDataReader)
        {
            return sqlDataReader.GetString(1);
        }

<<<<<<< HEAD
        public override async Task<IReadOnlyList<string>> GetUsedResourceTypes(CancellationToken cancellationToken)
        {
            var resourceTypes = new List<string>();

            await _sqlRetryService.ExecuteSql(
                async (cancellationToken, sqlException) =>
                {
                    using SqlConnection connection = await _sqlConnectionBuilder.GetSqlConnectionAsync(initialCatalog: null, cancellationToken: cancellationToken).ConfigureAwait(false);
                    using SqlCommand sqlCommand = connection.CreateCommand();
                    connection.RetryLogicProvider = null; // To remove this line _sqlConnectionBuilder in healthcare-shared-components must be modified.
                    await connection.OpenAsync(cancellationToken);
                    sqlCommand.CommandTimeout = GetReindexCommandTimeout();
                    sqlCommand.CommandText = "dbo.GetUsedResourceTypes";
                    LogSqlCommand(sqlCommand);
                    resourceTypes = await _sqlRetryService.ExecuteSqlDataReader(
                       sqlCommand,
                       ReaderGetUsedResourceTypes,
                       _logger,
                       $"{nameof(GetUsedResourceTypes)} failed.",
                       cancellationToken);
                    return;
                },
                cancellationToken);
            return resourceTypes;
=======
        private static (long StartResourceSurrogateId, long EndResourceSurrogateId, int Count) ReaderGetSurrogateIdsAndCountForResourceType(SqlDataReader sqlDataReader)
        {
            return (sqlDataReader.GetInt64(0), sqlDataReader.GetInt64(1), sqlDataReader.GetInt32(2));
        }

        public override async Task<IReadOnlyList<string>> GetUsedResourceTypes(CancellationToken cancellationToken)
        {
            using var sqlCommand = new SqlCommand("dbo.GetUsedResourceTypes") { CommandType = CommandType.StoredProcedure };
            LogSqlCommand(sqlCommand);
            return await sqlCommand.ExecuteReaderAsync(_sqlRetryService, ReaderGetUsedResourceTypes, _logger, cancellationToken);
>>>>>>> 00facae7
        }

        /// <summary>
        /// If no sorting fields are specified, sets the sorting fields to the primary key. (This is either ResourceSurrogateId or ResourceTypeId, ResourceSurrogateId).
        /// If sorting only by ResourceTypeId, adds in ResourceSurrogateId as the second sort column.
        /// If sorting by ResourceSurrogateId and using partitioned tables and searching over a single type, sets the sort to ResourceTypeId, ResourceSurrogateId
        /// </summary>
        /// <param name="searchOptions">The input SearchOptions</param>
        /// <param name="searchExpression">The searchExpression</param>
        /// <param name="sqlSearchType">The type of search being performed</param>
        /// <returns>If the sort needs to be updated, a new <see cref="SearchOptions"/> instance, otherwise, the same instance as <paramref name="searchOptions"/></returns>
        private SqlSearchOptions UpdateSort(SqlSearchOptions searchOptions, Expression searchExpression, SqlSearchType sqlSearchType)
        {
            SqlSearchOptions newSearchOptions = searchOptions;
            if (sqlSearchType == SqlSearchType.History)
            {
                // history is always sorted by _lastUpdated.
                newSearchOptions = searchOptions.CloneSqlSearchOptions();

                return newSearchOptions;
            }

            if (searchOptions.Sort.Count == 0)
            {
                newSearchOptions = searchOptions.CloneSqlSearchOptions();

                if (_schemaInformation.Current < SchemaVersionConstants.PartitionedTables)
                {
                    newSearchOptions.Sort = new (SearchParameterInfo searchParameterInfo, SortOrder sortOrder)[]
                    {
                        (_fakeLastUpdate, SortOrder.Ascending),
                    };
                }
                else
                {
                    newSearchOptions.Sort = new (SearchParameterInfo searchParameterInfo, SortOrder sortOrder)[]
                    {
                        (SearchParameterInfo.ResourceTypeSearchParameter, SortOrder.Ascending),
                        (_fakeLastUpdate, SortOrder.Ascending),
                    };
                }

                return newSearchOptions;
            }

            if (searchOptions.Sort.Count == 1 && searchOptions.Sort[0].searchParameterInfo.Name == SearchParameterNames.ResourceType)
            {
                // We will not get here unless the schema version is at least SchemaVersionConstants.PartitionedTables.

                // Add _lastUpdated to the sort list so that there is a deterministic key to sort on

                newSearchOptions = searchOptions.CloneSqlSearchOptions();

                newSearchOptions.Sort = new (SearchParameterInfo searchParameterInfo, SortOrder sortOrder)[]
                {
                    (SearchParameterInfo.ResourceTypeSearchParameter, searchOptions.Sort[0].sortOrder),
                    (_fakeLastUpdate, searchOptions.Sort[0].sortOrder),
                };

                return newSearchOptions;
            }

            if (searchOptions.Sort.Count == 1 && searchOptions.Sort[0].searchParameterInfo.Name == SearchParameterNames.LastUpdated && _schemaInformation.Current >= SchemaVersionConstants.PartitionedTables)
            {
                (short? singleAllowedTypeId, BitArray allowedTypes) = TypeConstraintVisitor.Instance.Visit(searchExpression, _model);

                if (singleAllowedTypeId != null && allowedTypes != null)
                {
                    // this means that this search is over a single type.
                    newSearchOptions = searchOptions.CloneSqlSearchOptions();

                    newSearchOptions.Sort = new (SearchParameterInfo searchParameterInfo, SortOrder sortOrder)[]
                    {
                        (SearchParameterInfo.ResourceTypeSearchParameter, searchOptions.Sort[0].sortOrder),
                        (_fakeLastUpdate, searchOptions.Sort[0].sortOrder),
                    };
                }

                return newSearchOptions;
            }

            if (searchOptions.Sort[^1].searchParameterInfo.Name != SearchParameterNames.LastUpdated)
            {
                // Make sure custom sort has _lastUpdated as the last sort parameter.

                newSearchOptions = searchOptions.CloneSqlSearchOptions();

                newSearchOptions.Sort = new List<(SearchParameterInfo searchParameterInfo, SortOrder sortOrder)>(searchOptions.Sort)
                {
                    (_fakeLastUpdate, SortOrder.Ascending),
                };

                return newSearchOptions;
            }

            return newSearchOptions;
        }

        private void ReadWrapper(
            SqlDataReader reader,
            out short resourceTypeId,
            out string resourceId,
            out int version,
            out bool isDeleted,
            out long resourceSurrogateId,
            out string requestMethod,
            out bool isMatch,
            out bool isPartialEntry,
            out bool isRawResourceMetaSet,
            out string searchParameterHash,
            out byte[] rawResourceBytes,
            out bool isInvisible)
        {
            resourceTypeId = reader.Read(VLatest.Resource.ResourceTypeId, 0);
            resourceId = reader.Read(VLatest.Resource.ResourceId, 1);
            version = reader.Read(VLatest.Resource.Version, 2);
            isDeleted = reader.Read(VLatest.Resource.IsDeleted, 3);
            resourceSurrogateId = reader.Read(VLatest.Resource.ResourceSurrogateId, 4);
            requestMethod = reader.Read(VLatest.Resource.RequestMethod, 5);
            isMatch = reader.Read(_isMatch, 6);
            isPartialEntry = reader.Read(_isPartial, 7);
            isRawResourceMetaSet = reader.Read(VLatest.Resource.IsRawResourceMetaSet, 8);
            searchParameterHash = reader.Read(VLatest.Resource.SearchParamHash, 9);
            rawResourceBytes = reader.GetSqlBytes(10).Value;
            isInvisible = rawResourceBytes.Length == 1 && rawResourceBytes[0] == 0xF;
        }

        [Conditional("DEBUG")]
        private void EnableTimeAndIoMessageLogging(IndentedStringBuilder stringBuilder, SqlConnection sqlConnection)
        {
            stringBuilder.AppendLine("SET STATISTICS IO ON;");
            stringBuilder.AppendLine("SET STATISTICS TIME ON;");
            stringBuilder.AppendLine();
            sqlConnection.InfoMessage += (sender, args) => _logger.LogInformation("SQL message: {Message}", args.Message);
        }

        /// <summary>
        /// Logs the parameter declarations and command text of a SQL command
        /// </summary>
        [Conditional("DEBUG")]
        private void LogSqlCommand(SqlCommand sqlCommand)
        {
            // TODO: when SqlCommandWrapper is fully deprecated everywhere, modify LogSqlCommand to accept sqlCommand.
            using SqlCommandWrapper sqlCommandWrapper = new SqlCommandWrapper(sqlCommand);
            var sb = new StringBuilder();
            if (sqlCommandWrapper.CommandType == CommandType.Text)
            {
                foreach (SqlParameter p in sqlCommandWrapper.Parameters)
                {
                    sb.Append("DECLARE ")
                        .Append(p)
                        .Append(' ')
                        .Append(p.SqlDbType)
                        .Append(p.Value is string ? (p.Size <= 0 ? "(MAX)" : $"({p.Size})") : p.Value is decimal ? $"({p.Precision},{p.Scale})" : null)
                        .Append(" = ")
                        .Append(p.SqlDbType == SqlDbType.NChar || p.SqlDbType == SqlDbType.NText || p.SqlDbType == SqlDbType.NVarChar ? "N" : null)
                        .Append(p.Value is string || p.Value is DateTime ? $"'{p.Value:O}'" : (p.Value == null ? "null" : p.Value.ToString()))
                        .AppendLine(";");
                }

                sb.AppendLine();
                sb.AppendLine(sqlCommandWrapper.CommandText);

                // this just assures that the call to this fn has occurred after the CommandText is set
                Debug.Assert(sqlCommandWrapper.CommandText.Length > 0);
            }
            else
            {
                sb.Append(sqlCommandWrapper.CommandText + string.Empty);
                foreach (SqlParameter p in sqlCommandWrapper.Parameters)
                {
                    sb.Append(p.Value is string || p.Value is DateTime ? $"'{p.Value:O}'" : (p.Value == null ? "null" : $"'{p.Value.ToString()}'"));
                    if (!(sqlCommandWrapper.Parameters.IndexOf(p) == sqlCommandWrapper.Parameters.Count - 1))
                    {
                        sb.Append(", ");
                    }
                }

                sb.AppendLine();
            }

            sb.AppendLine($"{nameof(sqlCommandWrapper.CommandTimeout)} = " + TimeSpan.FromSeconds(sqlCommandWrapper.CommandTimeout).Duration().ToString());
            _logger.LogInformation("{SqlQuery}", sb.ToString());
        }

        /// <summary>
        /// Searches for resources by their type and surrogate id and optionally a searchParamHash. This can also just return a count of resources.
        /// </summary>
        /// <param name="searchOptions">The searchOptions</param>
        /// <param name="searchParameterHash">A searchParamHash to filter results</param>
        /// <param name="cancellationToken">The cancellation token</param>
        /// <returns>SearchResult</returns>
        protected async override Task<SearchResult> SearchForReindexInternalAsync(SearchOptions searchOptions, string searchParameterHash, CancellationToken cancellationToken)
        {
            string resourceType = GetForceReindexResourceType(searchOptions);
            if (searchOptions.CountOnly)
            {
                _model.TryGetResourceTypeId(resourceType, out short resourceTypeId);
                return await SearchForReindexSurrogateIdsBySearchParamHashAsync(resourceTypeId, searchOptions.MaxItemCount, cancellationToken, searchParameterHash);
            }

            var queryHints = searchOptions.QueryHints;
            long startId = long.Parse(queryHints.First(_ => _.Param == KnownQueryParameterNames.StartSurrogateId).Value);
            long endId = long.Parse(queryHints.First(_ => _.Param == KnownQueryParameterNames.EndSurrogateId).Value);
            IReadOnlyList<(long StartId, long EndId)> ranges = await GetSurrogateIdRanges(resourceType, startId, endId, searchOptions.MaxItemCount, 1, true, cancellationToken);

            SearchResult results = null;
            if (ranges?.Count > 0)
            {
                results = await SearchBySurrogateIdRange(
                    resourceType,
                    ranges[0].StartId,
                    ranges[0].EndId,
                    null,
                    null,
                    cancellationToken,
                    searchOptions.IgnoreSearchParamHash ? null : searchParameterHash);

                if (results.Results.Any())
                {
                    results.MaxResourceSurrogateId = results.Results.Max(e => e.Resource.ResourceSurrogateId);
                }
            }
            else
            {
                results = new SearchResult(0, new List<Tuple<string, string>>());
            }

            return results;
        }

        /// <summary>
        /// Searches for the count of resources in n number of sql calls because it uses searchParamHash and because
        /// Resource.SearchParamHash doesn't have an index on it, we need to use maxItemCount to limit the total
        /// number of resources per query
        /// </summary>
        /// <param name="resourceTypeId">The id for the resource type</param>
        /// <param name="maxItemCount">The max items to query at a time</param>
        /// <param name="cancellationToken">The cancellation token</param>
        /// <param name="searchParamHash">SearchParamHash if we need to filter out the results</param>
        /// <returns>SearchResult</returns>
        private async Task<SearchResult> SearchForReindexSurrogateIdsBySearchParamHashAsync(short resourceTypeId, int maxItemCount, CancellationToken cancellationToken, string searchParamHash = null)
        {
            if (string.IsNullOrWhiteSpace(searchParamHash))
            {
                return await SearchForReindexSurrogateIdsWithoutSearchParamHashAsync(resourceTypeId, cancellationToken);
            }

            // can't use totalCount for reindex on extremely large dbs because we don't have an
            // index on Resource.SearchParamHash which would be necessary to calculate an accurate count
            int totalCount = 0;
            long startResourceSurrogateId = 0;
            long tmpStartResourceSurrogateId = 0;
            long endResourceSurrogateId = 0;
            int rowCount = maxItemCount;
            SearchResult searchResult = null;

            while (true)
            {
                long tmpEndResourceSurrogateId;
                int tmpCount;

                using var sqlCommand = new SqlCommand();
                sqlCommand.CommandTimeout = Math.Max((int)_sqlServerDataStoreConfiguration.CommandTimeout.TotalSeconds, 180);
                sqlCommand.Parameters.AddWithValue("@p0", searchParamHash);
                sqlCommand.Parameters.AddWithValue("@p1", resourceTypeId);
                sqlCommand.Parameters.AddWithValue("@p2", tmpStartResourceSurrogateId);
                sqlCommand.Parameters.AddWithValue("@p3", rowCount);
                sqlCommand.CommandText = @"
                    SELECT ISNULL(MIN(ResourceSurrogateId), 0), ISNULL(MAX(ResourceSurrogateId), 0), COUNT(*)
                    FROM (SELECT TOP (@p3) ResourceSurrogateId
                    FROM dbo.Resource
                    WHERE ResourceTypeId = @p1
                    AND IsHistory = 0
                    AND IsDeleted = 0
                    AND ResourceSurrogateId > @p2
                    AND (SearchParamHash != @p0 OR SearchParamHash IS NULL)
                    ORDER BY
                    ResourceSurrogateId
                    ) A";
                LogSqlCommand(sqlCommand);

                IReadOnlyList<(long StartResourceSurrogateId, long EndResourceSurrogateId, int Count)> results = await sqlCommand.ExecuteReaderAsync(_sqlRetryService, ReaderGetSurrogateIdsAndCountForResourceType, _logger, cancellationToken);
                if (results.Count == 0)
                {
                    break;
                }

                (long StartResourceSurrogateId, long EndResourceSurrogateId, int Count) singleResult = results.Single();

                tmpStartResourceSurrogateId = singleResult.StartResourceSurrogateId;
                tmpEndResourceSurrogateId = singleResult.EndResourceSurrogateId;
                tmpCount = singleResult.Count;

                totalCount += tmpCount;
                if (startResourceSurrogateId == 0)
                {
                    startResourceSurrogateId = tmpStartResourceSurrogateId;
                }

                if (tmpEndResourceSurrogateId > 0)
                {
                    endResourceSurrogateId = tmpEndResourceSurrogateId;
                    tmpStartResourceSurrogateId = tmpEndResourceSurrogateId;
                }

                if (tmpCount <= 1)
                {
                    break;
                }
            }

            searchResult = new SearchResult(totalCount, Array.Empty<Tuple<string, string>>());
            searchResult.ReindexResult = new SearchResultReindex()
            {
                Count = totalCount,
                StartResourceSurrogateId = startResourceSurrogateId,
                EndResourceSurrogateId = endResourceSurrogateId,
                CurrentResourceSurrogateId = startResourceSurrogateId,
            };

            return searchResult;
        }

        /// <summary>
        /// Searches for the count of resources in one sql call because it doesn't use searchParamHash
        /// </summary>
        /// <param name="resourceTypeId">The id for the resource type</param>
        /// <param name="cancellationToken">The cancellation token</param>
        /// <returns>SearchResult</returns>
        private async Task<SearchResult> SearchForReindexSurrogateIdsWithoutSearchParamHashAsync(short resourceTypeId, CancellationToken cancellationToken)
        {
            int totalCount = 0;
            long startResourceSurrogateId = 0;
            long endResourceSurrogateId = 0;

            SearchResult searchResult = null;

            using var sqlCommand = new SqlCommand();
            sqlCommand.CommandTimeout = Math.Max((int)_sqlServerDataStoreConfiguration.CommandTimeout.TotalSeconds, 180);
            sqlCommand.Parameters.AddWithValue("@p0", resourceTypeId);
            sqlCommand.CommandText = "SELECT ISNULL(MIN(ResourceSurrogateId), 0), ISNULL(MAX(ResourceSurrogateId), 0), COUNT(ResourceSurrogateId) FROM dbo.Resource WHERE ResourceTypeId = @p0 AND IsHistory = 0 AND IsDeleted = 0";
            LogSqlCommand(sqlCommand);

            IReadOnlyList<(long StartResourceSurrogateId, long EndResourceSurrogateId, int Count)> results = await sqlCommand.ExecuteReaderAsync(_sqlRetryService, ReaderGetSurrogateIdsAndCountForResourceType, _logger, cancellationToken);
            if (results.Count > 0)
            {
                (long StartResourceSurrogateId, long EndResourceSurrogateId, int Count) singleResult = results.Single();

                startResourceSurrogateId = singleResult.StartResourceSurrogateId;
                endResourceSurrogateId = singleResult.EndResourceSurrogateId;
                totalCount = singleResult.Count;
            }

            searchResult = new SearchResult(totalCount, Array.Empty<Tuple<string, string>>());
            searchResult.ReindexResult = new SearchResultReindex()
            {
                Count = totalCount,
                StartResourceSurrogateId = startResourceSurrogateId,
                EndResourceSurrogateId = endResourceSurrogateId,
                CurrentResourceSurrogateId = startResourceSurrogateId,
            };

            return searchResult;
        }

        private int GetReindexCommandTimeout()
        {
            return Math.Max((int)_sqlServerDataStoreConfiguration.CommandTimeout.TotalSeconds, 1200);
        }

        private static string GetForceReindexResourceType(SearchOptions searchOptions)
        {
            string resourceType = string.Empty;
            var spe = searchOptions.Expression as SearchParameterExpression;
            if (spe != null && spe.Parameter.Name == KnownQueryParameterNames.Type)
            {
                resourceType = (spe.Expression as StringExpression)?.Value;
            }

            return resourceType;
        }

        private static string RemoveParamHash(string queryText)
        {
            var lines = queryText.Split('\n');
            for (var i = lines.Length - 1; i >= 0; i--)
            {
                if (string.IsNullOrWhiteSpace(lines[i]))
                {
                    continue;
                }
                else if (lines[i].StartsWith("/* HASH", StringComparison.OrdinalIgnoreCase))
                {
                    return string.Join('\n', lines.Take(i));
                }
            }

            return queryText;
        }

        // Class copied from src\Microsoft.Health.Fhir.SqlServer\Features\Schema\Model\VLatest.Generated.net7.0.cs .
        private class GetResourceSurrogateIdRangesProcedure : StoredProcedure
        {
            private readonly ParameterDefinition<short> _resourceTypeId = new ParameterDefinition<short>("@ResourceTypeId", global::System.Data.SqlDbType.SmallInt, false);
            private readonly ParameterDefinition<long> _startId = new ParameterDefinition<long>("@StartId", global::System.Data.SqlDbType.BigInt, false);
            private readonly ParameterDefinition<long> _endId = new ParameterDefinition<long>("@EndId", global::System.Data.SqlDbType.BigInt, false);
            private readonly ParameterDefinition<int> _rangeSize = new ParameterDefinition<int>("@RangeSize", global::System.Data.SqlDbType.Int, false);
            private readonly ParameterDefinition<int?> _numberOfRanges = new ParameterDefinition<int?>("@NumberOfRanges", global::System.Data.SqlDbType.Int, true);
            private readonly ParameterDefinition<bool?> _up = new ParameterDefinition<bool?>("@Up", global::System.Data.SqlDbType.Bit, true);

            internal GetResourceSurrogateIdRangesProcedure()
                : base("dbo.GetResourceSurrogateIdRanges")
            {
            }

            public void PopulateCommand(SqlCommand sqlCommand, short resourceTypeId, long startId, long endId, int rangeSize, int? numberOfRanges, bool? up)
            {
                sqlCommand.CommandType = global::System.Data.CommandType.StoredProcedure;
                sqlCommand.CommandText = "dbo.GetResourceSurrogateIdRanges";
                _resourceTypeId.AddParameter(sqlCommand.Parameters, resourceTypeId);
                _startId.AddParameter(sqlCommand.Parameters, startId);
                _endId.AddParameter(sqlCommand.Parameters, endId);
                _rangeSize.AddParameter(sqlCommand.Parameters, rangeSize);
                _numberOfRanges.AddParameter(sqlCommand.Parameters, numberOfRanges);
                _up.AddParameter(sqlCommand.Parameters, up);
            }
        }
    }
}<|MERGE_RESOLUTION|>--- conflicted
+++ resolved
@@ -670,32 +670,6 @@
             return sqlDataReader.GetString(1);
         }
 
-<<<<<<< HEAD
-        public override async Task<IReadOnlyList<string>> GetUsedResourceTypes(CancellationToken cancellationToken)
-        {
-            var resourceTypes = new List<string>();
-
-            await _sqlRetryService.ExecuteSql(
-                async (cancellationToken, sqlException) =>
-                {
-                    using SqlConnection connection = await _sqlConnectionBuilder.GetSqlConnectionAsync(initialCatalog: null, cancellationToken: cancellationToken).ConfigureAwait(false);
-                    using SqlCommand sqlCommand = connection.CreateCommand();
-                    connection.RetryLogicProvider = null; // To remove this line _sqlConnectionBuilder in healthcare-shared-components must be modified.
-                    await connection.OpenAsync(cancellationToken);
-                    sqlCommand.CommandTimeout = GetReindexCommandTimeout();
-                    sqlCommand.CommandText = "dbo.GetUsedResourceTypes";
-                    LogSqlCommand(sqlCommand);
-                    resourceTypes = await _sqlRetryService.ExecuteSqlDataReader(
-                       sqlCommand,
-                       ReaderGetUsedResourceTypes,
-                       _logger,
-                       $"{nameof(GetUsedResourceTypes)} failed.",
-                       cancellationToken);
-                    return;
-                },
-                cancellationToken);
-            return resourceTypes;
-=======
         private static (long StartResourceSurrogateId, long EndResourceSurrogateId, int Count) ReaderGetSurrogateIdsAndCountForResourceType(SqlDataReader sqlDataReader)
         {
             return (sqlDataReader.GetInt64(0), sqlDataReader.GetInt64(1), sqlDataReader.GetInt32(2));
@@ -706,7 +680,6 @@
             using var sqlCommand = new SqlCommand("dbo.GetUsedResourceTypes") { CommandType = CommandType.StoredProcedure };
             LogSqlCommand(sqlCommand);
             return await sqlCommand.ExecuteReaderAsync(_sqlRetryService, ReaderGetUsedResourceTypes, _logger, cancellationToken);
->>>>>>> 00facae7
         }
 
         /// <summary>
