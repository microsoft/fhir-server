﻿// -------------------------------------------------------------------------------------------------
// Copyright (c) Microsoft Corporation. All rights reserved.
// Licensed under the MIT License (MIT). See LICENSE in the repo root for license information.
// -------------------------------------------------------------------------------------------------

using System;
using System.Collections;
using System.Collections.Generic;
using System.Data;
using System.Diagnostics;
using System.Globalization;
using System.IO;
using System.Linq;
using System.Text;
using System.Threading;
using System.Threading.Tasks;
using EnsureThat;
using Microsoft.Data.SqlClient;
using Microsoft.Extensions.Logging;
using Microsoft.Health.Core.Features.Context;
using Microsoft.Health.Fhir.Core.Features;
using Microsoft.Health.Fhir.Core.Features.Context;
using Microsoft.Health.Fhir.Core.Features.Operations;
using Microsoft.Health.Fhir.Core.Features.Persistence;
using Microsoft.Health.Fhir.Core.Features.Search;
using Microsoft.Health.Fhir.Core.Features.Search.Expressions;
using Microsoft.Health.Fhir.Core.Models;
using Microsoft.Health.Fhir.SqlServer.Features.Schema;
using Microsoft.Health.Fhir.SqlServer.Features.Schema.Model;
using Microsoft.Health.Fhir.SqlServer.Features.Search.Expressions;
using Microsoft.Health.Fhir.SqlServer.Features.Search.Expressions.Visitors;
using Microsoft.Health.Fhir.SqlServer.Features.Search.Expressions.Visitors.QueryGenerators;
using Microsoft.Health.Fhir.SqlServer.Features.Storage;
using Microsoft.Health.Fhir.ValueSets;
using Microsoft.Health.SqlServer;
using Microsoft.Health.SqlServer.Features.Client;
using Microsoft.Health.SqlServer.Features.Schema;
using Microsoft.Health.SqlServer.Features.Schema.Model;
using Microsoft.Health.SqlServer.Features.Storage;
using SortOrder = Microsoft.Health.Fhir.Core.Features.Search.SortOrder;

namespace Microsoft.Health.Fhir.SqlServer.Features.Search
{
    internal class SqlServerSearchService : SearchService
    {
        private readonly ISqlServerFhirModel _model;
        private readonly SqlRootExpressionRewriter _sqlRootExpressionRewriter;

        private readonly SortRewriter _sortRewriter;
        private readonly PartitionEliminationRewriter _partitionEliminationRewriter;
        private readonly CompartmentSearchRewriter _compartmentSearchRewriter;
        private readonly SmartCompartmentSearchRewriter _smartCompartmentSearchRewriter;
        private readonly ChainFlatteningRewriter _chainFlatteningRewriter;
        private readonly ILogger<SqlServerSearchService> _logger;
        private readonly BitColumn _isMatch = new BitColumn("IsMatch");
        private readonly BitColumn _isPartial = new BitColumn("IsPartial");
        private readonly SqlConnectionWrapperFactory _sqlConnectionWrapperFactory;
        private const string SortValueColumnName = "SortValue";
        private readonly SchemaInformation _schemaInformation;
        private readonly ICompressedRawResourceConverter _compressedRawResourceConverter;
        private readonly RequestContextAccessor<IFhirRequestContext> _requestContextAccessor;
        private const int _defaultNumberOfColumnsReadFromResult = 11;
        private readonly SearchParameterInfo _fakeLastUpdate = new SearchParameterInfo(SearchParameterNames.LastUpdated, SearchParameterNames.LastUpdated);

        public SqlServerSearchService(
            ISearchOptionsFactory searchOptionsFactory,
            IFhirDataStore fhirDataStore,
            ISqlServerFhirModel model,
            SqlRootExpressionRewriter sqlRootExpressionRewriter,
            ChainFlatteningRewriter chainFlatteningRewriter,
            SortRewriter sortRewriter,
            PartitionEliminationRewriter partitionEliminationRewriter,
            CompartmentSearchRewriter compartmentSearchRewriter,
            SmartCompartmentSearchRewriter smartCompartmentSearchRewriter,
            SqlConnectionWrapperFactory sqlConnectionWrapperFactory,
            SchemaInformation schemaInformation,
            RequestContextAccessor<IFhirRequestContext> requestContextAccessor,
            ICompressedRawResourceConverter compressedRawResourceConverter,
            ILogger<SqlServerSearchService> logger)
            : base(searchOptionsFactory, fhirDataStore)
        {
            EnsureArg.IsNotNull(sqlRootExpressionRewriter, nameof(sqlRootExpressionRewriter));
            EnsureArg.IsNotNull(chainFlatteningRewriter, nameof(chainFlatteningRewriter));
            EnsureArg.IsNotNull(sqlConnectionWrapperFactory, nameof(sqlConnectionWrapperFactory));
            EnsureArg.IsNotNull(schemaInformation, nameof(schemaInformation));
            EnsureArg.IsNotNull(partitionEliminationRewriter, nameof(partitionEliminationRewriter));
            EnsureArg.IsNotNull(compartmentSearchRewriter, nameof(compartmentSearchRewriter));
            EnsureArg.IsNotNull(smartCompartmentSearchRewriter, nameof(smartCompartmentSearchRewriter));
            EnsureArg.IsNotNull(requestContextAccessor, nameof(requestContextAccessor));
            EnsureArg.IsNotNull(logger, nameof(logger));

            _model = model;
            _sqlRootExpressionRewriter = sqlRootExpressionRewriter;
            _sortRewriter = sortRewriter;
            _partitionEliminationRewriter = partitionEliminationRewriter;
            _compartmentSearchRewriter = compartmentSearchRewriter;
            _smartCompartmentSearchRewriter = smartCompartmentSearchRewriter;
            _chainFlatteningRewriter = chainFlatteningRewriter;
            _sqlConnectionWrapperFactory = sqlConnectionWrapperFactory;
            _logger = logger;

            _schemaInformation = schemaInformation;
            _requestContextAccessor = requestContextAccessor;
            _compressedRawResourceConverter = compressedRawResourceConverter;
        }

        public override async Task<SearchResult> SearchAsync(SearchOptions searchOptions, CancellationToken cancellationToken)
        {
            SqlSearchOptions sqlSearchOptions = new SqlSearchOptions(searchOptions);
            SearchResult searchResult = await SearchImpl(sqlSearchOptions, SqlSearchType.Default, null, cancellationToken);
            int resultCount = searchResult.Results.Count();
            if (!sqlSearchOptions.IsSortWithFilter &&
                searchResult.ContinuationToken == null &&
                resultCount <= sqlSearchOptions.MaxItemCount &&
                sqlSearchOptions.Sort != null &&
                sqlSearchOptions.Sort.Count > 0 &&
                sqlSearchOptions.Sort[0].searchParameterInfo.Code != KnownQueryParameterNames.LastUpdated)
            {
                // We seem to have run a sort which has returned less results than what max we can return.
                // Let's determine whether we need to execute another query or not.
                if ((sqlSearchOptions.Sort[0].sortOrder == SortOrder.Ascending && sqlSearchOptions.DidWeSearchForSortValue.HasValue && !sqlSearchOptions.DidWeSearchForSortValue.Value) ||
                    (sqlSearchOptions.Sort[0].sortOrder == SortOrder.Descending && sqlSearchOptions.DidWeSearchForSortValue.HasValue && sqlSearchOptions.DidWeSearchForSortValue.Value))
                {
                    if (sqlSearchOptions.MaxItemCount - resultCount == 0)
                    {
                        // Since we are already returning MaxItemCount number of resources we don't want
                        // to execute another search right now just to drop all the resources. We will return
                        // a "special" ct so that we the subsequent request will be handled correctly.
                        var ct = new ContinuationToken(new object[]
                            {
                                    SqlSearchConstants.SortSentinelValueForCt,
                                    0,
                            });

                        searchResult = new SearchResult(searchResult.Results, ct.ToJson(), searchResult.SortOrder, searchResult.UnsupportedSearchParameters);
                    }
                    else
                    {
                        var finalResultsInOrder = new List<SearchResultEntry>();
                        finalResultsInOrder.AddRange(searchResult.Results);
                        sqlSearchOptions.SortQuerySecondPhase = true;
                        sqlSearchOptions.MaxItemCount -= resultCount;

                        searchResult = await SearchImpl(sqlSearchOptions, SqlSearchType.Default, null, cancellationToken);

                        finalResultsInOrder.AddRange(searchResult.Results);
                        searchResult = new SearchResult(
                            finalResultsInOrder,
                            searchResult.ContinuationToken,
                            searchResult.SortOrder,
                            searchResult.UnsupportedSearchParameters);
                    }
                }
            }

            // If we should include the total count of matching search results
            if (sqlSearchOptions.IncludeTotal == TotalType.Accurate && !sqlSearchOptions.CountOnly)
            {
                // If this is the first page and there aren't any more pages
                if (sqlSearchOptions.ContinuationToken == null && searchResult.ContinuationToken == null)
                {
                    // Count the match results on the page.
                    searchResult.TotalCount = searchResult.Results.Count(r => r.SearchEntryMode == SearchEntryMode.Match);
                }
                else
                {
                    try
                    {
                        // Otherwise, indicate that we'd like to get the count
                        sqlSearchOptions.CountOnly = true;

                        // And perform a second read.
                        var countOnlySearchResult = await SearchImpl(sqlSearchOptions, SqlSearchType.Default, null, cancellationToken);

                        searchResult.TotalCount = countOnlySearchResult.TotalCount;
                    }
                    finally
                    {
                        // Ensure search options is set to its original state.
                        sqlSearchOptions.CountOnly = false;
                    }
                }
            }

            return searchResult;
        }

        protected override async Task<SearchResult> SearchHistoryInternalAsync(SearchOptions searchOptions, CancellationToken cancellationToken)
        {
            SqlSearchOptions sqlSearchOptions = new SqlSearchOptions(searchOptions);
            return await SearchImpl(sqlSearchOptions, SqlSearchType.History, null, cancellationToken);
        }

        private async Task<SearchResult> SearchImpl(SqlSearchOptions sqlSearchOptions, SqlSearchType searchType, string currentSearchParameterHash, CancellationToken cancellationToken)
        {
            Expression searchExpression = sqlSearchOptions.Expression;

            // AND in the continuation token
            if (!string.IsNullOrWhiteSpace(sqlSearchOptions.ContinuationToken) && !sqlSearchOptions.CountOnly)
            {
                var continuationToken = ContinuationToken.FromString(sqlSearchOptions.ContinuationToken);
                if (continuationToken != null)
                {
                    if (string.IsNullOrEmpty(continuationToken.SortValue))
                    {
                        // Check whether it's a _lastUpdated or (_type,_lastUpdated) sort optimization
                        bool optimize = true;
                        (SearchParameterInfo searchParamInfo, SortOrder sortOrder) = sqlSearchOptions.Sort.Count == 0 ? default : sqlSearchOptions.Sort[0];
                        if (sqlSearchOptions.Sort.Count > 0)
                        {
                            if (!(searchParamInfo.Name == SearchParameterNames.LastUpdated || searchParamInfo.Name == SearchParameterNames.ResourceType))
                            {
                                optimize = false;
                            }
                        }

                        FieldName fieldName;
                        object keyValue;
                        SearchParameterInfo parameter;
                        if (continuationToken.ResourceTypeId == null || _schemaInformation.Current < SchemaVersionConstants.PartitionedTables)
                        {
                            // backwards compat
                            parameter = SqlSearchParameters.ResourceSurrogateIdParameter;
                            fieldName = SqlFieldName.ResourceSurrogateId;
                            keyValue = continuationToken.ResourceSurrogateId;
                        }
                        else
                        {
                            parameter = SqlSearchParameters.PrimaryKeyParameter;
                            fieldName = SqlFieldName.PrimaryKey;
                            keyValue = new PrimaryKeyValue(continuationToken.ResourceTypeId.Value, continuationToken.ResourceSurrogateId);
                        }

                        Expression lastUpdatedExpression = null;
                        if (!optimize)
                        {
                            lastUpdatedExpression = Expression.GreaterThan(fieldName, null, keyValue);
                        }
                        else
                        {
                            if (sortOrder == SortOrder.Ascending)
                            {
                                lastUpdatedExpression = Expression.GreaterThan(fieldName, null, keyValue);
                            }
                            else
                            {
                                lastUpdatedExpression = Expression.LessThan(fieldName, null, keyValue);
                            }
                        }

                        var tokenExpression = Expression.SearchParameter(parameter, lastUpdatedExpression);
                        searchExpression = searchExpression == null ? tokenExpression : Expression.And(tokenExpression, searchExpression);
                    }
                }
                else
                {
                    throw new BadRequestException(Resources.InvalidContinuationToken);
                }
            }

            var originalSort = new List<(SearchParameterInfo, SortOrder)>(sqlSearchOptions.Sort);
            var clonedSearchOptions = UpdateSort(sqlSearchOptions, searchExpression, searchType);

            if (clonedSearchOptions.CountOnly)
            {
                // if we're only returning a count, discard any _include parameters since included resources are not counted.
                searchExpression = searchExpression?.AcceptVisitor(RemoveIncludesRewriter.Instance);
            }

            SqlRootExpression expression = (SqlRootExpression)searchExpression
                                               ?.AcceptVisitor(LastUpdatedToResourceSurrogateIdRewriter.Instance)
                                               .AcceptVisitor(_compartmentSearchRewriter)
                                               .AcceptVisitor(_smartCompartmentSearchRewriter)
                                               .AcceptVisitor(DateTimeEqualityRewriter.Instance)
                                               .AcceptVisitor(FlatteningRewriter.Instance)
                                               .AcceptVisitor(UntypedReferenceRewriter.Instance)
                                               .AcceptVisitor(_sqlRootExpressionRewriter)
                                               .AcceptVisitor(_partitionEliminationRewriter)
                                               .AcceptVisitor(_sortRewriter, clonedSearchOptions)
                                               .AcceptVisitor(SearchParamTableExpressionReorderer.Instance)
                                               .AcceptVisitor(MissingSearchParamVisitor.Instance)
                                               .AcceptVisitor(NotExpressionRewriter.Instance)
                                               .AcceptVisitor(_chainFlatteningRewriter)
                                               .AcceptVisitor(ResourceColumnPredicatePushdownRewriter.Instance)
                                               .AcceptVisitor(DateTimeBoundedRangeRewriter.Instance)
                                               .AcceptVisitor(
                                                   (SqlExpressionRewriterWithInitialContext<object>)(_schemaInformation.Current >= SchemaVersionConstants.PartitionedTables
                                                       ? StringOverflowRewriter.Instance
                                                       : LegacyStringOverflowRewriter.Instance))
                                               .AcceptVisitor(NumericRangeRewriter.Instance)
                                               .AcceptVisitor(IncludeMatchSeedRewriter.Instance)
                                               .AcceptVisitor(TopRewriter.Instance, clonedSearchOptions)
                                               .AcceptVisitor(IncludeRewriter.Instance)
                                           ?? SqlRootExpression.WithResourceTableExpressions();

            using (SqlConnectionWrapper sqlConnectionWrapper = await _sqlConnectionWrapperFactory.ObtainSqlConnectionWrapperAsync(cancellationToken, true))
            using (SqlCommandWrapper sqlCommandWrapper = sqlConnectionWrapper.CreateRetrySqlCommand())
            {
                var exportTimeTravel = clonedSearchOptions.QueryHints != null && _schemaInformation.Current >= SchemaVersionConstants.ExportTimeTravel;
                if (exportTimeTravel)
                {
                    PopulateSqlCommandFromQueryHints(clonedSearchOptions, sqlCommandWrapper);
                    sqlCommandWrapper.CommandTimeout = 1200; // set to 20 minutes, as dataset is usually large
                }
                else
                {
                    var stringBuilder = new IndentedStringBuilder(new StringBuilder());

                    EnableTimeAndIoMessageLogging(stringBuilder, sqlConnectionWrapper);

                    var queryGenerator = new SqlQueryGenerator(
                        stringBuilder,
                        new HashingSqlQueryParameterManager(new SqlQueryParameterManager(sqlCommandWrapper.Parameters)),
                        _model,
                        searchType,
                        _schemaInformation,
                        currentSearchParameterHash);

                    expression.AcceptVisitor(queryGenerator, clonedSearchOptions);

                    SqlCommandSimplifier.RemoveRedundantParameters(stringBuilder, sqlCommandWrapper.Parameters, _logger);

                    sqlCommandWrapper.CommandText = stringBuilder.ToString();
                }

                LogSqlCommand(sqlCommandWrapper);

                using (var reader = await sqlCommandWrapper.ExecuteReaderAsync(CommandBehavior.SequentialAccess, cancellationToken))
                {
                    if (clonedSearchOptions.CountOnly)
                    {
                        await reader.ReadAsync(cancellationToken);
                        long count = reader.GetInt64(0);
                        if (count > int.MaxValue)
                        {
                            _requestContextAccessor.RequestContext.BundleIssues.Add(
                                new OperationOutcomeIssue(
                                    OperationOutcomeConstants.IssueSeverity.Error,
                                    OperationOutcomeConstants.IssueType.NotSupported,
                                    string.Format(Core.Resources.SearchCountResultsExceedLimit, count, int.MaxValue)));

                            throw new InvalidSearchOperationException(string.Format(Core.Resources.SearchCountResultsExceedLimit, count, int.MaxValue));
                        }

                        var searchResult = new SearchResult((int)count, clonedSearchOptions.UnsupportedSearchParams);

                        // call NextResultAsync to get the info messages
                        await reader.NextResultAsync(cancellationToken);

                        return searchResult;
                    }

                    var resources = new List<SearchResultEntry>(sqlSearchOptions.MaxItemCount);
                    short? newContinuationType = null;
                    long? newContinuationId = null;
                    bool moreResults = false;
                    int matchCount = 0;

                    string sortValue = null;
                    var isResultPartial = false;
                    int numberOfColumnsRead = 0;

                    while (await reader.ReadAsync(cancellationToken))
                    {
                        PopulateResourceTableColumnsToRead(
                            reader,
                            out short resourceTypeId,
                            out string resourceId,
                            out int version,
                            out bool isDeleted,
                            out long resourceSurrogateId,
                            out string requestMethod,
                            out bool isMatch,
                            out bool isPartialEntry,
                            out bool isRawResourceMetaSet,
                            out string searchParameterHash,
                            out Stream rawResourceStream);
                        numberOfColumnsRead = reader.FieldCount;

                        string rawResource;
                        await using (rawResourceStream)
                        {
                            // If we get to this point, we know there are more results so we need a continuation token
                            // Additionally, this resource shouldn't be included in the results
                            if (matchCount >= clonedSearchOptions.MaxItemCount && isMatch)
                            {
                                moreResults = true;

                                continue;
                            }

                            rawResource = _compressedRawResourceConverter.ReadCompressedRawResource(rawResourceStream);
                        }

                        _logger.LogInformation("{NameOfResourceSurrogateId}: {ResourceSurrogateId}; {NameOfResourceTypeId}: {ResourceTypeId}; Decompressed length: {RawResourceLength}", nameof(resourceSurrogateId), resourceSurrogateId, nameof(resourceTypeId), resourceTypeId, rawResource.Length);

                        if (string.IsNullOrEmpty(rawResource))
                        {
                            rawResource = MissingResourceFactory.CreateJson(resourceId, _model.GetResourceTypeName(resourceTypeId), "warning", "incomplete");
                            _requestContextAccessor.SetMissingResourceCode(System.Net.HttpStatusCode.PartialContent);
                        }

                        // See if this resource is a continuation token candidate and increase the count
                        if (isMatch)
                        {
                            newContinuationType = resourceTypeId;
                            newContinuationId = resourceSurrogateId;

                            // For normal queries, we select _defaultNumberOfColumnsReadFromResult number of columns.
                            // If we have more, that means we have an extra column tracking sort value.
                            // Keep track of sort value if this is the last row.
                            if (matchCount == clonedSearchOptions.MaxItemCount - 1 && reader.FieldCount > _defaultNumberOfColumnsReadFromResult)
                            {
                                var tempSortValue = reader.GetValue(SortValueColumnName);
                                if ((tempSortValue as DateTime?) != null)
                                {
                                    sortValue = (tempSortValue as DateTime?).Value.ToString("o");
                                }
                                else
                                {
                                    sortValue = tempSortValue.ToString();
                                }
                            }

                            matchCount++;
                        }

                        // as long as at least one entry was marked as partial, this resultset
                        // should be marked as partial
                        isResultPartial = isResultPartial || isPartialEntry;

                        resources.Add(new SearchResultEntry(
                            new ResourceWrapper(
                                resourceId,
                                version.ToString(CultureInfo.InvariantCulture),
                                _model.GetResourceTypeName(resourceTypeId),
                                new RawResource(rawResource, FhirResourceFormat.Json, isMetaSet: isRawResourceMetaSet),
                                new ResourceRequest(requestMethod),
                                new DateTimeOffset(ResourceSurrogateIdHelper.ResourceSurrogateIdToLastUpdated(resourceSurrogateId), TimeSpan.Zero),
                                isDeleted,
                                null,
                                null,
                                null,
                                searchParameterHash,
                                resourceSurrogateId),
                            isMatch ? SearchEntryMode.Match : SearchEntryMode.Include));
                    }

                    // call NextResultAsync to get the info messages
                    await reader.NextResultAsync(cancellationToken);

                    ContinuationToken continuationToken =
                        moreResults && !exportTimeTravel // with query hints all results are returned on single page
                            ? new ContinuationToken(
                                clonedSearchOptions.Sort.Select(s =>
                                    s.searchParameterInfo.Name switch
                                    {
                                        SearchParameterNames.ResourceType => (object)newContinuationType,
                                        SearchParameterNames.LastUpdated => newContinuationId,
                                        _ => sortValue,
                                    }).ToArray())
                            : null;

                    if (isResultPartial)
                    {
                        _requestContextAccessor.RequestContext.BundleIssues.Add(
                            new OperationOutcomeIssue(
                                OperationOutcomeConstants.IssueSeverity.Warning,
                                OperationOutcomeConstants.IssueType.Incomplete,
                                Core.Resources.TruncatedIncludeMessage));
                    }

                    // If this is a sort query, lets keep track of whether we actually searched for sort values.
                    if (clonedSearchOptions.Sort != null &&
                        clonedSearchOptions.Sort.Count > 0 &&
                        clonedSearchOptions.Sort[0].searchParameterInfo.Code != KnownQueryParameterNames.LastUpdated)
                    {
                        sqlSearchOptions.DidWeSearchForSortValue = numberOfColumnsRead > _defaultNumberOfColumnsReadFromResult;
                    }

                    // This value is set inside the SortRewriter. If it is set, we need to pass
                    // this value back to the caller.
                    if (clonedSearchOptions.IsSortWithFilter)
                    {
                        sqlSearchOptions.IsSortWithFilter = true;
                    }

                    return new SearchResult(resources, continuationToken?.ToJson(), originalSort, clonedSearchOptions.UnsupportedSearchParams);
                }
            }
        }

        private void PopulateSqlCommandFromQueryHints(SqlSearchOptions options, SqlCommandWrapper cmd)
        {
            var hints = options.QueryHints;
            var type = _model.GetResourceTypeId(hints.First(_ => _.Param == KnownQueryParameterNames.Type).Value);
            var startId = long.Parse(hints.First(_ => _.Param == KnownQueryParameterNames.StartSurrogateId).Value);
            var endId = long.Parse(hints.First(_ => _.Param == KnownQueryParameterNames.EndSurrogateId).Value);
            var globalStartId = long.Parse(hints.First(_ => _.Param == KnownQueryParameterNames.GlobalStartSurrogateId).Value);
            var globalEndId = long.Parse(hints.First(_ => _.Param == KnownQueryParameterNames.GlobalEndSurrogateId).Value);
            VLatest.GetResourcesByTypeAndSurrogateIdRange.PopulateCommand(cmd, type, startId, endId, globalStartId, globalEndId);
        }

        /// <summary>
        /// Searches for resources by their type and surrogate id and optionally a searchParamHash and will return resources
        /// </summary>
        /// <param name="resourceType">The resource type to search</param>
        /// <param name="startId">The lower bound for surrogate ids to find</param>
        /// <param name="endId">The upper bound for surrogate ids to find</param>
        /// <param name="windowStartId">The lower bound for the window of time to consider for historical records</param>
        /// <param name="windowEndId">The upper bound for the window of time to consider for historical records</param>
        /// <param name="cancellationToken">Cancellation token</param>
        /// <param name="searchParamHashFilter">When not null then we filter using the searchParameterHash</param>
        /// <returns>All resources with surrogate ids greater than or equal to startId and less than or equal to endId. If windowEndId is set it will return the most recent version of a resource that was created before windowEndId that is within the range of startId to endId.</returns>
        public async Task<SearchResult> SearchBySurrogateIdRange(string resourceType, long startId, long endId, long? windowStartId, long? windowEndId, CancellationToken cancellationToken, string searchParamHashFilter = null)
        {
            var resourceTypeId = _model.GetResourceTypeId(resourceType);
            try
            {
                using SqlConnectionWrapper sqlConnectionWrapper = await _sqlConnectionWrapperFactory.ObtainSqlConnectionWrapperAsync(cancellationToken, true);
                using SqlCommandWrapper sqlCommandWrapper = sqlConnectionWrapper.CreateRetrySqlCommand();

                VLatest.GetResourcesByTypeAndSurrogateIdRange.PopulateCommand(sqlCommandWrapper, resourceTypeId, startId, endId, windowStartId, windowEndId);
                LogSqlCommand(sqlCommandWrapper);
                try
                {
                    using SqlDataReader reader = await sqlCommandWrapper.ExecuteReaderAsync(cancellationToken);

                    var resources = new List<SearchResultEntry>();
                    while (await reader.ReadAsync(cancellationToken))
                    {
                        PopulateResourceTableColumnsToRead(
                            reader,
                            out short _,
                            out string resourceId,
                            out int version,
                            out bool isDeleted,
                            out long resourceSurrogateId,
                            out string requestMethod,
                            out bool isMatch,
                            out bool isPartialEntry,
                            out bool isRawResourceMetaSet,
                            out string searchParameterHash,
                            out Stream rawResourceStream);

                        // original sql was: AND (SearchParamHash != @p0 OR SearchParamHash IS NULL)
                        if (!(searchParameterHash == null || searchParameterHash != searchParamHashFilter))
                        {
                            continue;
                        }

                        string rawResource;
                        using (rawResourceStream)
                        {
                            rawResource = _compressedRawResourceConverter.ReadCompressedRawResource(rawResourceStream);
                        }

                        if (string.IsNullOrEmpty(rawResource))
                        {
                            rawResource = MissingResourceFactory.CreateJson(resourceId, _model.GetResourceTypeName(resourceTypeId), "warning", "incomplete");
                            _requestContextAccessor.SetMissingResourceCode(System.Net.HttpStatusCode.PartialContent);
                        }

                        resources.Add(new SearchResultEntry(
                            new ResourceWrapper(
                                resourceId,
                                version.ToString(CultureInfo.InvariantCulture),
                                resourceType,
                                new RawResource(rawResource, FhirResourceFormat.Json, isMetaSet: isRawResourceMetaSet),
                                new ResourceRequest(requestMethod),
                                new DateTimeOffset(ResourceSurrogateIdHelper.ResourceSurrogateIdToLastUpdated(resourceSurrogateId), TimeSpan.Zero),
                                isDeleted,
                                null,
                                null,
                                null,
                                searchParameterHash,
                                resourceSurrogateId),
                            isMatch ? SearchEntryMode.Match : SearchEntryMode.Include));
                    }

                    return new SearchResult(resources, null, null, new List<Tuple<string, string>>());
                }
                catch (SqlException)
                {
                    throw;
                }
            }
            catch (Exception)
            {
                throw;
            }
        }

        public override async Task<IReadOnlyList<(long StartId, long EndId)>> GetSurrogateIdRanges(string resourceType, long startId, long endId, int rangeSize, int numberOfRanges, bool up, CancellationToken cancellationToken)
        {
            var resourceTypeId = _model.GetResourceTypeId(resourceType);
            var ranges = new List<(long start, long end)>(numberOfRanges);
            using SqlConnectionWrapper sqlConnectionWrapper = await _sqlConnectionWrapperFactory.ObtainSqlConnectionWrapperAsync(cancellationToken, true);
            using SqlCommandWrapper sqlCommandWrapper = sqlConnectionWrapper.CreateRetrySqlCommand();
            sqlCommandWrapper.CommandTimeout = 1200; // Should be >> average execution time which for 100K resources is ~3 minutes.
            VLatest.GetResourceSurrogateIdRanges.PopulateCommand(sqlCommandWrapper, resourceTypeId, startId, endId, rangeSize, numberOfRanges, up);
            using SqlDataReader reader = await sqlCommandWrapper.ExecuteReaderAsync(cancellationToken);
            while (await reader.ReadAsync(cancellationToken))
            {
                ranges.Add((reader.GetInt64(1), reader.GetInt64(2)));
            }

            return ranges;
        }

        public override long GetSurrogateId(DateTime dateTime)
        {
            return ResourceSurrogateIdHelper.LastUpdatedToResourceSurrogateId(dateTime);
        }

        public override async Task<IReadOnlyList<(short ResourceTypeId, string Name)>> GetUsedResourceTypes(CancellationToken cancellationToken)
        {
            var resourceTypes = new List<(short ResourceTypeId, string Name)>();
            using SqlConnectionWrapper sqlConnectionWrapper = await _sqlConnectionWrapperFactory.ObtainSqlConnectionWrapperAsync(cancellationToken, true);
            using SqlCommandWrapper sqlCommandWrapper = sqlConnectionWrapper.CreateRetrySqlCommand();
            VLatest.GetUsedResourceTypes.PopulateCommand(sqlCommandWrapper);
            using SqlDataReader reader = await sqlCommandWrapper.ExecuteReaderAsync(cancellationToken);
            while (await reader.ReadAsync(cancellationToken))
            {
                resourceTypes.Add((reader.GetInt16(0), reader.GetString(1)));
            }

            return resourceTypes;
        }

        /// <summary>
        /// If no sorting fields are specified, sets the sorting fields to the primary key. (This is either ResourceSurrogateId or ResourceTypeId, ResourceSurrogateId).
        /// If sorting only by ResourceTypeId, adds in ResourceSurrogateId as the second sort column.
        /// If sorting by ResourceSurrogateId and using partitioned tables and searching over a single type, sets the sort to ResourceTypeId, ResourceSurrogateId
        /// </summary>
        /// <param name="searchOptions">The input SearchOptions</param>
        /// <param name="searchExpression">The searchExpression</param>
        /// <param name="sqlSearchType">The type of search being performed</param>
        /// <returns>If the sort needs to be updated, a new <see cref="SearchOptions"/> instance, otherwise, the same instance as <paramref name="searchOptions"/></returns>
        private SqlSearchOptions UpdateSort(SqlSearchOptions searchOptions, Expression searchExpression, SqlSearchType sqlSearchType)
        {
            SqlSearchOptions newSearchOptions = searchOptions;
            if (sqlSearchType == SqlSearchType.History)
            {
                // history is always sorted by _lastUpdated.
                newSearchOptions = searchOptions.CloneSqlSearchOptions();

                return newSearchOptions;
            }

            if (searchOptions.Sort.Count == 0)
            {
                newSearchOptions = searchOptions.CloneSqlSearchOptions();

                if (_schemaInformation.Current < SchemaVersionConstants.PartitionedTables)
                {
                    newSearchOptions.Sort = new (SearchParameterInfo searchParameterInfo, SortOrder sortOrder)[]
                    {
                        (_fakeLastUpdate, SortOrder.Ascending),
                    };
                }
                else
                {
                    newSearchOptions.Sort = new (SearchParameterInfo searchParameterInfo, SortOrder sortOrder)[]
                    {
                        (SearchParameterInfo.ResourceTypeSearchParameter, SortOrder.Ascending),
                        (_fakeLastUpdate, SortOrder.Ascending),
                    };
                }

                return newSearchOptions;
            }

            if (searchOptions.Sort.Count == 1 && searchOptions.Sort[0].searchParameterInfo.Name == SearchParameterNames.ResourceType)
            {
                // We will not get here unless the schema version is at least SchemaVersionConstants.PartitionedTables.

                // Add _lastUpdated to the sort list so that there is a deterministic key to sort on

                newSearchOptions = searchOptions.CloneSqlSearchOptions();

                newSearchOptions.Sort = new (SearchParameterInfo searchParameterInfo, SortOrder sortOrder)[]
                {
                    (SearchParameterInfo.ResourceTypeSearchParameter, searchOptions.Sort[0].sortOrder),
                    (_fakeLastUpdate, searchOptions.Sort[0].sortOrder),
                };

                return newSearchOptions;
            }

            if (searchOptions.Sort.Count == 1 && searchOptions.Sort[0].searchParameterInfo.Name == SearchParameterNames.LastUpdated && _schemaInformation.Current >= SchemaVersionConstants.PartitionedTables)
            {
                (short? singleAllowedTypeId, BitArray allowedTypes) = TypeConstraintVisitor.Instance.Visit(searchExpression, _model);

                if (singleAllowedTypeId != null && allowedTypes != null)
                {
                    // this means that this search is over a single type.
                    newSearchOptions = searchOptions.CloneSqlSearchOptions();

                    newSearchOptions.Sort = new (SearchParameterInfo searchParameterInfo, SortOrder sortOrder)[]
                    {
                        (SearchParameterInfo.ResourceTypeSearchParameter, searchOptions.Sort[0].sortOrder),
                        (_fakeLastUpdate, searchOptions.Sort[0].sortOrder),
                    };
                }

                return newSearchOptions;
            }

            if (searchOptions.Sort[^1].searchParameterInfo.Name != SearchParameterNames.LastUpdated)
            {
                // Make sure custom sort has _lastUpdated as the last sort parameter.

                newSearchOptions = searchOptions.CloneSqlSearchOptions();

                newSearchOptions.Sort = new List<(SearchParameterInfo searchParameterInfo, SortOrder sortOrder)>(searchOptions.Sort)
                {
                    (_fakeLastUpdate, SortOrder.Ascending),
                };

                return newSearchOptions;
            }

            return newSearchOptions;
        }

        private void PopulateResourceTableColumnsToRead(
            SqlDataReader reader,
            out short resourceTypeId,
            out string resourceId,
            out int version,
            out bool isDeleted,
            out long resourceSurrogateId,
            out string requestMethod,
            out bool isMatch,
            out bool isPartialEntry,
            out bool isRawResourceMetaSet,
            out string searchParameterHash,
            out Stream rawResourceStream)
        {
            searchParameterHash = null;

            if (_schemaInformation.Current >= SchemaVersionConstants.SearchParameterHashSchemaVersion)
            {
                (resourceTypeId, resourceId, version, isDeleted, resourceSurrogateId, requestMethod, isMatch, isPartialEntry,
                    isRawResourceMetaSet, searchParameterHash, rawResourceStream) = reader.ReadRow(
                    VLatest.Resource.ResourceTypeId,
                    VLatest.Resource.ResourceId,
                    VLatest.Resource.Version,
                    VLatest.Resource.IsDeleted,
                    VLatest.Resource.ResourceSurrogateId,
                    VLatest.Resource.RequestMethod,
                    _isMatch,
                    _isPartial,
                    VLatest.Resource.IsRawResourceMetaSet,
                    VLatest.Resource.SearchParamHash,
                    VLatest.Resource.RawResource);
            }
            else
            {
                (resourceTypeId, resourceId, version, isDeleted, resourceSurrogateId, requestMethod, isMatch, isPartialEntry,
                    isRawResourceMetaSet, rawResourceStream) = reader.ReadRow(
                    VLatest.Resource.ResourceTypeId,
                    VLatest.Resource.ResourceId,
                    VLatest.Resource.Version,
                    VLatest.Resource.IsDeleted,
                    VLatest.Resource.ResourceSurrogateId,
                    VLatest.Resource.RequestMethod,
                    _isMatch,
                    _isPartial,
                    VLatest.Resource.IsRawResourceMetaSet,
                    VLatest.Resource.RawResource);
            }
        }

        [Conditional("DEBUG")]
        private void EnableTimeAndIoMessageLogging(IndentedStringBuilder stringBuilder, SqlConnectionWrapper sqlConnectionWrapper)
        {
            stringBuilder.AppendLine("SET STATISTICS IO ON;");
            stringBuilder.AppendLine("SET STATISTICS TIME ON;");
            stringBuilder.AppendLine();
            sqlConnectionWrapper.SqlConnection.InfoMessage += (sender, args) => _logger.LogInformation("SQL message: {Message}", args.Message);
        }

        /// <summary>
        /// Logs the parameter declarations and command text of a SQL command
        /// </summary>
        [Conditional("DEBUG")]
        private void LogSqlCommand(SqlCommandWrapper sqlCommandWrapper)
        {
            var sb = new StringBuilder();
            if (sqlCommandWrapper.CommandType == CommandType.Text)
            {
<<<<<<< HEAD
                foreach (SqlParameter p in sqlCommandWrapper.Parameters)
                {
                    sb.Append("DECLARE ")
                        .Append(p)
                        .Append(' ')
                        .Append(p.SqlDbType)
                        .Append(p.Value is string ? (p.Size <= 0 ? "(MAX)" : $"({p.Size})") : p.Value is decimal ? $"({p.Precision},{p.Scale})" : null)
                        .Append(" = ")
                        .Append(p.SqlDbType == SqlDbType.NChar || p.SqlDbType == SqlDbType.NText || p.SqlDbType == SqlDbType.NVarChar ? "N" : null)
                        .Append(p.Value is string || p.Value is DateTime ? $"'{p.Value:O}'" : (p.Value == null ? "null" : p.Value.ToString()))
                        .AppendLine(";");
                }

                sb.AppendLine();
                sb.AppendLine(sqlCommandWrapper.CommandText);
=======
                sb.Append("DECLARE ")
                    .Append(p)
                    .Append(' ')
                    .Append(p.SqlDbType)
                    .Append(p.Value is string ? $"({p.Size})" : p.Value is decimal ? $"({p.Precision},{p.Scale})" : null)
                    .Append(" = ")
                    .Append(p.SqlDbType == SqlDbType.NChar || p.SqlDbType == SqlDbType.NText || p.SqlDbType == SqlDbType.NVarChar ? "N" : null)
                    .Append(p.Value is string || p.Value is DateTime ? $"'{p.Value:O}'" : p.Value.ToString())
                    .AppendLine(";");
>>>>>>> f69094cd
            }
            else
            {
                sb.Append(sqlCommandWrapper.CommandText + string.Empty);
                foreach (SqlParameter p in sqlCommandWrapper.Parameters)
                {
                    sb.Append(p.Value is string || p.Value is DateTime ? $"'{p.Value:O}'" : (p.Value == null ? "null" : $"'{p.Value.ToString()}'"));
                    if (!(sqlCommandWrapper.Parameters.IndexOf(p) == sqlCommandWrapper.Parameters.Count - 1))
                    {
                        sb.Append(", ");
                    }
                }

                sb.AppendLine();
            }

<<<<<<< HEAD
            sb.AppendLine($"{nameof(sqlCommandWrapper.CommandTimeout)} = " + TimeSpan.FromSeconds(sqlCommandWrapper.CommandTimeout).Duration().ToString());
=======
            sb.AppendLine(sqlCommandWrapper.CommandText);
>>>>>>> f69094cd
            _logger.LogInformation("{SqlQuery}", sb.ToString());
        }

        /// <summary>
        /// Searches for resources by their type and surrogate id and optionally a searchParamHash. This can also just return a count of resources.
        /// </summary>
        /// <param name="searchOptions">The searchOptions</param>
        /// <param name="searchParameterHash">A searchParamHash to filter results</param>
        /// <param name="cancellationToken">The cancellation token</param>
        /// <returns>SearchResult</returns>
        protected async override Task<SearchResult> SearchForReindexInternalAsync(SearchOptions searchOptions, string searchParameterHash, CancellationToken cancellationToken)
        {
            string resourceType = GetForceReindexResourceType(searchOptions);
            if (searchOptions.CountOnly)
            {
                _model.TryGetResourceTypeId(resourceType, out short resourceTypeId);
                return await SearchForReindexSurrogateIdsBySearchParamHashAsync(resourceTypeId, searchOptions.MaxItemCount, cancellationToken, searchParameterHash);
            }

            var queryHints = searchOptions.QueryHints;
            long startId = long.Parse(queryHints.First(_ => _.Param == KnownQueryParameterNames.StartSurrogateId).Value);
            long endId = long.Parse(queryHints.First(_ => _.Param == KnownQueryParameterNames.EndSurrogateId).Value);
            IReadOnlyList<(long StartId, long EndId)> ranges = await GetSurrogateIdRanges(resourceType, startId, endId, searchOptions.MaxItemCount, 1, true, cancellationToken);

            SearchResult results = null;
            if (ranges?.Count > 0)
            {
                results = await SearchBySurrogateIdRange(
                    resourceType,
                    ranges[0].StartId,
                    ranges[0].EndId,
                    null,
                    null,
                    cancellationToken,
                    searchOptions.IgnoreSearchParamHash ? null : searchParameterHash);

                results.MaxResourceSurrogateId = results.Results.Max(e => e.Resource.ResourceSurrogateId);
            }
            else
            {
                results = new SearchResult(0, new List<Tuple<string, string>>());
            }

            return results;
        }

        /// <summary>
        /// Searches for the count of resources in n number of sql calls because it uses searchParamHash and because
        /// Resource.SearchParamHash doesn't have an index on it, we need to use maxItemCount to limit the total
        /// number of resources per query
        /// </summary>
        /// <param name="resourceTypeId">The id for the resource type</param>
        /// <param name="maxItemCount">The max items to query at a time</param>
        /// <param name="cancellationToken">The cancellation token</param>
        /// <param name="searchParamHash">SearchParamHash if we need to filter out the results</param>
        /// <returns>SearchResult</returns>
        private async Task<SearchResult> SearchForReindexSurrogateIdsBySearchParamHashAsync(short resourceTypeId, int maxItemCount, CancellationToken cancellationToken, string searchParamHash = null)
        {
            if (string.IsNullOrWhiteSpace(searchParamHash))
            {
                return await SearchForReindexSurrogateIdsWithoutSearchParamHashAsync(resourceTypeId, cancellationToken);
            }

            // can't use totalCount for reindex on extremely large dbs because we don't have an
            // index on Resource.SearchParamHash which would be necessary to calculate an accurate count
            int totalCount = 0;
            long startResourceSurrogateId = 0;
            long tmpStartResourceSurrogateId = 0;
            long endResourceSurrogateId = 0;
            int rowCount = maxItemCount;

            while (true)
            {
                long tmpEndResourceSurrogateId;
                int tmpCount;

                using SqlConnectionWrapper sqlConnectionWrapper = await _sqlConnectionWrapperFactory.ObtainSqlConnectionWrapperAsync(cancellationToken, true);
                using SqlCommandWrapper sqlCommandWrapper = sqlConnectionWrapper.CreateRetrySqlCommand();
                sqlCommandWrapper.Parameters.AddWithValue("@p0", searchParamHash);
                sqlCommandWrapper.Parameters.AddWithValue("@p1", resourceTypeId);
                sqlCommandWrapper.Parameters.AddWithValue("@p2", tmpStartResourceSurrogateId);
                sqlCommandWrapper.Parameters.AddWithValue("@p3", rowCount);
                sqlCommandWrapper.CommandText = @"
; WITH A AS (SELECT TOP (@p3) ResourceSurrogateId
FROM dbo.Resource
WHERE ResourceTypeId = @p1
    AND IsHistory = 0
    AND IsDeleted = 0
	AND ResourceSurrogateId > @p2
	AND (SearchParamHash != @p0 OR SearchParamHash IS NULL)
ORDER BY
	ResourceSurrogateId
)
SELECT ISNULL(MIN(ResourceSurrogateId), 0), ISNULL(MAX(ResourceSurrogateId), 0), COUNT(*) FROM A
";
                LogSqlCommand(sqlCommandWrapper);

                using var reader = await sqlCommandWrapper.ExecuteReaderAsync(CommandBehavior.SequentialAccess, cancellationToken);
                await reader.ReadAsync(cancellationToken);
                if (!reader.HasRows)
                {
                    break;
                }

                tmpStartResourceSurrogateId = reader.GetInt64(0);
                tmpEndResourceSurrogateId = reader.GetInt64(1);
                tmpCount = reader.GetInt32(2);

                totalCount += tmpCount;
                if (startResourceSurrogateId == 0)
                {
                    startResourceSurrogateId = tmpStartResourceSurrogateId;
                }

                if (tmpEndResourceSurrogateId > 0)
                {
                    endResourceSurrogateId = tmpEndResourceSurrogateId;
                    tmpStartResourceSurrogateId = tmpEndResourceSurrogateId;
                }

                if (tmpCount <= 1)
                {
                    break;
                }
            }

            var searchResult = new SearchResult(totalCount, Array.Empty<Tuple<string, string>>());
            searchResult.ReindexResult = new SearchResultReindex()
            {
                Count = totalCount,
                StartResourceSurrogateId = startResourceSurrogateId,
                EndResourceSurrogateId = endResourceSurrogateId,
                CurrentResourceSurrogateId = startResourceSurrogateId,
            };

            return searchResult;
        }

        /// <summary>
        /// Searches for the count of resources in one sql call because it doesn't use searchParamHash
        /// </summary>
        /// <param name="resourceTypeId">The id for the resource type</param>
        /// <param name="cancellationToken">The cancellation token</param>
        /// <returns>SearchResult</returns>
        private async Task<SearchResult> SearchForReindexSurrogateIdsWithoutSearchParamHashAsync(short resourceTypeId, CancellationToken cancellationToken)
        {
            int totalCount = 0;
            long startResourceSurrogateId = 0;
            long endResourceSurrogateId = 0;
            using SqlConnectionWrapper sqlConnectionWrapper = await _sqlConnectionWrapperFactory.ObtainSqlConnectionWrapperAsync(cancellationToken, true);
            using SqlCommandWrapper sqlCommandWrapper = sqlConnectionWrapper.CreateRetrySqlCommand();
            sqlCommandWrapper.Parameters.AddWithValue("@p0", resourceTypeId);
            sqlCommandWrapper.CommandText = @"
SELECT ISNULL(MIN(ResourceSurrogateId), 0), ISNULL(MAX(ResourceSurrogateId), 0), COUNT(ResourceSurrogateId)
FROM dbo.Resource
WHERE ResourceTypeId = @p0
    AND IsHistory = 0
    AND IsDeleted = 0
";
            using var reader = await sqlCommandWrapper.ExecuteReaderAsync(CommandBehavior.SequentialAccess, cancellationToken);
            await reader.ReadAsync(cancellationToken);
            if (reader.HasRows)
            {
                startResourceSurrogateId = reader.GetInt64(0);
                endResourceSurrogateId = reader.GetInt64(1);
                totalCount = reader.GetInt32(2);
            }

            var searchResult = new SearchResult(totalCount, Array.Empty<Tuple<string, string>>());
            searchResult.ReindexResult = new SearchResultReindex()
            {
                Count = totalCount,
                StartResourceSurrogateId = startResourceSurrogateId,
                EndResourceSurrogateId = endResourceSurrogateId,
                CurrentResourceSurrogateId = startResourceSurrogateId,
            };

            return searchResult;
        }

        private static string GetForceReindexResourceType(SearchOptions searchOptions)
        {
            string resourceType = string.Empty;
            var spe = searchOptions.Expression as SearchParameterExpression;
            if (spe != null && spe.Parameter.Name == KnownQueryParameterNames.Type)
            {
                resourceType = (spe.Expression as StringExpression)?.Value;
            }

            return resourceType;
        }
    }
}<|MERGE_RESOLUTION|>--- conflicted
+++ resolved
@@ -1,4 +1,4 @@
-﻿// -------------------------------------------------------------------------------------------------
+// -------------------------------------------------------------------------------------------------
 // Copyright (c) Microsoft Corporation. All rights reserved.
 // Licensed under the MIT License (MIT). See LICENSE in the repo root for license information.
 // -------------------------------------------------------------------------------------------------
@@ -791,7 +791,6 @@
             var sb = new StringBuilder();
             if (sqlCommandWrapper.CommandType == CommandType.Text)
             {
-<<<<<<< HEAD
                 foreach (SqlParameter p in sqlCommandWrapper.Parameters)
                 {
                     sb.Append("DECLARE ")
@@ -807,17 +806,6 @@
 
                 sb.AppendLine();
                 sb.AppendLine(sqlCommandWrapper.CommandText);
-=======
-                sb.Append("DECLARE ")
-                    .Append(p)
-                    .Append(' ')
-                    .Append(p.SqlDbType)
-                    .Append(p.Value is string ? $"({p.Size})" : p.Value is decimal ? $"({p.Precision},{p.Scale})" : null)
-                    .Append(" = ")
-                    .Append(p.SqlDbType == SqlDbType.NChar || p.SqlDbType == SqlDbType.NText || p.SqlDbType == SqlDbType.NVarChar ? "N" : null)
-                    .Append(p.Value is string || p.Value is DateTime ? $"'{p.Value:O}'" : p.Value.ToString())
-                    .AppendLine(";");
->>>>>>> f69094cd
             }
             else
             {
@@ -834,11 +822,7 @@
                 sb.AppendLine();
             }
 
-<<<<<<< HEAD
             sb.AppendLine($"{nameof(sqlCommandWrapper.CommandTimeout)} = " + TimeSpan.FromSeconds(sqlCommandWrapper.CommandTimeout).Duration().ToString());
-=======
-            sb.AppendLine(sqlCommandWrapper.CommandText);
->>>>>>> f69094cd
             _logger.LogInformation("{SqlQuery}", sb.ToString());
         }
 
