--- conflicted
+++ resolved
@@ -183,14 +183,6 @@
             return IncludeQueryGenerator.Instance;
         }
 
-<<<<<<< HEAD
-        /// <summary>
-        /// Get the QueryGenerator for a sort expression.
-        /// </summary>
-        /// <param name="expression">The expression</param>
-        /// <param name="context">The context</param>
-=======
->>>>>>> 60cfb500
         public NormalizedSearchParameterQueryGenerator VisitSortParameter(SortExpression expression, object context)
         {
             return GetNormalizedSearchParameterQueryGenerator(expression.Parameter);
