﻿// -------------------------------------------------------------------------------------------------
// Copyright (c) Microsoft Corporation. All rights reserved.
// Licensed under the MIT License (MIT). See LICENSE in the repo root for license information.
// -------------------------------------------------------------------------------------------------

using System;
using System.Collections.Generic;
using System.Globalization;
using System.Linq;
using EnsureThat;
using Microsoft.Data.SqlClient;
using Microsoft.Health.Fhir.Core.Exceptions;
using Microsoft.Health.Fhir.Core.Features;
using Microsoft.Health.Fhir.Core.Features.Search;
using Microsoft.Health.Fhir.Core.Features.Search.Expressions;
using Microsoft.Health.Fhir.Core.Models;
using Microsoft.Health.Fhir.SqlServer.Features.Schema.Model;
using Microsoft.Health.Fhir.SqlServer.Features.Storage;
using Microsoft.Health.SqlServer;
using Microsoft.Health.SqlServer.Features.Schema;
using Microsoft.Health.SqlServer.Features.Schema.Model;
using Microsoft.Health.SqlServer.Features.Storage;
using SortOrder = Microsoft.Health.Fhir.Core.Features.Search.SortOrder;

namespace Microsoft.Health.Fhir.SqlServer.Features.Search.Expressions.Visitors.QueryGenerators
{
    internal class SqlQueryGenerator : DefaultSqlExpressionVisitor<SearchOptions, object>
    {
        // In the case of input search parameter being too complex, there is a possibility of a stack overflow.
        // Stack overflow exceptions cannot be caught in .NET and will abort the process. For that reason, we enforce this stack depth limit.
        private const int _stackOverflowLimiter = 100;
        private int _stackDepth = 0;

        private const string _joinShift = "     ";

        private string _cteMainSelect; // This is represents the CTE that is the main selector for use with includes
        private List<string> _includeCteIds;
        private Dictionary<string, List<string>> _includeLimitCtesByResourceType; // ctes of each include value, by their resource type

        // Include:iterate may be applied on results from multiple ctes
        private List<string> _includeFromCteIds;

        private int _curFromCteIndex = -1;
        private int _tableExpressionCounter = -1;
        private SqlRootExpression _rootExpression;
        private readonly SchemaInformation _schemaInfo;
        private bool _sortVisited = false;
        private bool _unionVisited = false;
        private bool _firstChainAfterUnionVisited = false;
        private HashSet<int> _cteToLimit = new HashSet<int>();
        private bool _hasIdentifier = false;
        private int _searchParamCount = 0;
        private bool previousSqlQueryGeneratorFailure = false;
        private int maxTableExpressionCountLimitForExists = 5;
        private bool _reuseQueryPlans;

        public SqlQueryGenerator(
            IndentedStringBuilder sb,
            HashingSqlQueryParameterManager parameters,
            ISqlServerFhirModel model,
            SchemaInformation schemaInfo,
            bool reuseQueryPlans,
            SqlException sqlException = null)
        {
            EnsureArg.IsNotNull(sb, nameof(sb));
            EnsureArg.IsNotNull(parameters, nameof(parameters));
            EnsureArg.IsNotNull(model, nameof(model));
            EnsureArg.IsNotNull(schemaInfo, nameof(schemaInfo));

            StringBuilder = sb;
            Parameters = parameters;
            Model = model;
            _schemaInfo = schemaInfo;
            _reuseQueryPlans = reuseQueryPlans;

            if (sqlException?.Number == SqlErrorCodes.QueryProcessorNoQueryPlan)
            {
                previousSqlQueryGeneratorFailure = true;
            }
        }

        public IndentedStringBuilder StringBuilder { get; }

        public HashingSqlQueryParameterManager Parameters { get; }

        public ISqlServerFhirModel Model { get; }

        public override object VisitSqlRoot(SqlRootExpression expression, SearchOptions context)
        {
            if (!(context is SearchOptions searchOptions))
            {
                throw new ArgumentException($"Argument should be of type {nameof(SearchOptions)}", nameof(context));
            }

            _rootExpression = expression;

            if (expression.SearchParamTableExpressions.Count > 0)
            {
                if (expression.ResourceTableExpressions.Count > 0)
                {
                    throw new InvalidOperationException("Expected no predicates on the Resource table because of the presence of TableExpressions");
                }

                // Union expressions must be executed first than all other expressions. The overral idea is that Union All expressions will
                // filter the highest group of records, and the following expressions will be executed on top of this group of records.
                // If include, split SQL into 2 parts: 1st filter and preserve data in filtered data table variable, and 2nd - use persisted data
                StringBuilder.Append("DECLARE @FilteredData AS TABLE (T1 smallint, Sid1 bigint, IsMatch bit, IsPartial bit, Row int");
                var isSortValueNeeded = IsSortValueNeeded(context);
                if (isSortValueNeeded)
                {
                    var sortContext = GetSortRelatedDetails(context);
                    var dbType = sortContext.SortColumnName.Metadata.SqlDbType;
                    var typeStr = dbType.ToString().ToLowerInvariant();
                    StringBuilder.Append($", SortValue {typeStr}");
                    if (dbType != System.Data.SqlDbType.DateTime2 && dbType != System.Data.SqlDbType.DateTime) // we support only date time and short string
                    {
                        StringBuilder.Append($"({sortContext.SortColumnName.Metadata.MaxLength})");
                    }
                }

                StringBuilder.AppendLine(")");
                StringBuilder.AppendLine(";WITH");
                var visitedInclude = false;
                StringBuilder.AppendDelimited($"{Environment.NewLine},", expression.SearchParamTableExpressions.SortExpressionsByQueryLogic(), (sb, tableExpression) =>
                {
                    if (tableExpression.SplitExpressions(out UnionExpression unionExpression, out SearchParamTableExpression allOtherRemainingExpressions))
                    {
                        AppendNewSetOfUnionAllTableExpressions(context, unionExpression, tableExpression.QueryGenerator);

                        if (allOtherRemainingExpressions != null)
                        {
                            StringBuilder.AppendLine(", ");
                            AppendNewTableExpression(sb, allOtherRemainingExpressions, ++_tableExpressionCounter, context);
                        }
                    }
                    else
                    {
                        // Look for include kind. Before going to include itself, add filtered data persistence.
                        if (!visitedInclude && tableExpression.Kind == SearchParamTableExpressionKind.Include)
                        {
                            sb.Remove(sb.Length - 1, 1); // remove last comma
                            AddHash(); // hash is required in upper SQL
                            sb.AppendLine($"INSERT INTO @FilteredData SELECT T1, Sid1, IsMatch, IsPartial, Row{(isSortValueNeeded ? ", SortValue " : " ")}FROM cte{_tableExpressionCounter}");
                            AddOptionClause();
                            sb.AppendLine($";WITH cte{_tableExpressionCounter} AS (SELECT * FROM @FilteredData)");
                            sb.Append(","); // add comma back
                            visitedInclude = true;
                        }

                        AppendNewTableExpression(sb, tableExpression, ++_tableExpressionCounter, context);
                    }
                });

                StringBuilder.AppendLine();
            }

            AddHash();

            string resourceTableAlias = "r";
            bool selectingFromResourceTable;

            if (searchOptions.CountOnly)
            {
                if (expression.SearchParamTableExpressions.Count > 0)
                {
                    // The last CTE has all the surrogate IDs that match the results.
                    // We just need to count those and don't need to join with the Resource table
                    selectingFromResourceTable = false;
                    StringBuilder.AppendLine("SELECT count_big(DISTINCT Sid1)");
                }
                else
                {
                    // We will be counting over the Resource table.
                    selectingFromResourceTable = true;
                    StringBuilder.AppendLine("SELECT count_big(*)");
                }
            }
            else
            {
                selectingFromResourceTable = true;

                // DISTINCT is used since different ctes may return the same resources due to _include and _include:iterate search parameters
                StringBuilder.Append("SELECT DISTINCT ");

                if (expression.SearchParamTableExpressions.Count == 0)
                {
                    StringBuilder.Append("TOP (").Append(Parameters.AddParameter(context.MaxItemCount + 1, includeInHash: false)).Append(") ");
                }

                StringBuilder.Append(VLatest.ResourceCurrent.ResourceTypeId, resourceTableAlias).Append(", ")
                    .Append(VLatest.ResourceCurrent.ResourceId, resourceTableAlias).Append(", ")
                    .Append(VLatest.ResourceCurrent.Version, resourceTableAlias).Append(", ")
                    .Append(VLatest.ResourceCurrent.IsDeleted, resourceTableAlias).Append(", ")
                    .Append(VLatest.ResourceCurrent.ResourceSurrogateId, resourceTableAlias).Append(", ")
                    .Append(VLatest.ResourceCurrent.RequestMethod, resourceTableAlias).Append(", ");

                // If there's a table expression, use the previously selected bit, otherwise everything in the select is considered a match
                StringBuilder.Append(expression.SearchParamTableExpressions.Count > 0 ? "CAST(IsMatch AS bit) AS IsMatch, " : "CAST(1 AS bit) AS IsMatch, ");
                StringBuilder.Append(expression.SearchParamTableExpressions.Count > 0 ? "CAST(IsPartial AS bit) AS IsPartial, " : "CAST(0 AS bit) AS IsPartial, ");

                StringBuilder.Append(VLatest.ResourceCurrent.IsRawResourceMetaSet, resourceTableAlias).Append(", ");

                StringBuilder.Append(VLatest.ResourceCurrent.SearchParamHash, resourceTableAlias).Append(", ");

                StringBuilder.Append(VLatest.ResourceCurrent.RawResource, resourceTableAlias);

                if (IsSortValueNeeded(context))
                {
                    StringBuilder.Append(", ").Append(TableExpressionName(_tableExpressionCounter)).Append(".SortValue");
                }

                StringBuilder.AppendLine();
            }

            if (selectingFromResourceTable)
            {
<<<<<<< HEAD
                StringBuilder.Append("FROM ").Append(VLatest.ResourceCurrent).Append(" ").AppendLine(resourceTableAlias);

                if (expression.SearchParamTableExpressions.Count > 0)
                {
                    StringBuilder.AppendLine().Append("INNER JOIN ").AppendLine(TableExpressionName(_tableExpressionCounter));
                    StringBuilder.Append("ON ")
                        .Append(VLatest.ResourceCurrent.ResourceTypeId, resourceTableAlias).Append(" = ").Append(TableExpressionName(_tableExpressionCounter)).AppendLine(".T1 AND ")
                        .Append(VLatest.ResourceCurrent.ResourceSurrogateId, resourceTableAlias).Append(" = ").Append(TableExpressionName(_tableExpressionCounter)).AppendLine(".Sid1");
=======
                StringBuilder.Append("FROM ").Append(VLatest.Resource).Append(" ").Append(resourceTableAlias);

                if (expression.SearchParamTableExpressions.Count == 0 &&
                    !context.ResourceVersionTypes.HasFlag(ResourceVersionType.History) &&
                    !context.ResourceVersionTypes.HasFlag(ResourceVersionType.SoftDeleted) &&
                    expression.ResourceTableExpressions.Any(e => e.AcceptVisitor(ExpressionContainsParameterVisitor.Instance, SearchParameterNames.ResourceType)) &&
                    !expression.ResourceTableExpressions.Any(e => e.AcceptVisitor(ExpressionContainsParameterVisitor.Instance, SearchParameterNames.Id)))
                {
                    // If this is a simple search over a resource type (like GET /Observation)
                    // make sure the optimizer does not decide to do a scan on the clustered index, since we have an index specifically for this common case
                    StringBuilder.Append(" WITH (INDEX(").Append(VLatest.Resource.IX_Resource_ResourceTypeId_ResourceSurrgateId).AppendLine("))");
                }
                else
                {
                    StringBuilder.AppendLine();
                }

                if (expression.SearchParamTableExpressions.Count > 0)
                {
                    StringBuilder.Append(_joinShift).Append("JOIN ").Append(TableExpressionName(_tableExpressionCounter));
                    StringBuilder.Append(" ON ")
                        .Append(VLatest.Resource.ResourceTypeId, resourceTableAlias).Append(" = ").Append(TableExpressionName(_tableExpressionCounter)).Append(".T1 AND ")
                        .Append(VLatest.Resource.ResourceSurrogateId, resourceTableAlias).Append(" = ").Append(TableExpressionName(_tableExpressionCounter)).AppendLine(".Sid1");
>>>>>>> 37a7b853
                }

                using (var delimitedClause = StringBuilder.BeginDelimitedWhereClause())
                {
                    foreach (var denormalizedPredicate in expression.ResourceTableExpressions)
                    {
                        delimitedClause.BeginDelimitedElement();
                        denormalizedPredicate.AcceptVisitor(ResourceTableSearchParameterQueryGenerator.Instance, GetContext());
                    }

<<<<<<< HEAD
                    AppendHistoryClause(delimitedClause); // This helps to select correct physical table
                    if (expression.SearchParamTableExpressions.Count == 0)
                    {
                        AppendDeletedClause(delimitedClause);
                        AppendSearchParameterHashClause(delimitedClause);
                    }
=======
                    AppendHistoryClause(delimitedClause, context.ResourceVersionTypes); // This does not hurt today, but will be neded with resource history separation

                    AppendDeletedClause(delimitedClause, context.ResourceVersionTypes);
>>>>>>> 37a7b853
                }

                if (!searchOptions.CountOnly)
                {
                    StringBuilder.Append("ORDER BY ");

                    if (_rootExpression.SearchParamTableExpressions.Any(t => t.Kind == SearchParamTableExpressionKind.Include))
                    {
                        // ensure the matches appear before includes
                        StringBuilder.Append("IsMatch DESC, ");
                    }

                    if (IsPrimaryKeySort(searchOptions))
                    {
                        StringBuilder.AppendDelimited(", ", searchOptions.Sort, (sb, sort) =>
                        {
                            Column column = sort.searchParameterInfo.Name switch
                            {
<<<<<<< HEAD
                                Column column = sort.searchParameterInfo.Name switch
                                {
                                    SearchParameterNames.ResourceType => VLatest.ResourceCurrent.ResourceTypeId,
                                    SearchParameterNames.LastUpdated => VLatest.ResourceCurrent.ResourceSurrogateId,
                                    _ => throw new InvalidOperationException($"Unexpected sort parameter {sort.searchParameterInfo.Name}"),
                                };
                                sb.Append(column, resourceTableAlias).Append(" ").Append(sort.sortOrder == SortOrder.Ascending ? "ASC" : "DESC");
                            })
=======
                                SearchParameterNames.ResourceType => VLatest.Resource.ResourceTypeId,
                                SearchParameterNames.LastUpdated => VLatest.Resource.ResourceSurrogateId,
                                _ => throw new InvalidOperationException($"Unexpected sort parameter {sort.searchParameterInfo.Name}"),
                            };
                            sb.Append(column, resourceTableAlias).Append(" ").Append(sort.sortOrder == SortOrder.Ascending ? "ASC" : "DESC");
                        })
>>>>>>> 37a7b853
                            .AppendLine();
                    }
                    else if (IsSortValueNeeded(searchOptions))
                    {
                        StringBuilder
                            .Append(TableExpressionName(_tableExpressionCounter))
                            .Append(".SortValue ")
                            .Append(searchOptions.Sort[0].sortOrder == SortOrder.Ascending ? "ASC" : "DESC").Append(", ")
                            .Append(VLatest.ResourceCurrent.ResourceSurrogateId, resourceTableAlias).AppendLine(" ASC ");
                    }
                    else
                    {
                        StringBuilder
                            .Append(VLatest.ResourceCurrent.ResourceSurrogateId, resourceTableAlias).AppendLine(" ASC ");
                    }

                    AddOptionClause();
                }
            }
            else
            {
                // this is selecting only from the last CTE (for a count)
                StringBuilder.Append("FROM ").AppendLine(TableExpressionName(_tableExpressionCounter));
            }

            return null;
        }

        // TODO: Remove when code starts using TokenSearchParamHighCard table
        private void AddOptionClause()
        {
            // if we have a complex query more than one SearchParemter, one of the parameters is "identifier", and we have an include
            // then we will tell SQL to ignore the parameter values and base the query plan one the
            // statistics only.  We have seen SQL make poor choices in this instance, so we are making a special case here
            if (AddOptimizeForUnknownClause())
            {
                StringBuilder.AppendLine("OPTION (OPTIMIZE FOR UNKNOWN)");
            }
        }

        private void AddHash()
        {
            if (Parameters.HasParametersToHash && !_reuseQueryPlans) // hash cannot be last comment as it will not be stored in query store
            {
                // Add a hash of (most of the) parameter values as a comment.
                // We do this to avoid re-using query plans unless two queries have
                // the same parameter values. We currently exclude from the hash parameters
                // that are related to TOP clauses or continuation tokens.
                // We can exclude more in the future.

                StringBuilder.Append("/* HASH ");
                Parameters.AppendHash(StringBuilder);
                Parameters.AppendHashedParameterNames(StringBuilder);
                StringBuilder.AppendLine(" */");
            }
        }

        private static string TableExpressionName(int id) => "cte" + id;

        private bool IsInSortMode(SearchOptions context) => context.Sort != null && context.Sort.Count > 0 && _sortVisited;

        public override object VisitTable(SearchParamTableExpression searchParamTableExpression, SearchOptions context)
        {
            try
            {
                _stackDepth++;
                if (_stackDepth > _stackOverflowLimiter)
                {
                    throw new SearchParameterTooComplexException();
                }

                const string referenceSourceTableAlias = "refSource";
                const string referenceTargetResourceTableAlias = "refTarget";

                switch (searchParamTableExpression.Kind)
                {
                    case SearchParamTableExpressionKind.Normal:
                        HandleTableKindNormal(searchParamTableExpression, context);
                        break;

                    case SearchParamTableExpressionKind.Concatenation:
                        StringBuilder.Append("SELECT * FROM ").AppendLine(TableExpressionName(_tableExpressionCounter - 1));
                        StringBuilder.AppendLine("UNION ALL");

                        goto case SearchParamTableExpressionKind.Normal;

                    case SearchParamTableExpressionKind.All:
                        HandleTableKindAll(searchParamTableExpression, context);
                        break;

                    case SearchParamTableExpressionKind.NotExists:
                        HandleTableKindNotExists(searchParamTableExpression, context);
                        break;

                    case SearchParamTableExpressionKind.Top:
                        HandleTableKindTop(context);
                        break;

                    case SearchParamTableExpressionKind.Chain:
                        HandleTableKindChain(searchParamTableExpression, context, referenceSourceTableAlias, referenceTargetResourceTableAlias);
                        break;

                    case SearchParamTableExpressionKind.Include:
                        HandleTableKindInclude(searchParamTableExpression, context, referenceSourceTableAlias, referenceTargetResourceTableAlias);
                        break;

                    case SearchParamTableExpressionKind.IncludeLimit:
                        HandleTableKindIncludeLimit(context);
                        break;

                    case SearchParamTableExpressionKind.IncludeUnionAll:
                        HandleTableKindIncludeUnionAll(context);
                        break;

                    case SearchParamTableExpressionKind.Sort:
                        HandleTableKindSort(searchParamTableExpression, context);
                        break;

                    case SearchParamTableExpressionKind.SortWithFilter:
                        HandleTableKindSortWithFilter(searchParamTableExpression, context);
                        break;

                    case SearchParamTableExpressionKind.Union:
                        HandleParamTableUnion(searchParamTableExpression, context);
                        break;

                    default:
                        throw new ArgumentOutOfRangeException(searchParamTableExpression.Kind.ToString());
                }
            }
            finally
            {
                _stackDepth--;
            }

            return null;
        }

        private void HandleParamTableUnion(SearchParamTableExpression searchParamTableExpression, SearchOptions context)
        {
            StringBuilder.Append(TableExpressionName(++_tableExpressionCounter)).AppendLine(" AS").AppendLine("(");

            StringBuilder.Append("SELECT ")
                .Append(VLatest.ResourceCurrent.ResourceTypeId, null).Append(" AS T1, ")
                .Append(VLatest.ResourceCurrent.ResourceSurrogateId, null).AppendLine(" AS Sid1");

            var searchParameterExpressionPredicate = searchParamTableExpression.Predicate as SearchParameterExpression;

            // handle special case where we want to Union a specific resource to the results
            if (searchParameterExpressionPredicate != null &&
                searchParameterExpressionPredicate.Parameter.ColumnLocation().HasFlag(SearchParameterColumnLocation.ResourceTable))
            {
                StringBuilder.Append("FROM ").AppendLine(new VLatest.ResourceCurrentTable());
            }
            else
            {
                StringBuilder.Append("FROM ").AppendLine(searchParamTableExpression.QueryGenerator.Table);
            }

            using (var delimited = StringBuilder.BeginDelimitedWhereClause())
            {
                AppendHistoryClause(delimited, context.ResourceVersionTypes, searchParamTableExpression);

                if (searchParamTableExpression.Predicate != null)
                {
                    delimited.BeginDelimitedElement();
                    searchParamTableExpression.Predicate.AcceptVisitor(searchParamTableExpression.QueryGenerator, GetContext());
                }
            }

            StringBuilder.AppendLine("),");
        }

        private void HandleTableKindNormal(SearchParamTableExpression searchParamTableExpression, SearchOptions context)
        {
            if (searchParamTableExpression.ChainLevel == 0)
            {
                int predecessorIndex = FindRestrictingPredecessorTableExpressionIndex();

                // if this is not sort mode or if it is the first cte
                if (!IsInSortMode(context) || predecessorIndex < 0)
                {
                    StringBuilder.Append("SELECT ")
                        .Append(VLatest.ResourceCurrent.ResourceTypeId, null).Append(" AS T1, ")
                        .Append(VLatest.ResourceCurrent.ResourceSurrogateId, null).AppendLine(" AS Sid1")
                        .Append("FROM ").AppendLine(searchParamTableExpression.QueryGenerator.Table);
                }
                else
                {
                    // we are in sort mode and we need to join with previous cte to propagate the SortValue
                    var cte = TableExpressionName(predecessorIndex);
                    StringBuilder.Append("SELECT ")
                        .Append(VLatest.ResourceCurrent.ResourceTypeId, null).Append(" AS T1, ")
                        .Append(VLatest.ResourceCurrent.ResourceSurrogateId, null).Append(" AS Sid1, ")
                        .Append(cte).AppendLine(".SortValue")
                        .Append("FROM ").AppendLine(searchParamTableExpression.QueryGenerator.Table)
<<<<<<< HEAD
                        .Append("INNER JOIN ").AppendLine(cte);

                    using (var delimited = StringBuilder.BeginDelimitedOnClause())
                    {
                        delimited.BeginDelimitedElement().Append(VLatest.ResourceCurrent.ResourceTypeId, null).Append(" = ").Append(cte).Append(".T1");
                        delimited.BeginDelimitedElement().Append(VLatest.ResourceCurrent.ResourceSurrogateId, null).Append(" = ").Append(cte).Append(".Sid1");
                    }
=======
                        .Append(_joinShift).Append("JOIN ").Append(cte)
                        .Append(" ON ").Append(VLatest.Resource.ResourceTypeId, null).Append(" = ").Append(cte).Append(".T1")
                        .Append(" AND ").Append(VLatest.Resource.ResourceSurrogateId, null).Append(" = ").Append(cte).AppendLine(".Sid1");
>>>>>>> 37a7b853
                }
            }
            else if (searchParamTableExpression.ChainLevel == 1 && _unionVisited)
            {
                var tableName = searchParamTableExpression.QueryGenerator.Table;

                // handle special case where we want to Union a specific resource to the results
                var searchParameterExpressionPredicate = CheckExpressionOrFirstChildIsSearchParam(searchParamTableExpression.Predicate);
                if (searchParameterExpressionPredicate != null &&
                    searchParameterExpressionPredicate.Parameter.ColumnLocation().HasFlag(SearchParameterColumnLocation.ResourceTable))
                {
                    tableName = new VLatest.ResourceCurrentTable();
                }

                StringBuilder.Append("SELECT T1, Sid1, ")
<<<<<<< HEAD
                    .Append(VLatest.ResourceCurrent.ResourceTypeId, null).AppendLine(" AS T2, ")
                    .Append(VLatest.ResourceCurrent.ResourceSurrogateId, null).AppendLine(" AS Sid2")
                    .Append("FROM ").AppendLine(tableName)
                    .Append("INNER JOIN ").AppendLine(TableExpressionName(FindRestrictingPredecessorTableExpressionIndex()));

                using (var delimited = StringBuilder.BeginDelimitedOnClause())
                {
                    delimited.BeginDelimitedElement().Append(VLatest.ResourceCurrent.ResourceTypeId, null).Append(" = ").Append(_firstChainAfterUnionVisited ? "T2" : "T1");
                    delimited.BeginDelimitedElement().Append(VLatest.ResourceCurrent.ResourceSurrogateId, null).Append(" = ").Append(_firstChainAfterUnionVisited ? "Sid2" : "Sid1");
=======
                    .Append(VLatest.Resource.ResourceTypeId, null).Append(" AS T2, ")
                    .Append(VLatest.Resource.ResourceSurrogateId, null).AppendLine(" AS Sid2")
                    .Append("FROM ").AppendLine(tableName)
                    .Append(_joinShift).Append("JOIN ").Append(TableExpressionName(FindRestrictingPredecessorTableExpressionIndex()))
                    .Append(" ON ").Append(VLatest.Resource.ResourceTypeId, null).Append(" = ").Append(_firstChainAfterUnionVisited ? "T2" : "T1")
                    .Append(" AND ").Append(VLatest.Resource.ResourceSurrogateId, null).Append(" = ").AppendLine(_firstChainAfterUnionVisited ? "Sid2" : "Sid1");
>>>>>>> 37a7b853

                // once we have visited a table after the union all, the remained of the inner joins
                // should be on T1 and Sid1
                _firstChainAfterUnionVisited = true;
            }
            else
            {
                StringBuilder.Append("SELECT T1, Sid1, ")
<<<<<<< HEAD
                    .Append(VLatest.ResourceCurrent.ResourceTypeId, null).AppendLine(" AS T2, ")
                    .Append(VLatest.ResourceCurrent.ResourceSurrogateId, null).AppendLine(" AS Sid2")
                    .Append("FROM ").AppendLine(searchParamTableExpression.QueryGenerator.Table)
                    .Append("INNER JOIN ").AppendLine(TableExpressionName(FindRestrictingPredecessorTableExpressionIndex()));

                using (var delimited = StringBuilder.BeginDelimitedOnClause())
                {
                    delimited.BeginDelimitedElement().Append(VLatest.ResourceCurrent.ResourceTypeId, null).Append(" = ").Append("T2");
                    delimited.BeginDelimitedElement().Append(VLatest.ResourceCurrent.ResourceSurrogateId, null).Append(" = ").Append("Sid2");
                }
=======
                    .Append(VLatest.Resource.ResourceTypeId, null).Append(" AS T2, ")
                    .Append(VLatest.Resource.ResourceSurrogateId, null).AppendLine(" AS Sid2")
                    .Append("FROM ").AppendLine(searchParamTableExpression.QueryGenerator.Table)
                    .Append(_joinShift).Append("JOIN ").Append(TableExpressionName(FindRestrictingPredecessorTableExpressionIndex()))
                    .Append(" ON ").Append(VLatest.Resource.ResourceTypeId, null).Append(" = ").Append("T2")
                    .Append(" AND ").Append(VLatest.Resource.ResourceSurrogateId, null).Append(" = ").AppendLine("Sid2");
>>>>>>> 37a7b853
            }

            if (UseAppendWithJoin()
                && searchParamTableExpression.ChainLevel == 0 && !IsInSortMode(context))
            {
                AppendIntersectionWithPredecessorUsingInnerJoin(StringBuilder, searchParamTableExpression);
            }

            using (var delimited = StringBuilder.BeginDelimitedWhereClause())
            {
                AppendHistoryClause(delimited, context.ResourceVersionTypes, searchParamTableExpression);

                if (searchParamTableExpression.ChainLevel == 0 && !IsInSortMode(context) && !UseAppendWithJoin())
                {
                    // if chainLevel > 0 or if in sort mode or if we need to simplify the query, the intersection is already handled in a JOIN
                    AppendIntersectionWithPredecessor(delimited, searchParamTableExpression);
                }

                if (searchParamTableExpression.Predicate != null)
                {
                    delimited.BeginDelimitedElement();
                    CheckForIdentifierSearchParams(searchParamTableExpression.Predicate);
                    searchParamTableExpression.Predicate.AcceptVisitor(searchParamTableExpression.QueryGenerator, GetContext());
                }
            }
        }

        private void HandleTableKindAll(SearchParamTableExpression searchParamTableExpression, SearchOptions context)
        {
            int predecessorIndex = FindRestrictingPredecessorTableExpressionIndex();

            // In the case the query contains a UNION operator, the following CTE must join the latest Union CTE
            // where all data is aggregated.
            if (_unionVisited && predecessorIndex > 0 && searchParamTableExpression.ChainLevel == 0)
            {
                var cte = TableExpressionName(predecessorIndex);
                StringBuilder.Append("SELECT ")
<<<<<<< HEAD
                    .Append(VLatest.ResourceCurrent.ResourceTypeId, null).Append(" AS T1, ")
                    .Append(VLatest.ResourceCurrent.ResourceSurrogateId, null).Append(" AS Sid1 ")
                    .Append("FROM ").AppendLine(VLatest.ResourceCurrent)
                    .Append("INNER JOIN ").AppendLine(cte);
=======
                    .Append(VLatest.Resource.ResourceTypeId, null).Append(" AS T1, ")
                    .Append(VLatest.Resource.ResourceSurrogateId, null).AppendLine(" AS Sid1") // SELECT and FROM can be on same line only for singe line statements
                    .Append("FROM ").AppendLine(VLatest.Resource)
                    .Append(_joinShift).Append("JOIN ").Append(cte)
                    .Append(" ON ").Append(VLatest.Resource.ResourceTypeId, null).Append(" = ").Append(cte).Append(".T1")
                    .Append(" AND ").Append(VLatest.Resource.ResourceSurrogateId, null).Append(" = ").Append(cte).AppendLine(".Sid1");
>>>>>>> 37a7b853

                using (var delimited = StringBuilder.BeginDelimitedWhereClause())
                {
<<<<<<< HEAD
                    delimited.BeginDelimitedElement().Append(VLatest.ResourceCurrent.ResourceTypeId, null).Append(" = ").Append(cte).Append(".T1");
                    delimited.BeginDelimitedElement().Append(VLatest.ResourceCurrent.ResourceSurrogateId, null).Append(" = ").Append(cte).Append(".Sid1");

                    AppendHistoryClause(delimited);
                    AppendDeletedClause(delimited);
=======
                    AppendHistoryClause(delimited, context.ResourceVersionTypes);
                    AppendDeletedClause(delimited, context.ResourceVersionTypes);
>>>>>>> 37a7b853
                    if (searchParamTableExpression.Predicate != null)
                    {
                        delimited.BeginDelimitedElement();
                        searchParamTableExpression.Predicate.AcceptVisitor(ResourceTableSearchParameterQueryGenerator.Instance, GetContext());
                    }
                }
            }
            else
            {
                StringBuilder.Append("SELECT ")
                    .Append(VLatest.ResourceCurrent.ResourceTypeId, null).Append(" AS T1, ")
                    .Append(VLatest.ResourceCurrent.ResourceSurrogateId, null).AppendLine(" AS Sid1")
                    .Append("FROM ").AppendLine(VLatest.ResourceCurrent);

                using (var delimited = StringBuilder.BeginDelimitedWhereClause())
                {
                    AppendHistoryClause(delimited, context.ResourceVersionTypes);
                    AppendDeletedClause(delimited, context.ResourceVersionTypes);
                    if (searchParamTableExpression.Predicate != null)
                    {
                        delimited.BeginDelimitedElement();
                        searchParamTableExpression.Predicate.AcceptVisitor(ResourceTableSearchParameterQueryGenerator.Instance, GetContext());
                    }
                }
            }
        }

        private void HandleTableKindNotExists(SearchParamTableExpression searchParamTableExpression, SearchOptions context)
        {
            StringBuilder.Append("SELECT T1, Sid1");
            StringBuilder.AppendLine(IsInSortMode(context) ? ", SortValue" : string.Empty);
            StringBuilder.Append("FROM ").AppendLine(TableExpressionName(_tableExpressionCounter - 1));
            StringBuilder.AppendLine("WHERE Sid1 NOT IN").AppendLine("(");

            using (StringBuilder.Indent())
            {
                StringBuilder.Append("SELECT ").AppendLine(VLatest.ResourceCurrent.ResourceSurrogateId, null)
                    .Append("FROM ").AppendLine(searchParamTableExpression.QueryGenerator.Table);
                using (var delimited = StringBuilder.BeginDelimitedWhereClause())
                {
                    AppendHistoryClause(delimited, context.ResourceVersionTypes, searchParamTableExpression);

                    delimited.BeginDelimitedElement();
                    searchParamTableExpression.Predicate.AcceptVisitor(searchParamTableExpression.QueryGenerator, GetContext());
                }
            }

            StringBuilder.AppendLine(")");
        }

        private void HandleTableKindTop(SearchOptions context)
        {
            var tableExpressionName = TableExpressionName(_tableExpressionCounter - 1);
            var sortExpression = IsSortValueNeeded(context) ? $"{tableExpressionName}.SortValue" : null;

            bool hasIncludeExpression = _rootExpression.SearchParamTableExpressions.Any(t => t.Kind == SearchParamTableExpressionKind.Include);

            IndentedStringBuilder.IndentedScope indentedScope = default;
            if (hasIncludeExpression)
            {
                // a subsequent _include will need to join with the top context.MaxItemCount of this resultset, so we include a Row column
                StringBuilder.Append("SELECT row_number() OVER (");
                AppendOrderBy();
                StringBuilder.AppendLine(") AS Row, *")
                    .AppendLine("FROM")
                    .AppendLine("(");

                indentedScope = StringBuilder.Indent();
            }

            // Everything in the top expression is considered a match
            const string selectStatement = "SELECT DISTINCT";
            StringBuilder.Append(selectStatement).Append(" TOP (").Append(Parameters.AddParameter(context.MaxItemCount + 1, includeInHash: false)).Append(") T1, Sid1, 1 AS IsMatch, 0 AS IsPartial ")
                .AppendLine(sortExpression == null ? string.Empty : $", {sortExpression}")
                .Append("FROM ").AppendLine(tableExpressionName);

            AppendOrderBy();
            StringBuilder.AppendLine();

            if (hasIncludeExpression)
            {
                indentedScope.Dispose();
                StringBuilder.AppendLine(") t");
            }

            // For any includes, the source of the resource surrogate ids to join on is saved
            _cteMainSelect = TableExpressionName(_tableExpressionCounter);

            void AppendOrderBy()
            {
                StringBuilder.Append("ORDER BY ");
                if (IsPrimaryKeySort(context))
                {
                    StringBuilder.AppendDelimited(", ", context.Sort, (sb, sort) =>
                    {
                        string column = sort.searchParameterInfo.Name switch
                        {
                            SearchParameterNames.ResourceType => "T1",
                            SearchParameterNames.LastUpdated => "Sid1",
                            _ => throw new InvalidOperationException($"Unexpected sort parameter {sort.searchParameterInfo.Name}"),
                        };
                        sb.Append(column).Append(" ").Append(sort.sortOrder == SortOrder.Ascending ? "ASC" : "DESC");
                    });
                }
                else if (IsSortValueNeeded(context))
                {
                    StringBuilder.Append("SortValue ").Append(" ").Append(context.Sort[0].sortOrder == SortOrder.Ascending ? "ASC" : "DESC").Append(", Sid1 ASC");
                }
                else
                {
                    StringBuilder.Append("Sid1 ASC");
                }
            }
        }

        private void HandleTableKindChain(
            SearchParamTableExpression searchParamTableExpression,
            SearchOptions context,
            string referenceSourceTableAlias,
            string referenceTargetResourceTableAlias)
        {
            var chainedExpression = (SqlChainLinkExpression)searchParamTableExpression.Predicate;

            StringBuilder.Append("SELECT ");
            if (searchParamTableExpression.ChainLevel == 1)
            {
                StringBuilder.Append(VLatest.ReferenceSearchParam.ResourceTypeId, referenceSourceTableAlias).Append(" AS ").Append(chainedExpression.Reversed ? "T2" : "T1").Append(", ");
                StringBuilder.Append(VLatest.ReferenceSearchParam.ResourceSurrogateId, referenceSourceTableAlias).Append(" AS ").Append(chainedExpression.Reversed ? "Sid2" : "Sid1").Append(", ");
            }
            else
            {
                StringBuilder.Append("T1, Sid1, ");
            }

            StringBuilder
                .Append(VLatest.ResourceCurrent.ResourceTypeId, chainedExpression.Reversed && searchParamTableExpression.ChainLevel > 1 ? referenceSourceTableAlias : referenceTargetResourceTableAlias).Append(" AS ").Append(chainedExpression.Reversed && searchParamTableExpression.ChainLevel == 1 ? "T1, " : "T2, ")
                .Append(VLatest.ResourceCurrent.ResourceSurrogateId, chainedExpression.Reversed && searchParamTableExpression.ChainLevel > 1 ? referenceSourceTableAlias : referenceTargetResourceTableAlias).Append(" AS ").AppendLine(chainedExpression.Reversed && searchParamTableExpression.ChainLevel == 1 ? "Sid1 " : "Sid2 ")
                .Append("FROM ").Append(VLatest.ReferenceSearchParam).Append(' ').AppendLine(referenceSourceTableAlias)
<<<<<<< HEAD
                .Append("INNER JOIN ").Append(VLatest.ResourceCurrent).Append(' ').AppendLine(referenceTargetResourceTableAlias);

            using (var delimited = StringBuilder.BeginDelimitedOnClause())
            {
                delimited.BeginDelimitedElement().Append(VLatest.ReferenceSearchParam.ReferenceResourceTypeId, referenceSourceTableAlias)
                    .Append(" = ").Append(VLatest.ResourceCurrent.ResourceTypeId, referenceTargetResourceTableAlias);

                delimited.BeginDelimitedElement().Append(VLatest.ReferenceSearchParam.ReferenceResourceId, referenceSourceTableAlias)
                    .Append(" = ").Append(VLatest.ResourceCurrent.ResourceId, referenceTargetResourceTableAlias);
            }
=======
                .Append(_joinShift).Append("JOIN ").Append(VLatest.Resource).Append(' ').Append(referenceTargetResourceTableAlias)
                .Append(" ON ").Append(VLatest.ReferenceSearchParam.ReferenceResourceTypeId, referenceSourceTableAlias).Append(" = ").Append(VLatest.Resource.ResourceTypeId, referenceTargetResourceTableAlias)
                .Append(" AND ").Append(VLatest.ReferenceSearchParam.ReferenceResourceId, referenceSourceTableAlias).Append(" = ").AppendLine(VLatest.Resource.ResourceId, referenceTargetResourceTableAlias);
>>>>>>> 37a7b853

            // For reverse chaining, if there is a parameter on the _id search parameter, we need another join to get the resource ID of the reference source (all we have is the surrogate ID at this point)
            bool expressionOnTargetHandledBySecondJoin = chainedExpression.ExpressionOnTarget != null && chainedExpression.Reversed && chainedExpression.ExpressionOnTarget.AcceptVisitor(ExpressionContainsParameterVisitor.Instance, SearchParameterNames.Id);
            if (expressionOnTargetHandledBySecondJoin)
            {
                const string referenceSourceResourceTableAlias = "refSourceResource";
<<<<<<< HEAD

                StringBuilder.Append("INNER JOIN ").Append(VLatest.ResourceCurrent).Append(' ').AppendLine(referenceSourceResourceTableAlias);

                using (var delimited = StringBuilder.BeginDelimitedOnClause())
                {
                    delimited.BeginDelimitedElement().Append(VLatest.ReferenceSearchParam.ResourceSurrogateId, referenceSourceTableAlias)
                        .Append(" = ").Append(VLatest.ResourceCurrent.ResourceSurrogateId, referenceSourceResourceTableAlias);

                    delimited.BeginDelimitedElement();
                    chainedExpression.ExpressionOnTarget.AcceptVisitor(ResourceTableSearchParameterQueryGenerator.Instance, GetContext(referenceSourceResourceTableAlias));
                }
=======
                StringBuilder.Append(_joinShift).Append("JOIN ").Append(VLatest.Resource).Append(' ').Append(referenceSourceResourceTableAlias)
                    .Append(" ON ").Append(VLatest.Resource.ResourceTypeId, referenceSourceTableAlias).Append(" = ").Append(VLatest.Resource.ResourceTypeId, referenceSourceResourceTableAlias)
                    .Append(" AND ").Append(VLatest.Resource.ResourceSurrogateId, referenceSourceTableAlias).Append(" = ").Append(VLatest.Resource.ResourceSurrogateId, referenceSourceResourceTableAlias)
                    .Append(" AND ");
                chainedExpression.ExpressionOnTarget.AcceptVisitor(ResourceTableSearchParameterQueryGenerator.Instance, GetContext(referenceSourceResourceTableAlias));
                StringBuilder.AppendLine();
>>>>>>> 37a7b853
            }

            if (searchParamTableExpression.ChainLevel > 1)
            {
<<<<<<< HEAD
                StringBuilder.Append("INNER JOIN ").AppendLine(TableExpressionName(FindRestrictingPredecessorTableExpressionIndex()));

                using (var delimited = StringBuilder.BeginDelimitedOnClause())
                {
                    delimited.BeginDelimitedElement().Append(VLatest.ResourceCurrent.ResourceTypeId, chainedExpression.Reversed ? referenceTargetResourceTableAlias : referenceSourceTableAlias).Append(" = ").Append("T2");
                    delimited.BeginDelimitedElement().Append(VLatest.ResourceCurrent.ResourceSurrogateId, chainedExpression.Reversed ? referenceTargetResourceTableAlias : referenceSourceTableAlias).Append(" = ").Append("Sid2");
                }
=======
                StringBuilder.Append(_joinShift).Append("JOIN ").Append(TableExpressionName(FindRestrictingPredecessorTableExpressionIndex()))
                    .Append(" ON ").Append(VLatest.Resource.ResourceTypeId, chainedExpression.Reversed ? referenceTargetResourceTableAlias : referenceSourceTableAlias).Append(" = ").Append("T2")
                    .Append(" AND ").Append(VLatest.Resource.ResourceSurrogateId, chainedExpression.Reversed ? referenceTargetResourceTableAlias : referenceSourceTableAlias).Append(" = ").AppendLine("Sid2");
>>>>>>> 37a7b853
            }

            // since we are in chain table expression, we know the Table is the ReferenceSearchParam table
            else if (UseAppendWithJoin())
            {
                AppendIntersectionWithPredecessorUsingInnerJoin(StringBuilder, searchParamTableExpression, chainedExpression.Reversed ? referenceTargetResourceTableAlias : referenceSourceTableAlias);
            }

            using (var delimited = StringBuilder.BeginDelimitedWhereClause())
            {
                delimited.BeginDelimitedElement().Append(VLatest.ReferenceSearchParam.SearchParamId, referenceSourceTableAlias)
                    .Append(" = ").Append(Parameters.AddParameter(VLatest.ReferenceSearchParam.SearchParamId, Model.GetSearchParamId(chainedExpression.ReferenceSearchParameter.Url), true));

                // We should remove IsHistory from ReferenceSearchParam (Source) only but keep on Resource (Target)
                AppendHistoryClause(delimited, context.ResourceVersionTypes, null, referenceTargetResourceTableAlias);
                AppendDeletedClause(delimited, context.ResourceVersionTypes, referenceTargetResourceTableAlias);

                delimited.BeginDelimitedElement().Append(VLatest.ReferenceSearchParam.ResourceTypeId, referenceSourceTableAlias)
                    .Append(" IN (")
                    .Append(string.Join(", ", chainedExpression.ResourceTypes.Select(x => Parameters.AddParameter(VLatest.ReferenceSearchParam.ResourceTypeId, Model.GetResourceTypeId(x), true))))
                    .Append(")");

                delimited.BeginDelimitedElement().Append(VLatest.ReferenceSearchParam.ReferenceResourceTypeId, referenceSourceTableAlias)
                    .Append(" IN (")
                    .Append(string.Join(", ", chainedExpression.TargetResourceTypes.Select(x => Parameters.AddParameter(VLatest.ReferenceSearchParam.ReferenceResourceTypeId, Model.GetResourceTypeId(x), true))))
                    .Append(")");

                if (searchParamTableExpression.ChainLevel == 1 && !UseAppendWithJoin())
                {
                    // if > 1, the intersection is handled by the JOIN
                    AppendIntersectionWithPredecessor(delimited, searchParamTableExpression, chainedExpression.Reversed ? referenceTargetResourceTableAlias : referenceSourceTableAlias);
                }

                if (chainedExpression.ExpressionOnTarget != null && !expressionOnTargetHandledBySecondJoin)
                {
                    delimited.BeginDelimitedElement();
                    chainedExpression.ExpressionOnTarget.AcceptVisitor(ResourceTableSearchParameterQueryGenerator.Instance, GetContext(chainedExpression.Reversed ? referenceSourceTableAlias : referenceTargetResourceTableAlias));
                }

                if (chainedExpression.ExpressionOnSource != null)
                {
                    delimited.BeginDelimitedElement();
                    chainedExpression.ExpressionOnSource.AcceptVisitor(ResourceTableSearchParameterQueryGenerator.Instance, GetContext(chainedExpression.Reversed ? referenceTargetResourceTableAlias : referenceSourceTableAlias));
                }
            }
        }

        private void HandleTableKindInclude(
            SearchParamTableExpression searchParamTableExpression,
            SearchOptions context,
            string referenceSourceTableAlias,
            string referenceTargetResourceTableAlias)
        {
            var includeExpression = (IncludeExpression)searchParamTableExpression.Predicate;

            _includeCteIds = _includeCteIds ?? new List<string>();
            _includeLimitCtesByResourceType = _includeLimitCtesByResourceType ?? new Dictionary<string, List<string>>();
            _includeFromCteIds = _includeFromCteIds ?? new List<string>();

            StringBuilder.Append("SELECT DISTINCT ");

            if (includeExpression.Reversed)
            {
                // In case its revinclude, we limit the number of returned items as the resultset size is potentially
                // unbounded. we ask for +1 so in the limit expression we know if to mark at truncated...
                StringBuilder.Append("TOP (").Append(Parameters.AddParameter(context.IncludeCount + 1, includeInHash: false)).Append(") ");
            }

            var table = !includeExpression.Reversed ? referenceTargetResourceTableAlias : referenceSourceTableAlias;

            StringBuilder.Append(VLatest.ResourceCurrent.ResourceTypeId, table).Append(" AS T1, ")
                .Append(VLatest.ResourceCurrent.ResourceSurrogateId, table)
                .AppendLine(" AS Sid1, 0 AS IsMatch ");

            StringBuilder.Append("FROM ").Append(VLatest.ReferenceSearchParam).Append(' ').AppendLine(referenceSourceTableAlias)
<<<<<<< HEAD
                .Append("INNER JOIN ").Append(VLatest.ResourceCurrent).Append(' ').AppendLine(referenceTargetResourceTableAlias);

            using (var delimited = StringBuilder.BeginDelimitedOnClause())
            {
                delimited.BeginDelimitedElement().Append(VLatest.ReferenceSearchParam.ReferenceResourceTypeId, referenceSourceTableAlias)
                    .Append(" = ").Append(VLatest.ResourceCurrent.ResourceTypeId, referenceTargetResourceTableAlias);

                delimited.BeginDelimitedElement().Append(VLatest.ReferenceSearchParam.ReferenceResourceId, referenceSourceTableAlias)
                    .Append(" = ").Append(VLatest.ResourceCurrent.ResourceId, referenceTargetResourceTableAlias);
            }
=======
                .Append(_joinShift).Append("JOIN ").Append(VLatest.Resource).Append(' ').Append(referenceTargetResourceTableAlias)
                .Append(" ON ").Append(VLatest.ReferenceSearchParam.ReferenceResourceTypeId, referenceSourceTableAlias).Append(" = ").Append(VLatest.Resource.ResourceTypeId, referenceTargetResourceTableAlias)
                .Append(" AND ").Append(VLatest.ReferenceSearchParam.ReferenceResourceId, referenceSourceTableAlias).Append(" = ").AppendLine(VLatest.Resource.ResourceId, referenceTargetResourceTableAlias);
>>>>>>> 37a7b853

            using (var delimited = StringBuilder.BeginDelimitedWhereClause())
            {
                if (!includeExpression.WildCard)
                {
                    delimited.BeginDelimitedElement().Append(VLatest.ReferenceSearchParam.SearchParamId, referenceSourceTableAlias)
                        .Append(" = ").Append(Parameters.AddParameter(VLatest.ReferenceSearchParam.SearchParamId, Model.GetSearchParamId(includeExpression.ReferenceSearchParameter.Url), true));

                    if (includeExpression.TargetResourceType != null)
                    {
                        delimited.BeginDelimitedElement().Append(VLatest.ReferenceSearchParam.ReferenceResourceTypeId, referenceSourceTableAlias)
                            .Append(" = ").Append(Parameters.AddParameter(VLatest.ReferenceSearchParam.ReferenceResourceTypeId, Model.GetResourceTypeId(includeExpression.TargetResourceType), true));
                    }
                    else if (includeExpression.AllowedResourceTypesByScope != null &&
                            !includeExpression.AllowedResourceTypesByScope.Contains(KnownResourceTypes.All))
                    {
                        delimited.BeginDelimitedElement().Append(VLatest.ReferenceSearchParam.ReferenceResourceTypeId, referenceSourceTableAlias)
                            .Append(" IN (")
                            .Append(string.Join(", ", includeExpression.AllowedResourceTypesByScope.Select(x => Parameters.AddParameter(VLatest.ReferenceSearchParam.ReferenceResourceTypeId, Model.GetResourceTypeId(x), true))))
                            .Append(")");
                    }
                }

                // We should remove IsHistory from ReferenceSearchParam (Source) only but keep on Resource (Target)
                AppendHistoryClause(delimited, context.ResourceVersionTypes, null, referenceTargetResourceTableAlias);

                AppendDeletedClause(delimited, context.ResourceVersionTypes, referenceTargetResourceTableAlias);

                table = !includeExpression.Reversed ? referenceSourceTableAlias : referenceTargetResourceTableAlias;

                // For RevIncludeIterate we expect to have a TargetType specified if the target reference can be of multiple types
                var resourceTypeIds = includeExpression.ResourceTypes.Select(x => Model.GetResourceTypeId(x)).ToArray();
                if (includeExpression.Reversed && includeExpression.Iterate)
                {
                    if (includeExpression.TargetResourceType != null)
                    {
                        resourceTypeIds = new[] { Model.GetResourceTypeId(includeExpression.TargetResourceType) };
                    }
                    else if (includeExpression.ReferenceSearchParameter?.TargetResourceTypes?.Count > 0)
                    {
                        resourceTypeIds = new[] { Model.GetResourceTypeId(includeExpression.ReferenceSearchParameter.TargetResourceTypes.ToList().First()) };
                    }
                }

                delimited.BeginDelimitedElement().Append(VLatest.ReferenceSearchParam.ResourceTypeId, table)
                    .Append(" IN (")
                    .Append(string.Join(", ", resourceTypeIds))
                    .Append(")");

                // Get FROM ctes
                string fromCte = _cteMainSelect;
                if (includeExpression.Iterate)
                {
                    // Include Iterate
                    if (!includeExpression.Reversed)
                    {
                        // _include:iterate may appear without a preceding _include, in case of circular reference
                        // On that case, the fromCte is _cteMainSelect
                        if (TryGetIncludeCtes(includeExpression.SourceResourceType, out _includeFromCteIds))
                        {
                            fromCte = _includeFromCteIds[++_curFromCteIndex];
                        }
                    }

                    // RevInclude Iterate
                    else
                    {
                        if (includeExpression.TargetResourceType != null)
                        {
                            if (TryGetIncludeCtes(includeExpression.TargetResourceType, out _includeFromCteIds))
                            {
                                fromCte = _includeFromCteIds[++_curFromCteIndex];
                            }
                        }
                        else if (includeExpression.ReferenceSearchParameter?.TargetResourceTypes != null)
                        {
                            // Assumes TargetResourceTypes is of length 1. Otherwise, a BadRequest would have been thrown earlier for _revinclude:iterate
                            List<string> fromCtes;
                            var targetType = includeExpression.ReferenceSearchParameter.TargetResourceTypes[0];

                            if (TryGetIncludeCtes(targetType, out fromCtes))
                            {
                                _includeFromCteIds.AddRange(fromCtes);
                            }

                            _includeFromCteIds = _includeFromCteIds.Distinct().ToList();
                            fromCte = _includeFromCteIds.Count > 0 ? _includeFromCteIds[++_curFromCteIndex] : fromCte;
                        }
                    }
                }

                if (includeExpression.Reversed && includeExpression.SourceResourceType != "*")
                {
                    delimited.BeginDelimitedElement().Append(VLatest.ReferenceSearchParam.ResourceTypeId, referenceSourceTableAlias)
                        .Append(" = ").Append(Parameters.AddParameter(VLatest.ReferenceSearchParam.ResourceTypeId, Model.GetResourceTypeId(includeExpression.SourceResourceType), true));
                }

<<<<<<< HEAD
                delimited.BeginDelimitedElement().Append("EXISTS( SELECT * FROM ").Append(fromCte)
                    .Append(" WHERE ").Append(VLatest.ResourceCurrent.ResourceTypeId, table).Append(" = T1 AND ")
                    .Append(VLatest.ResourceCurrent.ResourceSurrogateId, table).Append(" = Sid1");
=======
                delimited.BeginDelimitedElement().Append("EXISTS (SELECT * FROM ").Append(fromCte)
                    .Append(" WHERE ").Append(VLatest.Resource.ResourceTypeId, table).Append(" = T1 AND ")
                    .Append(VLatest.Resource.ResourceSurrogateId, table).Append(" = Sid1");
>>>>>>> 37a7b853

                if (!includeExpression.Iterate)
                {
                    // Limit the join to the main select CTE.
                    // The main select will have max+1 items in the result set to account for paging, so we only want to join using the max amount.

                    StringBuilder.Append(" AND Row < ").Append(Parameters.AddParameter(context.MaxItemCount + 1, true));
                }

                StringBuilder.Append(")");
            }

            if (includeExpression.Reversed)
            {
                // mark that this cte is a reverse one, meaning we need to add another items limitation
                // cte on top of it
                _cteToLimit.Add(_tableExpressionCounter);
            }

            // Update target reference cte dictionary
            var curLimitCte = TableExpressionName(_tableExpressionCounter + 1);

            // Take the count before AddIncludeLimitCte because _includeFromCteIds?.Count will be incremented differently depending on the resource type.
            int count = _includeFromCteIds?.Count ?? 0;

            // Add current cte limit to the dictionary
            if (includeExpression.Reversed)
            {
                AddIncludeLimitCte(includeExpression.SourceResourceType, curLimitCte);
            }
            else
            {
                // Not reversed and a specific target type is provided as the 3rd part of include value
                if (includeExpression.TargetResourceType != null)
                {
                    AddIncludeLimitCte(includeExpression.TargetResourceType, curLimitCte);
                }
                else if (includeExpression.ReferenceSearchParameter != null)
                {
                    includeExpression.ReferenceSearchParameter.TargetResourceTypes?.ToList().ForEach(t => AddIncludeLimitCte(t, curLimitCte));
                }
            }

            // Handle Multiple Results sets to include from
            if (count > 1 && _curFromCteIndex >= 0 && _curFromCteIndex < count - 1)
            {
                StringBuilder.AppendLine("),");

                // If it's not the last result set, append a new IncludeLimit cte, since IncludeLimitCte was not created for the current cte
                if (_curFromCteIndex < count - 1)
                {
                    var cteToLimit = TableExpressionName(_tableExpressionCounter);
                    WriteIncludeLimitCte(cteToLimit, context);
                }

                // Generate CTE to include from the additional result sets
                StringBuilder.Append(TableExpressionName(++_tableExpressionCounter)).AppendLine(" AS").AppendLine("(");
                searchParamTableExpression.AcceptVisitor(this, context);
            }
            else
            {
                _curFromCteIndex = -1;

                if (includeExpression.WildCard)
                {
                    includeExpression.ReferencedTypes?.ToList().ForEach(t => AddIncludeLimitCte(t, curLimitCte));
                }
            }
        }

        private void HandleTableKindIncludeLimit(SearchOptions context)
        {
            StringBuilder.Append("SELECT DISTINCT ");

            // TODO - https://github.com/microsoft/fhir-server/issues/1309 (limit for _include also)
            var isRev = _cteToLimit.Contains(_tableExpressionCounter - 1);
            if (isRev)
            {
                // the related cte is a reverse include, limit the number of returned items and count to
                // see if we are over the threshold (to produce a warning to the client)
                StringBuilder.Append("TOP (").Append(Parameters.AddParameter(context.IncludeCount, includeInHash: false)).Append(") ");
            }

            StringBuilder.Append("T1, Sid1, IsMatch, ");

            if (isRev)
            {
                StringBuilder.Append("CASE WHEN count_big(*) over() > ")
                    .Append(Parameters.AddParameter(context.IncludeCount, true))
                    .AppendLine(" THEN 1 ELSE 0 END AS IsPartial ");
            }
            else
            {
                // if forward, just mark as not partial
                StringBuilder.AppendLine("0 AS IsPartial ");
            }

            StringBuilder.Append("FROM ").AppendLine(TableExpressionName(_tableExpressionCounter - 1));

            // the 'original' include cte is not in the union, but this new layer is instead
            _includeCteIds.Add(TableExpressionName(_tableExpressionCounter));
        }

        private void HandleTableKindIncludeUnionAll(SearchOptions context)
        {
            StringBuilder.Append("SELECT T1, Sid1, IsMatch, IsPartial ");

            bool sortValueNeeded = IsSortValueNeeded(context);
            if (sortValueNeeded)
            {
                StringBuilder.AppendLine(", SortValue");
            }
            else
            {
                StringBuilder.AppendLine();
            }

            StringBuilder.Append("FROM ").AppendLine(_cteMainSelect);

            foreach (var includeCte in _includeCteIds)
            {
                StringBuilder.AppendLine("UNION ALL");
                StringBuilder.Append("SELECT T1, Sid1, IsMatch, IsPartial");
                if (sortValueNeeded)
                {
                    StringBuilder.AppendLine(", NULL as SortValue ");
                }
                else
                {
                    StringBuilder.AppendLine();
                }

                // Matched results should be excluded from included CTEs
                StringBuilder.Append("FROM ").Append(includeCte)
                    .Append(" WHERE NOT EXISTS (SELECT * FROM ").Append(_cteMainSelect)
                    .Append(" WHERE ").Append(_cteMainSelect).Append(".Sid1 = ").Append(includeCte).Append(".Sid1")
                    .Append(" AND ").Append(_cteMainSelect).Append(".T1 = ").Append(includeCte).AppendLine(".T1)");
            }
        }

        private void HandleTableKindSort(SearchParamTableExpression searchParamTableExpression, SearchOptions context)
        {
            if (searchParamTableExpression.ChainLevel != 0)
            {
                throw new InvalidOperationException("Multiple chain level is not possible.");
            }

            SortContext sortContext = GetSortRelatedDetails(context);

            if (!string.IsNullOrEmpty(sortContext.SortColumnName) && searchParamTableExpression.QueryGenerator != null)
            {
                StringBuilder.Append("SELECT ")
<<<<<<< HEAD
                    .Append(VLatest.ResourceCurrent.ResourceTypeId, null).Append(" AS T1, ")
                    .Append(VLatest.ResourceCurrent.ResourceSurrogateId, null).Append(" AS Sid1, ")
                    .Append(sortContext.SortColumnName, null).AppendLine(" as SortValue")
=======
                    .Append(VLatest.Resource.ResourceTypeId, null).Append(" AS T1, ")
                    .Append(VLatest.Resource.ResourceSurrogateId, null).Append(" AS Sid1, ")
                    .Append(sortContext.SortColumnName, null).AppendLine(" AS SortValue")
>>>>>>> 37a7b853
                    .Append("FROM ").AppendLine(searchParamTableExpression.QueryGenerator.Table);

                if (UseAppendWithJoin())
                {
                    AppendIntersectionWithPredecessorUsingInnerJoin(StringBuilder, searchParamTableExpression);
                }

                using (var delimited = StringBuilder.BeginDelimitedWhereClause())
                {
                    AppendHistoryClause(delimited, context.ResourceVersionTypes, searchParamTableExpression);
                    AppendMinOrMax(delimited, context);

                    if (searchParamTableExpression.Predicate != null)
                    {
                        delimited.BeginDelimitedElement();
                        searchParamTableExpression.Predicate.AcceptVisitor(searchParamTableExpression.QueryGenerator, GetContext());
                    }

                    // if continuation token exists, add it to the query
                    if (sortContext.ContinuationToken != null)
                    {
                        var sortOperand = sortContext.SortOrder == SortOrder.Ascending ? ">" : "<";

                        delimited.BeginDelimitedElement();
                        StringBuilder.Append("((").Append(sortContext.SortColumnName, null).Append(" = ").Append(Parameters.AddParameter(sortContext.SortColumnName, sortContext.SortValue, includeInHash: false));
                        StringBuilder.Append(" AND ").Append(VLatest.ResourceCurrent.ResourceSurrogateId, null).Append(" > ").Append(Parameters.AddParameter(VLatest.ResourceCurrent.ResourceSurrogateId, sortContext.ContinuationToken.ResourceSurrogateId, includeInHash: false)).Append(")");
                        StringBuilder.Append(" OR ").Append(sortContext.SortColumnName, null).Append(" ").Append(sortOperand).Append(" ").Append(Parameters.AddParameter(sortContext.SortColumnName, sortContext.SortValue, includeInHash: false)).AppendLine(")");
                    }

                    if (!UseAppendWithJoin())
                    {
                        AppendIntersectionWithPredecessor(delimited, searchParamTableExpression);
                    }
                }
            }

            _sortVisited = true;
        }

        private void HandleTableKindSortWithFilter(SearchParamTableExpression searchParamTableExpression, SearchOptions context)
        {
            SortContext sortContext = GetSortRelatedDetails(context);

            if (!string.IsNullOrEmpty(sortContext.SortColumnName) && searchParamTableExpression.QueryGenerator != null)
            {
                StringBuilder.Append("SELECT ")
<<<<<<< HEAD
                    .Append(VLatest.ResourceCurrent.ResourceTypeId, null).Append(" AS T1, ")
                    .Append(VLatest.ResourceCurrent.ResourceSurrogateId, null).Append(" AS Sid1, ")
                    .Append(sortContext.SortColumnName, null).AppendLine(" as SortValue")
=======
                    .Append(VLatest.Resource.ResourceTypeId, null).Append(" AS T1, ")
                    .Append(VLatest.Resource.ResourceSurrogateId, null).Append(" AS Sid1, ")
                    .Append(sortContext.SortColumnName, null).AppendLine(" AS SortValue")
>>>>>>> 37a7b853
                    .Append("FROM ").AppendLine(searchParamTableExpression.QueryGenerator.Table);

                if (UseAppendWithJoin())
                {
                    AppendIntersectionWithPredecessorUsingInnerJoin(StringBuilder, searchParamTableExpression);
                }

                using (var delimited = StringBuilder.BeginDelimitedWhereClause())
                {
                    AppendHistoryClause(delimited, context.ResourceVersionTypes, searchParamTableExpression);
                    AppendMinOrMax(delimited, context);

                    if (searchParamTableExpression.Predicate != null)
                    {
                        delimited.BeginDelimitedElement();
                        searchParamTableExpression.Predicate.AcceptVisitor(searchParamTableExpression.QueryGenerator, GetContext());
                    }

                    // if continuation token exists, add it to the query
                    if (sortContext.ContinuationToken != null)
                    {
                        var sortOperand = sortContext.SortOrder == SortOrder.Ascending ? ">" : "<";

                        delimited.BeginDelimitedElement();
                        StringBuilder.Append("((").Append(sortContext.SortColumnName, null).Append(" = ").Append(Parameters.AddParameter(sortContext.SortColumnName, sortContext.SortValue, includeInHash: false));
                        StringBuilder.Append(" AND ").Append(VLatest.ResourceCurrent.ResourceSurrogateId, null).Append(" > ").Append(Parameters.AddParameter(VLatest.ResourceCurrent.ResourceSurrogateId, sortContext.ContinuationToken.ResourceSurrogateId, includeInHash: false)).Append(")");
                        StringBuilder.Append(" OR ").Append(sortContext.SortColumnName, null).Append(" ").Append(sortOperand).Append(" ").Append(Parameters.AddParameter(sortContext.SortColumnName, sortContext.SortValue, includeInHash: false)).AppendLine(")");
                    }

                    if (!UseAppendWithJoin())
                    {
                        AppendIntersectionWithPredecessor(delimited, searchParamTableExpression);
                    }
                }
            }

            _sortVisited = true;
        }

        private void WriteIncludeLimitCte(string cteToLimit, SearchOptions context)
        {
            StringBuilder.Append(TableExpressionName(++_tableExpressionCounter)).AppendLine(" AS").AppendLine("(");

            // the related cte is a reverse include, limit the number of returned items and count to
            // see if we are over the threshold (to produce a warning to the client)
            StringBuilder.Append("SELECT DISTINCT ");
            StringBuilder.Append("TOP (").Append(Parameters.AddParameter(context.IncludeCount, true)).Append(") ");

            StringBuilder.Append("T1, Sid1, IsMatch, ");
            StringBuilder.Append("CASE WHEN count_big(*) over() > ")
                .Append(Parameters.AddParameter(context.IncludeCount, true))
                .AppendLine(" THEN 1 ELSE 0 END AS IsPartial ");

            StringBuilder.Append("FROM ").AppendLine(cteToLimit);
            StringBuilder.AppendLine("),");

            // the 'original' include cte is not in the union, but this new layer is instead
            _includeCteIds.Add(TableExpressionName(_tableExpressionCounter));
        }

        private SearchParameterQueryGeneratorContext GetContext(string tableAlias = null)
        {
            return new SearchParameterQueryGeneratorContext(StringBuilder, Parameters, Model, _schemaInfo, tableAlias);
        }

        private void AppendNewSetOfUnionAllTableExpressions(SearchOptions context, UnionExpression unionExpression, SearchParamTableExpressionQueryGenerator queryGenerator)
        {
            if (unionExpression.Operator != UnionOperator.All)
            {
                throw new ArgumentOutOfRangeException(unionExpression.Operator.ToString());
            }

            // Iterate through all expressions and create a unique CTE for each one.
            int firstInclusiveTableExpressionId = _tableExpressionCounter + 1;
            foreach (Expression innerExpression in unionExpression.Expressions)
            {
                var searchParamExpression = new SearchParamTableExpression(
                    queryGenerator,
                    innerExpression,
                    SearchParamTableExpressionKind.Union);

                searchParamExpression.AcceptVisitor(this, context);
            }

            int lastInclusiveTableExpressionId = _tableExpressionCounter;

            // Create a final CTE aggregating results from all previous CTEs.
            StringBuilder.Append(TableExpressionName(++_tableExpressionCounter)).AppendLine(" AS").AppendLine("(");
            for (int tableExpressionId = firstInclusiveTableExpressionId; tableExpressionId <= lastInclusiveTableExpressionId; tableExpressionId++)
            {
                StringBuilder.Append("SELECT * FROM ").Append(TableExpressionName(tableExpressionId));

                if (tableExpressionId < lastInclusiveTableExpressionId)
                {
                    StringBuilder.AppendLine(" UNION ALL");
                }
            }

            StringBuilder.Append(")");

            _unionVisited = true;
        }

        private void AppendNewTableExpression(IndentedStringBuilder sb, SearchParamTableExpression tableExpression, int cteId, SearchOptions context)
        {
            sb.Append(TableExpressionName(cteId)).AppendLine(" AS").AppendLine("(");

            using (sb.Indent())
            {
                tableExpression.AcceptVisitor(this, context);
            }

            sb.Append(")");
        }

        private bool UseAppendWithJoin()
        {
            // if either:
            // 1. the number of table expressions is greater than the limit indicating a complex query
            // 2. the previous query generator failed to generate a query
            // then we will NOT use the EXISTS clause instead of the inner join
            if (_rootExpression.SearchParamTableExpressions.Count > maxTableExpressionCountLimitForExists ||
                previousSqlQueryGeneratorFailure)
            {
                return true;
            }
            else
            {
                return false;
            }
        }

        private void AppendIntersectionWithPredecessor(IndentedStringBuilder.DelimitedScope delimited, SearchParamTableExpression searchParamTableExpression, string tableAlias = null)
        {
            int predecessorIndex = FindRestrictingPredecessorTableExpressionIndex();

            if (predecessorIndex >= 0)
            {
                delimited.BeginDelimitedElement();

                bool intersectWithFirst = (searchParamTableExpression.Kind == SearchParamTableExpressionKind.Chain ? searchParamTableExpression.ChainLevel - 1 : searchParamTableExpression.ChainLevel) == 0;

<<<<<<< HEAD
                StringBuilder.Append("EXISTS(SELECT * FROM ").Append(TableExpressionName(predecessorIndex))
                    .Append(" WHERE ").Append(VLatest.ResourceCurrent.ResourceTypeId, tableAlias).Append(" = ").Append(intersectWithFirst ? "T1" : "T2")
                    .Append(" AND ").Append(VLatest.ResourceCurrent.ResourceSurrogateId, tableAlias).Append(" = ").Append(intersectWithFirst ? "Sid1" : "Sid2")
=======
                StringBuilder.Append("EXISTS (SELECT * FROM ").Append(TableExpressionName(predecessorIndex))
                    .Append(" WHERE ").Append(VLatest.Resource.ResourceTypeId, tableAlias).Append(" = ").Append(intersectWithFirst ? "T1" : "T2")
                    .Append(" AND ").Append(VLatest.Resource.ResourceSurrogateId, tableAlias).Append(" = ").Append(intersectWithFirst ? "Sid1" : "Sid2")
>>>>>>> 37a7b853
                    .Append(')');
            }
        }

        private void AppendIntersectionWithPredecessorUsingInnerJoin(IndentedStringBuilder sb, SearchParamTableExpression searchParamTableExpression, string tableAlias = null)
        {
            int predecessorIndex = FindRestrictingPredecessorTableExpressionIndex();

            if (predecessorIndex >= 0)
            {
                bool intersectWithFirst = (searchParamTableExpression.Kind == SearchParamTableExpressionKind.Chain ? searchParamTableExpression.ChainLevel - 1 : searchParamTableExpression.ChainLevel) == 0;

                // To simplify query plan generation, if we are intersecting with the Reference search param table, we will use an inner join
                // rather than an EXISTS clause.  We have see that this significanlty reduces the query plan generation time for
                // complex queries
<<<<<<< HEAD

                sb.AppendLine("INNER JOIN " + TableExpressionName(predecessorIndex - 0));
                using (sb.BeginDelimitedOnClause())
                {
                    sb.Append(" ON ").Append(VLatest.ResourceCurrent.ResourceTypeId, tableAlias).Append(" = ").Append(intersectWithFirst ? "T1" : "T2")
                        .Append(" AND ").Append(VLatest.ResourceCurrent.ResourceSurrogateId, tableAlias).Append(" = ").Append(intersectWithFirst ? "Sid1" : "Sid2")
                        .AppendLine();
                }
=======
                sb.Append(_joinShift).Append("JOIN " + TableExpressionName(predecessorIndex - 0))
                    .Append(" ON ").Append(VLatest.Resource.ResourceTypeId, tableAlias).Append(" = ").Append(intersectWithFirst ? "T1" : "T2")
                    .Append(" AND ").Append(VLatest.Resource.ResourceSurrogateId, tableAlias).Append(" = ").Append(intersectWithFirst ? "Sid1" : "Sid2")
                    .AppendLine();
>>>>>>> 37a7b853
            }
        }

        private int FindRestrictingPredecessorTableExpressionIndex()
        {
            int FindImpl(int currentIndex)
            {
                // Due to the UnionAll expressions, the number of the current index used to create new CTEs can be greater than
                // the number of expressions in '_rootExpression.SearchParamTableExpressions'.
                if (currentIndex >= _rootExpression.SearchParamTableExpressions.Count)
                {
                    return currentIndex - 1;
                }

                SearchParamTableExpression currentSearchParamTableExpression = _rootExpression.SearchParamTableExpressions[currentIndex];

                // Include all the required SearchParamTableExpressionKind here
                switch (currentSearchParamTableExpression.Kind)
                {
                    case SearchParamTableExpressionKind.NotExists:
                    case SearchParamTableExpressionKind.Normal:
                    case SearchParamTableExpressionKind.Chain:
                    case SearchParamTableExpressionKind.Top:
                        return currentIndex - 1;
                    case SearchParamTableExpressionKind.Concatenation:
                        return FindImpl(currentIndex - 1);
                    case SearchParamTableExpressionKind.Sort:
                    case SearchParamTableExpressionKind.SortWithFilter:
                        return currentIndex - 1;
                    case SearchParamTableExpressionKind.All:
                        return currentIndex - 1;
                    case SearchParamTableExpressionKind.Include:
                    case SearchParamTableExpressionKind.IncludeLimit:
                    case SearchParamTableExpressionKind.Union:
                    case SearchParamTableExpressionKind.IncludeUnionAll:
                        return currentIndex - 1;
                    default:
                        throw new ArgumentOutOfRangeException(currentSearchParamTableExpression.Kind.ToString());
                }
            }

            return FindImpl(_tableExpressionCounter);
        }

        private void AppendDeletedClause(in IndentedStringBuilder.DelimitedScope delimited, ResourceVersionType resourceVersionType, string tableAlias = null)
        {
            if (resourceVersionType.HasFlag(ResourceVersionType.Latest) && !resourceVersionType.HasFlag(ResourceVersionType.SoftDeleted))
            {
                delimited.BeginDelimitedElement();
                StringBuilder.Append(VLatest.Resource.IsDeleted, tableAlias).Append(" = 0 ");
            }
            else if (resourceVersionType.HasFlag(ResourceVersionType.SoftDeleted) && !resourceVersionType.HasFlag(ResourceVersionType.Latest))
            {
<<<<<<< HEAD
                delimited.BeginDelimitedElement().Append(VLatest.ResourceCurrent.IsDeleted, tableAlias).Append(" = 0");
=======
                delimited.BeginDelimitedElement();
                StringBuilder.Append(VLatest.Resource.IsDeleted, tableAlias).Append(" = 1 ");
>>>>>>> 37a7b853
            }
        }

        private void AppendHistoryClause(in IndentedStringBuilder.DelimitedScope delimited, ResourceVersionType resourceVersionType, SearchParamTableExpression expression = null, string tableAlias = null)
        {
            if (expression != null && expression.QueryGenerator.Table.TableName.EndsWith("SearchParam", StringComparison.OrdinalIgnoreCase))
            {
                return;
            }

<<<<<<< HEAD
                StringBuilder.Append(VLatest.ResourceCurrent.IsHistory, tableAlias).Append(" = 0");
=======
            if (resourceVersionType.HasFlag(ResourceVersionType.Latest) && !resourceVersionType.HasFlag(ResourceVersionType.History))
            {
                delimited.BeginDelimitedElement();
                StringBuilder.Append(VLatest.Resource.IsHistory, tableAlias).Append(" = 0 ");
            }
            else if (resourceVersionType.HasFlag(ResourceVersionType.History) && !resourceVersionType.HasFlag(ResourceVersionType.Latest))
            {
                delimited.BeginDelimitedElement();
                StringBuilder.Append(VLatest.Resource.IsHistory, tableAlias).Append(" = 1 ");
>>>>>>> 37a7b853
            }
        }

        private void AppendMinOrMax(in IndentedStringBuilder.DelimitedScope delimited, SearchOptions context)
        {
            delimited.BeginDelimitedElement();
            if (context.Sort[0].sortOrder == SortOrder.Ascending)
            {
                StringBuilder.Append(VLatest.StringSearchParam.IsMin, tableAlias: null).Append(" = 1");
            }
            else if (context.Sort[0].sortOrder == SortOrder.Descending)
            {
                StringBuilder.Append(VLatest.StringSearchParam.IsMax, tableAlias: null).Append(" = 1");
            }
        }

<<<<<<< HEAD
        private void AppendSearchParameterHashClause(in IndentedStringBuilder.DelimitedScope delimited, string tableAlias = null)
        {
            if (_searchType.HasFlag(SqlSearchType.Reindex))
            {
                delimited.BeginDelimitedElement();

                StringBuilder.Append("(").Append(VLatest.ResourceCurrent.SearchParamHash, tableAlias).Append(" != ").Append(Parameters.AddParameter(_searchParameterHash, true)).Append(" OR ").Append(VLatest.ResourceCurrent.SearchParamHash, tableAlias).Append(" IS NULL)");
            }
        }

=======
>>>>>>> 37a7b853
        private void AddIncludeLimitCte(string resourceType, string cte)
        {
            _includeLimitCtesByResourceType ??= new Dictionary<string, List<string>>();
            List<string> ctes;
            if (!_includeLimitCtesByResourceType.TryGetValue(resourceType, out ctes))
            {
                ctes = new List<string>();
                _includeLimitCtesByResourceType.Add(resourceType, ctes);
            }

            if (!ctes.Contains(cte))
            {
                _includeLimitCtesByResourceType[resourceType].Add(cte);
            }
        }

        private bool TryGetIncludeCtes(string resourceType, out List<string> ctes)
        {
            if (_includeLimitCtesByResourceType == null)
            {
                ctes = null;
                return false;
            }

            return _includeLimitCtesByResourceType.TryGetValue(resourceType, out ctes);
        }

        private static bool IsPrimaryKeySort(SearchOptions searchOptions)
        {
            return searchOptions.Sort.All(s => s.searchParameterInfo.Name is SearchParameterNames.ResourceType or SearchParameterNames.LastUpdated);
        }

        private bool IsSortValueNeeded(SearchOptions context)
        {
            if (context.Sort.Count == 0)
            {
                return false;
            }

            if (IsPrimaryKeySort(context))
            {
                return false;
            }

            foreach (var searchParamTableExpression in _rootExpression.SearchParamTableExpressions)
            {
                if (searchParamTableExpression.Kind == SearchParamTableExpressionKind.Sort ||
                    searchParamTableExpression.Kind == SearchParamTableExpressionKind.SortWithFilter)
                {
                    return true;
                }
            }

            return false;
        }

        /// <summary>
        /// We are looking for 3 conditions to add the OptimizeForUnknownClause:
        /// 1. Has an include expression
        /// 2. Has an identifier search
        /// 3. Has at least one more search parameter
        /// </summary>
        /// <returns>True if all condition are met</returns>
        private bool AddOptimizeForUnknownClause()
        {
            var hasInclude = _rootExpression.SearchParamTableExpressions.Any(t => t.Kind == SearchParamTableExpressionKind.Include);

            return hasInclude && _hasIdentifier && (_searchParamCount >= 2);
        }

        private void CheckForIdentifierSearchParams(Expression predicate)
        {
            var searchParameterExpressionPredicate = predicate as SearchParameterExpression;
            if (searchParameterExpressionPredicate != null)
            {
                _searchParamCount++;
                if (searchParameterExpressionPredicate.Parameter.Name == KnownQueryParameterNames.Identifier)
                {
                    _hasIdentifier = true;
                }
            }
        }

        private static SortContext GetSortRelatedDetails(SearchOptions context)
        {
            SortContext sortContext = new SortContext();
            SearchParameterInfo searchParamInfo = default;
            if (context.Sort?.Count > 0)
            {
                (searchParamInfo, sortContext.SortOrder) = context.Sort[0];
            }

            sortContext.ContinuationToken = ContinuationToken.FromString(context.ContinuationToken);

            switch (searchParamInfo.Type)
            {
                case ValueSets.SearchParamType.Date:
                    sortContext.SortColumnName = VLatest.DateTimeSearchParam.StartDateTime;
                    if (sortContext.ContinuationToken != null)
                    {
                        DateTime dateSortValue;
                        if (DateTime.TryParseExact(sortContext.ContinuationToken.SortValue, "o", null, DateTimeStyles.None, out dateSortValue))
                        {
                            sortContext.SortValue = dateSortValue;
                        }
                    }

                    break;
                case ValueSets.SearchParamType.String:
                    sortContext.SortColumnName = VLatest.StringSearchParam.Text;
                    if (sortContext.ContinuationToken != null)
                    {
                        sortContext.SortValue = sortContext.ContinuationToken.SortValue;
                    }

                    break;
            }

            return sortContext;
        }

        private static SearchParameterExpression CheckExpressionOrFirstChildIsSearchParam(Expression expression)
        {
            while (expression is MultiaryExpression)
            {
                expression = ((MultiaryExpression)expression).Expressions[0];
            }

            return expression as SearchParameterExpression;
        }

        /// <summary>
        /// A visitor to determine if there are any references to a search parameter in an expression.
        /// </summary>
        private class ExpressionContainsParameterVisitor : DefaultExpressionVisitor<string, bool>
        {
            public static readonly ExpressionContainsParameterVisitor Instance = new ExpressionContainsParameterVisitor();

            private ExpressionContainsParameterVisitor()
                : base((acc, curr) => acc || curr)
            {
            }

            public override bool VisitSearchParameter(SearchParameterExpression expression, string context) => string.Equals(expression.Parameter.Code, context, StringComparison.Ordinal);
        }

        internal class SortContext
        {
            public SortOrder SortOrder { get; set; }

            public ContinuationToken ContinuationToken { get; set; }

            public object SortValue { get; set; }

            public Column SortColumnName { get; set; }
        }
    }
}<|MERGE_RESOLUTION|>--- conflicted
+++ resolved
@@ -214,40 +214,14 @@
 
             if (selectingFromResourceTable)
             {
-<<<<<<< HEAD
                 StringBuilder.Append("FROM ").Append(VLatest.ResourceCurrent).Append(" ").AppendLine(resourceTableAlias);
-
-                if (expression.SearchParamTableExpressions.Count > 0)
-                {
-                    StringBuilder.AppendLine().Append("INNER JOIN ").AppendLine(TableExpressionName(_tableExpressionCounter));
-                    StringBuilder.Append("ON ")
-                        .Append(VLatest.ResourceCurrent.ResourceTypeId, resourceTableAlias).Append(" = ").Append(TableExpressionName(_tableExpressionCounter)).AppendLine(".T1 AND ")
-                        .Append(VLatest.ResourceCurrent.ResourceSurrogateId, resourceTableAlias).Append(" = ").Append(TableExpressionName(_tableExpressionCounter)).AppendLine(".Sid1");
-=======
-                StringBuilder.Append("FROM ").Append(VLatest.Resource).Append(" ").Append(resourceTableAlias);
-
-                if (expression.SearchParamTableExpressions.Count == 0 &&
-                    !context.ResourceVersionTypes.HasFlag(ResourceVersionType.History) &&
-                    !context.ResourceVersionTypes.HasFlag(ResourceVersionType.SoftDeleted) &&
-                    expression.ResourceTableExpressions.Any(e => e.AcceptVisitor(ExpressionContainsParameterVisitor.Instance, SearchParameterNames.ResourceType)) &&
-                    !expression.ResourceTableExpressions.Any(e => e.AcceptVisitor(ExpressionContainsParameterVisitor.Instance, SearchParameterNames.Id)))
-                {
-                    // If this is a simple search over a resource type (like GET /Observation)
-                    // make sure the optimizer does not decide to do a scan on the clustered index, since we have an index specifically for this common case
-                    StringBuilder.Append(" WITH (INDEX(").Append(VLatest.Resource.IX_Resource_ResourceTypeId_ResourceSurrgateId).AppendLine("))");
-                }
-                else
-                {
-                    StringBuilder.AppendLine();
-                }
 
                 if (expression.SearchParamTableExpressions.Count > 0)
                 {
                     StringBuilder.Append(_joinShift).Append("JOIN ").Append(TableExpressionName(_tableExpressionCounter));
                     StringBuilder.Append(" ON ")
-                        .Append(VLatest.Resource.ResourceTypeId, resourceTableAlias).Append(" = ").Append(TableExpressionName(_tableExpressionCounter)).Append(".T1 AND ")
-                        .Append(VLatest.Resource.ResourceSurrogateId, resourceTableAlias).Append(" = ").Append(TableExpressionName(_tableExpressionCounter)).AppendLine(".Sid1");
->>>>>>> 37a7b853
+                        .Append(VLatest.ResourceCurrent.ResourceTypeId, resourceTableAlias).Append(" = ").Append(TableExpressionName(_tableExpressionCounter)).Append(".T1 AND ")
+                        .Append(VLatest.ResourceCurrent.ResourceSurrogateId, resourceTableAlias).Append(" = ").Append(TableExpressionName(_tableExpressionCounter)).AppendLine(".Sid1");
                 }
 
                 using (var delimitedClause = StringBuilder.BeginDelimitedWhereClause())
@@ -258,18 +232,12 @@
                         denormalizedPredicate.AcceptVisitor(ResourceTableSearchParameterQueryGenerator.Instance, GetContext());
                     }
 
-<<<<<<< HEAD
                     AppendHistoryClause(delimitedClause); // This helps to select correct physical table
                     if (expression.SearchParamTableExpressions.Count == 0)
                     {
                         AppendDeletedClause(delimitedClause);
                         AppendSearchParameterHashClause(delimitedClause);
                     }
-=======
-                    AppendHistoryClause(delimitedClause, context.ResourceVersionTypes); // This does not hurt today, but will be neded with resource history separation
-
-                    AppendDeletedClause(delimitedClause, context.ResourceVersionTypes);
->>>>>>> 37a7b853
                 }
 
                 if (!searchOptions.CountOnly)
@@ -285,10 +253,7 @@
                     if (IsPrimaryKeySort(searchOptions))
                     {
                         StringBuilder.AppendDelimited(", ", searchOptions.Sort, (sb, sort) =>
-                        {
-                            Column column = sort.searchParameterInfo.Name switch
                             {
-<<<<<<< HEAD
                                 Column column = sort.searchParameterInfo.Name switch
                                 {
                                     SearchParameterNames.ResourceType => VLatest.ResourceCurrent.ResourceTypeId,
@@ -297,14 +262,6 @@
                                 };
                                 sb.Append(column, resourceTableAlias).Append(" ").Append(sort.sortOrder == SortOrder.Ascending ? "ASC" : "DESC");
                             })
-=======
-                                SearchParameterNames.ResourceType => VLatest.Resource.ResourceTypeId,
-                                SearchParameterNames.LastUpdated => VLatest.Resource.ResourceSurrogateId,
-                                _ => throw new InvalidOperationException($"Unexpected sort parameter {sort.searchParameterInfo.Name}"),
-                            };
-                            sb.Append(column, resourceTableAlias).Append(" ").Append(sort.sortOrder == SortOrder.Ascending ? "ASC" : "DESC");
-                        })
->>>>>>> 37a7b853
                             .AppendLine();
                     }
                     else if (IsSortValueNeeded(searchOptions))
@@ -501,19 +458,9 @@
                         .Append(VLatest.ResourceCurrent.ResourceSurrogateId, null).Append(" AS Sid1, ")
                         .Append(cte).AppendLine(".SortValue")
                         .Append("FROM ").AppendLine(searchParamTableExpression.QueryGenerator.Table)
-<<<<<<< HEAD
-                        .Append("INNER JOIN ").AppendLine(cte);
-
-                    using (var delimited = StringBuilder.BeginDelimitedOnClause())
-                    {
-                        delimited.BeginDelimitedElement().Append(VLatest.ResourceCurrent.ResourceTypeId, null).Append(" = ").Append(cte).Append(".T1");
-                        delimited.BeginDelimitedElement().Append(VLatest.ResourceCurrent.ResourceSurrogateId, null).Append(" = ").Append(cte).Append(".Sid1");
-                    }
-=======
                         .Append(_joinShift).Append("JOIN ").Append(cte)
-                        .Append(" ON ").Append(VLatest.Resource.ResourceTypeId, null).Append(" = ").Append(cte).Append(".T1")
-                        .Append(" AND ").Append(VLatest.Resource.ResourceSurrogateId, null).Append(" = ").Append(cte).AppendLine(".Sid1");
->>>>>>> 37a7b853
+                        .Append(" ON ").Append(VLatest.ResourceCurrent.ResourceTypeId, null).Append(" = ").Append(cte).Append(".T1")
+                        .Append(" AND ").Append(VLatest.ResourceCurrent.ResourceSurrogateId, null).Append(" = ").Append(cte).AppendLine(".Sid1");
                 }
             }
             else if (searchParamTableExpression.ChainLevel == 1 && _unionVisited)
@@ -529,24 +476,12 @@
                 }
 
                 StringBuilder.Append("SELECT T1, Sid1, ")
-<<<<<<< HEAD
-                    .Append(VLatest.ResourceCurrent.ResourceTypeId, null).AppendLine(" AS T2, ")
+                    .Append(VLatest.ResourceCurrent.ResourceTypeId, null).Append(" AS T2, ")
                     .Append(VLatest.ResourceCurrent.ResourceSurrogateId, null).AppendLine(" AS Sid2")
-                    .Append("FROM ").AppendLine(tableName)
-                    .Append("INNER JOIN ").AppendLine(TableExpressionName(FindRestrictingPredecessorTableExpressionIndex()));
-
-                using (var delimited = StringBuilder.BeginDelimitedOnClause())
-                {
-                    delimited.BeginDelimitedElement().Append(VLatest.ResourceCurrent.ResourceTypeId, null).Append(" = ").Append(_firstChainAfterUnionVisited ? "T2" : "T1");
-                    delimited.BeginDelimitedElement().Append(VLatest.ResourceCurrent.ResourceSurrogateId, null).Append(" = ").Append(_firstChainAfterUnionVisited ? "Sid2" : "Sid1");
-=======
-                    .Append(VLatest.Resource.ResourceTypeId, null).Append(" AS T2, ")
-                    .Append(VLatest.Resource.ResourceSurrogateId, null).AppendLine(" AS Sid2")
                     .Append("FROM ").AppendLine(tableName)
                     .Append(_joinShift).Append("JOIN ").Append(TableExpressionName(FindRestrictingPredecessorTableExpressionIndex()))
                     .Append(" ON ").Append(VLatest.Resource.ResourceTypeId, null).Append(" = ").Append(_firstChainAfterUnionVisited ? "T2" : "T1")
                     .Append(" AND ").Append(VLatest.Resource.ResourceSurrogateId, null).Append(" = ").AppendLine(_firstChainAfterUnionVisited ? "Sid2" : "Sid1");
->>>>>>> 37a7b853
 
                 // once we have visited a table after the union all, the remained of the inner joins
                 // should be on T1 and Sid1
@@ -555,25 +490,12 @@
             else
             {
                 StringBuilder.Append("SELECT T1, Sid1, ")
-<<<<<<< HEAD
-                    .Append(VLatest.ResourceCurrent.ResourceTypeId, null).AppendLine(" AS T2, ")
+                    .Append(VLatest.ResourceCurrent.ResourceTypeId, null).Append(" AS T2, ")
                     .Append(VLatest.ResourceCurrent.ResourceSurrogateId, null).AppendLine(" AS Sid2")
                     .Append("FROM ").AppendLine(searchParamTableExpression.QueryGenerator.Table)
-                    .Append("INNER JOIN ").AppendLine(TableExpressionName(FindRestrictingPredecessorTableExpressionIndex()));
-
-                using (var delimited = StringBuilder.BeginDelimitedOnClause())
-                {
-                    delimited.BeginDelimitedElement().Append(VLatest.ResourceCurrent.ResourceTypeId, null).Append(" = ").Append("T2");
-                    delimited.BeginDelimitedElement().Append(VLatest.ResourceCurrent.ResourceSurrogateId, null).Append(" = ").Append("Sid2");
-                }
-=======
-                    .Append(VLatest.Resource.ResourceTypeId, null).Append(" AS T2, ")
-                    .Append(VLatest.Resource.ResourceSurrogateId, null).AppendLine(" AS Sid2")
-                    .Append("FROM ").AppendLine(searchParamTableExpression.QueryGenerator.Table)
                     .Append(_joinShift).Append("JOIN ").Append(TableExpressionName(FindRestrictingPredecessorTableExpressionIndex()))
-                    .Append(" ON ").Append(VLatest.Resource.ResourceTypeId, null).Append(" = ").Append("T2")
-                    .Append(" AND ").Append(VLatest.Resource.ResourceSurrogateId, null).Append(" = ").AppendLine("Sid2");
->>>>>>> 37a7b853
+                    .Append(" ON ").Append(VLatest.ResourceCurrent.ResourceTypeId, null).Append(" = ").Append("T2")
+                    .Append(" AND ").Append(VLatest.ResourceCurrent.ResourceSurrogateId, null).Append(" = ").AppendLine("Sid2");
             }
 
             if (UseAppendWithJoin()
@@ -611,32 +533,17 @@
             {
                 var cte = TableExpressionName(predecessorIndex);
                 StringBuilder.Append("SELECT ")
-<<<<<<< HEAD
                     .Append(VLatest.ResourceCurrent.ResourceTypeId, null).Append(" AS T1, ")
-                    .Append(VLatest.ResourceCurrent.ResourceSurrogateId, null).Append(" AS Sid1 ")
-                    .Append("FROM ").AppendLine(VLatest.ResourceCurrent)
-                    .Append("INNER JOIN ").AppendLine(cte);
-=======
-                    .Append(VLatest.Resource.ResourceTypeId, null).Append(" AS T1, ")
-                    .Append(VLatest.Resource.ResourceSurrogateId, null).AppendLine(" AS Sid1") // SELECT and FROM can be on same line only for singe line statements
+                    .Append(VLatest.ResourceCurrent.ResourceSurrogateId, null).AppendLine(" AS Sid1") // SELECT and FROM can be on same line only for singe line statements
                     .Append("FROM ").AppendLine(VLatest.Resource)
                     .Append(_joinShift).Append("JOIN ").Append(cte)
                     .Append(" ON ").Append(VLatest.Resource.ResourceTypeId, null).Append(" = ").Append(cte).Append(".T1")
                     .Append(" AND ").Append(VLatest.Resource.ResourceSurrogateId, null).Append(" = ").Append(cte).AppendLine(".Sid1");
->>>>>>> 37a7b853
 
                 using (var delimited = StringBuilder.BeginDelimitedWhereClause())
                 {
-<<<<<<< HEAD
-                    delimited.BeginDelimitedElement().Append(VLatest.ResourceCurrent.ResourceTypeId, null).Append(" = ").Append(cte).Append(".T1");
-                    delimited.BeginDelimitedElement().Append(VLatest.ResourceCurrent.ResourceSurrogateId, null).Append(" = ").Append(cte).Append(".Sid1");
-
-                    AppendHistoryClause(delimited);
-                    AppendDeletedClause(delimited);
-=======
                     AppendHistoryClause(delimited, context.ResourceVersionTypes);
                     AppendDeletedClause(delimited, context.ResourceVersionTypes);
->>>>>>> 37a7b853
                     if (searchParamTableExpression.Predicate != null)
                     {
                         delimited.BeginDelimitedElement();
@@ -775,65 +682,28 @@
                 .Append(VLatest.ResourceCurrent.ResourceTypeId, chainedExpression.Reversed && searchParamTableExpression.ChainLevel > 1 ? referenceSourceTableAlias : referenceTargetResourceTableAlias).Append(" AS ").Append(chainedExpression.Reversed && searchParamTableExpression.ChainLevel == 1 ? "T1, " : "T2, ")
                 .Append(VLatest.ResourceCurrent.ResourceSurrogateId, chainedExpression.Reversed && searchParamTableExpression.ChainLevel > 1 ? referenceSourceTableAlias : referenceTargetResourceTableAlias).Append(" AS ").AppendLine(chainedExpression.Reversed && searchParamTableExpression.ChainLevel == 1 ? "Sid1 " : "Sid2 ")
                 .Append("FROM ").Append(VLatest.ReferenceSearchParam).Append(' ').AppendLine(referenceSourceTableAlias)
-<<<<<<< HEAD
-                .Append("INNER JOIN ").Append(VLatest.ResourceCurrent).Append(' ').AppendLine(referenceTargetResourceTableAlias);
-
-            using (var delimited = StringBuilder.BeginDelimitedOnClause())
-            {
-                delimited.BeginDelimitedElement().Append(VLatest.ReferenceSearchParam.ReferenceResourceTypeId, referenceSourceTableAlias)
-                    .Append(" = ").Append(VLatest.ResourceCurrent.ResourceTypeId, referenceTargetResourceTableAlias);
-
-                delimited.BeginDelimitedElement().Append(VLatest.ReferenceSearchParam.ReferenceResourceId, referenceSourceTableAlias)
-                    .Append(" = ").Append(VLatest.ResourceCurrent.ResourceId, referenceTargetResourceTableAlias);
-            }
-=======
-                .Append(_joinShift).Append("JOIN ").Append(VLatest.Resource).Append(' ').Append(referenceTargetResourceTableAlias)
-                .Append(" ON ").Append(VLatest.ReferenceSearchParam.ReferenceResourceTypeId, referenceSourceTableAlias).Append(" = ").Append(VLatest.Resource.ResourceTypeId, referenceTargetResourceTableAlias)
-                .Append(" AND ").Append(VLatest.ReferenceSearchParam.ReferenceResourceId, referenceSourceTableAlias).Append(" = ").AppendLine(VLatest.Resource.ResourceId, referenceTargetResourceTableAlias);
->>>>>>> 37a7b853
+                .Append(_joinShift).Append("JOIN ").Append(VLatest.ResourceCurrent).Append(' ').Append(referenceTargetResourceTableAlias)
+                .Append(" ON ").Append(VLatest.ReferenceSearchParam.ReferenceResourceTypeId, referenceSourceTableAlias).Append(" = ").Append(VLatest.ResourceCurrent.ResourceTypeId, referenceTargetResourceTableAlias)
+                .Append(" AND ").Append(VLatest.ReferenceSearchParam.ReferenceResourceId, referenceSourceTableAlias).Append(" = ").AppendLine(VLatest.ResourceCurrent.ResourceId, referenceTargetResourceTableAlias);
 
             // For reverse chaining, if there is a parameter on the _id search parameter, we need another join to get the resource ID of the reference source (all we have is the surrogate ID at this point)
             bool expressionOnTargetHandledBySecondJoin = chainedExpression.ExpressionOnTarget != null && chainedExpression.Reversed && chainedExpression.ExpressionOnTarget.AcceptVisitor(ExpressionContainsParameterVisitor.Instance, SearchParameterNames.Id);
             if (expressionOnTargetHandledBySecondJoin)
             {
                 const string referenceSourceResourceTableAlias = "refSourceResource";
-<<<<<<< HEAD
-
-                StringBuilder.Append("INNER JOIN ").Append(VLatest.ResourceCurrent).Append(' ').AppendLine(referenceSourceResourceTableAlias);
-
-                using (var delimited = StringBuilder.BeginDelimitedOnClause())
-                {
-                    delimited.BeginDelimitedElement().Append(VLatest.ReferenceSearchParam.ResourceSurrogateId, referenceSourceTableAlias)
-                        .Append(" = ").Append(VLatest.ResourceCurrent.ResourceSurrogateId, referenceSourceResourceTableAlias);
-
-                    delimited.BeginDelimitedElement();
-                    chainedExpression.ExpressionOnTarget.AcceptVisitor(ResourceTableSearchParameterQueryGenerator.Instance, GetContext(referenceSourceResourceTableAlias));
-                }
-=======
-                StringBuilder.Append(_joinShift).Append("JOIN ").Append(VLatest.Resource).Append(' ').Append(referenceSourceResourceTableAlias)
-                    .Append(" ON ").Append(VLatest.Resource.ResourceTypeId, referenceSourceTableAlias).Append(" = ").Append(VLatest.Resource.ResourceTypeId, referenceSourceResourceTableAlias)
-                    .Append(" AND ").Append(VLatest.Resource.ResourceSurrogateId, referenceSourceTableAlias).Append(" = ").Append(VLatest.Resource.ResourceSurrogateId, referenceSourceResourceTableAlias)
+                StringBuilder.Append(_joinShift).Append("JOIN ").Append(VLatest.ResourceCurrent).Append(' ').Append(referenceSourceResourceTableAlias)
+                    .Append(" ON ").Append(VLatest.ResourceCurrent.ResourceTypeId, referenceSourceTableAlias).Append(" = ").Append(VLatest.Resource.ResourceTypeId, referenceSourceResourceTableAlias)
+                    .Append(" AND ").Append(VLatest.ResourceCurrent.ResourceSurrogateId, referenceSourceTableAlias).Append(" = ").Append(VLatest.Resource.ResourceSurrogateId, referenceSourceResourceTableAlias)
                     .Append(" AND ");
                 chainedExpression.ExpressionOnTarget.AcceptVisitor(ResourceTableSearchParameterQueryGenerator.Instance, GetContext(referenceSourceResourceTableAlias));
                 StringBuilder.AppendLine();
->>>>>>> 37a7b853
             }
 
             if (searchParamTableExpression.ChainLevel > 1)
             {
-<<<<<<< HEAD
-                StringBuilder.Append("INNER JOIN ").AppendLine(TableExpressionName(FindRestrictingPredecessorTableExpressionIndex()));
-
-                using (var delimited = StringBuilder.BeginDelimitedOnClause())
-                {
-                    delimited.BeginDelimitedElement().Append(VLatest.ResourceCurrent.ResourceTypeId, chainedExpression.Reversed ? referenceTargetResourceTableAlias : referenceSourceTableAlias).Append(" = ").Append("T2");
-                    delimited.BeginDelimitedElement().Append(VLatest.ResourceCurrent.ResourceSurrogateId, chainedExpression.Reversed ? referenceTargetResourceTableAlias : referenceSourceTableAlias).Append(" = ").Append("Sid2");
-                }
-=======
                 StringBuilder.Append(_joinShift).Append("JOIN ").Append(TableExpressionName(FindRestrictingPredecessorTableExpressionIndex()))
-                    .Append(" ON ").Append(VLatest.Resource.ResourceTypeId, chainedExpression.Reversed ? referenceTargetResourceTableAlias : referenceSourceTableAlias).Append(" = ").Append("T2")
-                    .Append(" AND ").Append(VLatest.Resource.ResourceSurrogateId, chainedExpression.Reversed ? referenceTargetResourceTableAlias : referenceSourceTableAlias).Append(" = ").AppendLine("Sid2");
->>>>>>> 37a7b853
+                    .Append(" ON ").Append(VLatest.ResourceCurrent.ResourceTypeId, chainedExpression.Reversed ? referenceTargetResourceTableAlias : referenceSourceTableAlias).Append(" = ").Append("T2")
+                    .Append(" AND ").Append(VLatest.ResourceCurrent.ResourceSurrogateId, chainedExpression.Reversed ? referenceTargetResourceTableAlias : referenceSourceTableAlias).Append(" = ").AppendLine("Sid2");
             }
 
             // since we are in chain table expression, we know the Table is the ReferenceSearchParam table
@@ -909,22 +779,9 @@
                 .AppendLine(" AS Sid1, 0 AS IsMatch ");
 
             StringBuilder.Append("FROM ").Append(VLatest.ReferenceSearchParam).Append(' ').AppendLine(referenceSourceTableAlias)
-<<<<<<< HEAD
-                .Append("INNER JOIN ").Append(VLatest.ResourceCurrent).Append(' ').AppendLine(referenceTargetResourceTableAlias);
-
-            using (var delimited = StringBuilder.BeginDelimitedOnClause())
-            {
-                delimited.BeginDelimitedElement().Append(VLatest.ReferenceSearchParam.ReferenceResourceTypeId, referenceSourceTableAlias)
-                    .Append(" = ").Append(VLatest.ResourceCurrent.ResourceTypeId, referenceTargetResourceTableAlias);
-
-                delimited.BeginDelimitedElement().Append(VLatest.ReferenceSearchParam.ReferenceResourceId, referenceSourceTableAlias)
-                    .Append(" = ").Append(VLatest.ResourceCurrent.ResourceId, referenceTargetResourceTableAlias);
-            }
-=======
-                .Append(_joinShift).Append("JOIN ").Append(VLatest.Resource).Append(' ').Append(referenceTargetResourceTableAlias)
-                .Append(" ON ").Append(VLatest.ReferenceSearchParam.ReferenceResourceTypeId, referenceSourceTableAlias).Append(" = ").Append(VLatest.Resource.ResourceTypeId, referenceTargetResourceTableAlias)
-                .Append(" AND ").Append(VLatest.ReferenceSearchParam.ReferenceResourceId, referenceSourceTableAlias).Append(" = ").AppendLine(VLatest.Resource.ResourceId, referenceTargetResourceTableAlias);
->>>>>>> 37a7b853
+                .Append(_joinShift).Append("JOIN ").Append(VLatest.ResourceCurrent).Append(' ').Append(referenceTargetResourceTableAlias)
+                .Append(" ON ").Append(VLatest.ReferenceSearchParam.ReferenceResourceTypeId, referenceSourceTableAlias).Append(" = ").Append(VLatest.ResourceCurrent.ResourceTypeId, referenceTargetResourceTableAlias)
+                .Append(" AND ").Append(VLatest.ReferenceSearchParam.ReferenceResourceId, referenceSourceTableAlias).Append(" = ").AppendLine(VLatest.ResourceCurrent.ResourceId, referenceTargetResourceTableAlias);
 
             using (var delimited = StringBuilder.BeginDelimitedWhereClause())
             {
@@ -1022,15 +879,9 @@
                         .Append(" = ").Append(Parameters.AddParameter(VLatest.ReferenceSearchParam.ResourceTypeId, Model.GetResourceTypeId(includeExpression.SourceResourceType), true));
                 }
 
-<<<<<<< HEAD
-                delimited.BeginDelimitedElement().Append("EXISTS( SELECT * FROM ").Append(fromCte)
+                delimited.BeginDelimitedElement().Append("EXISTS (SELECT * FROM ").Append(fromCte)
                     .Append(" WHERE ").Append(VLatest.ResourceCurrent.ResourceTypeId, table).Append(" = T1 AND ")
                     .Append(VLatest.ResourceCurrent.ResourceSurrogateId, table).Append(" = Sid1");
-=======
-                delimited.BeginDelimitedElement().Append("EXISTS (SELECT * FROM ").Append(fromCte)
-                    .Append(" WHERE ").Append(VLatest.Resource.ResourceTypeId, table).Append(" = T1 AND ")
-                    .Append(VLatest.Resource.ResourceSurrogateId, table).Append(" = Sid1");
->>>>>>> 37a7b853
 
                 if (!includeExpression.Iterate)
                 {
@@ -1183,15 +1034,9 @@
             if (!string.IsNullOrEmpty(sortContext.SortColumnName) && searchParamTableExpression.QueryGenerator != null)
             {
                 StringBuilder.Append("SELECT ")
-<<<<<<< HEAD
                     .Append(VLatest.ResourceCurrent.ResourceTypeId, null).Append(" AS T1, ")
                     .Append(VLatest.ResourceCurrent.ResourceSurrogateId, null).Append(" AS Sid1, ")
-                    .Append(sortContext.SortColumnName, null).AppendLine(" as SortValue")
-=======
-                    .Append(VLatest.Resource.ResourceTypeId, null).Append(" AS T1, ")
-                    .Append(VLatest.Resource.ResourceSurrogateId, null).Append(" AS Sid1, ")
                     .Append(sortContext.SortColumnName, null).AppendLine(" AS SortValue")
->>>>>>> 37a7b853
                     .Append("FROM ").AppendLine(searchParamTableExpression.QueryGenerator.Table);
 
                 if (UseAppendWithJoin())
@@ -1238,15 +1083,9 @@
             if (!string.IsNullOrEmpty(sortContext.SortColumnName) && searchParamTableExpression.QueryGenerator != null)
             {
                 StringBuilder.Append("SELECT ")
-<<<<<<< HEAD
                     .Append(VLatest.ResourceCurrent.ResourceTypeId, null).Append(" AS T1, ")
                     .Append(VLatest.ResourceCurrent.ResourceSurrogateId, null).Append(" AS Sid1, ")
-                    .Append(sortContext.SortColumnName, null).AppendLine(" as SortValue")
-=======
-                    .Append(VLatest.Resource.ResourceTypeId, null).Append(" AS T1, ")
-                    .Append(VLatest.Resource.ResourceSurrogateId, null).Append(" AS Sid1, ")
                     .Append(sortContext.SortColumnName, null).AppendLine(" AS SortValue")
->>>>>>> 37a7b853
                     .Append("FROM ").AppendLine(searchParamTableExpression.QueryGenerator.Table);
 
                 if (UseAppendWithJoin())
@@ -1389,15 +1228,9 @@
 
                 bool intersectWithFirst = (searchParamTableExpression.Kind == SearchParamTableExpressionKind.Chain ? searchParamTableExpression.ChainLevel - 1 : searchParamTableExpression.ChainLevel) == 0;
 
-<<<<<<< HEAD
-                StringBuilder.Append("EXISTS(SELECT * FROM ").Append(TableExpressionName(predecessorIndex))
+                StringBuilder.Append("EXISTS (SELECT * FROM ").Append(TableExpressionName(predecessorIndex))
                     .Append(" WHERE ").Append(VLatest.ResourceCurrent.ResourceTypeId, tableAlias).Append(" = ").Append(intersectWithFirst ? "T1" : "T2")
                     .Append(" AND ").Append(VLatest.ResourceCurrent.ResourceSurrogateId, tableAlias).Append(" = ").Append(intersectWithFirst ? "Sid1" : "Sid2")
-=======
-                StringBuilder.Append("EXISTS (SELECT * FROM ").Append(TableExpressionName(predecessorIndex))
-                    .Append(" WHERE ").Append(VLatest.Resource.ResourceTypeId, tableAlias).Append(" = ").Append(intersectWithFirst ? "T1" : "T2")
-                    .Append(" AND ").Append(VLatest.Resource.ResourceSurrogateId, tableAlias).Append(" = ").Append(intersectWithFirst ? "Sid1" : "Sid2")
->>>>>>> 37a7b853
                     .Append(')');
             }
         }
@@ -1413,21 +1246,10 @@
                 // To simplify query plan generation, if we are intersecting with the Reference search param table, we will use an inner join
                 // rather than an EXISTS clause.  We have see that this significanlty reduces the query plan generation time for
                 // complex queries
-<<<<<<< HEAD
-
-                sb.AppendLine("INNER JOIN " + TableExpressionName(predecessorIndex - 0));
-                using (sb.BeginDelimitedOnClause())
-                {
-                    sb.Append(" ON ").Append(VLatest.ResourceCurrent.ResourceTypeId, tableAlias).Append(" = ").Append(intersectWithFirst ? "T1" : "T2")
-                        .Append(" AND ").Append(VLatest.ResourceCurrent.ResourceSurrogateId, tableAlias).Append(" = ").Append(intersectWithFirst ? "Sid1" : "Sid2")
-                        .AppendLine();
-                }
-=======
                 sb.Append(_joinShift).Append("JOIN " + TableExpressionName(predecessorIndex - 0))
-                    .Append(" ON ").Append(VLatest.Resource.ResourceTypeId, tableAlias).Append(" = ").Append(intersectWithFirst ? "T1" : "T2")
-                    .Append(" AND ").Append(VLatest.Resource.ResourceSurrogateId, tableAlias).Append(" = ").Append(intersectWithFirst ? "Sid1" : "Sid2")
+                    .Append(" ON ").Append(VLatest.ResourceCurrent.ResourceTypeId, tableAlias).Append(" = ").Append(intersectWithFirst ? "T1" : "T2")
+                    .Append(" AND ").Append(VLatest.ResourceCurrent.ResourceSurrogateId, tableAlias).Append(" = ").Append(intersectWithFirst ? "Sid1" : "Sid2")
                     .AppendLine();
->>>>>>> 37a7b853
             }
         }
 
@@ -1481,12 +1303,8 @@
             }
             else if (resourceVersionType.HasFlag(ResourceVersionType.SoftDeleted) && !resourceVersionType.HasFlag(ResourceVersionType.Latest))
             {
-<<<<<<< HEAD
-                delimited.BeginDelimitedElement().Append(VLatest.ResourceCurrent.IsDeleted, tableAlias).Append(" = 0");
-=======
                 delimited.BeginDelimitedElement();
-                StringBuilder.Append(VLatest.Resource.IsDeleted, tableAlias).Append(" = 1 ");
->>>>>>> 37a7b853
+                StringBuilder.Append(VLatest.ResourceCurrent.IsDeleted, tableAlias).Append(" = 1 ");
             }
         }
 
@@ -1497,9 +1315,6 @@
                 return;
             }
 
-<<<<<<< HEAD
-                StringBuilder.Append(VLatest.ResourceCurrent.IsHistory, tableAlias).Append(" = 0");
-=======
             if (resourceVersionType.HasFlag(ResourceVersionType.Latest) && !resourceVersionType.HasFlag(ResourceVersionType.History))
             {
                 delimited.BeginDelimitedElement();
@@ -1508,8 +1323,7 @@
             else if (resourceVersionType.HasFlag(ResourceVersionType.History) && !resourceVersionType.HasFlag(ResourceVersionType.Latest))
             {
                 delimited.BeginDelimitedElement();
-                StringBuilder.Append(VLatest.Resource.IsHistory, tableAlias).Append(" = 1 ");
->>>>>>> 37a7b853
+                StringBuilder.Append(VLatest.ResourceCurrent.IsHistory, tableAlias).Append(" = 1 ");
             }
         }
 
@@ -1526,19 +1340,6 @@
             }
         }
 
-<<<<<<< HEAD
-        private void AppendSearchParameterHashClause(in IndentedStringBuilder.DelimitedScope delimited, string tableAlias = null)
-        {
-            if (_searchType.HasFlag(SqlSearchType.Reindex))
-            {
-                delimited.BeginDelimitedElement();
-
-                StringBuilder.Append("(").Append(VLatest.ResourceCurrent.SearchParamHash, tableAlias).Append(" != ").Append(Parameters.AddParameter(_searchParameterHash, true)).Append(" OR ").Append(VLatest.ResourceCurrent.SearchParamHash, tableAlias).Append(" IS NULL)");
-            }
-        }
-
-=======
->>>>>>> 37a7b853
         private void AddIncludeLimitCte(string resourceType, string cte)
         {
             _includeLimitCtesByResourceType ??= new Dictionary<string, List<string>>();
