﻿// -------------------------------------------------------------------------------------------------
// Copyright (c) Microsoft Corporation. All rights reserved.
// Licensed under the MIT License (MIT). See LICENSE in the repo root for license information.
// -------------------------------------------------------------------------------------------------

using System;
using System.Collections.Generic;
using System.Globalization;
using System.Linq;
using EnsureThat;
using Microsoft.Data.SqlClient;
using Microsoft.Health.Fhir.Core.Exceptions;
using Microsoft.Health.Fhir.Core.Features;
using Microsoft.Health.Fhir.Core.Features.Search;
using Microsoft.Health.Fhir.Core.Features.Search.Expressions;
using Microsoft.Health.Fhir.Core.Models;
using Microsoft.Health.Fhir.SqlServer.Features.Schema;
using Microsoft.Health.Fhir.SqlServer.Features.Schema.Model;
using Microsoft.Health.Fhir.SqlServer.Features.Storage;
using Microsoft.Health.SqlServer;
using Microsoft.Health.SqlServer.Features.Schema;
using Microsoft.Health.SqlServer.Features.Schema.Model;
using Microsoft.Health.SqlServer.Features.Storage;
using SortOrder = Microsoft.Health.Fhir.Core.Features.Search.SortOrder;

namespace Microsoft.Health.Fhir.SqlServer.Features.Search.Expressions.Visitors.QueryGenerators
{
    internal class SqlQueryGenerator : DefaultSqlExpressionVisitor<SearchOptions, object>
    {
        // In the case of input search parameter being too complex, there is a possibility of a stack overflow.
        // Stack overflow exceptions cannot be caught in .NET and will abort the process. For that reason, we enforce this stack depth limit.
        private const int _stackOverflowLimiter = 100;
        private int _stackDepth = 0;

        private const string _joinShift = "     ";

        private string _cteMainSelect; // This is represents the CTE that is the main selector for use with includes
        private List<string> _includeCteIds;
        private Dictionary<string, List<string>> _includeLimitCtesByResourceType; // ctes of each include value, by their resource type

        // Include:iterate may be applied on results from multiple ctes
        private List<string> _includeFromCteIds;

        private int _curFromCteIndex = -1;
        private int _tableExpressionCounter = -1;
        private SqlRootExpression _rootExpression;
        private readonly SchemaInformation _schemaInfo;
        private bool _sortVisited = false;
        private bool _unionVisited = false;
        private bool _firstChainAfterUnionVisited = false;
        private HashSet<int> _cteToLimit = new HashSet<int>();
        private bool _hasIdentifier = false;
        private int _searchParamCount = 0;
        private bool previousSqlQueryGeneratorFailure = false;
        private int maxTableExpressionCountLimitForExists = 5;
        private bool _reuseQueryPlans;
        private bool _allowCurrent; // TODO: Remove after deplyment of LakePrerequisite

        public SqlQueryGenerator(
            IndentedStringBuilder sb,
            HashingSqlQueryParameterManager parameters,
            ISqlServerFhirModel model,
            SchemaInformation schemaInfo,
            bool reuseQueryPlans,
            SqlException sqlException = null)
        {
            EnsureArg.IsNotNull(sb, nameof(sb));
            EnsureArg.IsNotNull(parameters, nameof(parameters));
            EnsureArg.IsNotNull(model, nameof(model));
            EnsureArg.IsNotNull(schemaInfo, nameof(schemaInfo));

            StringBuilder = sb;
            Parameters = parameters;
            Model = model;
            _schemaInfo = schemaInfo;
            _allowCurrent = schemaInfo.Current >= SchemaVersionConstants.LakePrerequisite;
            _reuseQueryPlans = reuseQueryPlans;

            if (sqlException?.Number == SqlErrorCodes.QueryProcessorNoQueryPlan)
            {
                previousSqlQueryGeneratorFailure = true;
            }
        }

        public IndentedStringBuilder StringBuilder { get; }

        public HashingSqlQueryParameterManager Parameters { get; }

        public ISqlServerFhirModel Model { get; }

        public override object VisitSqlRoot(SqlRootExpression expression, SearchOptions context)
        {
            if (!(context is SearchOptions searchOptions))
            {
                throw new ArgumentException($"Argument should be of type {nameof(SearchOptions)}", nameof(context));
            }

            _rootExpression = expression;

            if (expression.SearchParamTableExpressions.Count > 0)
            {
                if (expression.ResourceTableExpressions.Count > 0)
                {
                    throw new InvalidOperationException("Expected no predicates on the Resource table because of the presence of TableExpressions");
                }

                // Union expressions must be executed first than all other expressions. The overral idea is that Union All expressions will
                // filter the highest group of records, and the following expressions will be executed on top of this group of records.
                // If include, split SQL into 2 parts: 1st filter and preserve data in filtered data table variable, and 2nd - use persisted data
                StringBuilder.Append("DECLARE @FilteredData AS TABLE (T1 smallint, Sid1 bigint, IsMatch bit, IsPartial bit, Row int");
                var isSortValueNeeded = IsSortValueNeeded(context);
                if (isSortValueNeeded)
                {
                    var sortContext = GetSortRelatedDetails(context);
                    var dbType = sortContext.SortColumnName.Metadata.SqlDbType;
                    var typeStr = dbType.ToString().ToLowerInvariant();
                    StringBuilder.Append($", SortValue {typeStr}");
                    if (dbType != System.Data.SqlDbType.DateTime2 && dbType != System.Data.SqlDbType.DateTime) // we support only date time and short string
                    {
                        StringBuilder.Append($"({sortContext.SortColumnName.Metadata.MaxLength})");
                    }
                }

                StringBuilder.AppendLine(")");
                StringBuilder.AppendLine(";WITH");
                var visitedInclude = false;
                StringBuilder.AppendDelimited($"{Environment.NewLine},", expression.SearchParamTableExpressions.SortExpressionsByQueryLogic(), (sb, tableExpression) =>
                {
                    if (tableExpression.SplitExpressions(out UnionExpression unionExpression, out SearchParamTableExpression allOtherRemainingExpressions))
                    {
                        AppendNewSetOfUnionAllTableExpressions(context, unionExpression, tableExpression.QueryGenerator);

                        if (allOtherRemainingExpressions != null)
                        {
                            StringBuilder.AppendLine(", ");
                            AppendNewTableExpression(sb, allOtherRemainingExpressions, ++_tableExpressionCounter, context);
                        }
                    }
                    else
                    {
                        // Look for include kind. Before going to include itself, add filtered data persistence.
                        if (!visitedInclude && tableExpression.Kind == SearchParamTableExpressionKind.Include)
                        {
                            sb.Remove(sb.Length - 1, 1); // remove last comma
                            AddHash(); // hash is required in upper SQL
                            sb.AppendLine($"INSERT INTO @FilteredData SELECT T1, Sid1, IsMatch, IsPartial, Row{(isSortValueNeeded ? ", SortValue " : " ")}FROM cte{_tableExpressionCounter}");
                            AddOptionClause();
                            sb.AppendLine($";WITH cte{_tableExpressionCounter} AS (SELECT * FROM @FilteredData)");
                            sb.Append(","); // add comma back
                            visitedInclude = true;
                        }

                        AppendNewTableExpression(sb, tableExpression, ++_tableExpressionCounter, context);
                    }
                });

                StringBuilder.AppendLine();
            }

            AddHash();

            string resourceTableAlias = "r";
            bool selectingFromResourceTable;

            if (searchOptions.CountOnly)
            {
                if (expression.SearchParamTableExpressions.Count > 0)
                {
                    // The last CTE has all the surrogate IDs that match the results.
                    // We just need to count those and don't need to join with the Resource table
                    selectingFromResourceTable = false;
                    StringBuilder.AppendLine("SELECT count_big(DISTINCT Sid1)");
                }
                else
                {
                    // We will be counting over the Resource table.
                    selectingFromResourceTable = true;
                    StringBuilder.AppendLine("SELECT count_big(*)");
                }
            }
            else
            {
                selectingFromResourceTable = true;

                // DISTINCT is used since different ctes may return the same resources due to _include and _include:iterate search parameters
                StringBuilder.Append("SELECT DISTINCT ");

                if (expression.SearchParamTableExpressions.Count == 0)
                {
                    StringBuilder.Append("TOP (").Append(Parameters.AddParameter(context.MaxItemCount + 1, includeInHash: false)).Append(") ");
                }

                StringBuilder.Append(VLatest.Resource.ResourceTypeId, resourceTableAlias).Append(", ")
                    .Append(VLatest.Resource.ResourceId, resourceTableAlias).Append(", ")
                    .Append(VLatest.Resource.Version, resourceTableAlias).Append(", ")
                    .Append(VLatest.Resource.IsDeleted, resourceTableAlias).Append(", ")
                    .Append(VLatest.Resource.ResourceSurrogateId, resourceTableAlias).Append(", ")
                    .Append(VLatest.Resource.RequestMethod, resourceTableAlias).Append(", ");

                // If there's a table expression, use the previously selected bit, otherwise everything in the select is considered a match
                StringBuilder.Append(expression.SearchParamTableExpressions.Count > 0 ? "CAST(IsMatch AS bit) AS IsMatch, " : "CAST(1 AS bit) AS IsMatch, ");
                StringBuilder.Append(expression.SearchParamTableExpressions.Count > 0 ? "CAST(IsPartial AS bit) AS IsPartial, " : "CAST(0 AS bit) AS IsPartial, ");

                StringBuilder.Append(VLatest.Resource.IsRawResourceMetaSet, resourceTableAlias).Append(", ");

                StringBuilder.Append(VLatest.Resource.SearchParamHash, resourceTableAlias).Append(", ");

                StringBuilder.Append(VLatest.Resource.RawResource, resourceTableAlias);

                if (_schemaInfo.Current >= SchemaVersionConstants.Lake)
                {
                    StringBuilder.Append(", ").Append(VLatest.Resource.FileId, resourceTableAlias);
                    StringBuilder.Append(", ").Append(VLatest.Resource.OffsetInFile, resourceTableAlias);
                }

                if (IsSortValueNeeded(context))
                {
                    StringBuilder.Append(", ").Append(TableExpressionName(_tableExpressionCounter)).Append(".SortValue");
                }

                StringBuilder.AppendLine();
            }

            if (selectingFromResourceTable)
            {
<<<<<<< HEAD
                StringBuilder.Append("FROM ").Append(VLatest.Resource).Append(" ").AppendLine(resourceTableAlias);
=======
                // TODO: Remove logic to add index hint once Lake schema is deployed. Scanning clustered index of CurrentResources is efficient.
                if (expression.SearchParamTableExpressions.Count == 0 &&
                    !context.ResourceVersionTypes.HasFlag(ResourceVersionType.History) &&
                    !context.ResourceVersionTypes.HasFlag(ResourceVersionType.SoftDeleted) &&
                    expression.ResourceTableExpressions.Any(e => e.AcceptVisitor(ExpressionContainsParameterVisitor.Instance, SearchParameterNames.ResourceType)) &&
                    !expression.ResourceTableExpressions.Any(e => e.AcceptVisitor(ExpressionContainsParameterVisitor.Instance, SearchParameterNames.Id)))
                {
                    StringBuilder.Append("FROM ").Append(VLatest.Resource).Append(" ").AppendLine(resourceTableAlias);

                    // If this is a simple search over a resource type (like GET /Observation)
                    // make sure the optimizer does not decide to do a scan on the clustered index, since we have an index specifically for this common case
                    StringBuilder.Append(" WITH (INDEX(").Append(VLatest.Resource.IX_Resource_ResourceTypeId_ResourceSurrgateId).AppendLine("))");
                }
                else
                {
                    StringBuilder.Append("FROM ").Append(context.AddCurrentClause && _allowCurrent ? VLatest.CurrentResource : VLatest.Resource).Append(" ").AppendLine(resourceTableAlias);
                }
>>>>>>> 039a1481

                if (expression.SearchParamTableExpressions.Count > 0)
                {
                    StringBuilder.Append(_joinShift).Append("JOIN ").Append(TableExpressionName(_tableExpressionCounter));
                    StringBuilder.Append(" ON ")
                        .Append(VLatest.Resource.ResourceTypeId, resourceTableAlias).Append(" = ").Append(TableExpressionName(_tableExpressionCounter)).Append(".T1 AND ")
                        .Append(VLatest.Resource.ResourceSurrogateId, resourceTableAlias).Append(" = ").Append(TableExpressionName(_tableExpressionCounter)).AppendLine(".Sid1");
                }

                using (var delimitedClause = StringBuilder.BeginDelimitedWhereClause())
                {
                    foreach (var denormalizedPredicate in expression.ResourceTableExpressions)
                    {
                        delimitedClause.BeginDelimitedElement();
                        denormalizedPredicate.AcceptVisitor(ResourceTableSearchParameterQueryGenerator.Instance, GetContext());
                    }

                    AppendHistoryClause(delimitedClause, context.ResourceVersionTypes);

                    AppendDeletedClause(delimitedClause, context.ResourceVersionTypes);
                }

                if (!searchOptions.CountOnly)
                {
                    StringBuilder.Append("ORDER BY ");

                    if (_rootExpression.SearchParamTableExpressions.Any(t => t.Kind == SearchParamTableExpressionKind.Include))
                    {
                        // ensure the matches appear before includes
                        StringBuilder.Append("IsMatch DESC, ");
                    }

                    if (IsPrimaryKeySort(searchOptions))
                    {
                        StringBuilder.AppendDelimited(", ", searchOptions.Sort, (sb, sort) =>
                            {
                                Column column = sort.searchParameterInfo.Name switch
                                {
                                    SearchParameterNames.ResourceType => VLatest.Resource.ResourceTypeId,
                                    SearchParameterNames.LastUpdated => VLatest.Resource.ResourceSurrogateId,
                                    _ => throw new InvalidOperationException($"Unexpected sort parameter {sort.searchParameterInfo.Name}"),
                                };
                                sb.Append(column, resourceTableAlias).Append(" ").Append(sort.sortOrder == SortOrder.Ascending ? "ASC" : "DESC");
                            })
                            .AppendLine();
                    }
                    else if (IsSortValueNeeded(searchOptions))
                    {
                        StringBuilder
                            .Append(TableExpressionName(_tableExpressionCounter))
                            .Append(".SortValue ")
                            .Append(searchOptions.Sort[0].sortOrder == SortOrder.Ascending ? "ASC" : "DESC").Append(", ")
                            .Append(VLatest.Resource.ResourceSurrogateId, resourceTableAlias).AppendLine(" ASC ");
                    }
                    else
                    {
                        StringBuilder
                            .Append(VLatest.Resource.ResourceSurrogateId, resourceTableAlias).AppendLine(" ASC ");
                    }

                    AddOptionClause();
                }
            }
            else
            {
                // this is selecting only from the last CTE (for a count)
                StringBuilder.Append("FROM ").AppendLine(TableExpressionName(_tableExpressionCounter));
            }

            return null;
        }

        // TODO: Remove. This is not needed as we use precise statistics.
        private void AddOptionClause()
        {
            // if we have a complex query more than one SearchParemter, one of the parameters is "identifier", and we have an include
            // then we will tell SQL to ignore the parameter values and base the query plan one the
            // statistics only.  We have seen SQL make poor choices in this instance, so we are making a special case here
            if (AddOptimizeForUnknownClause())
            {
                StringBuilder.AppendLine("OPTION (OPTIMIZE FOR UNKNOWN)");
            }
        }

        private void AddHash()
        {
            if (Parameters.HasParametersToHash && !_reuseQueryPlans) // hash cannot be last comment as it will not be stored in query store
            {
                // Add a hash of (most of the) parameter values as a comment.
                // We do this to avoid re-using query plans unless two queries have
                // the same parameter values. We currently exclude from the hash parameters
                // that are related to TOP clauses or continuation tokens.
                // We can exclude more in the future.

                StringBuilder.Append("/* HASH ");
                Parameters.AppendHash(StringBuilder);
                Parameters.AppendHashedParameterNames(StringBuilder);
                StringBuilder.AppendLine(" */");
            }
        }

        private static string TableExpressionName(int id) => "cte" + id;

        private bool IsInSortMode(SearchOptions context) => context.Sort != null && context.Sort.Count > 0 && _sortVisited;

        public override object VisitTable(SearchParamTableExpression searchParamTableExpression, SearchOptions context)
        {
            try
            {
                _stackDepth++;
                if (_stackDepth > _stackOverflowLimiter)
                {
                    throw new SearchParameterTooComplexException();
                }

                const string referenceSourceTableAlias = "refSource";
                const string referenceTargetResourceTableAlias = "refTarget";

                switch (searchParamTableExpression.Kind)
                {
                    case SearchParamTableExpressionKind.Normal:
                        HandleTableKindNormal(searchParamTableExpression, context);
                        break;

                    case SearchParamTableExpressionKind.Concatenation:
                        StringBuilder.Append("SELECT * FROM ").AppendLine(TableExpressionName(_tableExpressionCounter - 1));
                        StringBuilder.AppendLine("UNION ALL");

                        goto case SearchParamTableExpressionKind.Normal;

                    case SearchParamTableExpressionKind.All:
                        HandleTableKindAll(searchParamTableExpression, context);
                        break;

                    case SearchParamTableExpressionKind.NotExists:
                        HandleTableKindNotExists(searchParamTableExpression, context);
                        break;

                    case SearchParamTableExpressionKind.Top:
                        HandleTableKindTop(context);
                        break;

                    case SearchParamTableExpressionKind.Chain:
                        HandleTableKindChain(searchParamTableExpression, context, referenceSourceTableAlias, referenceTargetResourceTableAlias);
                        break;

                    case SearchParamTableExpressionKind.Include:
                        HandleTableKindInclude(searchParamTableExpression, context, referenceSourceTableAlias, referenceTargetResourceTableAlias);
                        break;

                    case SearchParamTableExpressionKind.IncludeLimit:
                        HandleTableKindIncludeLimit(context);
                        break;

                    case SearchParamTableExpressionKind.IncludeUnionAll:
                        HandleTableKindIncludeUnionAll(context);
                        break;

                    case SearchParamTableExpressionKind.Sort:
                        HandleTableKindSort(searchParamTableExpression, context);
                        break;

                    case SearchParamTableExpressionKind.SortWithFilter:
                        HandleTableKindSortWithFilter(searchParamTableExpression, context);
                        break;

                    case SearchParamTableExpressionKind.Union:
                        HandleParamTableUnion(searchParamTableExpression, context);
                        break;

                    default:
                        throw new ArgumentOutOfRangeException(searchParamTableExpression.Kind.ToString());
                }
            }
            finally
            {
                _stackDepth--;
            }

            return null;
        }

        private void HandleParamTableUnion(SearchParamTableExpression searchParamTableExpression, SearchOptions context)
        {
            StringBuilder.Append(TableExpressionName(++_tableExpressionCounter)).AppendLine(" AS").AppendLine("(");

            StringBuilder.Append("SELECT ")
                .Append(VLatest.Resource.ResourceTypeId, null).Append(" AS T1, ")
                .Append(VLatest.Resource.ResourceSurrogateId, null).AppendLine(" AS Sid1");

            var searchParameterExpressionPredicate = searchParamTableExpression.Predicate as SearchParameterExpression;

            // handle special case where we want to Union a specific resource to the results
            if (searchParameterExpressionPredicate != null &&
                searchParameterExpressionPredicate.Parameter.ColumnLocation().HasFlag(SearchParameterColumnLocation.ResourceTable))
            {
                StringBuilder.Append("FROM ").AppendLine(context.AddCurrentClause && _allowCurrent ? VLatest.CurrentResource : VLatest.Resource);
            }
            else
            {
                StringBuilder.Append("FROM ").AppendLine(searchParamTableExpression.QueryGenerator.Table);
            }

            using (var delimited = StringBuilder.BeginDelimitedWhereClause())
            {
                AppendHistoryClause(delimited, context.ResourceVersionTypes, searchParamTableExpression);

                if (searchParamTableExpression.Predicate != null)
                {
                    delimited.BeginDelimitedElement();
                    searchParamTableExpression.Predicate.AcceptVisitor(searchParamTableExpression.QueryGenerator, GetContext());
                }
            }

            StringBuilder.AppendLine("),");
        }

        private void HandleTableKindNormal(SearchParamTableExpression searchParamTableExpression, SearchOptions context)
        {
            if (searchParamTableExpression.ChainLevel == 0)
            {
                int predecessorIndex = FindRestrictingPredecessorTableExpressionIndex();

                // if this is not sort mode or if it is the first cte
                if (!IsInSortMode(context) || predecessorIndex < 0)
                {
                    StringBuilder.Append("SELECT ")
                        .Append(VLatest.Resource.ResourceTypeId, null).Append(" AS T1, ")
                        .Append(VLatest.Resource.ResourceSurrogateId, null).AppendLine(" AS Sid1")
                        .Append("FROM ").AppendLine(searchParamTableExpression.QueryGenerator.Table);
                }
                else
                {
                    // we are in sort mode and we need to join with previous cte to propagate the SortValue
                    var cte = TableExpressionName(predecessorIndex);
                    StringBuilder.Append("SELECT ")
                        .Append(VLatest.Resource.ResourceTypeId, null).Append(" AS T1, ")
                        .Append(VLatest.Resource.ResourceSurrogateId, null).Append(" AS Sid1, ")
                        .Append(cte).AppendLine(".SortValue")
                        .Append("FROM ").AppendLine(searchParamTableExpression.QueryGenerator.Table)
                        .Append(_joinShift).Append("JOIN ").Append(cte)
                        .Append(" ON ").Append(VLatest.Resource.ResourceTypeId, null).Append(" = ").Append(cte).Append(".T1")
                        .Append(" AND ").Append(VLatest.Resource.ResourceSurrogateId, null).Append(" = ").Append(cte).AppendLine(".Sid1");
                }
            }
            else if (searchParamTableExpression.ChainLevel == 1 && _unionVisited)
            {
                var tableName = searchParamTableExpression.QueryGenerator.Table;

                // handle special case where we want to Union a specific resource to the results
                var searchParameterExpressionPredicate = CheckExpressionOrFirstChildIsSearchParam(searchParamTableExpression.Predicate);
                if (searchParameterExpressionPredicate != null &&
                    searchParameterExpressionPredicate.Parameter.ColumnLocation().HasFlag(SearchParameterColumnLocation.ResourceTable))
                {
                    tableName = new VLatest.ResourceTable();
                }

                StringBuilder.Append("SELECT T1, Sid1, ")
                    .Append(VLatest.Resource.ResourceTypeId, null).Append(" AS T2, ")
                    .Append(VLatest.Resource.ResourceSurrogateId, null).AppendLine(" AS Sid2")
                    .Append("FROM ").AppendLine(tableName)
                    .Append(_joinShift).Append("JOIN ").Append(TableExpressionName(FindRestrictingPredecessorTableExpressionIndex()))
                    .Append(" ON ").Append(VLatest.Resource.ResourceTypeId, null).Append(" = ").Append(_firstChainAfterUnionVisited ? "T2" : "T1")
                    .Append(" AND ").Append(VLatest.Resource.ResourceSurrogateId, null).Append(" = ").AppendLine(_firstChainAfterUnionVisited ? "Sid2" : "Sid1");

                // once we have visited a table after the union all, the remained of the inner joins
                // should be on T1 and Sid1
                _firstChainAfterUnionVisited = true;
            }
            else
            {
                StringBuilder.Append("SELECT T1, Sid1, ")
                    .Append(VLatest.Resource.ResourceTypeId, null).Append(" AS T2, ")
                    .Append(VLatest.Resource.ResourceSurrogateId, null).AppendLine(" AS Sid2")
                    .Append("FROM ").AppendLine(searchParamTableExpression.QueryGenerator.Table)
                    .Append(_joinShift).Append("JOIN ").Append(TableExpressionName(FindRestrictingPredecessorTableExpressionIndex()))
                    .Append(" ON ").Append(VLatest.Resource.ResourceTypeId, null).Append(" = ").Append("T2")
                    .Append(" AND ").Append(VLatest.Resource.ResourceSurrogateId, null).Append(" = ").AppendLine("Sid2");
            }

            if (UseAppendWithJoin()
                && searchParamTableExpression.ChainLevel == 0 && !IsInSortMode(context))
            {
                AppendIntersectionWithPredecessorUsingInnerJoin(StringBuilder, searchParamTableExpression);
            }

            using (var delimited = StringBuilder.BeginDelimitedWhereClause())
            {
                AppendHistoryClause(delimited, context.ResourceVersionTypes, searchParamTableExpression);

                if (searchParamTableExpression.ChainLevel == 0 && !IsInSortMode(context) && !UseAppendWithJoin())
                {
                    // if chainLevel > 0 or if in sort mode or if we need to simplify the query, the intersection is already handled in a JOIN
                    AppendIntersectionWithPredecessor(delimited, searchParamTableExpression);
                }

                if (searchParamTableExpression.Predicate != null)
                {
                    delimited.BeginDelimitedElement();
                    CheckForIdentifierSearchParams(searchParamTableExpression.Predicate);
                    searchParamTableExpression.Predicate.AcceptVisitor(searchParamTableExpression.QueryGenerator, GetContext());
                }
            }
        }

        private void HandleTableKindAll(SearchParamTableExpression searchParamTableExpression, SearchOptions context)
        {
            int predecessorIndex = FindRestrictingPredecessorTableExpressionIndex();

            // In the case the query contains a UNION operator, the following CTE must join the latest Union CTE
            // where all data is aggregated.
            if (_unionVisited && predecessorIndex > 0 && searchParamTableExpression.ChainLevel == 0)
            {
                var cte = TableExpressionName(predecessorIndex);
                StringBuilder.Append("SELECT ")
                    .Append(VLatest.Resource.ResourceTypeId, null).Append(" AS T1, ")
                    .Append(VLatest.Resource.ResourceSurrogateId, null).AppendLine(" AS Sid1") // SELECT and FROM can be on same line only for singe line statements
                    .Append("FROM ").AppendLine(context.AddCurrentClause && _allowCurrent ? VLatest.CurrentResource : VLatest.Resource)
                    .Append(_joinShift).Append("JOIN ").Append(cte)
                    .Append(" ON ").Append(VLatest.Resource.ResourceTypeId, null).Append(" = ").Append(cte).Append(".T1")
                    .Append(" AND ").Append(VLatest.Resource.ResourceSurrogateId, null).Append(" = ").Append(cte).AppendLine(".Sid1");

                using (var delimited = StringBuilder.BeginDelimitedWhereClause())
                {
                    AppendHistoryClause(delimited, context.ResourceVersionTypes);
                    AppendDeletedClause(delimited, context.ResourceVersionTypes);
                    if (searchParamTableExpression.Predicate != null)
                    {
                        delimited.BeginDelimitedElement();
                        searchParamTableExpression.Predicate.AcceptVisitor(ResourceTableSearchParameterQueryGenerator.Instance, GetContext());
                    }
                }
            }
            else
            {
                StringBuilder.Append("SELECT ")
                    .Append(VLatest.Resource.ResourceTypeId, null).Append(" AS T1, ")
                    .Append(VLatest.Resource.ResourceSurrogateId, null).AppendLine(" AS Sid1")
                    .Append("FROM ").AppendLine(context.AddCurrentClause && _allowCurrent ? VLatest.CurrentResource : VLatest.Resource);

                using (var delimited = StringBuilder.BeginDelimitedWhereClause())
                {
                    AppendHistoryClause(delimited, context.ResourceVersionTypes);
                    AppendDeletedClause(delimited, context.ResourceVersionTypes);
                    if (searchParamTableExpression.Predicate != null)
                    {
                        delimited.BeginDelimitedElement();
                        searchParamTableExpression.Predicate.AcceptVisitor(ResourceTableSearchParameterQueryGenerator.Instance, GetContext());
                    }
                }
            }
        }

        private void HandleTableKindNotExists(SearchParamTableExpression searchParamTableExpression, SearchOptions context)
        {
            StringBuilder.Append("SELECT T1, Sid1");
            StringBuilder.AppendLine(IsInSortMode(context) ? ", SortValue" : string.Empty);
            StringBuilder.Append("FROM ").AppendLine(TableExpressionName(_tableExpressionCounter - 1));
            StringBuilder.AppendLine("WHERE Sid1 NOT IN").AppendLine("(");

            using (StringBuilder.Indent())
            {
                StringBuilder.Append("SELECT ").AppendLine(VLatest.Resource.ResourceSurrogateId, null)
                    .Append("FROM ").AppendLine(searchParamTableExpression.QueryGenerator.Table);
                using (var delimited = StringBuilder.BeginDelimitedWhereClause())
                {
                    AppendHistoryClause(delimited, context.ResourceVersionTypes, searchParamTableExpression);

                    delimited.BeginDelimitedElement();
                    searchParamTableExpression.Predicate.AcceptVisitor(searchParamTableExpression.QueryGenerator, GetContext());
                }
            }

            StringBuilder.AppendLine(")");
        }

        private void HandleTableKindTop(SearchOptions context)
        {
            var tableExpressionName = TableExpressionName(_tableExpressionCounter - 1);
            var sortExpression = IsSortValueNeeded(context) ? $"{tableExpressionName}.SortValue" : null;

            bool hasIncludeExpression = _rootExpression.SearchParamTableExpressions.Any(t => t.Kind == SearchParamTableExpressionKind.Include);

            IndentedStringBuilder.IndentedScope indentedScope = default;
            if (hasIncludeExpression)
            {
                // a subsequent _include will need to join with the top context.MaxItemCount of this resultset, so we include a Row column
                StringBuilder.Append("SELECT row_number() OVER (");
                AppendOrderBy();
                StringBuilder.AppendLine(") AS Row, *")
                    .AppendLine("FROM")
                    .AppendLine("(");

                indentedScope = StringBuilder.Indent();
            }

            // Everything in the top expression is considered a match
            const string selectStatement = "SELECT DISTINCT";
            StringBuilder.Append(selectStatement).Append(" TOP (").Append(Parameters.AddParameter(context.MaxItemCount + 1, includeInHash: false)).Append(") T1, Sid1, 1 AS IsMatch, 0 AS IsPartial ")
                .AppendLine(sortExpression == null ? string.Empty : $", {sortExpression}")
                .Append("FROM ").AppendLine(tableExpressionName);

            AppendOrderBy();
            StringBuilder.AppendLine();

            if (hasIncludeExpression)
            {
                indentedScope.Dispose();
                StringBuilder.AppendLine(") t");
            }

            // For any includes, the source of the resource surrogate ids to join on is saved
            _cteMainSelect = TableExpressionName(_tableExpressionCounter);

            void AppendOrderBy()
            {
                StringBuilder.Append("ORDER BY ");
                if (IsPrimaryKeySort(context))
                {
                    StringBuilder.AppendDelimited(", ", context.Sort, (sb, sort) =>
                    {
                        string column = sort.searchParameterInfo.Name switch
                        {
                            SearchParameterNames.ResourceType => "T1",
                            SearchParameterNames.LastUpdated => "Sid1",
                            _ => throw new InvalidOperationException($"Unexpected sort parameter {sort.searchParameterInfo.Name}"),
                        };
                        sb.Append(column).Append(" ").Append(sort.sortOrder == SortOrder.Ascending ? "ASC" : "DESC");
                    });
                }
                else if (IsSortValueNeeded(context))
                {
                    StringBuilder.Append("SortValue ").Append(" ").Append(context.Sort[0].sortOrder == SortOrder.Ascending ? "ASC" : "DESC").Append(", Sid1 ASC");
                }
                else
                {
                    StringBuilder.Append("Sid1 ASC");
                }
            }
        }

        private void HandleTableKindChain(
            SearchParamTableExpression searchParamTableExpression,
            SearchOptions context,
            string referenceSourceTableAlias,
            string referenceTargetResourceTableAlias)
        {
            var chainedExpression = (SqlChainLinkExpression)searchParamTableExpression.Predicate;
            StringBuilder.Append("SELECT ");
            if (searchParamTableExpression.ChainLevel == 1)
            {
                StringBuilder.Append(VLatest.ReferenceSearchParam.ResourceTypeId, referenceSourceTableAlias).Append(" AS ").Append(chainedExpression.Reversed ? "T2" : "T1").Append(", ");
                StringBuilder.Append(VLatest.ReferenceSearchParam.ResourceSurrogateId, referenceSourceTableAlias).Append(" AS ").Append(chainedExpression.Reversed ? "Sid2" : "Sid1").Append(", ");
            }
            else
            {
                StringBuilder.Append("T1, Sid1, ");
            }

            StringBuilder
                .Append(VLatest.Resource.ResourceTypeId, chainedExpression.Reversed && searchParamTableExpression.ChainLevel > 1 ? referenceSourceTableAlias : referenceTargetResourceTableAlias).Append(" AS ").Append(chainedExpression.Reversed && searchParamTableExpression.ChainLevel == 1 ? "T1, " : "T2, ")
                .Append(VLatest.Resource.ResourceSurrogateId, chainedExpression.Reversed && searchParamTableExpression.ChainLevel > 1 ? referenceSourceTableAlias : referenceTargetResourceTableAlias).Append(" AS ").AppendLine(chainedExpression.Reversed && searchParamTableExpression.ChainLevel == 1 ? "Sid1 " : "Sid2 ")
                .Append("FROM ").Append(VLatest.ReferenceSearchParam).Append(' ').AppendLine(referenceSourceTableAlias)
<<<<<<< HEAD
                .Append(_joinShift).Append("JOIN ").Append(VLatest.Resource).Append(' ').Append(referenceTargetResourceTableAlias)
                .Append(" ON ").Append(VLatest.ReferenceSearchParam.ReferenceResourceTypeId, referenceSourceTableAlias).Append(" = ").Append(VLatest.Resource.ResourceTypeId, referenceTargetResourceTableAlias);
            if (_schemaInfo.Current >= SchemaVersionConstants.Lake)
            {
                StringBuilder.Append(" AND ").Append(VLatest.ReferenceSearchParam.ReferenceResourceIdInt, referenceSourceTableAlias).Append(" = ").Append(VLatest.CurrentResources.ResourceIdInt, referenceTargetResourceTableAlias)
                             .Append(" AND ").Append(VLatest.ReferenceSearchParam.IsResourceRef, referenceSourceTableAlias).AppendLine(" = 1");
            }
            else
            {
                StringBuilder.Append(" AND ").Append(VLatest.ReferenceSearchParam.ReferenceResourceId, referenceSourceTableAlias).Append(" = ").AppendLine(VLatest.Resource.ResourceId, referenceTargetResourceTableAlias);
            }
=======
                .Append(_joinShift).Append("JOIN ").Append(context.AddCurrentClause && _allowCurrent ? VLatest.CurrentResource : VLatest.Resource).Append(' ').Append(referenceTargetResourceTableAlias)
                .Append(" ON ").Append(VLatest.ReferenceSearchParam.ReferenceResourceTypeId, referenceSourceTableAlias).Append(" = ").Append(VLatest.Resource.ResourceTypeId, referenceTargetResourceTableAlias)
                .Append(" AND ").Append(VLatest.ReferenceSearchParam.ReferenceResourceId, referenceSourceTableAlias).Append(" = ").AppendLine(VLatest.Resource.ResourceId, referenceTargetResourceTableAlias);
>>>>>>> 039a1481

            // For reverse chaining, if there is a parameter on the _id search parameter, we need another join to get the resource ID of the reference source (all we have is the surrogate ID at this point)
            bool expressionOnTargetHandledBySecondJoin = chainedExpression.ExpressionOnTarget != null && chainedExpression.Reversed && chainedExpression.ExpressionOnTarget.AcceptVisitor(ExpressionContainsParameterVisitor.Instance, SearchParameterNames.Id);
            if (expressionOnTargetHandledBySecondJoin)
            {
                const string referenceSourceResourceTableAlias = "refSourceResource";
                StringBuilder.Append(_joinShift).Append("JOIN ").Append(context.AddCurrentClause && _allowCurrent ? VLatest.CurrentResource : VLatest.Resource).Append(' ').Append(referenceSourceResourceTableAlias)
                    .Append(" ON ").Append(VLatest.Resource.ResourceTypeId, referenceSourceTableAlias).Append(" = ").Append(VLatest.Resource.ResourceTypeId, referenceSourceResourceTableAlias)
                    .Append(" AND ").Append(VLatest.Resource.ResourceSurrogateId, referenceSourceTableAlias).Append(" = ").Append(VLatest.Resource.ResourceSurrogateId, referenceSourceResourceTableAlias)
                    .Append(" AND ");
                chainedExpression.ExpressionOnTarget.AcceptVisitor(ResourceTableSearchParameterQueryGenerator.Instance, GetContext(referenceSourceResourceTableAlias));
                StringBuilder.AppendLine();
            }

            if (searchParamTableExpression.ChainLevel > 1)
            {
                StringBuilder.Append(_joinShift).Append("JOIN ").Append(TableExpressionName(FindRestrictingPredecessorTableExpressionIndex()))
                    .Append(" ON ").Append(VLatest.Resource.ResourceTypeId, chainedExpression.Reversed ? referenceTargetResourceTableAlias : referenceSourceTableAlias).Append(" = ").Append("T2")
                    .Append(" AND ").Append(VLatest.Resource.ResourceSurrogateId, chainedExpression.Reversed ? referenceTargetResourceTableAlias : referenceSourceTableAlias).Append(" = ").AppendLine("Sid2");
            }

            // since we are in chain table expression, we know the Table is the ReferenceSearchParam table
            else if (UseAppendWithJoin())
            {
                AppendIntersectionWithPredecessorUsingInnerJoin(StringBuilder, searchParamTableExpression, chainedExpression.Reversed ? referenceTargetResourceTableAlias : referenceSourceTableAlias);
            }

            using (var delimited = StringBuilder.BeginDelimitedWhereClause())
            {
                delimited.BeginDelimitedElement().Append(VLatest.ReferenceSearchParam.SearchParamId, referenceSourceTableAlias)
                    .Append(" = ").Append(Parameters.AddParameter(VLatest.ReferenceSearchParam.SearchParamId, Model.GetSearchParamId(chainedExpression.ReferenceSearchParameter.Url), true));

                // We should remove IsHistory from ReferenceSearchParam (Source) only but keep on Resource (Target)
                AppendHistoryClause(delimited, context.ResourceVersionTypes, null, referenceTargetResourceTableAlias);
                AppendDeletedClause(delimited, context.ResourceVersionTypes, referenceTargetResourceTableAlias);

                delimited.BeginDelimitedElement().Append(VLatest.ReferenceSearchParam.ResourceTypeId, referenceSourceTableAlias)
                    .Append(" IN (")
                    .Append(string.Join(", ", chainedExpression.ResourceTypes.Select(x => Parameters.AddParameter(VLatest.ReferenceSearchParam.ResourceTypeId, Model.GetResourceTypeId(x), true))))
                    .Append(")");

                delimited.BeginDelimitedElement().Append(VLatest.ReferenceSearchParam.ReferenceResourceTypeId, referenceSourceTableAlias)
                    .Append(" IN (")
                    .Append(string.Join(", ", chainedExpression.TargetResourceTypes.Select(x => Parameters.AddParameter(VLatest.ReferenceSearchParam.ReferenceResourceTypeId, Model.GetResourceTypeId(x), true))))
                    .Append(")");

                if (searchParamTableExpression.ChainLevel == 1 && !UseAppendWithJoin())
                {
                    // if > 1, the intersection is handled by the JOIN
                    AppendIntersectionWithPredecessor(delimited, searchParamTableExpression, chainedExpression.Reversed ? referenceTargetResourceTableAlias : referenceSourceTableAlias);
                }

                if (chainedExpression.ExpressionOnTarget != null && !expressionOnTargetHandledBySecondJoin)
                {
                    delimited.BeginDelimitedElement();
                    chainedExpression.ExpressionOnTarget.AcceptVisitor(ResourceTableSearchParameterQueryGenerator.Instance, GetContext(chainedExpression.Reversed ? referenceSourceTableAlias : referenceTargetResourceTableAlias));
                }

                if (chainedExpression.ExpressionOnSource != null)
                {
                    delimited.BeginDelimitedElement();
                    chainedExpression.ExpressionOnSource.AcceptVisitor(ResourceTableSearchParameterQueryGenerator.Instance, GetContext(chainedExpression.Reversed ? referenceTargetResourceTableAlias : referenceSourceTableAlias));
                }
            }
        }

        private void HandleTableKindInclude(
            SearchParamTableExpression searchParamTableExpression,
            SearchOptions context,
            string referenceSourceTableAlias,
            string referenceTargetResourceTableAlias)
        {
            var includeExpression = (IncludeExpression)searchParamTableExpression.Predicate;
            _includeCteIds = _includeCteIds ?? new List<string>();
            _includeLimitCtesByResourceType = _includeLimitCtesByResourceType ?? new Dictionary<string, List<string>>();
            _includeFromCteIds = _includeFromCteIds ?? new List<string>();

            StringBuilder.Append("SELECT DISTINCT ");

            if (includeExpression.Reversed)
            {
                // In case its revinclude, we limit the number of returned items as the resultset size is potentially
                // unbounded. we ask for +1 so in the limit expression we know if to mark at truncated...
                StringBuilder.Append("TOP (").Append(Parameters.AddParameter(context.IncludeCount + 1, includeInHash: false)).Append(") ");
            }

            var table = !includeExpression.Reversed ? referenceTargetResourceTableAlias : referenceSourceTableAlias;

            StringBuilder.Append(VLatest.Resource.ResourceTypeId, table).Append(" AS T1, ")
                .Append(VLatest.Resource.ResourceSurrogateId, table)
                .AppendLine(" AS Sid1, 0 AS IsMatch ");

            StringBuilder.Append("FROM ").Append(VLatest.ReferenceSearchParam).Append(' ').AppendLine(referenceSourceTableAlias)
<<<<<<< HEAD
                .Append(_joinShift).Append("JOIN ").Append(VLatest.Resource).Append(' ').Append(referenceTargetResourceTableAlias)
                .Append(" ON ").Append(VLatest.ReferenceSearchParam.ReferenceResourceTypeId, referenceSourceTableAlias).Append(" = ").Append(VLatest.Resource.ResourceTypeId, referenceTargetResourceTableAlias);
            if (_schemaInfo.Current >= SchemaVersionConstants.Lake)
            {
                StringBuilder.Append(" AND ").Append(VLatest.ReferenceSearchParam.ReferenceResourceIdInt, referenceSourceTableAlias).Append(" = ").Append(VLatest.CurrentResources.ResourceIdInt, referenceTargetResourceTableAlias)
                             .Append(" AND ").Append(VLatest.ReferenceSearchParam.IsResourceRef, referenceSourceTableAlias).AppendLine(" = 1");
            }
            else
            {
                StringBuilder.Append(" AND ").Append(VLatest.ReferenceSearchParam.ReferenceResourceId, referenceSourceTableAlias).Append(" = ").AppendLine(VLatest.Resource.ResourceId, referenceTargetResourceTableAlias);
            }
=======
                .Append(_joinShift).Append("JOIN ").Append(context.AddCurrentClause && _allowCurrent ? VLatest.CurrentResource : VLatest.Resource).Append(' ').Append(referenceTargetResourceTableAlias)
                .Append(" ON ").Append(VLatest.ReferenceSearchParam.ReferenceResourceTypeId, referenceSourceTableAlias).Append(" = ").Append(VLatest.Resource.ResourceTypeId, referenceTargetResourceTableAlias)
                .Append(" AND ").Append(VLatest.ReferenceSearchParam.ReferenceResourceId, referenceSourceTableAlias).Append(" = ").AppendLine(VLatest.Resource.ResourceId, referenceTargetResourceTableAlias);
>>>>>>> 039a1481

            using (var delimited = StringBuilder.BeginDelimitedWhereClause())
            {
                if (!includeExpression.WildCard)
                {
                    delimited.BeginDelimitedElement().Append(VLatest.ReferenceSearchParam.SearchParamId, referenceSourceTableAlias)
                        .Append(" = ").Append(Parameters.AddParameter(VLatest.ReferenceSearchParam.SearchParamId, Model.GetSearchParamId(includeExpression.ReferenceSearchParameter.Url), true));

                    if (includeExpression.TargetResourceType != null)
                    {
                        delimited.BeginDelimitedElement().Append(VLatest.ReferenceSearchParam.ReferenceResourceTypeId, referenceSourceTableAlias)
                            .Append(" = ").Append(Parameters.AddParameter(VLatest.ReferenceSearchParam.ReferenceResourceTypeId, Model.GetResourceTypeId(includeExpression.TargetResourceType), true));
                    }
                    else if (includeExpression.AllowedResourceTypesByScope != null &&
                            !includeExpression.AllowedResourceTypesByScope.Contains(KnownResourceTypes.All))
                    {
                        delimited.BeginDelimitedElement().Append(VLatest.ReferenceSearchParam.ReferenceResourceTypeId, referenceSourceTableAlias)
                            .Append(" IN (")
                            .Append(string.Join(", ", includeExpression.AllowedResourceTypesByScope.Select(x => Parameters.AddParameter(VLatest.ReferenceSearchParam.ReferenceResourceTypeId, Model.GetResourceTypeId(x), true))))
                            .Append(")");
                    }
                }

                // We should remove IsHistory from ReferenceSearchParam (Source) only but keep on Resource (Target)
                AppendHistoryClause(delimited, context.ResourceVersionTypes, null, referenceTargetResourceTableAlias);

                AppendDeletedClause(delimited, context.ResourceVersionTypes, referenceTargetResourceTableAlias);

                table = !includeExpression.Reversed ? referenceSourceTableAlias : referenceTargetResourceTableAlias;

                // For RevIncludeIterate we expect to have a TargetType specified if the target reference can be of multiple types
                var resourceTypeIds = includeExpression.ResourceTypes.Select(x => Model.GetResourceTypeId(x)).ToArray();
                if (includeExpression.Reversed && includeExpression.Iterate)
                {
                    if (includeExpression.TargetResourceType != null)
                    {
                        resourceTypeIds = new[] { Model.GetResourceTypeId(includeExpression.TargetResourceType) };
                    }
                    else if (includeExpression.ReferenceSearchParameter?.TargetResourceTypes?.Count > 0)
                    {
                        resourceTypeIds = new[] { Model.GetResourceTypeId(includeExpression.ReferenceSearchParameter.TargetResourceTypes.ToList().First()) };
                    }
                }

                delimited.BeginDelimitedElement().Append(VLatest.ReferenceSearchParam.ResourceTypeId, table)
                    .Append(" IN (")
                    .Append(string.Join(", ", resourceTypeIds))
                    .Append(")");

                // Get FROM ctes
                string fromCte = _cteMainSelect;
                if (includeExpression.Iterate)
                {
                    // Include Iterate
                    if (!includeExpression.Reversed)
                    {
                        // _include:iterate may appear without a preceding _include, in case of circular reference
                        // On that case, the fromCte is _cteMainSelect
                        if (TryGetIncludeCtes(includeExpression.SourceResourceType, out _includeFromCteIds))
                        {
                            fromCte = _includeFromCteIds[++_curFromCteIndex];
                        }
                    }

                    // RevInclude Iterate
                    else
                    {
                        if (includeExpression.TargetResourceType != null)
                        {
                            if (TryGetIncludeCtes(includeExpression.TargetResourceType, out _includeFromCteIds))
                            {
                                fromCte = _includeFromCteIds[++_curFromCteIndex];
                            }
                        }
                        else if (includeExpression.ReferenceSearchParameter?.TargetResourceTypes != null)
                        {
                            // Assumes TargetResourceTypes is of length 1. Otherwise, a BadRequest would have been thrown earlier for _revinclude:iterate
                            List<string> fromCtes;
                            var targetType = includeExpression.ReferenceSearchParameter.TargetResourceTypes[0];

                            if (TryGetIncludeCtes(targetType, out fromCtes))
                            {
                                _includeFromCteIds.AddRange(fromCtes);
                            }

                            _includeFromCteIds = _includeFromCteIds.Distinct().ToList();
                            fromCte = _includeFromCteIds.Count > 0 ? _includeFromCteIds[++_curFromCteIndex] : fromCte;
                        }
                    }
                }

                if (includeExpression.Reversed && includeExpression.SourceResourceType != "*")
                {
                    delimited.BeginDelimitedElement().Append(VLatest.ReferenceSearchParam.ResourceTypeId, referenceSourceTableAlias)
                        .Append(" = ").Append(Parameters.AddParameter(VLatest.ReferenceSearchParam.ResourceTypeId, Model.GetResourceTypeId(includeExpression.SourceResourceType), true));
                }

                delimited.BeginDelimitedElement().Append("EXISTS (SELECT * FROM ").Append(fromCte)
                    .Append(" WHERE ").Append(VLatest.Resource.ResourceTypeId, table).Append(" = T1 AND ")
                    .Append(VLatest.Resource.ResourceSurrogateId, table).Append(" = Sid1");

                if (!includeExpression.Iterate)
                {
                    // Limit the join to the main select CTE.
                    // The main select will have max+1 items in the result set to account for paging, so we only want to join using the max amount.

                    StringBuilder.Append(" AND Row < ").Append(Parameters.AddParameter(context.MaxItemCount + 1, true));
                }

                StringBuilder.Append(")");
            }

            if (includeExpression.Reversed)
            {
                // mark that this cte is a reverse one, meaning we need to add another items limitation
                // cte on top of it
                _cteToLimit.Add(_tableExpressionCounter);
            }

            // Update target reference cte dictionary
            var curLimitCte = TableExpressionName(_tableExpressionCounter + 1);

            // Take the count before AddIncludeLimitCte because _includeFromCteIds?.Count will be incremented differently depending on the resource type.
            int count = _includeFromCteIds?.Count ?? 0;

            // Add current cte limit to the dictionary
            if (includeExpression.Reversed)
            {
                AddIncludeLimitCte(includeExpression.SourceResourceType, curLimitCte);
            }
            else
            {
                // Not reversed and a specific target type is provided as the 3rd part of include value
                if (includeExpression.TargetResourceType != null)
                {
                    AddIncludeLimitCte(includeExpression.TargetResourceType, curLimitCte);
                }
                else if (includeExpression.ReferenceSearchParameter != null)
                {
                    includeExpression.ReferenceSearchParameter.TargetResourceTypes?.ToList().ForEach(t => AddIncludeLimitCte(t, curLimitCte));
                }
            }

            // Handle Multiple Results sets to include from
            if (count > 1 && _curFromCteIndex >= 0 && _curFromCteIndex < count - 1)
            {
                StringBuilder.AppendLine("),");

                // If it's not the last result set, append a new IncludeLimit cte, since IncludeLimitCte was not created for the current cte
                if (_curFromCteIndex < count - 1)
                {
                    var cteToLimit = TableExpressionName(_tableExpressionCounter);
                    WriteIncludeLimitCte(cteToLimit, context);
                }

                // Generate CTE to include from the additional result sets
                StringBuilder.Append(TableExpressionName(++_tableExpressionCounter)).AppendLine(" AS").AppendLine("(");
                searchParamTableExpression.AcceptVisitor(this, context);
            }
            else
            {
                _curFromCteIndex = -1;

                if (includeExpression.WildCard)
                {
                    includeExpression.ReferencedTypes?.ToList().ForEach(t => AddIncludeLimitCte(t, curLimitCte));
                }
            }
        }

        private void HandleTableKindIncludeLimit(SearchOptions context)
        {
            StringBuilder.Append("SELECT DISTINCT ");

            // TODO - https://github.com/microsoft/fhir-server/issues/1309 (limit for _include also)
            var isRev = _cteToLimit.Contains(_tableExpressionCounter - 1);
            if (isRev)
            {
                // the related cte is a reverse include, limit the number of returned items and count to
                // see if we are over the threshold (to produce a warning to the client)
                StringBuilder.Append("TOP (").Append(Parameters.AddParameter(context.IncludeCount, includeInHash: false)).Append(") ");
            }

            StringBuilder.Append("T1, Sid1, IsMatch, ");

            if (isRev)
            {
                StringBuilder.Append("CASE WHEN count_big(*) over() > ")
                    .Append(Parameters.AddParameter(context.IncludeCount, true))
                    .AppendLine(" THEN 1 ELSE 0 END AS IsPartial ");
            }
            else
            {
                // if forward, just mark as not partial
                StringBuilder.AppendLine("0 AS IsPartial ");
            }

            StringBuilder.Append("FROM ").AppendLine(TableExpressionName(_tableExpressionCounter - 1));

            // the 'original' include cte is not in the union, but this new layer is instead
            _includeCteIds.Add(TableExpressionName(_tableExpressionCounter));
        }

        private void HandleTableKindIncludeUnionAll(SearchOptions context)
        {
            StringBuilder.Append("SELECT T1, Sid1, IsMatch, IsPartial ");

            bool sortValueNeeded = IsSortValueNeeded(context);
            if (sortValueNeeded)
            {
                StringBuilder.AppendLine(", SortValue");
            }
            else
            {
                StringBuilder.AppendLine();
            }

            StringBuilder.Append("FROM ").AppendLine(_cteMainSelect);

            foreach (var includeCte in _includeCteIds)
            {
                StringBuilder.AppendLine("UNION ALL");
                StringBuilder.Append("SELECT T1, Sid1, IsMatch, IsPartial");
                if (sortValueNeeded)
                {
                    StringBuilder.AppendLine(", NULL as SortValue ");
                }
                else
                {
                    StringBuilder.AppendLine();
                }

                // Matched results should be excluded from included CTEs
                StringBuilder.Append("FROM ").Append(includeCte)
                    .Append(" WHERE NOT EXISTS (SELECT * FROM ").Append(_cteMainSelect)
                    .Append(" WHERE ").Append(_cteMainSelect).Append(".Sid1 = ").Append(includeCte).Append(".Sid1")
                    .Append(" AND ").Append(_cteMainSelect).Append(".T1 = ").Append(includeCte).AppendLine(".T1)");
            }
        }

        private void HandleTableKindSort(SearchParamTableExpression searchParamTableExpression, SearchOptions context)
        {
            if (searchParamTableExpression.ChainLevel != 0)
            {
                throw new InvalidOperationException("Multiple chain level is not possible.");
            }

            SortContext sortContext = GetSortRelatedDetails(context);

            if (!string.IsNullOrEmpty(sortContext.SortColumnName) && searchParamTableExpression.QueryGenerator != null)
            {
                StringBuilder.Append("SELECT ")
                    .Append(VLatest.Resource.ResourceTypeId, null).Append(" AS T1, ")
                    .Append(VLatest.Resource.ResourceSurrogateId, null).Append(" AS Sid1, ")
                    .Append(sortContext.SortColumnName, null).AppendLine(" AS SortValue")
                    .Append("FROM ").AppendLine(searchParamTableExpression.QueryGenerator.Table);

                if (UseAppendWithJoin())
                {
                    AppendIntersectionWithPredecessorUsingInnerJoin(StringBuilder, searchParamTableExpression);
                }

                using (var delimited = StringBuilder.BeginDelimitedWhereClause())
                {
                    AppendHistoryClause(delimited, context.ResourceVersionTypes, searchParamTableExpression);
                    AppendMinOrMax(delimited, context);

                    if (searchParamTableExpression.Predicate != null)
                    {
                        delimited.BeginDelimitedElement();
                        searchParamTableExpression.Predicate.AcceptVisitor(searchParamTableExpression.QueryGenerator, GetContext());
                    }

                    // if continuation token exists, add it to the query
                    if (sortContext.ContinuationToken != null)
                    {
                        var sortOperand = sortContext.SortOrder == SortOrder.Ascending ? ">" : "<";

                        delimited.BeginDelimitedElement();
                        StringBuilder.Append("((").Append(sortContext.SortColumnName, null).Append(" = ").Append(Parameters.AddParameter(sortContext.SortColumnName, sortContext.SortValue, includeInHash: false));
                        StringBuilder.Append(" AND ").Append(VLatest.Resource.ResourceSurrogateId, null).Append(" > ").Append(Parameters.AddParameter(VLatest.Resource.ResourceSurrogateId, sortContext.ContinuationToken.ResourceSurrogateId, includeInHash: false)).Append(")");
                        StringBuilder.Append(" OR ").Append(sortContext.SortColumnName, null).Append(" ").Append(sortOperand).Append(" ").Append(Parameters.AddParameter(sortContext.SortColumnName, sortContext.SortValue, includeInHash: false)).AppendLine(")");
                    }

                    if (!UseAppendWithJoin())
                    {
                        AppendIntersectionWithPredecessor(delimited, searchParamTableExpression);
                    }
                }
            }

            _sortVisited = true;
        }

        private void HandleTableKindSortWithFilter(SearchParamTableExpression searchParamTableExpression, SearchOptions context)
        {
            SortContext sortContext = GetSortRelatedDetails(context);

            if (!string.IsNullOrEmpty(sortContext.SortColumnName) && searchParamTableExpression.QueryGenerator != null)
            {
                StringBuilder.Append("SELECT ")
                    .Append(VLatest.Resource.ResourceTypeId, null).Append(" AS T1, ")
                    .Append(VLatest.Resource.ResourceSurrogateId, null).Append(" AS Sid1, ")
                    .Append(sortContext.SortColumnName, null).AppendLine(" AS SortValue")
                    .Append("FROM ").AppendLine(searchParamTableExpression.QueryGenerator.Table);

                if (UseAppendWithJoin())
                {
                    AppendIntersectionWithPredecessorUsingInnerJoin(StringBuilder, searchParamTableExpression);
                }

                using (var delimited = StringBuilder.BeginDelimitedWhereClause())
                {
                    AppendHistoryClause(delimited, context.ResourceVersionTypes, searchParamTableExpression);
                    AppendMinOrMax(delimited, context);

                    if (searchParamTableExpression.Predicate != null)
                    {
                        delimited.BeginDelimitedElement();
                        searchParamTableExpression.Predicate.AcceptVisitor(searchParamTableExpression.QueryGenerator, GetContext());
                    }

                    // if continuation token exists, add it to the query
                    if (sortContext.ContinuationToken != null)
                    {
                        var sortOperand = sortContext.SortOrder == SortOrder.Ascending ? ">" : "<";

                        delimited.BeginDelimitedElement();
                        StringBuilder.Append("((").Append(sortContext.SortColumnName, null).Append(" = ").Append(Parameters.AddParameter(sortContext.SortColumnName, sortContext.SortValue, includeInHash: false));
                        StringBuilder.Append(" AND ").Append(VLatest.Resource.ResourceSurrogateId, null).Append(" > ").Append(Parameters.AddParameter(VLatest.Resource.ResourceSurrogateId, sortContext.ContinuationToken.ResourceSurrogateId, includeInHash: false)).Append(")");
                        StringBuilder.Append(" OR ").Append(sortContext.SortColumnName, null).Append(" ").Append(sortOperand).Append(" ").Append(Parameters.AddParameter(sortContext.SortColumnName, sortContext.SortValue, includeInHash: false)).AppendLine(")");
                    }

                    if (!UseAppendWithJoin())
                    {
                        AppendIntersectionWithPredecessor(delimited, searchParamTableExpression);
                    }
                }
            }

            _sortVisited = true;
        }

        private void WriteIncludeLimitCte(string cteToLimit, SearchOptions context)
        {
            StringBuilder.Append(TableExpressionName(++_tableExpressionCounter)).AppendLine(" AS").AppendLine("(");

            // the related cte is a reverse include, limit the number of returned items and count to
            // see if we are over the threshold (to produce a warning to the client)
            StringBuilder.Append("SELECT DISTINCT ");
            StringBuilder.Append("TOP (").Append(Parameters.AddParameter(context.IncludeCount, true)).Append(") ");

            StringBuilder.Append("T1, Sid1, IsMatch, ");
            StringBuilder.Append("CASE WHEN count_big(*) over() > ")
                .Append(Parameters.AddParameter(context.IncludeCount, true))
                .AppendLine(" THEN 1 ELSE 0 END AS IsPartial ");

            StringBuilder.Append("FROM ").AppendLine(cteToLimit);
            StringBuilder.AppendLine("),");

            // the 'original' include cte is not in the union, but this new layer is instead
            _includeCteIds.Add(TableExpressionName(_tableExpressionCounter));
        }

        private SearchParameterQueryGeneratorContext GetContext(string tableAlias = null)
        {
            return new SearchParameterQueryGeneratorContext(StringBuilder, Parameters, Model, _schemaInfo, tableAlias);
        }

        private void AppendNewSetOfUnionAllTableExpressions(SearchOptions context, UnionExpression unionExpression, SearchParamTableExpressionQueryGenerator queryGenerator)
        {
            if (unionExpression.Operator != UnionOperator.All)
            {
                throw new ArgumentOutOfRangeException(unionExpression.Operator.ToString());
            }

            // Iterate through all expressions and create a unique CTE for each one.
            int firstInclusiveTableExpressionId = _tableExpressionCounter + 1;
            foreach (Expression innerExpression in unionExpression.Expressions)
            {
                var searchParamExpression = new SearchParamTableExpression(
                    queryGenerator,
                    innerExpression,
                    SearchParamTableExpressionKind.Union);

                searchParamExpression.AcceptVisitor(this, context);
            }

            int lastInclusiveTableExpressionId = _tableExpressionCounter;

            // Create a final CTE aggregating results from all previous CTEs.
            StringBuilder.Append(TableExpressionName(++_tableExpressionCounter)).AppendLine(" AS").AppendLine("(");
            for (int tableExpressionId = firstInclusiveTableExpressionId; tableExpressionId <= lastInclusiveTableExpressionId; tableExpressionId++)
            {
                StringBuilder.Append("SELECT * FROM ").Append(TableExpressionName(tableExpressionId));

                if (tableExpressionId < lastInclusiveTableExpressionId)
                {
                    StringBuilder.AppendLine(" UNION ALL");
                }
            }

            StringBuilder.Append(")");

            _unionVisited = true;
        }

        private void AppendNewTableExpression(IndentedStringBuilder sb, SearchParamTableExpression tableExpression, int cteId, SearchOptions context)
        {
            sb.Append(TableExpressionName(cteId)).AppendLine(" AS").AppendLine("(");

            using (sb.Indent())
            {
                tableExpression.AcceptVisitor(this, context);
            }

            sb.Append(")");
        }

        private bool UseAppendWithJoin()
        {
            // if either:
            // 1. the number of table expressions is greater than the limit indicating a complex query
            // 2. the previous query generator failed to generate a query
            // then we will NOT use the EXISTS clause instead of the inner join
            if (_rootExpression.SearchParamTableExpressions.Count > maxTableExpressionCountLimitForExists ||
                previousSqlQueryGeneratorFailure)
            {
                return true;
            }
            else
            {
                return false;
            }
        }

        private void AppendIntersectionWithPredecessor(IndentedStringBuilder.DelimitedScope delimited, SearchParamTableExpression searchParamTableExpression, string tableAlias = null)
        {
            int predecessorIndex = FindRestrictingPredecessorTableExpressionIndex();

            if (predecessorIndex >= 0)
            {
                delimited.BeginDelimitedElement();

                bool intersectWithFirst = (searchParamTableExpression.Kind == SearchParamTableExpressionKind.Chain ? searchParamTableExpression.ChainLevel - 1 : searchParamTableExpression.ChainLevel) == 0;

                StringBuilder.Append("EXISTS (SELECT * FROM ").Append(TableExpressionName(predecessorIndex))
                    .Append(" WHERE ").Append(VLatest.Resource.ResourceTypeId, tableAlias).Append(" = ").Append(intersectWithFirst ? "T1" : "T2")
                    .Append(" AND ").Append(VLatest.Resource.ResourceSurrogateId, tableAlias).Append(" = ").Append(intersectWithFirst ? "Sid1" : "Sid2")
                    .Append(')');
            }
        }

        private void AppendIntersectionWithPredecessorUsingInnerJoin(IndentedStringBuilder sb, SearchParamTableExpression searchParamTableExpression, string tableAlias = null)
        {
            int predecessorIndex = FindRestrictingPredecessorTableExpressionIndex();

            if (predecessorIndex >= 0)
            {
                bool intersectWithFirst = (searchParamTableExpression.Kind == SearchParamTableExpressionKind.Chain ? searchParamTableExpression.ChainLevel - 1 : searchParamTableExpression.ChainLevel) == 0;

                // To simplify query plan generation, if we are intersecting with the Reference search param table, we will use an inner join
                // rather than an EXISTS clause.  We have see that this significanlty reduces the query plan generation time for
                // complex queries
                sb.Append(_joinShift).Append("JOIN " + TableExpressionName(predecessorIndex - 0))
                    .Append(" ON ").Append(VLatest.Resource.ResourceTypeId, tableAlias).Append(" = ").Append(intersectWithFirst ? "T1" : "T2")
                    .Append(" AND ").Append(VLatest.Resource.ResourceSurrogateId, tableAlias).Append(" = ").Append(intersectWithFirst ? "Sid1" : "Sid2")
                    .AppendLine();
            }
        }

        private int FindRestrictingPredecessorTableExpressionIndex()
        {
            int FindImpl(int currentIndex)
            {
                // Due to the UnionAll expressions, the number of the current index used to create new CTEs can be greater than
                // the number of expressions in '_rootExpression.SearchParamTableExpressions'.
                if (currentIndex >= _rootExpression.SearchParamTableExpressions.Count)
                {
                    return currentIndex - 1;
                }

                SearchParamTableExpression currentSearchParamTableExpression = _rootExpression.SearchParamTableExpressions[currentIndex];

                // Include all the required SearchParamTableExpressionKind here
                switch (currentSearchParamTableExpression.Kind)
                {
                    case SearchParamTableExpressionKind.NotExists:
                    case SearchParamTableExpressionKind.Normal:
                    case SearchParamTableExpressionKind.Chain:
                    case SearchParamTableExpressionKind.Top:
                        return currentIndex - 1;
                    case SearchParamTableExpressionKind.Concatenation:
                        return FindImpl(currentIndex - 1);
                    case SearchParamTableExpressionKind.Sort:
                    case SearchParamTableExpressionKind.SortWithFilter:
                        return currentIndex - 1;
                    case SearchParamTableExpressionKind.All:
                        return currentIndex - 1;
                    case SearchParamTableExpressionKind.Include:
                    case SearchParamTableExpressionKind.IncludeLimit:
                    case SearchParamTableExpressionKind.Union:
                    case SearchParamTableExpressionKind.IncludeUnionAll:
                        return currentIndex - 1;
                    default:
                        throw new ArgumentOutOfRangeException(currentSearchParamTableExpression.Kind.ToString());
                }
            }

            return FindImpl(_tableExpressionCounter);
        }

        private void AppendDeletedClause(in IndentedStringBuilder.DelimitedScope delimited, ResourceVersionType resourceVersionType, string tableAlias = null)
        {
            if (resourceVersionType.HasFlag(ResourceVersionType.Latest) && !resourceVersionType.HasFlag(ResourceVersionType.SoftDeleted))
            {
                delimited.BeginDelimitedElement();
                StringBuilder.Append(VLatest.Resource.IsDeleted, tableAlias).Append(" = 0 ");
            }
            else if (resourceVersionType.HasFlag(ResourceVersionType.SoftDeleted) && !resourceVersionType.HasFlag(ResourceVersionType.Latest))
            {
                delimited.BeginDelimitedElement();
                StringBuilder.Append(VLatest.Resource.IsDeleted, tableAlias).Append(" = 1 ");
            }
        }

        private void AppendHistoryClause(in IndentedStringBuilder.DelimitedScope delimited, ResourceVersionType resourceVersionType, SearchParamTableExpression expression = null, string tableAlias = null)
        {
            if (expression != null && expression.QueryGenerator.Table.TableName.EndsWith("SearchParam", StringComparison.OrdinalIgnoreCase))
            {
                return;
            }

            if (resourceVersionType.HasFlag(ResourceVersionType.Latest) && !resourceVersionType.HasFlag(ResourceVersionType.History))
            {
                delimited.BeginDelimitedElement();
                StringBuilder.Append(VLatest.Resource.IsHistory, tableAlias).Append(" = 0 ");
            }
            else if (resourceVersionType.HasFlag(ResourceVersionType.History) && !resourceVersionType.HasFlag(ResourceVersionType.Latest))
            {
                delimited.BeginDelimitedElement();
                StringBuilder.Append(VLatest.Resource.IsHistory, tableAlias).Append(" = 1 ");
            }
        }

        private void AppendMinOrMax(in IndentedStringBuilder.DelimitedScope delimited, SearchOptions context)
        {
            delimited.BeginDelimitedElement();
            if (context.Sort[0].sortOrder == SortOrder.Ascending)
            {
                StringBuilder.Append(VLatest.StringSearchParam.IsMin, tableAlias: null).Append(" = 1");
            }
            else if (context.Sort[0].sortOrder == SortOrder.Descending)
            {
                StringBuilder.Append(VLatest.StringSearchParam.IsMax, tableAlias: null).Append(" = 1");
            }
        }

        private void AddIncludeLimitCte(string resourceType, string cte)
        {
            _includeLimitCtesByResourceType ??= new Dictionary<string, List<string>>();
            List<string> ctes;
            if (!_includeLimitCtesByResourceType.TryGetValue(resourceType, out ctes))
            {
                ctes = new List<string>();
                _includeLimitCtesByResourceType.Add(resourceType, ctes);
            }

            if (!ctes.Contains(cte))
            {
                _includeLimitCtesByResourceType[resourceType].Add(cte);
            }
        }

        private bool TryGetIncludeCtes(string resourceType, out List<string> ctes)
        {
            if (_includeLimitCtesByResourceType == null)
            {
                ctes = null;
                return false;
            }

            return _includeLimitCtesByResourceType.TryGetValue(resourceType, out ctes);
        }

        private static bool IsPrimaryKeySort(SearchOptions searchOptions)
        {
            return searchOptions.Sort.All(s => s.searchParameterInfo.Name is SearchParameterNames.ResourceType or SearchParameterNames.LastUpdated);
        }

        private bool IsSortValueNeeded(SearchOptions context)
        {
            if (context.Sort.Count == 0)
            {
                return false;
            }

            if (IsPrimaryKeySort(context))
            {
                return false;
            }

            foreach (var searchParamTableExpression in _rootExpression.SearchParamTableExpressions)
            {
                if (searchParamTableExpression.Kind == SearchParamTableExpressionKind.Sort ||
                    searchParamTableExpression.Kind == SearchParamTableExpressionKind.SortWithFilter)
                {
                    return true;
                }
            }

            return false;
        }

        /// <summary>
        /// We are looking for 3 conditions to add the OptimizeForUnknownClause:
        /// 1. Has an include expression
        /// 2. Has an identifier search
        /// 3. Has at least one more search parameter
        /// </summary>
        /// <returns>True if all condition are met</returns>
        private bool AddOptimizeForUnknownClause()
        {
            var hasInclude = _rootExpression.SearchParamTableExpressions.Any(t => t.Kind == SearchParamTableExpressionKind.Include);

            return hasInclude && _hasIdentifier && (_searchParamCount >= 2);
        }

        private void CheckForIdentifierSearchParams(Expression predicate)
        {
            var searchParameterExpressionPredicate = predicate as SearchParameterExpression;
            if (searchParameterExpressionPredicate != null)
            {
                _searchParamCount++;
                if (searchParameterExpressionPredicate.Parameter.Name == KnownQueryParameterNames.Identifier)
                {
                    _hasIdentifier = true;
                }
            }
        }

        private static SortContext GetSortRelatedDetails(SearchOptions context)
        {
            SortContext sortContext = new SortContext();
            SearchParameterInfo searchParamInfo = default;
            if (context.Sort?.Count > 0)
            {
                (searchParamInfo, sortContext.SortOrder) = context.Sort[0];
            }

            sortContext.ContinuationToken = ContinuationToken.FromString(context.ContinuationToken);

            switch (searchParamInfo.Type)
            {
                case ValueSets.SearchParamType.Date:
                    sortContext.SortColumnName = VLatest.DateTimeSearchParam.StartDateTime;
                    if (sortContext.ContinuationToken != null)
                    {
                        DateTime dateSortValue;
                        if (DateTime.TryParseExact(sortContext.ContinuationToken.SortValue, "o", null, DateTimeStyles.None, out dateSortValue))
                        {
                            sortContext.SortValue = dateSortValue;
                        }
                    }

                    break;
                case ValueSets.SearchParamType.String:
                    sortContext.SortColumnName = VLatest.StringSearchParam.Text;
                    if (sortContext.ContinuationToken != null)
                    {
                        sortContext.SortValue = sortContext.ContinuationToken.SortValue;
                    }

                    break;
            }

            return sortContext;
        }

        private static SearchParameterExpression CheckExpressionOrFirstChildIsSearchParam(Expression expression)
        {
            while (expression is MultiaryExpression)
            {
                expression = ((MultiaryExpression)expression).Expressions[0];
            }

            return expression as SearchParameterExpression;
        }

        /// <summary>
        /// A visitor to determine if there are any references to a search parameter in an expression.
        /// </summary>
        private class ExpressionContainsParameterVisitor : DefaultExpressionVisitor<string, bool>
        {
            public static readonly ExpressionContainsParameterVisitor Instance = new ExpressionContainsParameterVisitor();

            private ExpressionContainsParameterVisitor()
                : base((acc, curr) => acc || curr)
            {
            }

            public override bool VisitSearchParameter(SearchParameterExpression expression, string context) => string.Equals(expression.Parameter.Code, context, StringComparison.Ordinal);
        }

        internal class SortContext
        {
            public SortOrder SortOrder { get; set; }

            public ContinuationToken ContinuationToken { get; set; }

            public object SortValue { get; set; }

            public Column SortColumnName { get; set; }
        }
    }
}<|MERGE_RESOLUTION|>--- conflicted
+++ resolved
@@ -223,9 +223,6 @@
 
             if (selectingFromResourceTable)
             {
-<<<<<<< HEAD
-                StringBuilder.Append("FROM ").Append(VLatest.Resource).Append(" ").AppendLine(resourceTableAlias);
-=======
                 // TODO: Remove logic to add index hint once Lake schema is deployed. Scanning clustered index of CurrentResources is efficient.
                 if (expression.SearchParamTableExpressions.Count == 0 &&
                     !context.ResourceVersionTypes.HasFlag(ResourceVersionType.History) &&
@@ -243,7 +240,6 @@
                 {
                     StringBuilder.Append("FROM ").Append(context.AddCurrentClause && _allowCurrent ? VLatest.CurrentResource : VLatest.Resource).Append(" ").AppendLine(resourceTableAlias);
                 }
->>>>>>> 039a1481
 
                 if (expression.SearchParamTableExpressions.Count > 0)
                 {
@@ -707,8 +703,7 @@
                 .Append(VLatest.Resource.ResourceTypeId, chainedExpression.Reversed && searchParamTableExpression.ChainLevel > 1 ? referenceSourceTableAlias : referenceTargetResourceTableAlias).Append(" AS ").Append(chainedExpression.Reversed && searchParamTableExpression.ChainLevel == 1 ? "T1, " : "T2, ")
                 .Append(VLatest.Resource.ResourceSurrogateId, chainedExpression.Reversed && searchParamTableExpression.ChainLevel > 1 ? referenceSourceTableAlias : referenceTargetResourceTableAlias).Append(" AS ").AppendLine(chainedExpression.Reversed && searchParamTableExpression.ChainLevel == 1 ? "Sid1 " : "Sid2 ")
                 .Append("FROM ").Append(VLatest.ReferenceSearchParam).Append(' ').AppendLine(referenceSourceTableAlias)
-<<<<<<< HEAD
-                .Append(_joinShift).Append("JOIN ").Append(VLatest.Resource).Append(' ').Append(referenceTargetResourceTableAlias)
+                .Append(_joinShift).Append("JOIN ").Append(context.AddCurrentClause && _allowCurrent ? VLatest.CurrentResource : VLatest.Resource).Append(' ').Append(referenceTargetResourceTableAlias)
                 .Append(" ON ").Append(VLatest.ReferenceSearchParam.ReferenceResourceTypeId, referenceSourceTableAlias).Append(" = ").Append(VLatest.Resource.ResourceTypeId, referenceTargetResourceTableAlias);
             if (_schemaInfo.Current >= SchemaVersionConstants.Lake)
             {
@@ -719,11 +714,6 @@
             {
                 StringBuilder.Append(" AND ").Append(VLatest.ReferenceSearchParam.ReferenceResourceId, referenceSourceTableAlias).Append(" = ").AppendLine(VLatest.Resource.ResourceId, referenceTargetResourceTableAlias);
             }
-=======
-                .Append(_joinShift).Append("JOIN ").Append(context.AddCurrentClause && _allowCurrent ? VLatest.CurrentResource : VLatest.Resource).Append(' ').Append(referenceTargetResourceTableAlias)
-                .Append(" ON ").Append(VLatest.ReferenceSearchParam.ReferenceResourceTypeId, referenceSourceTableAlias).Append(" = ").Append(VLatest.Resource.ResourceTypeId, referenceTargetResourceTableAlias)
-                .Append(" AND ").Append(VLatest.ReferenceSearchParam.ReferenceResourceId, referenceSourceTableAlias).Append(" = ").AppendLine(VLatest.Resource.ResourceId, referenceTargetResourceTableAlias);
->>>>>>> 039a1481
 
             // For reverse chaining, if there is a parameter on the _id search parameter, we need another join to get the resource ID of the reference source (all we have is the surrogate ID at this point)
             bool expressionOnTargetHandledBySecondJoin = chainedExpression.ExpressionOnTarget != null && chainedExpression.Reversed && chainedExpression.ExpressionOnTarget.AcceptVisitor(ExpressionContainsParameterVisitor.Instance, SearchParameterNames.Id);
@@ -817,8 +807,7 @@
                 .AppendLine(" AS Sid1, 0 AS IsMatch ");
 
             StringBuilder.Append("FROM ").Append(VLatest.ReferenceSearchParam).Append(' ').AppendLine(referenceSourceTableAlias)
-<<<<<<< HEAD
-                .Append(_joinShift).Append("JOIN ").Append(VLatest.Resource).Append(' ').Append(referenceTargetResourceTableAlias)
+                .Append(_joinShift).Append("JOIN ").Append(context.AddCurrentClause && _allowCurrent ? VLatest.CurrentResource : VLatest.Resource).Append(' ').Append(referenceTargetResourceTableAlias)
                 .Append(" ON ").Append(VLatest.ReferenceSearchParam.ReferenceResourceTypeId, referenceSourceTableAlias).Append(" = ").Append(VLatest.Resource.ResourceTypeId, referenceTargetResourceTableAlias);
             if (_schemaInfo.Current >= SchemaVersionConstants.Lake)
             {
@@ -829,11 +818,6 @@
             {
                 StringBuilder.Append(" AND ").Append(VLatest.ReferenceSearchParam.ReferenceResourceId, referenceSourceTableAlias).Append(" = ").AppendLine(VLatest.Resource.ResourceId, referenceTargetResourceTableAlias);
             }
-=======
-                .Append(_joinShift).Append("JOIN ").Append(context.AddCurrentClause && _allowCurrent ? VLatest.CurrentResource : VLatest.Resource).Append(' ').Append(referenceTargetResourceTableAlias)
-                .Append(" ON ").Append(VLatest.ReferenceSearchParam.ReferenceResourceTypeId, referenceSourceTableAlias).Append(" = ").Append(VLatest.Resource.ResourceTypeId, referenceTargetResourceTableAlias)
-                .Append(" AND ").Append(VLatest.ReferenceSearchParam.ReferenceResourceId, referenceSourceTableAlias).Append(" = ").AppendLine(VLatest.Resource.ResourceId, referenceTargetResourceTableAlias);
->>>>>>> 039a1481
 
             using (var delimited = StringBuilder.BeginDelimitedWhereClause())
             {
