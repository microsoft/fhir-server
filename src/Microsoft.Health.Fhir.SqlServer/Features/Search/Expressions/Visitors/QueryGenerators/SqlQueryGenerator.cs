﻿// -------------------------------------------------------------------------------------------------
// Copyright (c) Microsoft Corporation. All rights reserved.
// Licensed under the MIT License (MIT). See LICENSE in the repo root for license information.
// -------------------------------------------------------------------------------------------------

using System;
using System.Collections.Generic;
using System.Globalization;
using System.Linq;
using EnsureThat;
using Microsoft.Health.Fhir.Core.Features;
using Microsoft.Health.Fhir.Core.Features.Search;
using Microsoft.Health.Fhir.Core.Features.Search.Expressions;
using Microsoft.Health.Fhir.SqlServer.Features.Schema;
using Microsoft.Health.Fhir.SqlServer.Features.Schema.Model;
using Microsoft.Health.Fhir.SqlServer.Features.Storage;
using Microsoft.Health.SqlServer;
using Microsoft.Health.SqlServer.Features.Schema;
using Microsoft.Health.SqlServer.Features.Storage;

namespace Microsoft.Health.Fhir.SqlServer.Features.Search.Expressions.Visitors.QueryGenerators
{
    internal class SqlQueryGenerator : DefaultSqlExpressionVisitor<SearchOptions, object>
    {
        private string _cteMainSelect; // This is represents the CTE that is the main selector for use with includes
        private List<string> _includeCteIds;
        private Dictionary<string, List<string>> _includeLimitCtesByResourceType; // ctes of each include value, by their resource type

        // Include:iterate may be applied on results from multiple ctes
        private List<string> _includeFromCteIds;

        private int _curFromCteIndex = -1;
        private readonly SqlSearchType _searchType;
        private readonly string _searchParameterHash;
        private int _tableExpressionCounter = -1;
        private SqlRootExpression _rootExpression;
        private readonly SchemaInformation _schemaInfo;
        private bool _sortVisited = false;
        private HashSet<int> _cteToLimit = new HashSet<int>();

        public SqlQueryGenerator(
            IndentedStringBuilder sb,
            SqlQueryParameterManager parameters,
            SqlServerFhirModel model,
            SqlSearchType searchType,
            SchemaInformation schemaInfo,
            string searchParameterHash)
        {
            EnsureArg.IsNotNull(sb, nameof(sb));
            EnsureArg.IsNotNull(parameters, nameof(parameters));
            EnsureArg.IsNotNull(model, nameof(model));
            EnsureArg.IsNotNull(schemaInfo, nameof(schemaInfo));

            StringBuilder = sb;
            Parameters = parameters;
            Model = model;
            _searchType = searchType;
            _schemaInfo = schemaInfo;
            _searchParameterHash = searchParameterHash;
        }

        public IndentedStringBuilder StringBuilder { get; }

        public SqlQueryParameterManager Parameters { get; }

        public SqlServerFhirModel Model { get; }

        public override object VisitSqlRoot(SqlRootExpression expression, SearchOptions context)
        {
            if (!(context is SearchOptions searchOptions))
            {
                throw new ArgumentException($"Argument should be of type {nameof(SearchOptions)}", nameof(context));
            }

            _rootExpression = expression;

            if (expression.SearchParamTableExpressions.Count > 0)
            {
                if (expression.ResourceTableExpressions.Count > 0)
                {
                    throw new InvalidOperationException("Expected no predicates on the Resource table because of the presence of TableExpressions");
                }

                StringBuilder.Append("WITH ");

                StringBuilder.AppendDelimited($",{Environment.NewLine}", expression.SearchParamTableExpressions, (sb, tableExpression) =>
                {
                    sb.Append(TableExpressionName(++_tableExpressionCounter)).AppendLine(" AS").AppendLine("(");

                    using (sb.Indent())
                    {
                        tableExpression.AcceptVisitor(this, context);
                    }

                    sb.Append(")");
                });

                StringBuilder.AppendLine();
            }

            string resourceTableAlias = "r";
            bool selectingFromResourceTable;
            var (searchParamInfo, sortOrder) = searchOptions.Sort.Count == 0 ? default : searchOptions.Sort[0];

            if (searchOptions.CountOnly)
            {
                if (expression.SearchParamTableExpressions.Count > 0)
                {
                    // The last CTE has all the surrogate IDs that match the results.
                    // We just need to count those and don't need to join with the Resource table
                    selectingFromResourceTable = false;
                    StringBuilder.AppendLine("SELECT COUNT(DISTINCT Sid1)");
                }
                else
                {
                    // We will be counting over the Resource table.
                    selectingFromResourceTable = true;
                    StringBuilder.AppendLine("SELECT COUNT(*)");
                }
            }
            else
            {
                selectingFromResourceTable = true;

                // DISTINCT is used since different ctes may return the same resources due to _include and _include:iterate search parameters
                StringBuilder.Append("SELECT DISTINCT ");

                if (expression.SearchParamTableExpressions.Count == 0)
                {
                    StringBuilder.Append("TOP (").Append(Parameters.AddParameter(context.MaxItemCount + 1)).Append(") ");
                }

                StringBuilder.Append(VLatest.Resource.ResourceTypeId, resourceTableAlias).Append(", ")
                    .Append(VLatest.Resource.ResourceId, resourceTableAlias).Append(", ")
                    .Append(VLatest.Resource.Version, resourceTableAlias).Append(", ")
                    .Append(VLatest.Resource.IsDeleted, resourceTableAlias).Append(", ")
                    .Append(VLatest.Resource.ResourceSurrogateId, resourceTableAlias).Append(", ")
                    .Append(VLatest.Resource.RequestMethod, resourceTableAlias).Append(", ");

                // If there's a table expression, use the previously selected bit, otherwise everything in the select is considered a match
                StringBuilder.Append(expression.SearchParamTableExpressions.Count > 0 ? "CAST(IsMatch AS bit) AS IsMatch, " : "CAST(1 AS bit) AS IsMatch, ");
                StringBuilder.Append(expression.SearchParamTableExpressions.Count > 0 ? "CAST(IsPartial AS bit) AS IsPartial, " : "CAST(0 AS bit) AS IsPartial, ");

                StringBuilder.Append(VLatest.Resource.IsRawResourceMetaSet, resourceTableAlias).Append(", ");

                if (_schemaInfo.Current >= SchemaVersionConstants.SearchParameterHashSchemaVersion)
                {
                    StringBuilder.Append(VLatest.Resource.SearchParamHash, resourceTableAlias).Append(", ");
                }

                StringBuilder.Append(VLatest.Resource.RawResource, resourceTableAlias);
                if (searchParamInfo != null && searchParamInfo.Code != KnownQueryParameterNames.LastUpdated)
                {
                    StringBuilder.Append(", ").Append(TableExpressionName(_tableExpressionCounter)).Append(".SortValue");
                }

                StringBuilder.AppendLine();
            }

            if (selectingFromResourceTable)
            {
                StringBuilder.Append("FROM ").Append(VLatest.Resource).Append(" ").Append(resourceTableAlias);

                if (expression.SearchParamTableExpressions.Count == 0 &&
                    !_searchType.HasFlag(SqlSearchType.History) &&
                    expression.ResourceTableExpressions.Any(e => e.AcceptVisitor(ExpressionContainsParameterVisitor.Instance, SearchParameterNames.ResourceType)) &&
                    !expression.ResourceTableExpressions.Any(e => e.AcceptVisitor(ExpressionContainsParameterVisitor.Instance, SearchParameterNames.Id)))
                {
                    // If this is a simple search over a resource type (like GET /Observation)
                    // make sure the optimizer does not decide to do a scan on the clustered index, since we have an index specifically for this common case
                    StringBuilder.Append(" WITH(INDEX(").Append(VLatest.Resource.IX_Resource_ResourceTypeId_ResourceSurrgateId).AppendLine("))");
                }
                else
                {
                    StringBuilder.AppendLine();
                }

                if (expression.SearchParamTableExpressions.Count > 0)
                {
                    StringBuilder.AppendLine().Append("INNER JOIN ").AppendLine(TableExpressionName(_tableExpressionCounter));
                    StringBuilder.Append("ON ").Append(VLatest.Resource.ResourceSurrogateId, resourceTableAlias).Append(" = ").Append(TableExpressionName(_tableExpressionCounter)).AppendLine(".Sid1");
                }

                using (var delimitedClause = StringBuilder.BeginDelimitedWhereClause())
                {
                    foreach (var denormalizedPredicate in expression.ResourceTableExpressions)
                    {
                        delimitedClause.BeginDelimitedElement();
                        denormalizedPredicate.AcceptVisitor(ResourceTableSearchParameterQueryGenerator.Instance, GetContext());
                    }

                    if (expression.SearchParamTableExpressions.Count == 0)
                    {
                        AppendHistoryClause(delimitedClause);
                        AppendDeletedClause(delimitedClause);
                        AppendSearchParameterHashClause(delimitedClause);
                    }
                }

                if (!searchOptions.CountOnly)
                {
                    StringBuilder.Append("ORDER BY ");
                    if (searchParamInfo == null || searchParamInfo.Code == KnownQueryParameterNames.LastUpdated)
                    {
                        StringBuilder
                            .Append(VLatest.Resource.ResourceSurrogateId, resourceTableAlias).Append(" ")
                            .AppendLine(sortOrder == SortOrder.Ascending ? "ASC" : "DESC");
                    }
                    else
                    {
                        StringBuilder
                            .Append($"{TableExpressionName(_tableExpressionCounter)}.SortValue ")
                            .Append(sortOrder == SortOrder.Ascending ? "ASC" : "DESC").Append(", ")
                            .Append(VLatest.Resource.ResourceSurrogateId, resourceTableAlias).AppendLine(" ASC ");
                    }
                }
            }
            else
            {
                // this is selecting only from the last CTE (for a count)
                StringBuilder.Append("FROM ").AppendLine(TableExpressionName(_tableExpressionCounter));
            }

            StringBuilder.Append("OPTION(RECOMPILE)");

            return null;
        }

        private static string TableExpressionName(int id) => "cte" + id;

        private bool IsInSortMode(SearchOptions context) => context.Sort != null && context.Sort.Count > 0 && _sortVisited;

        public override object VisitTable(SearchParamTableExpression searchParamTableExpression, SearchOptions context)
        {
            const string referenceSourceTableAlias = "refSource";
            const string referenceTargetResourceTableAlias = "refTarget";

            switch (searchParamTableExpression.Kind)
            {
                case SearchParamTableExpressionKind.Normal:
                    HandleTableKindNormal(searchParamTableExpression, context);
                    break;

                case SearchParamTableExpressionKind.Concatenation:
                    StringBuilder.Append("SELECT * FROM ").AppendLine(TableExpressionName(_tableExpressionCounter - 1));
                    StringBuilder.AppendLine("UNION ALL");

                    goto case SearchParamTableExpressionKind.Normal;

                case SearchParamTableExpressionKind.All:
                    HandleTableKindAll(searchParamTableExpression);
<<<<<<< HEAD
                    break;

                case SearchParamTableExpressionKind.NotExists:
                    HandleTableKindNotExists(searchParamTableExpression, context);
                    break;

                case SearchParamTableExpressionKind.Top:
                    HandleTableKindTop(context);
                    break;

                case SearchParamTableExpressionKind.Chain:
                    HandleTableKindChain(searchParamTableExpression, referenceSourceTableAlias, referenceTargetResourceTableAlias);
                    break;

                case SearchParamTableExpressionKind.Include:
                    HandleTableKindInclude(searchParamTableExpression, context, referenceSourceTableAlias, referenceTargetResourceTableAlias);
                    break;

                case SearchParamTableExpressionKind.IncludeLimit:
                    HandleTableKindIncludeLimit(context);
                    break;

                case SearchParamTableExpressionKind.IncludeUnionAll:
                    HandleTableKindIncludeUnionAll(context);
                    break;

                case SearchParamTableExpressionKind.Sort:
                    HandleTableKindSort(searchParamTableExpression, context);
                    break;

                case SearchParamTableExpressionKind.SortWithFilter:
                    HandleTableKindSortWithFilter(searchParamTableExpression, context);
                    break;

                default:
                    throw new ArgumentOutOfRangeException(searchParamTableExpression.Kind.ToString());
            }

            return null;
        }

        private void HandleTableKindNormal(SearchParamTableExpression searchParamTableExpression, SearchOptions context)
        {
            if (searchParamTableExpression.ChainLevel == 0)
            {
                int predecessorIndex = FindRestrictingPredecessorTableExpressionIndex();

                // if this is not sort mode or if it is the first cte
                if (!IsInSortMode(context) || predecessorIndex < 0)
                {
                    StringBuilder.Append("SELECT ").Append(VLatest.Resource.ResourceSurrogateId, null).AppendLine(" AS Sid1")
                        .Append("FROM ").AppendLine(searchParamTableExpression.QueryGenerator.Table);
                }
                else
                {
                    // we are in sort mode and we need to join with previous cte to propagate the SortValue
                    var cte = TableExpressionName(predecessorIndex);
                    StringBuilder.Append("SELECT ").Append(VLatest.Resource.ResourceSurrogateId, null).Append(" AS Sid1, ")
                        .Append(cte).AppendLine(".SortValue")
                        .Append("FROM ").AppendLine(searchParamTableExpression.QueryGenerator.Table)
                        .Append("INNER JOIN ").AppendLine(cte);

                    using (var delimited = StringBuilder.BeginDelimitedOnClause())
                    {
                        delimited.BeginDelimitedElement().Append(VLatest.Resource.ResourceSurrogateId, null).Append(" = ").Append(cte).Append(".Sid1");
                    }
                }
            }
            else
            {
                StringBuilder.Append("SELECT Sid1, ").Append(VLatest.Resource.ResourceSurrogateId, null).AppendLine(" AS Sid2")
                    .Append("FROM ").AppendLine(searchParamTableExpression.QueryGenerator.Table)
                    .Append("INNER JOIN ").AppendLine(TableExpressionName(FindRestrictingPredecessorTableExpressionIndex()));

                using (var delimited = StringBuilder.BeginDelimitedOnClause())
                {
                    delimited.BeginDelimitedElement().Append(VLatest.Resource.ResourceSurrogateId, null).Append(" = ").Append("Sid2");
                }
            }

            using (var delimited = StringBuilder.BeginDelimitedWhereClause())
            {
                AppendHistoryClause(delimited);

                if (searchParamTableExpression.ChainLevel == 0 && !IsInSortMode(context))
                {
                    // if chainLevel > 0 or if in sort mode, the intersection is already handled in the JOIN
                    AppendIntersectionWithPredecessor(delimited, searchParamTableExpression);
                }

                if (searchParamTableExpression.Predicate != null)
                {
                    delimited.BeginDelimitedElement();
                    searchParamTableExpression.Predicate.AcceptVisitor(searchParamTableExpression.QueryGenerator, GetContext());
                }
            }
        }

        private void HandleTableKindAll(SearchParamTableExpression searchParamTableExpression)
        {
            StringBuilder.Append("SELECT ").Append(VLatest.Resource.ResourceSurrogateId, null).AppendLine(" AS Sid1")
                        .Append("FROM ").AppendLine(VLatest.Resource);

            using (var delimited = StringBuilder.BeginDelimitedWhereClause())
            {
                AppendHistoryClause(delimited);
                AppendDeletedClause(delimited);
                if (searchParamTableExpression.Predicate != null)
                {
                    delimited.BeginDelimitedElement();
                    searchParamTableExpression.Predicate?.AcceptVisitor(ResourceTableSearchParameterQueryGenerator.Instance, GetContext());
                }
            }
        }

        private void HandleTableKindNotExists(SearchParamTableExpression searchParamTableExpression, SearchOptions context)
        {
            StringBuilder.Append("SELECT Sid1");
            StringBuilder.AppendLine(context.Sort?.Count > 0 ? ", SortValue" : string.Empty);
            StringBuilder.Append("FROM ").AppendLine(TableExpressionName(_tableExpressionCounter - 1));
            StringBuilder.AppendLine("WHERE Sid1 NOT IN").AppendLine("(");

            using (StringBuilder.Indent())
            {
                StringBuilder.Append("SELECT ").AppendLine(VLatest.Resource.ResourceSurrogateId, null)
                    .Append("FROM ").AppendLine(searchParamTableExpression.QueryGenerator.Table);
                using (var delimited = StringBuilder.BeginDelimitedWhereClause())
                {
                    AppendHistoryClause(delimited);

                    delimited.BeginDelimitedElement();
                    searchParamTableExpression.Predicate.AcceptVisitor(searchParamTableExpression.QueryGenerator, GetContext());
                }
            }

            StringBuilder.AppendLine(")");
        }

        private void HandleTableKindTop(SearchOptions context)
        {
            var (paramInfo, sortOrder) = context.Sort.Count == 0 ? default : context.Sort[0];
            var tableExpressionName = TableExpressionName(_tableExpressionCounter - 1);
            var sortExpression = (paramInfo == null || paramInfo.Code == KnownQueryParameterNames.LastUpdated) ? null : $"{tableExpressionName}.SortValue";

            // Everything in the top expression is considered a match
            string selectTop = sortExpression == null ? "SELECT DISTINCT" : "SELECT";
            StringBuilder.Append($"{selectTop} TOP (").Append(Parameters.AddParameter(context.MaxItemCount + 1)).Append(") Sid1, 1 AS IsMatch, 0 AS IsPartial ")
                .AppendLine(sortExpression == null ? string.Empty : $", {sortExpression}")
                .Append("FROM ").AppendLine(tableExpressionName)
                .AppendLine($"ORDER BY {(sortExpression == null ? string.Empty : $"{sortExpression} {(sortOrder == SortOrder.Ascending ? "ASC" : "DESC")}, ")} Sid1 {((sortExpression != null || sortOrder == SortOrder.Ascending) ? "ASC" : "DESC")}");

            // For any includes, the source of the resource surrogate ids to join on is saved
            _cteMainSelect = TableExpressionName(_tableExpressionCounter);
        }

        private void HandleTableKindChain(
            SearchParamTableExpression searchParamTableExpression,
            string referenceSourceTableAlias,
            string referenceTargetResourceTableAlias)
        {
            var chainedExpression = (SqlChainLinkExpression)searchParamTableExpression.Predicate;

            StringBuilder.Append("SELECT ");
            if (searchParamTableExpression.ChainLevel == 1)
            {
                StringBuilder.Append(VLatest.ReferenceSearchParam.ResourceSurrogateId, referenceSourceTableAlias).Append(" AS ").Append(chainedExpression.Reversed ? "Sid2" : "Sid1").Append(", ");
            }
            else
            {
                StringBuilder.Append("Sid1, ");
            }

            StringBuilder.Append(VLatest.Resource.ResourceSurrogateId, chainedExpression.Reversed && searchParamTableExpression.ChainLevel > 1 ? referenceSourceTableAlias : referenceTargetResourceTableAlias).Append(" AS ").AppendLine(chainedExpression.Reversed && searchParamTableExpression.ChainLevel == 1 ? "Sid1 " : "Sid2 ")
                .Append("FROM ").Append(VLatest.ReferenceSearchParam).Append(' ').AppendLine(referenceSourceTableAlias)
                .Append("INNER JOIN ").Append(VLatest.Resource).Append(' ').AppendLine(referenceTargetResourceTableAlias);

            using (var delimited = StringBuilder.BeginDelimitedOnClause())
            {
                delimited.BeginDelimitedElement().Append(VLatest.ReferenceSearchParam.ReferenceResourceTypeId, referenceSourceTableAlias)
                    .Append(" = ").Append(VLatest.Resource.ResourceTypeId, referenceTargetResourceTableAlias);

                delimited.BeginDelimitedElement().Append(VLatest.ReferenceSearchParam.ReferenceResourceId, referenceSourceTableAlias)
                    .Append(" = ").Append(VLatest.Resource.ResourceId, referenceTargetResourceTableAlias);
            }

            // For reverse chaining, if there is a parameter on the _id search parameter, we need another join to get the resource ID of the reference source (all we have is the surrogate ID at this point)

            bool expressionOnTargetHandledBySecondJoin = chainedExpression.ExpressionOnTarget != null && chainedExpression.Reversed && chainedExpression.ExpressionOnTarget.AcceptVisitor(ExpressionContainsParameterVisitor.Instance, SearchParameterNames.Id);

            if (expressionOnTargetHandledBySecondJoin)
            {
                const string referenceSourceResourceTableAlias = "refSourceResource";

                StringBuilder.Append("INNER JOIN ").Append(VLatest.Resource).Append(' ').AppendLine(referenceSourceResourceTableAlias);

                using (var delimited = StringBuilder.BeginDelimitedOnClause())
                {
                    delimited.BeginDelimitedElement().Append(VLatest.ReferenceSearchParam.ResourceSurrogateId, referenceSourceTableAlias)
                        .Append(" = ").Append(VLatest.Resource.ResourceSurrogateId, referenceSourceResourceTableAlias);

                    delimited.BeginDelimitedElement();
                    chainedExpression.ExpressionOnTarget.AcceptVisitor(ResourceTableSearchParameterQueryGenerator.Instance, GetContext(referenceSourceResourceTableAlias));
                }
            }

            if (searchParamTableExpression.ChainLevel > 1)
            {
                StringBuilder.Append("INNER JOIN ").AppendLine(TableExpressionName(FindRestrictingPredecessorTableExpressionIndex()));

                using (var delimited = StringBuilder.BeginDelimitedOnClause())
                {
                    delimited.BeginDelimitedElement().Append(VLatest.Resource.ResourceSurrogateId, chainedExpression.Reversed ? referenceTargetResourceTableAlias : referenceSourceTableAlias).Append(" = ").Append("Sid2");
                }
            }

            using (var delimited = StringBuilder.BeginDelimitedWhereClause())
            {
                delimited.BeginDelimitedElement().Append(VLatest.ReferenceSearchParam.SearchParamId, referenceSourceTableAlias)
                    .Append(" = ").Append(Parameters.AddParameter(VLatest.ReferenceSearchParam.SearchParamId, Model.GetSearchParamId(chainedExpression.ReferenceSearchParameter.Url)));

                AppendHistoryClause(delimited, referenceTargetResourceTableAlias);
                AppendHistoryClause(delimited, referenceSourceTableAlias);

                delimited.BeginDelimitedElement().Append(VLatest.ReferenceSearchParam.ResourceTypeId, referenceSourceTableAlias)
                    .Append(" IN (")
                    .Append(string.Join(", ", chainedExpression.ResourceTypes.Select(x => Parameters.AddParameter(VLatest.ReferenceSearchParam.ResourceTypeId, Model.GetResourceTypeId(x)))))
                    .Append(")");

                delimited.BeginDelimitedElement().Append(VLatest.ReferenceSearchParam.ReferenceResourceTypeId, referenceSourceTableAlias)
                    .Append(" IN (")
                    .Append(string.Join(", ", chainedExpression.TargetResourceTypes.Select(x => Parameters.AddParameter(VLatest.ReferenceSearchParam.ReferenceResourceTypeId, Model.GetResourceTypeId(x)))))
                    .Append(")");

                if (searchParamTableExpression.ChainLevel == 1)
                {
                    // if > 1, the intersection is handled by the JOIN
                    AppendIntersectionWithPredecessor(delimited, searchParamTableExpression, chainedExpression.Reversed ? referenceTargetResourceTableAlias : referenceSourceTableAlias);
                }

                if (chainedExpression.ExpressionOnTarget != null && !expressionOnTargetHandledBySecondJoin)
                {
                    delimited.BeginDelimitedElement();
                    chainedExpression.ExpressionOnTarget?.AcceptVisitor(ResourceTableSearchParameterQueryGenerator.Instance, GetContext(chainedExpression.Reversed ? referenceSourceTableAlias : referenceTargetResourceTableAlias));
                }

                if (chainedExpression.ExpressionOnSource != null)
                {
                    delimited.BeginDelimitedElement();
                    chainedExpression.ExpressionOnSource.AcceptVisitor(ResourceTableSearchParameterQueryGenerator.Instance, GetContext(chainedExpression.Reversed ? referenceTargetResourceTableAlias : referenceSourceTableAlias));
                }
            }
        }

        private void HandleTableKindInclude(
            SearchParamTableExpression searchParamTableExpression,
            SearchOptions context,
            string referenceSourceTableAlias,
            string referenceTargetResourceTableAlias)
        {
            var includeExpression = (IncludeExpression)searchParamTableExpression.Predicate;

            _includeCteIds = _includeCteIds ?? new List<string>();
            _includeLimitCtesByResourceType = _includeLimitCtesByResourceType ?? new Dictionary<string, List<string>>();
            _includeFromCteIds = _includeFromCteIds ?? new List<string>();

            StringBuilder.Append("SELECT DISTINCT ");

            if (includeExpression.Reversed)
            {
                // In case its revinclude, we limit the number of returned items as the resultset size is potentially
                // unbounded. we ask for +1 so in the limit expression we know if to mark at truncated...
                StringBuilder.Append("TOP (").Append(Parameters.AddParameter(context.IncludeCount + 1)).Append(") ");
            }

=======
                    break;

                case SearchParamTableExpressionKind.NotExists:
                    HandleTableKindNotExists(searchParamTableExpression, context);
                    break;

                case SearchParamTableExpressionKind.Top:
                    HandleTableKindTop(context);
                    break;

                case SearchParamTableExpressionKind.Chain:
                    HandleTableKindChain(searchParamTableExpression, referenceSourceTableAlias, referenceTargetResourceTableAlias);
                    break;

                case SearchParamTableExpressionKind.Include:
                    HandleTableKindInclude(searchParamTableExpression, context, referenceSourceTableAlias, referenceTargetResourceTableAlias);
                    break;

                case SearchParamTableExpressionKind.IncludeLimit:
                    HandleTableKindIncludeLimit(context);
                    break;

                case SearchParamTableExpressionKind.IncludeUnionAll:
                    HandleTableKindIncludeUnionAll(context);
                    break;

                case SearchParamTableExpressionKind.Sort:
                    HandleTableKindSort(searchParamTableExpression, context);
                    break;

                default:
                    throw new ArgumentOutOfRangeException(searchParamTableExpression.Kind.ToString());
            }

            return null;
        }

        private void HandleTableKindNormal(SearchParamTableExpression searchParamTableExpression, SearchOptions context)
        {
            if (searchParamTableExpression.ChainLevel == 0)
            {
                int predecessorIndex = FindRestrictingPredecessorTableExpressionIndex();

                // if this is not sort mode or if it is the first cte
                if (!IsInSortMode(context) || predecessorIndex < 0)
                {
                    StringBuilder.Append("SELECT ").Append(VLatest.Resource.ResourceSurrogateId, null).AppendLine(" AS Sid1")
                        .Append("FROM ").AppendLine(searchParamTableExpression.QueryGenerator.Table);
                }
                else
                {
                    // we are in sort mode and we need to join with previous cte to propagate the SortValue
                    var cte = TableExpressionName(predecessorIndex);
                    StringBuilder.Append("SELECT ").Append(VLatest.Resource.ResourceSurrogateId, null).Append(" AS Sid1, ")
                        .Append(cte).AppendLine(".SortValue")
                        .Append("FROM ").AppendLine(searchParamTableExpression.QueryGenerator.Table)
                        .Append("INNER JOIN ").AppendLine(cte);

                    using (var delimited = StringBuilder.BeginDelimitedOnClause())
                    {
                        delimited.BeginDelimitedElement().Append(VLatest.Resource.ResourceSurrogateId, null).Append(" = ").Append(cte).Append(".Sid1");
                    }
                }
            }
            else
            {
                StringBuilder.Append("SELECT Sid1, ").Append(VLatest.Resource.ResourceSurrogateId, null).AppendLine(" AS Sid2")
                    .Append("FROM ").AppendLine(searchParamTableExpression.QueryGenerator.Table)
                    .Append("INNER JOIN ").AppendLine(TableExpressionName(FindRestrictingPredecessorTableExpressionIndex()));

                using (var delimited = StringBuilder.BeginDelimitedOnClause())
                {
                    delimited.BeginDelimitedElement().Append(VLatest.Resource.ResourceSurrogateId, null).Append(" = ").Append("Sid2");
                }
            }

            using (var delimited = StringBuilder.BeginDelimitedWhereClause())
            {
                AppendHistoryClause(delimited);

                if (searchParamTableExpression.ChainLevel == 0 && !IsInSortMode(context))
                {
                    // if chainLevel > 0 or if in sort mode, the intersection is already handled in the JOIN
                    AppendIntersectionWithPredecessor(delimited, searchParamTableExpression);
                }

                if (searchParamTableExpression.Predicate != null)
                {
                    delimited.BeginDelimitedElement();
                    searchParamTableExpression.Predicate.AcceptVisitor(searchParamTableExpression.QueryGenerator, GetContext());
                }
            }
        }

        private void HandleTableKindAll(SearchParamTableExpression searchParamTableExpression)
        {
            StringBuilder.Append("SELECT ").Append(VLatest.Resource.ResourceSurrogateId, null).AppendLine(" AS Sid1")
                        .Append("FROM ").AppendLine(VLatest.Resource);

            using (var delimited = StringBuilder.BeginDelimitedWhereClause())
            {
                AppendHistoryClause(delimited);
                AppendDeletedClause(delimited);
                if (searchParamTableExpression.Predicate != null)
                {
                    delimited.BeginDelimitedElement();
                    searchParamTableExpression.Predicate?.AcceptVisitor(ResourceTableSearchParameterQueryGenerator.Instance, GetContext());
                }
            }
        }

        private void HandleTableKindNotExists(SearchParamTableExpression searchParamTableExpression, SearchOptions context)
        {
            StringBuilder.Append("SELECT Sid1");
            StringBuilder.AppendLine(IsInSortMode(context) ? ", SortValue" : string.Empty);
            StringBuilder.Append("FROM ").AppendLine(TableExpressionName(_tableExpressionCounter - 1));
            StringBuilder.AppendLine("WHERE Sid1 NOT IN").AppendLine("(");

            using (StringBuilder.Indent())
            {
                StringBuilder.Append("SELECT ").AppendLine(VLatest.Resource.ResourceSurrogateId, null)
                    .Append("FROM ").AppendLine(searchParamTableExpression.QueryGenerator.Table);
                using (var delimited = StringBuilder.BeginDelimitedWhereClause())
                {
                    AppendHistoryClause(delimited);

                    delimited.BeginDelimitedElement();
                    searchParamTableExpression.Predicate.AcceptVisitor(searchParamTableExpression.QueryGenerator, GetContext());
                }
            }

            StringBuilder.AppendLine(")");
        }

        private void HandleTableKindTop(SearchOptions context)
        {
            var (paramInfo, sortOrder) = context.Sort.Count == 0 ? default : context.Sort[0];
            var tableExpressionName = TableExpressionName(_tableExpressionCounter - 1);
            var sortExpression = (paramInfo == null || paramInfo.Code == KnownQueryParameterNames.LastUpdated) ? null : $"{tableExpressionName}.SortValue";

            // Everything in the top expression is considered a match
            StringBuilder.Append("SELECT DISTINCT TOP (").Append(Parameters.AddParameter(context.MaxItemCount + 1)).Append(") Sid1, 1 AS IsMatch, 0 AS IsPartial ")
                .AppendLine(sortExpression == null ? string.Empty : $", {sortExpression}")
                .Append("FROM ").AppendLine(tableExpressionName)
                .AppendLine($"ORDER BY {(sortExpression == null ? string.Empty : $"{sortExpression} {(sortOrder == SortOrder.Ascending ? "ASC" : "DESC")}, ")} Sid1 {((sortExpression != null || sortOrder == SortOrder.Ascending) ? "ASC" : "DESC")}");

            // For any includes, the source of the resource surrogate ids to join on is saved
            _cteMainSelect = TableExpressionName(_tableExpressionCounter);
        }

        private void HandleTableKindChain(
            SearchParamTableExpression searchParamTableExpression,
            string referenceSourceTableAlias,
            string referenceTargetResourceTableAlias)
        {
            var chainedExpression = (SqlChainLinkExpression)searchParamTableExpression.Predicate;

            StringBuilder.Append("SELECT ");
            if (searchParamTableExpression.ChainLevel == 1)
            {
                StringBuilder.Append(VLatest.ReferenceSearchParam.ResourceSurrogateId, referenceSourceTableAlias).Append(" AS ").Append(chainedExpression.Reversed ? "Sid2" : "Sid1").Append(", ");
            }
            else
            {
                StringBuilder.Append("Sid1, ");
            }

            StringBuilder.Append(VLatest.Resource.ResourceSurrogateId, chainedExpression.Reversed && searchParamTableExpression.ChainLevel > 1 ? referenceSourceTableAlias : referenceTargetResourceTableAlias).Append(" AS ").AppendLine(chainedExpression.Reversed && searchParamTableExpression.ChainLevel == 1 ? "Sid1 " : "Sid2 ")
                .Append("FROM ").Append(VLatest.ReferenceSearchParam).Append(' ').AppendLine(referenceSourceTableAlias)
                .Append("INNER JOIN ").Append(VLatest.Resource).Append(' ').AppendLine(referenceTargetResourceTableAlias);

            using (var delimited = StringBuilder.BeginDelimitedOnClause())
            {
                delimited.BeginDelimitedElement().Append(VLatest.ReferenceSearchParam.ReferenceResourceTypeId, referenceSourceTableAlias)
                    .Append(" = ").Append(VLatest.Resource.ResourceTypeId, referenceTargetResourceTableAlias);

                delimited.BeginDelimitedElement().Append(VLatest.ReferenceSearchParam.ReferenceResourceId, referenceSourceTableAlias)
                    .Append(" = ").Append(VLatest.Resource.ResourceId, referenceTargetResourceTableAlias);
            }

            // For reverse chaining, if there is a parameter on the _id search parameter, we need another join to get the resource ID of the reference source (all we have is the surrogate ID at this point)

            bool expressionOnTargetHandledBySecondJoin = chainedExpression.ExpressionOnTarget != null && chainedExpression.Reversed && chainedExpression.ExpressionOnTarget.AcceptVisitor(ExpressionContainsParameterVisitor.Instance, SearchParameterNames.Id);

            if (expressionOnTargetHandledBySecondJoin)
            {
                const string referenceSourceResourceTableAlias = "refSourceResource";

                StringBuilder.Append("INNER JOIN ").Append(VLatest.Resource).Append(' ').AppendLine(referenceSourceResourceTableAlias);

                using (var delimited = StringBuilder.BeginDelimitedOnClause())
                {
                    delimited.BeginDelimitedElement().Append(VLatest.ReferenceSearchParam.ResourceSurrogateId, referenceSourceTableAlias)
                        .Append(" = ").Append(VLatest.Resource.ResourceSurrogateId, referenceSourceResourceTableAlias);

                    delimited.BeginDelimitedElement();
                    chainedExpression.ExpressionOnTarget.AcceptVisitor(ResourceTableSearchParameterQueryGenerator.Instance, GetContext(referenceSourceResourceTableAlias));
                }
            }

            if (searchParamTableExpression.ChainLevel > 1)
            {
                StringBuilder.Append("INNER JOIN ").AppendLine(TableExpressionName(FindRestrictingPredecessorTableExpressionIndex()));

                using (var delimited = StringBuilder.BeginDelimitedOnClause())
                {
                    delimited.BeginDelimitedElement().Append(VLatest.Resource.ResourceSurrogateId, chainedExpression.Reversed ? referenceTargetResourceTableAlias : referenceSourceTableAlias).Append(" = ").Append("Sid2");
                }
            }

            using (var delimited = StringBuilder.BeginDelimitedWhereClause())
            {
                delimited.BeginDelimitedElement().Append(VLatest.ReferenceSearchParam.SearchParamId, referenceSourceTableAlias)
                    .Append(" = ").Append(Parameters.AddParameter(VLatest.ReferenceSearchParam.SearchParamId, Model.GetSearchParamId(chainedExpression.ReferenceSearchParameter.Url)));

                AppendHistoryClause(delimited, referenceTargetResourceTableAlias);
                AppendHistoryClause(delimited, referenceSourceTableAlias);

                delimited.BeginDelimitedElement().Append(VLatest.ReferenceSearchParam.ResourceTypeId, referenceSourceTableAlias)
                    .Append(" IN (")
                    .Append(string.Join(", ", chainedExpression.ResourceTypes.Select(x => Parameters.AddParameter(VLatest.ReferenceSearchParam.ResourceTypeId, Model.GetResourceTypeId(x)))))
                    .Append(")");

                delimited.BeginDelimitedElement().Append(VLatest.ReferenceSearchParam.ReferenceResourceTypeId, referenceSourceTableAlias)
                    .Append(" IN (")
                    .Append(string.Join(", ", chainedExpression.TargetResourceTypes.Select(x => Parameters.AddParameter(VLatest.ReferenceSearchParam.ReferenceResourceTypeId, Model.GetResourceTypeId(x)))))
                    .Append(")");

                if (searchParamTableExpression.ChainLevel == 1)
                {
                    // if > 1, the intersection is handled by the JOIN
                    AppendIntersectionWithPredecessor(delimited, searchParamTableExpression, chainedExpression.Reversed ? referenceTargetResourceTableAlias : referenceSourceTableAlias);
                }

                if (chainedExpression.ExpressionOnTarget != null && !expressionOnTargetHandledBySecondJoin)
                {
                    delimited.BeginDelimitedElement();
                    chainedExpression.ExpressionOnTarget?.AcceptVisitor(ResourceTableSearchParameterQueryGenerator.Instance, GetContext(chainedExpression.Reversed ? referenceSourceTableAlias : referenceTargetResourceTableAlias));
                }

                if (chainedExpression.ExpressionOnSource != null)
                {
                    delimited.BeginDelimitedElement();
                    chainedExpression.ExpressionOnSource.AcceptVisitor(ResourceTableSearchParameterQueryGenerator.Instance, GetContext(chainedExpression.Reversed ? referenceTargetResourceTableAlias : referenceSourceTableAlias));
                }
            }
        }

        private void HandleTableKindInclude(
            SearchParamTableExpression searchParamTableExpression,
            SearchOptions context,
            string referenceSourceTableAlias,
            string referenceTargetResourceTableAlias)
        {
            var includeExpression = (IncludeExpression)searchParamTableExpression.Predicate;

            _includeCteIds = _includeCteIds ?? new List<string>();
            _includeLimitCtesByResourceType = _includeLimitCtesByResourceType ?? new Dictionary<string, List<string>>();
            _includeFromCteIds = _includeFromCteIds ?? new List<string>();

            StringBuilder.Append("SELECT DISTINCT ");

            if (includeExpression.Reversed)
            {
                // In case its revinclude, we limit the number of returned items as the resultset size is potentially
                // unbounded. we ask for +1 so in the limit expression we know if to mark at truncated...
                StringBuilder.Append("TOP (").Append(Parameters.AddParameter(context.IncludeCount + 1)).Append(") ");
            }

>>>>>>> 85539539
            var table = !includeExpression.Reversed ? referenceTargetResourceTableAlias : referenceSourceTableAlias;
            StringBuilder.Append(VLatest.Resource.ResourceSurrogateId, table);
            StringBuilder.AppendLine(" AS Sid1, 0 AS IsMatch ");

            StringBuilder.Append("FROM ").Append(VLatest.ReferenceSearchParam).Append(' ').AppendLine(referenceSourceTableAlias)
                .Append("INNER JOIN ").Append(VLatest.Resource).Append(' ').AppendLine(referenceTargetResourceTableAlias);

            using (var delimited = StringBuilder.BeginDelimitedOnClause())
            {
                delimited.BeginDelimitedElement().Append(VLatest.ReferenceSearchParam.ReferenceResourceTypeId, referenceSourceTableAlias)
                    .Append(" = ").Append(VLatest.Resource.ResourceTypeId, referenceTargetResourceTableAlias);

                delimited.BeginDelimitedElement().Append(VLatest.ReferenceSearchParam.ReferenceResourceId, referenceSourceTableAlias)
                    .Append(" = ").Append(VLatest.Resource.ResourceId, referenceTargetResourceTableAlias);
            }

            using (var delimited = StringBuilder.BeginDelimitedWhereClause())
            {
                if (!includeExpression.WildCard)
                {
                    delimited.BeginDelimitedElement().Append(VLatest.ReferenceSearchParam.SearchParamId, referenceSourceTableAlias)
                        .Append(" = ").Append(Parameters.AddParameter(VLatest.ReferenceSearchParam.SearchParamId, Model.GetSearchParamId(includeExpression.ReferenceSearchParameter.Url)));

                    if (includeExpression.TargetResourceType != null)
                    {
                        delimited.BeginDelimitedElement().Append(VLatest.ReferenceSearchParam.ReferenceResourceTypeId, referenceSourceTableAlias)
                            .Append(" = ").Append(Parameters.AddParameter(VLatest.ReferenceSearchParam.ReferenceResourceTypeId, Model.GetResourceTypeId(includeExpression.TargetResourceType)));
                    }
                }
<<<<<<< HEAD

                AppendHistoryClause(delimited, referenceTargetResourceTableAlias);
                AppendHistoryClause(delimited, referenceSourceTableAlias);

=======

                AppendHistoryClause(delimited, referenceTargetResourceTableAlias);
                AppendHistoryClause(delimited, referenceSourceTableAlias);

>>>>>>> 85539539
                table = !includeExpression.Reversed ? referenceSourceTableAlias : referenceTargetResourceTableAlias;

                // For RevIncludeIterate we expect to have a TargetType specified if the target reference can be of multiple types
                var resourceIds = includeExpression.ResourceTypes.Select(x => Model.GetResourceTypeId(x)).ToArray();
                if (includeExpression.Reversed && includeExpression.Iterate)
                {
                    if (includeExpression.TargetResourceType != null)
                    {
                        resourceIds = new[] { Model.GetResourceTypeId(includeExpression.TargetResourceType) };
                    }
                    else if (includeExpression.ReferenceSearchParameter?.TargetResourceTypes?.Count > 0)
                    {
                        resourceIds = new[] { Model.GetResourceTypeId(includeExpression.ReferenceSearchParameter.TargetResourceTypes.ToList().First()) };
                    }
                }

                delimited.BeginDelimitedElement().Append(VLatest.ReferenceSearchParam.ResourceTypeId, table)
                    .Append(" IN (")
                    .Append(string.Join(", ", resourceIds))
                    .Append(")");

                // Get FROM ctes
                string fromCte = _cteMainSelect;
                if (includeExpression.Iterate)
                {
                    // Include Iterate
                    if (!includeExpression.Reversed)
                    {
                        // _include:iterate may appear without a preceding _include, in case of circular reference
                        // On that case, the fromCte is _cteMainSelect
                        if (TryGetIncludeCtes(includeExpression.SourceResourceType, out _includeFromCteIds))
                        {
                            fromCte = _includeFromCteIds[++_curFromCteIndex];
                        }
                    }

                    // RevInclude Iterate
                    else
                    {
                        if (includeExpression.TargetResourceType != null)
                        {
                            if (TryGetIncludeCtes(includeExpression.TargetResourceType, out _includeFromCteIds))
                            {
                                fromCte = _includeFromCteIds[++_curFromCteIndex];
                            }
                        }
                        else if (includeExpression.ReferenceSearchParameter?.TargetResourceTypes != null)
                        {
                            // Assumes TargetResourceTypes is of length 1. Otherwise, a BadRequest would have been thrown earlier for _revinclude:iterate
                            List<string> fromCtes;
                            var targetType = includeExpression.ReferenceSearchParameter.TargetResourceTypes[0];

                            if (TryGetIncludeCtes(targetType, out fromCtes))
                            {
                                _includeFromCteIds.AddRange(fromCtes);
                            }

                            _includeFromCteIds = _includeFromCteIds.Distinct().ToList();
                            fromCte = _includeFromCteIds.Count > 0 ? _includeFromCteIds[++_curFromCteIndex] : fromCte;
                        }
                    }
                }

                if (includeExpression.Reversed)
                {
                    delimited.BeginDelimitedElement().Append(VLatest.ReferenceSearchParam.ResourceTypeId, referenceSourceTableAlias)
                        .Append(" = ").Append(Parameters.AddParameter(VLatest.ReferenceSearchParam.ResourceTypeId, Model.GetResourceTypeId(includeExpression.SourceResourceType)));
                }

                // Limit the join to the main select CTE.
                // The main select will have max+1 items in the result set to account for paging, so we only want to join using the max amount.
                if (!includeExpression.Iterate)
                {
                    delimited.BeginDelimitedElement().Append(VLatest.Resource.ResourceSurrogateId, table)
                        .Append(" IN (SELECT TOP(")
                        .Append(Parameters.AddParameter(context.MaxItemCount))
                        .Append(") Sid1 FROM ").Append(fromCte).Append(")");
                }
                else
                {
                    delimited.BeginDelimitedElement().Append(VLatest.Resource.ResourceSurrogateId, table)
                        .Append(" IN (SELECT Sid1 FROM ").Append(fromCte).Append(")");
                }
            }

            if (includeExpression.Reversed)
            {
                // mark that this cte is a reverse one, meaning we need to add another items limitation
                // cte on top of it
                _cteToLimit.Add(_tableExpressionCounter);
            }

            // Update target reference cte dictionary
            var curLimitCte = TableExpressionName(_tableExpressionCounter + 1);

            // Add current cte limit to the dictionary
            if (includeExpression.Reversed)
            {
                AddIncludeLimitCte(includeExpression.SourceResourceType, curLimitCte);
            }
            else
            {
                // Not reversed and a specific target type is provided as the 3rd part of include value
                if (includeExpression.TargetResourceType != null)
                {
                    AddIncludeLimitCte(includeExpression.TargetResourceType, curLimitCte);
                }
                else if (includeExpression.ReferenceSearchParameter != null)
                {
                    includeExpression.ReferenceSearchParameter.TargetResourceTypes?.ToList().ForEach(t => AddIncludeLimitCte(t, curLimitCte));
                }
            }

            // Handle Multiple Results sets to include from
            if (_includeFromCteIds?.Count > 1 && _curFromCteIndex >= 0 && _curFromCteIndex < _includeFromCteIds.Count - 1)
            {
                StringBuilder.Append($"),{Environment.NewLine}");

                // If it's not the last result set, append a new IncludeLimit cte, since IncludeLimitCte was not created for the current cte
                if (_curFromCteIndex < _includeFromCteIds?.Count - 1)
                {
                    var cteToLimit = TableExpressionName(_tableExpressionCounter);
                    WriteIncludeLimitCte(cteToLimit, context);
                }

                // Generate CTE to include from the additional result sets
                StringBuilder.Append(TableExpressionName(++_tableExpressionCounter)).AppendLine(" AS").AppendLine("(");
                searchParamTableExpression.AcceptVisitor(this, context);
            }
            else
            {
                _curFromCteIndex = -1;

                if (includeExpression.WildCard)
                {
                    includeExpression.ReferencedTypes?.ToList().ForEach(t => AddIncludeLimitCte(t, curLimitCte));
                }
            }
        }

        private void HandleTableKindIncludeLimit(SearchOptions context)
        {
            StringBuilder.Append("SELECT DISTINCT ");

            // TODO - https://github.com/microsoft/fhir-server/issues/1309 (limit for _include also)
            var isRev = _cteToLimit.Contains(_tableExpressionCounter - 1);
            if (isRev)
            {
                // the related cte is a reverse include, limit the number of returned items and count to
                // see if we are over the threshold (to produce a warning to the client)
                StringBuilder.Append("TOP (").Append(Parameters.AddParameter(context.IncludeCount)).Append(") ");
            }

            StringBuilder.Append("Sid1, IsMatch, ");

            if (isRev)
            {
                StringBuilder.Append("CASE WHEN count(*) over() > ")
                    .Append(Parameters.AddParameter(context.IncludeCount))
                    .AppendLine(" THEN 1 ELSE 0 END AS IsPartial ");
            }
            else
            {
                // if forward, just mark as not partial
                StringBuilder.AppendLine("0 AS IsPartial ");
            }

            StringBuilder.Append("FROM ").AppendLine(TableExpressionName(_tableExpressionCounter - 1));

            // the 'original' include cte is not in the union, but this new layer is instead
            _includeCteIds.Add(TableExpressionName(_tableExpressionCounter));
        }

        private void HandleTableKindIncludeUnionAll(SearchOptions context)
        {
            StringBuilder.Append("SELECT Sid1, IsMatch, IsPartial ");
            var (supportedSortParam, _) = context.Sort.Count == 0 ? default : context.Sort[0];

            // In union, any valid sort param is ok, except _lastUpdated, which gets a special treatment.
            bool supportedSortParamExists = supportedSortParam != null && supportedSortParam.Code != KnownQueryParameterNames.LastUpdated;
            if (supportedSortParamExists)
            {
                StringBuilder.AppendLine(", SortValue");
            }
            else
            {
                StringBuilder.AppendLine();
            }
<<<<<<< HEAD

            StringBuilder.Append("FROM ").AppendLine(_cteMainSelect);

            foreach (var includeCte in _includeCteIds)
            {
                StringBuilder.AppendLine("UNION ALL");
                StringBuilder.Append("SELECT Sid1, IsMatch, IsPartial");
                if (supportedSortParamExists)
                {
                    StringBuilder.AppendLine(", NULL as SortValue ");
                }
                else
                {
                    StringBuilder.AppendLine();
                }

                StringBuilder.Append("FROM ").AppendLine(includeCte);
            }
        }

        private void HandleTableKindSort(SearchParamTableExpression searchParamTableExpression, SearchOptions context)
        {
            if (searchParamTableExpression.ChainLevel != 0)
            {
                throw new InvalidOperationException("Multiple chain level is not possible.");
            }

            var (searchParamInfo, searchSort) = context.Sort.Count == 0 ? default : context.Sort[0];
            var continuationToken = ContinuationToken.FromString(context.ContinuationToken);
            object sortValue = null;
            Health.SqlServer.Features.Schema.Model.Column sortColumnName = default(Health.SqlServer.Features.Schema.Model.Column);

            if (searchParamInfo.Type == ValueSets.SearchParamType.Date)
            {
                sortColumnName = VLatest.DateTimeSearchParam.StartDateTime;
            }
            else if (searchParamInfo.Type == ValueSets.SearchParamType.String)
            {
                sortColumnName = VLatest.StringSearchParam.Text;
            }

            if (continuationToken != null)
            {
                DateTime dateSortValue;
                if (DateTime.TryParseExact(continuationToken.SortValue, "o", null, DateTimeStyles.None, out dateSortValue))
                {
                    sortValue = dateSortValue;
                }
            }

            if (!string.IsNullOrEmpty(sortColumnName) && searchParamTableExpression.QueryGenerator != null)
            {
                StringBuilder.Append("SELECT ").Append(VLatest.Resource.ResourceSurrogateId, null).Append(" AS Sid1, ")
                    .Append(sortColumnName, null).AppendLine(" as SortValue")
                    .Append("FROM ").AppendLine(searchParamTableExpression.QueryGenerator.Table);

                using (var delimited = StringBuilder.BeginDelimitedWhereClause())
                {
                    AppendHistoryClause(delimited);
                    AppendMinOrMax(delimited, context);

                    if (searchParamTableExpression.Predicate != null)
                    {
                        delimited.BeginDelimitedElement();
                        searchParamTableExpression.Predicate.AcceptVisitor(searchParamTableExpression.QueryGenerator, GetContext());
                    }

                    // if continuation token exists, add it to the query
                    if (continuationToken != null)
                    {
                        var sortOperand = searchSort == SortOrder.Ascending ? ">" : "<";

                        delimited.BeginDelimitedElement();
                        StringBuilder.Append("((").Append(sortColumnName, null).Append($" = ").Append(Parameters.AddParameter(sortColumnName, sortValue));
                        StringBuilder.Append(" AND ").Append(VLatest.Resource.ResourceSurrogateId, null).Append($" > ").Append(Parameters.AddParameter(VLatest.Resource.ResourceSurrogateId, continuationToken.ResourceSurrogateId)).Append(")");
                        StringBuilder.Append(" OR ").Append(sortColumnName, null).Append($" {sortOperand} ").Append(Parameters.AddParameter(sortColumnName, sortValue)).AppendLine(")");
                    }

                    AppendIntersectionWithPredecessor(delimited, searchParamTableExpression);
                }
            }

            _sortVisited = true;
        }

        private void HandleTableKindSortWithFilter(SearchParamTableExpression searchParamTableExpression, SearchOptions context)
        {
            var (searchParamInfo, searchSort) = context.Sort.Count == 0 ? default : context.Sort[0];
            var continuationToken = ContinuationToken.FromString(context.ContinuationToken);
            object sortValue = null;
            Health.SqlServer.Features.Schema.Model.Column sortColumnName = default(Health.SqlServer.Features.Schema.Model.Column);

            if (searchParamInfo.Type == ValueSets.SearchParamType.Date)
            {
                sortColumnName = VLatest.DateTimeSearchParam.StartDateTime;
            }
            else if (searchParamInfo.Type == ValueSets.SearchParamType.String)
            {
                sortColumnName = VLatest.StringSearchParam.Text;
            }

            if (continuationToken != null)
            {
                if (searchParamInfo.Type == ValueSets.SearchParamType.Date)
                {
                    DateTime dateSortValue;
                    if (DateTime.TryParseExact(continuationToken.SortValue, "o", null, DateTimeStyles.None, out dateSortValue))
                    {
                        sortValue = dateSortValue;
                    }
                }
                else if (searchParamInfo.Type == ValueSets.SearchParamType.String)
                {
                    sortValue = continuationToken.SortValue;
                }
            }

=======

            StringBuilder.Append("FROM ").AppendLine(_cteMainSelect);

            foreach (var includeCte in _includeCteIds)
            {
                StringBuilder.AppendLine("UNION ALL");
                StringBuilder.Append("SELECT Sid1, IsMatch, IsPartial");
                if (supportedSortParamExists)
                {
                    StringBuilder.AppendLine(", NULL as SortValue ");
                }
                else
                {
                    StringBuilder.AppendLine();
                }

                StringBuilder.Append("FROM ").AppendLine(includeCte);
            }
        }

        private void HandleTableKindSort(SearchParamTableExpression searchParamTableExpression, SearchOptions context)
        {
            if (searchParamTableExpression.ChainLevel != 0)
            {
                throw new InvalidOperationException("Multiple chain level is not possible.");
            }

            var (searchParamInfo, searchSort) = context.Sort.Count == 0 ? default : context.Sort[0];
            var continuationToken = ContinuationToken.FromString(context.ContinuationToken);
            object sortValue = null;
            Health.SqlServer.Features.Schema.Model.Column sortColumnName = default(Health.SqlServer.Features.Schema.Model.Column);

            if (searchParamInfo.Type == ValueSets.SearchParamType.Date)
            {
                sortColumnName = VLatest.DateTimeSearchParam.StartDateTime;
            }
            else if (searchParamInfo.Type == ValueSets.SearchParamType.String)
            {
                sortColumnName = VLatest.StringSearchParam.Text;
            }

            if (continuationToken != null)
            {
                DateTime dateSortValue;
                if (DateTime.TryParseExact(continuationToken.SortValue, "o", null, DateTimeStyles.None, out dateSortValue))
                {
                    sortValue = dateSortValue;
                }
            }

>>>>>>> 85539539
            if (!string.IsNullOrEmpty(sortColumnName) && searchParamTableExpression.QueryGenerator != null)
            {
                StringBuilder.Append("SELECT ").Append(VLatest.Resource.ResourceSurrogateId, null).Append(" AS Sid1, ")
                    .Append(sortColumnName, null).AppendLine(" as SortValue")
                    .Append("FROM ").AppendLine(searchParamTableExpression.QueryGenerator.Table);

                using (var delimited = StringBuilder.BeginDelimitedWhereClause())
                {
                    AppendHistoryClause(delimited);
<<<<<<< HEAD
                    AppendMinOrMax(delimited, context);
=======
>>>>>>> 85539539

                    if (searchParamTableExpression.Predicate != null)
                    {
                        delimited.BeginDelimitedElement();
                        searchParamTableExpression.Predicate.AcceptVisitor(searchParamTableExpression.QueryGenerator, GetContext());
                    }

                    // if continuation token exists, add it to the query
                    if (continuationToken != null)
                    {
                        var sortOperand = searchSort == SortOrder.Ascending ? ">" : "<";

                        delimited.BeginDelimitedElement();
                        StringBuilder.Append("((").Append(sortColumnName, null).Append($" = ").Append(Parameters.AddParameter(sortColumnName, sortValue));
                        StringBuilder.Append(" AND ").Append(VLatest.Resource.ResourceSurrogateId, null).Append($" > ").Append(Parameters.AddParameter(VLatest.Resource.ResourceSurrogateId, continuationToken.ResourceSurrogateId)).Append(")");
                        StringBuilder.Append(" OR ").Append(sortColumnName, null).Append($" {sortOperand} ").Append(Parameters.AddParameter(sortColumnName, sortValue)).AppendLine(")");
                    }

                    AppendIntersectionWithPredecessor(delimited, searchParamTableExpression);
                }
            }

            _sortVisited = true;
        }

        private void WriteIncludeLimitCte(string cteToLimit, SearchOptions context)
        {
            StringBuilder.Append(TableExpressionName(++_tableExpressionCounter)).AppendLine(" AS").AppendLine("(");

            // the related cte is a reverse include, limit the number of returned items and count to
            // see if we are over the threshold (to produce a warning to the client)
            StringBuilder.Append("SELECT DISTINCT ");
            StringBuilder.Append("TOP (").Append(Parameters.AddParameter(context.IncludeCount)).Append(") ");

            StringBuilder.Append("Sid1, IsMatch, ");
            StringBuilder.Append("CASE WHEN count(*) over() > ")
                .Append(Parameters.AddParameter(context.IncludeCount))
                .AppendLine(" THEN 1 ELSE 0 END AS IsPartial ");

            StringBuilder.Append("FROM ").AppendLine(cteToLimit);
            StringBuilder.Append($"),{Environment.NewLine}");

            // the 'original' include cte is not in the union, but this new layer is instead
            _includeCteIds.Add(TableExpressionName(_tableExpressionCounter));
        }

        private SearchParameterQueryGeneratorContext GetContext(string tableAlias = null)
        {
            return new SearchParameterQueryGeneratorContext(StringBuilder, Parameters, Model, tableAlias);
        }

        private void AppendIntersectionWithPredecessor(IndentedStringBuilder.DelimitedScope delimited, SearchParamTableExpression searchParamTableExpression, string tableAlias = null)
        {
            int predecessorIndex = FindRestrictingPredecessorTableExpressionIndex();

            if (predecessorIndex >= 0)
            {
                delimited.BeginDelimitedElement();

                string columnToSelect = (searchParamTableExpression.Kind == SearchParamTableExpressionKind.Chain ? searchParamTableExpression.ChainLevel - 1 : searchParamTableExpression.ChainLevel) == 0 ? "Sid1" : "Sid2";

                StringBuilder.Append(VLatest.Resource.ResourceSurrogateId, tableAlias).Append(" IN (SELECT ").Append(columnToSelect)
                    .Append(" FROM ").Append(TableExpressionName(predecessorIndex)).Append(")");
            }
        }

        private int FindRestrictingPredecessorTableExpressionIndex()
        {
            int FindImpl(int currentIndex)
            {
                SearchParamTableExpression currentSearchParamTableExpression = _rootExpression.SearchParamTableExpressions[currentIndex];
                switch (currentSearchParamTableExpression.Kind)
                {
                    case SearchParamTableExpressionKind.NotExists:
                    case SearchParamTableExpressionKind.Normal:
                    case SearchParamTableExpressionKind.Chain:
                    case SearchParamTableExpressionKind.Top:
                        return currentIndex - 1;
                    case SearchParamTableExpressionKind.Concatenation:
                        return FindImpl(currentIndex - 1);
                    case SearchParamTableExpressionKind.Sort:
                    case SearchParamTableExpressionKind.SortWithFilter:
                        return currentIndex - 1;
                    default:
                        throw new ArgumentOutOfRangeException(currentSearchParamTableExpression.Kind.ToString());
                }
            }

            return FindImpl(_tableExpressionCounter);
        }

        private void AppendDeletedClause(in IndentedStringBuilder.DelimitedScope delimited, string tableAlias = null)
        {
            if (!_searchType.HasFlag(SqlSearchType.History))
            {
                delimited.BeginDelimitedElement().Append(VLatest.Resource.IsDeleted, tableAlias).Append(" = 0");
            }
        }

        private void AppendHistoryClause(in IndentedStringBuilder.DelimitedScope delimited, string tableAlias = null)
        {
            if (!_searchType.HasFlag(SqlSearchType.History))
            {
                delimited.BeginDelimitedElement();

                StringBuilder.Append(VLatest.Resource.IsHistory, tableAlias).Append(" = 0");
            }
        }

<<<<<<< HEAD
        private void AppendMinOrMax(in IndentedStringBuilder.DelimitedScope delimited, SearchOptions context)
        {
            delimited.BeginDelimitedElement();
            if (context.Sort[0].sortOrder == SortOrder.Ascending)
            {
                StringBuilder.Append(VLatest.StringSearchParam.IsMin, tableAlias: null).Append(" = 1");
            }
            else if (context.Sort[0].sortOrder == SortOrder.Descending)
            {
                StringBuilder.Append(VLatest.StringSearchParam.IsMax, tableAlias: null).Append(" = 1");
=======
        private void AppendSearchParameterHashClause(in IndentedStringBuilder.DelimitedScope delimited, string tableAlias = null)
        {
            if (_searchType.HasFlag(SqlSearchType.Reindex))
            {
                delimited.BeginDelimitedElement();

                StringBuilder.Append("(").Append(VLatest.Resource.SearchParamHash, tableAlias).Append(" != ").Append(Parameters.AddParameter(_searchParameterHash)).Append(" OR ").Append(VLatest.Resource.SearchParamHash, tableAlias).Append(" IS NULL)");
>>>>>>> 85539539
            }
        }

        private void AddIncludeLimitCte(string resourceType, string cte)
        {
            _includeLimitCtesByResourceType ??= new Dictionary<string, List<string>>();
            List<string> ctes;
            if (!_includeLimitCtesByResourceType.TryGetValue(resourceType, out ctes))
            {
                ctes = new List<string>();
                _includeLimitCtesByResourceType.Add(resourceType, ctes);
            }

            if (!ctes.Contains(cte))
            {
                _includeLimitCtesByResourceType[resourceType].Add(cte);
            }
        }

        private bool TryGetIncludeCtes(string resourceType, out List<string> ctes)
        {
            if (_includeLimitCtesByResourceType == null)
            {
                ctes = null;
                return false;
            }

            return _includeLimitCtesByResourceType.TryGetValue(resourceType, out ctes);
        }

        /// <summary>
        /// A visitor to determine if there are any references to a search parameter in an expression.
        /// </summary>
        private class ExpressionContainsParameterVisitor : DefaultExpressionVisitor<string, bool>
        {
            public static readonly ExpressionContainsParameterVisitor Instance = new ExpressionContainsParameterVisitor();

            private ExpressionContainsParameterVisitor()
                : base((acc, curr) => acc || curr)
            {
            }

            public override bool VisitSearchParameter(SearchParameterExpression expression, string context) => string.Equals(expression.Parameter.Code, context, StringComparison.Ordinal);
        }
    }
}<|MERGE_RESOLUTION|>--- conflicted
+++ resolved
@@ -249,7 +249,6 @@
 
                 case SearchParamTableExpressionKind.All:
                     HandleTableKindAll(searchParamTableExpression);
-<<<<<<< HEAD
                     break;
 
                 case SearchParamTableExpressionKind.NotExists:
@@ -368,7 +367,7 @@
         private void HandleTableKindNotExists(SearchParamTableExpression searchParamTableExpression, SearchOptions context)
         {
             StringBuilder.Append("SELECT Sid1");
-            StringBuilder.AppendLine(context.Sort?.Count > 0 ? ", SortValue" : string.Empty);
+            StringBuilder.AppendLine(IsInSortMode(context) ? ", SortValue" : string.Empty);
             StringBuilder.Append("FROM ").AppendLine(TableExpressionName(_tableExpressionCounter - 1));
             StringBuilder.AppendLine("WHERE Sid1 NOT IN").AppendLine("(");
 
@@ -411,6 +410,16 @@
             string referenceTargetResourceTableAlias)
         {
             var chainedExpression = (SqlChainLinkExpression)searchParamTableExpression.Predicate;
+            // For any includes, the source of the resource surrogate ids to join on is saved
+            _cteMainSelect = TableExpressionName(_tableExpressionCounter);
+        }
+
+        private void HandleTableKindChain(
+            SearchParamTableExpression searchParamTableExpression,
+            string referenceSourceTableAlias,
+            string referenceTargetResourceTableAlias)
+        {
+            var chainedExpression = (SqlChainLinkExpression)searchParamTableExpression.Predicate;
 
             StringBuilder.Append("SELECT ");
             if (searchParamTableExpression.ChainLevel == 1)
@@ -524,277 +533,6 @@
                 StringBuilder.Append("TOP (").Append(Parameters.AddParameter(context.IncludeCount + 1)).Append(") ");
             }
 
-=======
-                    break;
-
-                case SearchParamTableExpressionKind.NotExists:
-                    HandleTableKindNotExists(searchParamTableExpression, context);
-                    break;
-
-                case SearchParamTableExpressionKind.Top:
-                    HandleTableKindTop(context);
-                    break;
-
-                case SearchParamTableExpressionKind.Chain:
-                    HandleTableKindChain(searchParamTableExpression, referenceSourceTableAlias, referenceTargetResourceTableAlias);
-                    break;
-
-                case SearchParamTableExpressionKind.Include:
-                    HandleTableKindInclude(searchParamTableExpression, context, referenceSourceTableAlias, referenceTargetResourceTableAlias);
-                    break;
-
-                case SearchParamTableExpressionKind.IncludeLimit:
-                    HandleTableKindIncludeLimit(context);
-                    break;
-
-                case SearchParamTableExpressionKind.IncludeUnionAll:
-                    HandleTableKindIncludeUnionAll(context);
-                    break;
-
-                case SearchParamTableExpressionKind.Sort:
-                    HandleTableKindSort(searchParamTableExpression, context);
-                    break;
-
-                default:
-                    throw new ArgumentOutOfRangeException(searchParamTableExpression.Kind.ToString());
-            }
-
-            return null;
-        }
-
-        private void HandleTableKindNormal(SearchParamTableExpression searchParamTableExpression, SearchOptions context)
-        {
-            if (searchParamTableExpression.ChainLevel == 0)
-            {
-                int predecessorIndex = FindRestrictingPredecessorTableExpressionIndex();
-
-                // if this is not sort mode or if it is the first cte
-                if (!IsInSortMode(context) || predecessorIndex < 0)
-                {
-                    StringBuilder.Append("SELECT ").Append(VLatest.Resource.ResourceSurrogateId, null).AppendLine(" AS Sid1")
-                        .Append("FROM ").AppendLine(searchParamTableExpression.QueryGenerator.Table);
-                }
-                else
-                {
-                    // we are in sort mode and we need to join with previous cte to propagate the SortValue
-                    var cte = TableExpressionName(predecessorIndex);
-                    StringBuilder.Append("SELECT ").Append(VLatest.Resource.ResourceSurrogateId, null).Append(" AS Sid1, ")
-                        .Append(cte).AppendLine(".SortValue")
-                        .Append("FROM ").AppendLine(searchParamTableExpression.QueryGenerator.Table)
-                        .Append("INNER JOIN ").AppendLine(cte);
-
-                    using (var delimited = StringBuilder.BeginDelimitedOnClause())
-                    {
-                        delimited.BeginDelimitedElement().Append(VLatest.Resource.ResourceSurrogateId, null).Append(" = ").Append(cte).Append(".Sid1");
-                    }
-                }
-            }
-            else
-            {
-                StringBuilder.Append("SELECT Sid1, ").Append(VLatest.Resource.ResourceSurrogateId, null).AppendLine(" AS Sid2")
-                    .Append("FROM ").AppendLine(searchParamTableExpression.QueryGenerator.Table)
-                    .Append("INNER JOIN ").AppendLine(TableExpressionName(FindRestrictingPredecessorTableExpressionIndex()));
-
-                using (var delimited = StringBuilder.BeginDelimitedOnClause())
-                {
-                    delimited.BeginDelimitedElement().Append(VLatest.Resource.ResourceSurrogateId, null).Append(" = ").Append("Sid2");
-                }
-            }
-
-            using (var delimited = StringBuilder.BeginDelimitedWhereClause())
-            {
-                AppendHistoryClause(delimited);
-
-                if (searchParamTableExpression.ChainLevel == 0 && !IsInSortMode(context))
-                {
-                    // if chainLevel > 0 or if in sort mode, the intersection is already handled in the JOIN
-                    AppendIntersectionWithPredecessor(delimited, searchParamTableExpression);
-                }
-
-                if (searchParamTableExpression.Predicate != null)
-                {
-                    delimited.BeginDelimitedElement();
-                    searchParamTableExpression.Predicate.AcceptVisitor(searchParamTableExpression.QueryGenerator, GetContext());
-                }
-            }
-        }
-
-        private void HandleTableKindAll(SearchParamTableExpression searchParamTableExpression)
-        {
-            StringBuilder.Append("SELECT ").Append(VLatest.Resource.ResourceSurrogateId, null).AppendLine(" AS Sid1")
-                        .Append("FROM ").AppendLine(VLatest.Resource);
-
-            using (var delimited = StringBuilder.BeginDelimitedWhereClause())
-            {
-                AppendHistoryClause(delimited);
-                AppendDeletedClause(delimited);
-                if (searchParamTableExpression.Predicate != null)
-                {
-                    delimited.BeginDelimitedElement();
-                    searchParamTableExpression.Predicate?.AcceptVisitor(ResourceTableSearchParameterQueryGenerator.Instance, GetContext());
-                }
-            }
-        }
-
-        private void HandleTableKindNotExists(SearchParamTableExpression searchParamTableExpression, SearchOptions context)
-        {
-            StringBuilder.Append("SELECT Sid1");
-            StringBuilder.AppendLine(IsInSortMode(context) ? ", SortValue" : string.Empty);
-            StringBuilder.Append("FROM ").AppendLine(TableExpressionName(_tableExpressionCounter - 1));
-            StringBuilder.AppendLine("WHERE Sid1 NOT IN").AppendLine("(");
-
-            using (StringBuilder.Indent())
-            {
-                StringBuilder.Append("SELECT ").AppendLine(VLatest.Resource.ResourceSurrogateId, null)
-                    .Append("FROM ").AppendLine(searchParamTableExpression.QueryGenerator.Table);
-                using (var delimited = StringBuilder.BeginDelimitedWhereClause())
-                {
-                    AppendHistoryClause(delimited);
-
-                    delimited.BeginDelimitedElement();
-                    searchParamTableExpression.Predicate.AcceptVisitor(searchParamTableExpression.QueryGenerator, GetContext());
-                }
-            }
-
-            StringBuilder.AppendLine(")");
-        }
-
-        private void HandleTableKindTop(SearchOptions context)
-        {
-            var (paramInfo, sortOrder) = context.Sort.Count == 0 ? default : context.Sort[0];
-            var tableExpressionName = TableExpressionName(_tableExpressionCounter - 1);
-            var sortExpression = (paramInfo == null || paramInfo.Code == KnownQueryParameterNames.LastUpdated) ? null : $"{tableExpressionName}.SortValue";
-
-            // Everything in the top expression is considered a match
-            StringBuilder.Append("SELECT DISTINCT TOP (").Append(Parameters.AddParameter(context.MaxItemCount + 1)).Append(") Sid1, 1 AS IsMatch, 0 AS IsPartial ")
-                .AppendLine(sortExpression == null ? string.Empty : $", {sortExpression}")
-                .Append("FROM ").AppendLine(tableExpressionName)
-                .AppendLine($"ORDER BY {(sortExpression == null ? string.Empty : $"{sortExpression} {(sortOrder == SortOrder.Ascending ? "ASC" : "DESC")}, ")} Sid1 {((sortExpression != null || sortOrder == SortOrder.Ascending) ? "ASC" : "DESC")}");
-
-            // For any includes, the source of the resource surrogate ids to join on is saved
-            _cteMainSelect = TableExpressionName(_tableExpressionCounter);
-        }
-
-        private void HandleTableKindChain(
-            SearchParamTableExpression searchParamTableExpression,
-            string referenceSourceTableAlias,
-            string referenceTargetResourceTableAlias)
-        {
-            var chainedExpression = (SqlChainLinkExpression)searchParamTableExpression.Predicate;
-
-            StringBuilder.Append("SELECT ");
-            if (searchParamTableExpression.ChainLevel == 1)
-            {
-                StringBuilder.Append(VLatest.ReferenceSearchParam.ResourceSurrogateId, referenceSourceTableAlias).Append(" AS ").Append(chainedExpression.Reversed ? "Sid2" : "Sid1").Append(", ");
-            }
-            else
-            {
-                StringBuilder.Append("Sid1, ");
-            }
-
-            StringBuilder.Append(VLatest.Resource.ResourceSurrogateId, chainedExpression.Reversed && searchParamTableExpression.ChainLevel > 1 ? referenceSourceTableAlias : referenceTargetResourceTableAlias).Append(" AS ").AppendLine(chainedExpression.Reversed && searchParamTableExpression.ChainLevel == 1 ? "Sid1 " : "Sid2 ")
-                .Append("FROM ").Append(VLatest.ReferenceSearchParam).Append(' ').AppendLine(referenceSourceTableAlias)
-                .Append("INNER JOIN ").Append(VLatest.Resource).Append(' ').AppendLine(referenceTargetResourceTableAlias);
-
-            using (var delimited = StringBuilder.BeginDelimitedOnClause())
-            {
-                delimited.BeginDelimitedElement().Append(VLatest.ReferenceSearchParam.ReferenceResourceTypeId, referenceSourceTableAlias)
-                    .Append(" = ").Append(VLatest.Resource.ResourceTypeId, referenceTargetResourceTableAlias);
-
-                delimited.BeginDelimitedElement().Append(VLatest.ReferenceSearchParam.ReferenceResourceId, referenceSourceTableAlias)
-                    .Append(" = ").Append(VLatest.Resource.ResourceId, referenceTargetResourceTableAlias);
-            }
-
-            // For reverse chaining, if there is a parameter on the _id search parameter, we need another join to get the resource ID of the reference source (all we have is the surrogate ID at this point)
-
-            bool expressionOnTargetHandledBySecondJoin = chainedExpression.ExpressionOnTarget != null && chainedExpression.Reversed && chainedExpression.ExpressionOnTarget.AcceptVisitor(ExpressionContainsParameterVisitor.Instance, SearchParameterNames.Id);
-
-            if (expressionOnTargetHandledBySecondJoin)
-            {
-                const string referenceSourceResourceTableAlias = "refSourceResource";
-
-                StringBuilder.Append("INNER JOIN ").Append(VLatest.Resource).Append(' ').AppendLine(referenceSourceResourceTableAlias);
-
-                using (var delimited = StringBuilder.BeginDelimitedOnClause())
-                {
-                    delimited.BeginDelimitedElement().Append(VLatest.ReferenceSearchParam.ResourceSurrogateId, referenceSourceTableAlias)
-                        .Append(" = ").Append(VLatest.Resource.ResourceSurrogateId, referenceSourceResourceTableAlias);
-
-                    delimited.BeginDelimitedElement();
-                    chainedExpression.ExpressionOnTarget.AcceptVisitor(ResourceTableSearchParameterQueryGenerator.Instance, GetContext(referenceSourceResourceTableAlias));
-                }
-            }
-
-            if (searchParamTableExpression.ChainLevel > 1)
-            {
-                StringBuilder.Append("INNER JOIN ").AppendLine(TableExpressionName(FindRestrictingPredecessorTableExpressionIndex()));
-
-                using (var delimited = StringBuilder.BeginDelimitedOnClause())
-                {
-                    delimited.BeginDelimitedElement().Append(VLatest.Resource.ResourceSurrogateId, chainedExpression.Reversed ? referenceTargetResourceTableAlias : referenceSourceTableAlias).Append(" = ").Append("Sid2");
-                }
-            }
-
-            using (var delimited = StringBuilder.BeginDelimitedWhereClause())
-            {
-                delimited.BeginDelimitedElement().Append(VLatest.ReferenceSearchParam.SearchParamId, referenceSourceTableAlias)
-                    .Append(" = ").Append(Parameters.AddParameter(VLatest.ReferenceSearchParam.SearchParamId, Model.GetSearchParamId(chainedExpression.ReferenceSearchParameter.Url)));
-
-                AppendHistoryClause(delimited, referenceTargetResourceTableAlias);
-                AppendHistoryClause(delimited, referenceSourceTableAlias);
-
-                delimited.BeginDelimitedElement().Append(VLatest.ReferenceSearchParam.ResourceTypeId, referenceSourceTableAlias)
-                    .Append(" IN (")
-                    .Append(string.Join(", ", chainedExpression.ResourceTypes.Select(x => Parameters.AddParameter(VLatest.ReferenceSearchParam.ResourceTypeId, Model.GetResourceTypeId(x)))))
-                    .Append(")");
-
-                delimited.BeginDelimitedElement().Append(VLatest.ReferenceSearchParam.ReferenceResourceTypeId, referenceSourceTableAlias)
-                    .Append(" IN (")
-                    .Append(string.Join(", ", chainedExpression.TargetResourceTypes.Select(x => Parameters.AddParameter(VLatest.ReferenceSearchParam.ReferenceResourceTypeId, Model.GetResourceTypeId(x)))))
-                    .Append(")");
-
-                if (searchParamTableExpression.ChainLevel == 1)
-                {
-                    // if > 1, the intersection is handled by the JOIN
-                    AppendIntersectionWithPredecessor(delimited, searchParamTableExpression, chainedExpression.Reversed ? referenceTargetResourceTableAlias : referenceSourceTableAlias);
-                }
-
-                if (chainedExpression.ExpressionOnTarget != null && !expressionOnTargetHandledBySecondJoin)
-                {
-                    delimited.BeginDelimitedElement();
-                    chainedExpression.ExpressionOnTarget?.AcceptVisitor(ResourceTableSearchParameterQueryGenerator.Instance, GetContext(chainedExpression.Reversed ? referenceSourceTableAlias : referenceTargetResourceTableAlias));
-                }
-
-                if (chainedExpression.ExpressionOnSource != null)
-                {
-                    delimited.BeginDelimitedElement();
-                    chainedExpression.ExpressionOnSource.AcceptVisitor(ResourceTableSearchParameterQueryGenerator.Instance, GetContext(chainedExpression.Reversed ? referenceTargetResourceTableAlias : referenceSourceTableAlias));
-                }
-            }
-        }
-
-        private void HandleTableKindInclude(
-            SearchParamTableExpression searchParamTableExpression,
-            SearchOptions context,
-            string referenceSourceTableAlias,
-            string referenceTargetResourceTableAlias)
-        {
-            var includeExpression = (IncludeExpression)searchParamTableExpression.Predicate;
-
-            _includeCteIds = _includeCteIds ?? new List<string>();
-            _includeLimitCtesByResourceType = _includeLimitCtesByResourceType ?? new Dictionary<string, List<string>>();
-            _includeFromCteIds = _includeFromCteIds ?? new List<string>();
-
-            StringBuilder.Append("SELECT DISTINCT ");
-
-            if (includeExpression.Reversed)
-            {
-                // In case its revinclude, we limit the number of returned items as the resultset size is potentially
-                // unbounded. we ask for +1 so in the limit expression we know if to mark at truncated...
-                StringBuilder.Append("TOP (").Append(Parameters.AddParameter(context.IncludeCount + 1)).Append(") ");
-            }
-
->>>>>>> 85539539
             var table = !includeExpression.Reversed ? referenceTargetResourceTableAlias : referenceSourceTableAlias;
             StringBuilder.Append(VLatest.Resource.ResourceSurrogateId, table);
             StringBuilder.AppendLine(" AS Sid1, 0 AS IsMatch ");
@@ -824,17 +562,10 @@
                             .Append(" = ").Append(Parameters.AddParameter(VLatest.ReferenceSearchParam.ReferenceResourceTypeId, Model.GetResourceTypeId(includeExpression.TargetResourceType)));
                     }
                 }
-<<<<<<< HEAD
 
                 AppendHistoryClause(delimited, referenceTargetResourceTableAlias);
                 AppendHistoryClause(delimited, referenceSourceTableAlias);
 
-=======
-
-                AppendHistoryClause(delimited, referenceTargetResourceTableAlias);
-                AppendHistoryClause(delimited, referenceSourceTableAlias);
-
->>>>>>> 85539539
                 table = !includeExpression.Reversed ? referenceSourceTableAlias : referenceTargetResourceTableAlias;
 
                 // For RevIncludeIterate we expect to have a TargetType specified if the target reference can be of multiple types
@@ -1023,7 +754,6 @@
             {
                 StringBuilder.AppendLine();
             }
-<<<<<<< HEAD
 
             StringBuilder.Append("FROM ").AppendLine(_cteMainSelect);
 
@@ -1141,58 +871,6 @@
                 }
             }
 
-=======
-
-            StringBuilder.Append("FROM ").AppendLine(_cteMainSelect);
-
-            foreach (var includeCte in _includeCteIds)
-            {
-                StringBuilder.AppendLine("UNION ALL");
-                StringBuilder.Append("SELECT Sid1, IsMatch, IsPartial");
-                if (supportedSortParamExists)
-                {
-                    StringBuilder.AppendLine(", NULL as SortValue ");
-                }
-                else
-                {
-                    StringBuilder.AppendLine();
-                }
-
-                StringBuilder.Append("FROM ").AppendLine(includeCte);
-            }
-        }
-
-        private void HandleTableKindSort(SearchParamTableExpression searchParamTableExpression, SearchOptions context)
-        {
-            if (searchParamTableExpression.ChainLevel != 0)
-            {
-                throw new InvalidOperationException("Multiple chain level is not possible.");
-            }
-
-            var (searchParamInfo, searchSort) = context.Sort.Count == 0 ? default : context.Sort[0];
-            var continuationToken = ContinuationToken.FromString(context.ContinuationToken);
-            object sortValue = null;
-            Health.SqlServer.Features.Schema.Model.Column sortColumnName = default(Health.SqlServer.Features.Schema.Model.Column);
-
-            if (searchParamInfo.Type == ValueSets.SearchParamType.Date)
-            {
-                sortColumnName = VLatest.DateTimeSearchParam.StartDateTime;
-            }
-            else if (searchParamInfo.Type == ValueSets.SearchParamType.String)
-            {
-                sortColumnName = VLatest.StringSearchParam.Text;
-            }
-
-            if (continuationToken != null)
-            {
-                DateTime dateSortValue;
-                if (DateTime.TryParseExact(continuationToken.SortValue, "o", null, DateTimeStyles.None, out dateSortValue))
-                {
-                    sortValue = dateSortValue;
-                }
-            }
-
->>>>>>> 85539539
             if (!string.IsNullOrEmpty(sortColumnName) && searchParamTableExpression.QueryGenerator != null)
             {
                 StringBuilder.Append("SELECT ").Append(VLatest.Resource.ResourceSurrogateId, null).Append(" AS Sid1, ")
@@ -1202,10 +880,7 @@
                 using (var delimited = StringBuilder.BeginDelimitedWhereClause())
                 {
                     AppendHistoryClause(delimited);
-<<<<<<< HEAD
                     AppendMinOrMax(delimited, context);
-=======
->>>>>>> 85539539
 
                     if (searchParamTableExpression.Predicate != null)
                     {
@@ -1315,7 +990,6 @@
             }
         }
 
-<<<<<<< HEAD
         private void AppendMinOrMax(in IndentedStringBuilder.DelimitedScope delimited, SearchOptions context)
         {
             delimited.BeginDelimitedElement();
@@ -1326,7 +1000,9 @@
             else if (context.Sort[0].sortOrder == SortOrder.Descending)
             {
                 StringBuilder.Append(VLatest.StringSearchParam.IsMax, tableAlias: null).Append(" = 1");
-=======
+            }
+        }
+
         private void AppendSearchParameterHashClause(in IndentedStringBuilder.DelimitedScope delimited, string tableAlias = null)
         {
             if (_searchType.HasFlag(SqlSearchType.Reindex))
@@ -1334,7 +1010,6 @@
                 delimited.BeginDelimitedElement();
 
                 StringBuilder.Append("(").Append(VLatest.Resource.SearchParamHash, tableAlias).Append(" != ").Append(Parameters.AddParameter(_searchParameterHash)).Append(" OR ").Append(VLatest.Resource.SearchParamHash, tableAlias).Append(" IS NULL)");
->>>>>>> 85539539
             }
         }
 
