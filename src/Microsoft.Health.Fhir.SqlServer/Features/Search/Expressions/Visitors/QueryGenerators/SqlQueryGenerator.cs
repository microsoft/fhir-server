﻿// -------------------------------------------------------------------------------------------------
// Copyright (c) Microsoft Corporation. All rights reserved.
// Licensed under the MIT License (MIT). See LICENSE in the repo root for license information.
// -------------------------------------------------------------------------------------------------

using System;
using System.Collections.Generic;
using System.Globalization;
using System.Linq;
using EnsureThat;
using Microsoft.Data.SqlClient;
using Microsoft.Health.Fhir.Core.Exceptions;
using Microsoft.Health.Fhir.Core.Features;
using Microsoft.Health.Fhir.Core.Features.Search;
using Microsoft.Health.Fhir.Core.Features.Search.Expressions;
using Microsoft.Health.Fhir.Core.Models;
using Microsoft.Health.Fhir.SqlServer.Features.Schema;
using Microsoft.Health.Fhir.SqlServer.Features.Schema.Model;
using Microsoft.Health.Fhir.SqlServer.Features.Storage;
using Microsoft.Health.SqlServer;
using Microsoft.Health.SqlServer.Features.Schema;
using Microsoft.Health.SqlServer.Features.Schema.Model;
using Microsoft.Health.SqlServer.Features.Storage;
using SortOrder = Microsoft.Health.Fhir.Core.Features.Search.SortOrder;

namespace Microsoft.Health.Fhir.SqlServer.Features.Search.Expressions.Visitors.QueryGenerators
{
    internal class SqlQueryGenerator : DefaultSqlExpressionVisitor<SearchOptions, object>
    {
        // In the case of input search parameter being too complex, there is a possibility of a stack overflow.
        // Stack overflow exceptions cannot be caught in .NET and will abort the process. For that reason, we enforce this stack depth limit.
        private const int _stackOverflowLimiter = 100;
        private int _stackDepth = 0;

        private const string _joinShift = "     ";

        private string _cteMainSelect; // This is represents the CTE that is the main selector for use with includes
        private List<string> _includeCteIds;
        private Dictionary<string, List<string>> _includeLimitCtesByResourceType; // ctes of each include value, by their resource type

        // Include:iterate may be applied on results from multiple ctes
        private List<string> _includeFromCteIds;

        private int _tableExpressionCounter = -1;
        private SqlRootExpression _rootExpression;
        private readonly SchemaInformation _schemaInfo;
        private bool _sortVisited = false;
        private bool _unionVisited = false;
        private bool _firstChainAfterUnionVisited = false;
        private HashSet<int> _cteToLimit = new HashSet<int>();
        private bool _hasIdentifier = false;
        private int _searchParamCount = 0;
        private bool previousSqlQueryGeneratorFailure = false;
        private int maxTableExpressionCountLimitForExists = 5;
        private bool _reuseQueryPlans;
        private bool _allowCurrent; // TODO: Remove after deplyment of LakePrerequisite

        public SqlQueryGenerator(
            IndentedStringBuilder sb,
            HashingSqlQueryParameterManager parameters,
            ISqlServerFhirModel model,
            SchemaInformation schemaInfo,
            bool reuseQueryPlans,
            SqlException sqlException = null)
        {
            EnsureArg.IsNotNull(sb, nameof(sb));
            EnsureArg.IsNotNull(parameters, nameof(parameters));
            EnsureArg.IsNotNull(model, nameof(model));
            EnsureArg.IsNotNull(schemaInfo, nameof(schemaInfo));

            StringBuilder = sb;
            Parameters = parameters;
            Model = model;
            _schemaInfo = schemaInfo;
            _allowCurrent = schemaInfo.Current >= SchemaVersionConstants.LakePrerequisite;
            _reuseQueryPlans = reuseQueryPlans;

            if (sqlException?.Number == SqlErrorCodes.QueryProcessorNoQueryPlan)
            {
                previousSqlQueryGeneratorFailure = true;
            }
        }

        public IndentedStringBuilder StringBuilder { get; }

        public HashingSqlQueryParameterManager Parameters { get; }

        public ISqlServerFhirModel Model { get; }

        public override object VisitSqlRoot(SqlRootExpression expression, SearchOptions context)
        {
            if (!(context is SearchOptions searchOptions))
            {
                throw new ArgumentException($"Argument should be of type {nameof(SearchOptions)}", nameof(context));
            }

            _rootExpression = expression;

            if (expression.SearchParamTableExpressions.Count > 0)
            {
                if (expression.ResourceTableExpressions.Count > 0)
                {
                    throw new InvalidOperationException("Expected no predicates on the Resource table because of the presence of TableExpressions");
                }

                // Union expressions must be executed first than all other expressions. The overral idea is that Union All expressions will
                // filter the highest group of records, and the following expressions will be executed on top of this group of records.
                // If include, split SQL into 2 parts: 1st filter and preserve data in filtered data table variable, and 2nd - use persisted data
                StringBuilder.Append("DECLARE @FilteredData AS TABLE (T1 smallint, Sid1 bigint, IsMatch bit, IsPartial bit, Row int");
                var isSortValueNeeded = IsSortValueNeeded(context);
                if (isSortValueNeeded)
                {
                    var sortContext = GetSortRelatedDetails(context);
                    var dbType = sortContext.SortColumnName.Metadata.SqlDbType;
                    var typeStr = dbType.ToString().ToLowerInvariant();
                    StringBuilder.Append($", SortValue {typeStr}");
                    if (dbType != System.Data.SqlDbType.DateTime2 && dbType != System.Data.SqlDbType.DateTime) // we support only date time and short string
                    {
                        StringBuilder.Append($"({sortContext.SortColumnName.Metadata.MaxLength})");
                    }
                }

                StringBuilder.AppendLine(")");
                StringBuilder.AppendLine(";WITH");
                var visitedInclude = false;
                StringBuilder.AppendDelimited($"{Environment.NewLine},", expression.SearchParamTableExpressions.SortExpressionsByQueryLogic(), (sb, tableExpression) =>
                {
                    if (tableExpression.SplitExpressions(out UnionExpression unionExpression, out SearchParamTableExpression allOtherRemainingExpressions))
                    {
                        AppendNewSetOfUnionAllTableExpressions(context, unionExpression, tableExpression.QueryGenerator);

                        if (allOtherRemainingExpressions != null)
                        {
                            StringBuilder.AppendLine(", ");
                            AppendNewTableExpression(sb, allOtherRemainingExpressions, ++_tableExpressionCounter, context);
                        }
                    }
                    else
                    {
                        // Look for include kind. Before going to include itself, add filtered data persistence.
                        if (!visitedInclude && tableExpression.Kind == SearchParamTableExpressionKind.Include)
                        {
                            sb.Remove(sb.Length - 1, 1); // remove last comma
                            AddHash(); // hash is required in upper SQL
                            sb.AppendLine($"INSERT INTO @FilteredData SELECT T1, Sid1, IsMatch, IsPartial, Row{(isSortValueNeeded ? ", SortValue " : " ")}FROM cte{_tableExpressionCounter}");
                            AddOptionClause();
                            sb.AppendLine($";WITH cte{_tableExpressionCounter} AS (SELECT * FROM @FilteredData)");
                            sb.Append(","); // add comma back
                            visitedInclude = true;
                        }

                        AppendNewTableExpression(sb, tableExpression, ++_tableExpressionCounter, context);
                    }
                });

                StringBuilder.AppendLine();
            }

            AddHash();

            string resourceTableAlias = "r";
            bool selectingFromResourceTable;

            if (searchOptions.CountOnly)
            {
                if (expression.SearchParamTableExpressions.Count > 0)
                {
                    // The last CTE has all the surrogate IDs that match the results.
                    // We just need to count those and don't need to join with the Resource table
                    selectingFromResourceTable = false;
                    StringBuilder.AppendLine("SELECT count_big(DISTINCT Sid1)");
                }
                else
                {
                    // We will be counting over the Resource table.
                    selectingFromResourceTable = true;
                    StringBuilder.AppendLine("SELECT count_big(*)");
                }
            }
            else
            {
                selectingFromResourceTable = true;

                // DISTINCT is used since different ctes may return the same resources due to _include and _include:iterate search parameters
                StringBuilder.Append("SELECT DISTINCT ");

                if (expression.SearchParamTableExpressions.Count == 0)
                {
                    StringBuilder.Append("TOP (").Append(Parameters.AddParameter(context.MaxItemCount + 1, includeInHash: false)).Append(") ");
                }

                StringBuilder.Append(VLatest.Resource.ResourceTypeId, resourceTableAlias).Append(", ")
                    .Append(VLatest.Resource.ResourceId, resourceTableAlias).Append(", ")
                    .Append(VLatest.Resource.Version, resourceTableAlias).Append(", ")
                    .Append(VLatest.Resource.IsDeleted, resourceTableAlias).Append(", ")
                    .Append(VLatest.Resource.ResourceSurrogateId, resourceTableAlias).Append(", ")
                    .Append(VLatest.Resource.RequestMethod, resourceTableAlias).Append(", ");

                // If there's a table expression, use the previously selected bit, otherwise everything in the select is considered a match
                StringBuilder.Append(expression.SearchParamTableExpressions.Count > 0 ? "CAST(IsMatch AS bit) AS IsMatch, " : "CAST(1 AS bit) AS IsMatch, ");
                StringBuilder.Append(expression.SearchParamTableExpressions.Count > 0 ? "CAST(IsPartial AS bit) AS IsPartial, " : "CAST(0 AS bit) AS IsPartial, ");

                StringBuilder.Append(VLatest.Resource.IsRawResourceMetaSet, resourceTableAlias).Append(", ");

                StringBuilder.Append(VLatest.Resource.SearchParamHash, resourceTableAlias).Append(", ");

                StringBuilder.Append(VLatest.Resource.RawResource, resourceTableAlias);

                if (_schemaInfo.Current >= SchemaVersionConstants.Lake)
                {
                    StringBuilder.Append(", ").Append(VLatest.Resource.FileId, resourceTableAlias);
                    StringBuilder.Append(", ").Append(VLatest.Resource.OffsetInFile, resourceTableAlias);
                }

                if (IsSortValueNeeded(context))
                {
                    StringBuilder.Append(", ").Append(TableExpressionName(_tableExpressionCounter)).Append(".SortValue");
                }

                StringBuilder.AppendLine();
            }

            if (selectingFromResourceTable)
            {
                // TODO: Remove logic to add index hint once Lake schema is deployed. Scanning clustered index of CurrentResources is efficient.
                if (expression.SearchParamTableExpressions.Count == 0 &&
                    !context.ResourceVersionTypes.HasFlag(ResourceVersionType.History) &&
                    !context.ResourceVersionTypes.HasFlag(ResourceVersionType.SoftDeleted) &&
                    expression.ResourceTableExpressions.Any(e => e.AcceptVisitor(ExpressionContainsParameterVisitor.Instance, SearchParameterNames.ResourceType)) &&
                    !expression.ResourceTableExpressions.Any(e => e.AcceptVisitor(ExpressionContainsParameterVisitor.Instance, SearchParameterNames.Id)))
                {
<<<<<<< HEAD
                    StringBuilder.Append("FROM ").Append(VLatest.Resource).Append(" ").AppendLine(resourceTableAlias);
=======
                    StringBuilder.Append("FROM ").Append(VLatest.Resource).Append(" ").Append(resourceTableAlias);
>>>>>>> 9b913f96

                    // If this is a simple search over a resource type (like GET /Observation)
                    // make sure the optimizer does not decide to do a scan on the clustered index, since we have an index specifically for this common case
                    StringBuilder.Append(" WITH (INDEX(").Append(VLatest.Resource.IX_Resource_ResourceTypeId_ResourceSurrgateId).AppendLine("))");
                }
                else
                {
                    StringBuilder.Append("FROM ").Append(context.AddCurrentClause && _allowCurrent ? VLatest.CurrentResource : VLatest.Resource).Append(" ").AppendLine(resourceTableAlias);
                }

                if (expression.SearchParamTableExpressions.Count > 0)
                {
                    StringBuilder.Append(_joinShift).Append("JOIN ").Append(TableExpressionName(_tableExpressionCounter));
                    StringBuilder.Append(" ON ")
                        .Append(VLatest.Resource.ResourceTypeId, resourceTableAlias).Append(" = ").Append(TableExpressionName(_tableExpressionCounter)).Append(".T1 AND ")
                        .Append(VLatest.Resource.ResourceSurrogateId, resourceTableAlias).Append(" = ").Append(TableExpressionName(_tableExpressionCounter)).AppendLine(".Sid1");
                }

                using (var delimitedClause = StringBuilder.BeginDelimitedWhereClause())
                {
                    foreach (var denormalizedPredicate in expression.ResourceTableExpressions)
                    {
                        delimitedClause.BeginDelimitedElement();
                        denormalizedPredicate.AcceptVisitor(ResourceTableSearchParameterQueryGenerator.Instance, GetContext());
                    }

                    AppendHistoryClause(delimitedClause, context.ResourceVersionTypes);

                    AppendDeletedClause(delimitedClause, context.ResourceVersionTypes);
                }

                if (!searchOptions.CountOnly)
                {
                    StringBuilder.Append("ORDER BY ");

                    if (_rootExpression.SearchParamTableExpressions.Any(t => t.Kind == SearchParamTableExpressionKind.Include))
                    {
                        // ensure the matches appear before includes
                        StringBuilder.Append("IsMatch DESC, ");
                    }

                    if (IsPrimaryKeySort(searchOptions))
                    {
                        StringBuilder.AppendDelimited(", ", searchOptions.Sort, (sb, sort) =>
                            {
                                Column column = sort.searchParameterInfo.Name switch
                                {
                                    SearchParameterNames.ResourceType => VLatest.Resource.ResourceTypeId,
                                    SearchParameterNames.LastUpdated => VLatest.Resource.ResourceSurrogateId,
                                    _ => throw new InvalidOperationException($"Unexpected sort parameter {sort.searchParameterInfo.Name}"),
                                };
                                sb.Append(column, resourceTableAlias).Append(" ").Append(sort.sortOrder == SortOrder.Ascending ? "ASC" : "DESC");
                            })
                            .AppendLine();
                    }
                    else if (IsSortValueNeeded(searchOptions))
                    {
                        StringBuilder
                            .Append(TableExpressionName(_tableExpressionCounter))
                            .Append(".SortValue ")
                            .Append(searchOptions.Sort[0].sortOrder == SortOrder.Ascending ? "ASC" : "DESC").Append(", ")
                            .Append(VLatest.Resource.ResourceSurrogateId, resourceTableAlias).AppendLine(" ASC ");
                    }
                    else
                    {
                        StringBuilder
                            .Append(VLatest.Resource.ResourceSurrogateId, resourceTableAlias).AppendLine(" ASC ");
                    }

                    AddOptionClause();
                }
            }
            else
            {
                // this is selecting only from the last CTE (for a count)
                StringBuilder.Append("FROM ").AppendLine(TableExpressionName(_tableExpressionCounter));
            }

            return null;
        }

        // TODO: Remove. This is not needed as we use precise statistics.
        private void AddOptionClause()
        {
            // if we have a complex query more than one SearchParemter, one of the parameters is "identifier", and we have an include
            // then we will tell SQL to ignore the parameter values and base the query plan one the
            // statistics only.  We have seen SQL make poor choices in this instance, so we are making a special case here
            if (AddOptimizeForUnknownClause())
            {
                StringBuilder.AppendLine("OPTION (OPTIMIZE FOR UNKNOWN)");
            }
        }

        private void AddHash()
        {
            if (Parameters.HasParametersToHash && !_reuseQueryPlans) // hash cannot be last comment as it will not be stored in query store
            {
                // Add a hash of (most of the) parameter values as a comment.
                // We do this to avoid re-using query plans unless two queries have
                // the same parameter values. We currently exclude from the hash parameters
                // that are related to TOP clauses or continuation tokens.
                // We can exclude more in the future.

                StringBuilder.Append("/* HASH ");
                Parameters.AppendHash(StringBuilder);
                Parameters.AppendHashedParameterNames(StringBuilder);
                StringBuilder.AppendLine(" */");
            }
        }

        private static string TableExpressionName(int id) => "cte" + id;

        private bool IsInSortMode(SearchOptions context) => context.Sort != null && context.Sort.Count > 0 && _sortVisited;

        public override object VisitTable(SearchParamTableExpression searchParamTableExpression, SearchOptions context)
        {
            try
            {
                _stackDepth++;
                if (_stackDepth > _stackOverflowLimiter)
                {
                    throw new SearchParameterTooComplexException();
                }

                const string referenceSourceTableAlias = "refSource";
                const string referenceTargetResourceTableAlias = "refTarget";

                switch (searchParamTableExpression.Kind)
                {
                    case SearchParamTableExpressionKind.Normal:
                        HandleTableKindNormal(searchParamTableExpression, context);
                        break;

                    case SearchParamTableExpressionKind.Concatenation:
                        StringBuilder.Append("SELECT * FROM ").AppendLine(TableExpressionName(_tableExpressionCounter - 1));
                        StringBuilder.AppendLine("UNION ALL");

                        goto case SearchParamTableExpressionKind.Normal;

                    case SearchParamTableExpressionKind.All:
                        HandleTableKindAll(searchParamTableExpression, context);
                        break;

                    case SearchParamTableExpressionKind.NotExists:
                        HandleTableKindNotExists(searchParamTableExpression, context);
                        break;

                    case SearchParamTableExpressionKind.Top:
                        HandleTableKindTop(context);
                        break;

                    case SearchParamTableExpressionKind.Chain:
                        HandleTableKindChain(searchParamTableExpression, context, referenceSourceTableAlias, referenceTargetResourceTableAlias);
                        break;

                    case SearchParamTableExpressionKind.Include:
                        HandleTableKindInclude(searchParamTableExpression, context, referenceSourceTableAlias, referenceTargetResourceTableAlias);
                        break;

                    case SearchParamTableExpressionKind.IncludeLimit:
                        HandleTableKindIncludeLimit(context);
                        break;

                    case SearchParamTableExpressionKind.IncludeUnionAll:
                        HandleTableKindIncludeUnionAll(context);
                        break;

                    case SearchParamTableExpressionKind.Sort:
                        HandleTableKindSort(searchParamTableExpression, context);
                        break;

                    case SearchParamTableExpressionKind.SortWithFilter:
                        HandleTableKindSortWithFilter(searchParamTableExpression, context);
                        break;

                    case SearchParamTableExpressionKind.Union:
                        HandleParamTableUnion(searchParamTableExpression, context);
                        break;

                    default:
                        throw new ArgumentOutOfRangeException(searchParamTableExpression.Kind.ToString());
                }
            }
            finally
            {
                _stackDepth--;
            }

            return null;
        }

        private void HandleParamTableUnion(SearchParamTableExpression searchParamTableExpression, SearchOptions context)
        {
            StringBuilder.Append(TableExpressionName(++_tableExpressionCounter)).AppendLine(" AS").AppendLine("(");

            StringBuilder.Append("SELECT ")
                .Append(VLatest.Resource.ResourceTypeId, null).Append(" AS T1, ")
                .Append(VLatest.Resource.ResourceSurrogateId, null).AppendLine(" AS Sid1");

            var searchParameterExpressionPredicate = searchParamTableExpression.Predicate as SearchParameterExpression;

            // handle special case where we want to Union a specific resource to the results
            if (searchParameterExpressionPredicate != null &&
                searchParameterExpressionPredicate.Parameter.ColumnLocation().HasFlag(SearchParameterColumnLocation.ResourceTable))
            {
                StringBuilder.Append("FROM ").AppendLine(context.AddCurrentClause && _allowCurrent ? VLatest.CurrentResource : VLatest.Resource);
            }
            else
            {
                StringBuilder.Append("FROM ").AppendLine(searchParamTableExpression.QueryGenerator.Table);
            }

            using (var delimited = StringBuilder.BeginDelimitedWhereClause())
            {
                AppendHistoryClause(delimited, context.ResourceVersionTypes, searchParamTableExpression);

                if (searchParamTableExpression.Predicate != null)
                {
                    delimited.BeginDelimitedElement();
                    searchParamTableExpression.Predicate.AcceptVisitor(searchParamTableExpression.QueryGenerator, GetContext());
                }
            }

            StringBuilder.AppendLine("),");
        }

        private void HandleTableKindNormal(SearchParamTableExpression searchParamTableExpression, SearchOptions context)
        {
            if (searchParamTableExpression.ChainLevel == 0)
            {
                int predecessorIndex = FindRestrictingPredecessorTableExpressionIndex();

                // if this is not sort mode or if it is the first cte
                if (!IsInSortMode(context) || predecessorIndex < 0)
                {
                    StringBuilder.Append("SELECT ")
                        .Append(VLatest.Resource.ResourceTypeId, null).Append(" AS T1, ")
                        .Append(VLatest.Resource.ResourceSurrogateId, null).AppendLine(" AS Sid1")
                        .Append("FROM ").AppendLine(searchParamTableExpression.QueryGenerator.Table);
                }
                else
                {
                    // we are in sort mode and we need to join with previous cte to propagate the SortValue
                    var cte = TableExpressionName(predecessorIndex);
                    StringBuilder.Append("SELECT ")
                        .Append(VLatest.Resource.ResourceTypeId, null).Append(" AS T1, ")
                        .Append(VLatest.Resource.ResourceSurrogateId, null).Append(" AS Sid1, ")
                        .Append(cte).AppendLine(".SortValue")
                        .Append("FROM ").AppendLine(searchParamTableExpression.QueryGenerator.Table)
                        .Append(_joinShift).Append("JOIN ").Append(cte)
                        .Append(" ON ").Append(VLatest.Resource.ResourceTypeId, null).Append(" = ").Append(cte).Append(".T1")
                        .Append(" AND ").Append(VLatest.Resource.ResourceSurrogateId, null).Append(" = ").Append(cte).AppendLine(".Sid1");
                }
            }
            else if (searchParamTableExpression.ChainLevel == 1 && _unionVisited)
            {
                var tableName = searchParamTableExpression.QueryGenerator.Table;

                // handle special case where we want to Union a specific resource to the results
                var searchParameterExpressionPredicate = CheckExpressionOrFirstChildIsSearchParam(searchParamTableExpression.Predicate);
                if (searchParameterExpressionPredicate != null &&
                    searchParameterExpressionPredicate.Parameter.ColumnLocation().HasFlag(SearchParameterColumnLocation.ResourceTable))
                {
                    tableName = new VLatest.ResourceTable();
                }

                StringBuilder.Append("SELECT T1, Sid1, ")
                    .Append(VLatest.Resource.ResourceTypeId, null).Append(" AS T2, ")
                    .Append(VLatest.Resource.ResourceSurrogateId, null).AppendLine(" AS Sid2")
                    .Append("FROM ").AppendLine(tableName)
                    .Append(_joinShift).Append("JOIN ").Append(TableExpressionName(FindRestrictingPredecessorTableExpressionIndex()))
                    .Append(" ON ").Append(VLatest.Resource.ResourceTypeId, null).Append(" = ").Append(_firstChainAfterUnionVisited ? "T2" : "T1")
                    .Append(" AND ").Append(VLatest.Resource.ResourceSurrogateId, null).Append(" = ").AppendLine(_firstChainAfterUnionVisited ? "Sid2" : "Sid1");

                // once we have visited a table after the union all, the remained of the inner joins
                // should be on T1 and Sid1
                _firstChainAfterUnionVisited = true;
            }
            else
            {
                StringBuilder.Append("SELECT T1, Sid1, ")
                    .Append(VLatest.Resource.ResourceTypeId, null).Append(" AS T2, ")
                    .Append(VLatest.Resource.ResourceSurrogateId, null).AppendLine(" AS Sid2")
                    .Append("FROM ").AppendLine(searchParamTableExpression.QueryGenerator.Table)
                    .Append(_joinShift).Append("JOIN ").Append(TableExpressionName(FindRestrictingPredecessorTableExpressionIndex()))
                    .Append(" ON ").Append(VLatest.Resource.ResourceTypeId, null).Append(" = ").Append("T2")
                    .Append(" AND ").Append(VLatest.Resource.ResourceSurrogateId, null).Append(" = ").AppendLine("Sid2");
            }

            if (UseAppendWithJoin()
                && searchParamTableExpression.ChainLevel == 0 && !IsInSortMode(context))
            {
                AppendIntersectionWithPredecessorUsingInnerJoin(StringBuilder, searchParamTableExpression);
            }

            using (var delimited = StringBuilder.BeginDelimitedWhereClause())
            {
                AppendHistoryClause(delimited, context.ResourceVersionTypes, searchParamTableExpression);

                if (searchParamTableExpression.ChainLevel == 0 && !IsInSortMode(context) && !UseAppendWithJoin())
                {
                    // if chainLevel > 0 or if in sort mode or if we need to simplify the query, the intersection is already handled in a JOIN
                    AppendIntersectionWithPredecessor(delimited, searchParamTableExpression);
                }

                if (searchParamTableExpression.Predicate != null)
                {
                    delimited.BeginDelimitedElement();
                    CheckForIdentifierSearchParams(searchParamTableExpression.Predicate);
                    searchParamTableExpression.Predicate.AcceptVisitor(searchParamTableExpression.QueryGenerator, GetContext());
                }
            }
        }

        private void HandleTableKindAll(SearchParamTableExpression searchParamTableExpression, SearchOptions context)
        {
            int predecessorIndex = FindRestrictingPredecessorTableExpressionIndex();

            // In the case the query contains a UNION operator, the following CTE must join the latest Union CTE
            // where all data is aggregated.
            if (_unionVisited && predecessorIndex > 0 && searchParamTableExpression.ChainLevel == 0)
            {
                var cte = TableExpressionName(predecessorIndex);
                StringBuilder.Append("SELECT ")
                    .Append(VLatest.Resource.ResourceTypeId, null).Append(" AS T1, ")
                    .Append(VLatest.Resource.ResourceSurrogateId, null).AppendLine(" AS Sid1") // SELECT and FROM can be on same line only for singe line statements
                    .Append("FROM ").AppendLine(context.AddCurrentClause && _allowCurrent ? VLatest.CurrentResource : VLatest.Resource)
                    .Append(_joinShift).Append("JOIN ").Append(cte)
                    .Append(" ON ").Append(VLatest.Resource.ResourceTypeId, null).Append(" = ").Append(cte).Append(".T1")
                    .Append(" AND ").Append(VLatest.Resource.ResourceSurrogateId, null).Append(" = ").Append(cte).AppendLine(".Sid1");

                using (var delimited = StringBuilder.BeginDelimitedWhereClause())
                {
                    AppendHistoryClause(delimited, context.ResourceVersionTypes);
                    AppendDeletedClause(delimited, context.ResourceVersionTypes);
                    if (searchParamTableExpression.Predicate != null)
                    {
                        delimited.BeginDelimitedElement();
                        searchParamTableExpression.Predicate.AcceptVisitor(ResourceTableSearchParameterQueryGenerator.Instance, GetContext());
                    }
                }
            }
            else
            {
                StringBuilder.Append("SELECT ")
                    .Append(VLatest.Resource.ResourceTypeId, null).Append(" AS T1, ")
                    .Append(VLatest.Resource.ResourceSurrogateId, null).AppendLine(" AS Sid1")
                    .Append("FROM ").AppendLine(context.AddCurrentClause && _allowCurrent ? VLatest.CurrentResource : VLatest.Resource);

                using (var delimited = StringBuilder.BeginDelimitedWhereClause())
                {
                    AppendHistoryClause(delimited, context.ResourceVersionTypes);
                    AppendDeletedClause(delimited, context.ResourceVersionTypes);
                    if (searchParamTableExpression.Predicate != null)
                    {
                        delimited.BeginDelimitedElement();
                        searchParamTableExpression.Predicate.AcceptVisitor(ResourceTableSearchParameterQueryGenerator.Instance, GetContext());
                    }
                }
            }
        }

        private void HandleTableKindNotExists(SearchParamTableExpression searchParamTableExpression, SearchOptions context)
        {
            StringBuilder.Append("SELECT T1, Sid1");
            StringBuilder.AppendLine(IsInSortMode(context) ? ", SortValue" : string.Empty);
            StringBuilder.Append("FROM ").AppendLine(TableExpressionName(_tableExpressionCounter - 1));
            StringBuilder.AppendLine("WHERE Sid1 NOT IN").AppendLine("(");

            using (StringBuilder.Indent())
            {
                StringBuilder.Append("SELECT ").AppendLine(VLatest.Resource.ResourceSurrogateId, null)
                    .Append("FROM ").AppendLine(searchParamTableExpression.QueryGenerator.Table);
                using (var delimited = StringBuilder.BeginDelimitedWhereClause())
                {
                    AppendHistoryClause(delimited, context.ResourceVersionTypes, searchParamTableExpression);

                    delimited.BeginDelimitedElement();
                    searchParamTableExpression.Predicate.AcceptVisitor(searchParamTableExpression.QueryGenerator, GetContext());
                }
            }

            StringBuilder.AppendLine(")");
        }

        private void HandleTableKindTop(SearchOptions context)
        {
            var tableExpressionName = TableExpressionName(_tableExpressionCounter - 1);
            var sortExpression = IsSortValueNeeded(context) ? $"{tableExpressionName}.SortValue" : null;

            bool hasIncludeExpression = _rootExpression.SearchParamTableExpressions.Any(t => t.Kind == SearchParamTableExpressionKind.Include);

            IndentedStringBuilder.IndentedScope indentedScope = default;
            if (hasIncludeExpression)
            {
                // a subsequent _include will need to join with the top context.MaxItemCount of this resultset, so we include a Row column
                StringBuilder.Append("SELECT row_number() OVER (");
                AppendOrderBy();
                StringBuilder.AppendLine(") AS Row, *")
                    .AppendLine("FROM")
                    .AppendLine("(");

                indentedScope = StringBuilder.Indent();
            }

            // Everything in the top expression is considered a match
            const string selectStatement = "SELECT DISTINCT";
            StringBuilder.Append(selectStatement).Append(" TOP (").Append(Parameters.AddParameter(context.MaxItemCount + 1, includeInHash: false)).Append(") T1, Sid1, 1 AS IsMatch, 0 AS IsPartial ")
                .AppendLine(sortExpression == null ? string.Empty : $", {sortExpression}")
                .Append("FROM ").AppendLine(tableExpressionName);

            AppendOrderBy();
            StringBuilder.AppendLine();

            if (hasIncludeExpression)
            {
                indentedScope.Dispose();
                StringBuilder.AppendLine(") t");
            }

            // For any includes, the source of the resource surrogate ids to join on is saved
            _cteMainSelect = TableExpressionName(_tableExpressionCounter);

            void AppendOrderBy()
            {
                StringBuilder.Append("ORDER BY ");
                if (IsPrimaryKeySort(context))
                {
                    StringBuilder.AppendDelimited(", ", context.Sort, (sb, sort) =>
                    {
                        string column = sort.searchParameterInfo.Name switch
                        {
                            SearchParameterNames.ResourceType => "T1",
                            SearchParameterNames.LastUpdated => "Sid1",
                            _ => throw new InvalidOperationException($"Unexpected sort parameter {sort.searchParameterInfo.Name}"),
                        };
                        sb.Append(column).Append(" ").Append(sort.sortOrder == SortOrder.Ascending ? "ASC" : "DESC");
                    });
                }
                else if (IsSortValueNeeded(context))
                {
                    StringBuilder.Append("SortValue ").Append(" ").Append(context.Sort[0].sortOrder == SortOrder.Ascending ? "ASC" : "DESC").Append(", Sid1 ASC");
                }
                else
                {
                    StringBuilder.Append("Sid1 ASC");
                }
            }
        }

        private void HandleTableKindChain(
            SearchParamTableExpression searchParamTableExpression,
            SearchOptions context,
            string referenceSourceTableAlias,
            string referenceTargetResourceTableAlias)
        {
            var chainedExpression = (SqlChainLinkExpression)searchParamTableExpression.Predicate;
            StringBuilder.Append("SELECT ");
            if (searchParamTableExpression.ChainLevel == 1)
            {
                StringBuilder.Append(VLatest.ReferenceSearchParam.ResourceTypeId, referenceSourceTableAlias).Append(" AS ").Append(chainedExpression.Reversed ? "T2" : "T1").Append(", ");
                StringBuilder.Append(VLatest.ReferenceSearchParam.ResourceSurrogateId, referenceSourceTableAlias).Append(" AS ").Append(chainedExpression.Reversed ? "Sid2" : "Sid1").Append(", ");
            }
            else
            {
                StringBuilder.Append("T1, Sid1, ");
            }

            StringBuilder
                .Append(VLatest.Resource.ResourceTypeId, chainedExpression.Reversed && searchParamTableExpression.ChainLevel > 1 ? referenceSourceTableAlias : referenceTargetResourceTableAlias).Append(" AS ").Append(chainedExpression.Reversed && searchParamTableExpression.ChainLevel == 1 ? "T1, " : "T2, ")
                .Append(VLatest.Resource.ResourceSurrogateId, chainedExpression.Reversed && searchParamTableExpression.ChainLevel > 1 ? referenceSourceTableAlias : referenceTargetResourceTableAlias).Append(" AS ").AppendLine(chainedExpression.Reversed && searchParamTableExpression.ChainLevel == 1 ? "Sid1 " : "Sid2 ")
                .Append("FROM ").Append(VLatest.ReferenceSearchParam).Append(' ').AppendLine(referenceSourceTableAlias)
                .Append(_joinShift).Append("JOIN ").Append(context.AddCurrentClause && _allowCurrent ? VLatest.CurrentResource : VLatest.Resource).Append(' ').Append(referenceTargetResourceTableAlias)
<<<<<<< HEAD
                .Append(" ON ").Append(VLatest.ReferenceSearchParam.ReferenceResourceTypeId, referenceSourceTableAlias).Append(" = ").Append(VLatest.Resource.ResourceTypeId, referenceTargetResourceTableAlias);
            if (_schemaInfo.Current >= SchemaVersionConstants.Lake)
            {
                StringBuilder.Append(" AND ").Append(VLatest.ReferenceSearchParam.ReferenceResourceIdInt, referenceSourceTableAlias).Append(" = ").Append(VLatest.CurrentResources.ResourceIdInt, referenceTargetResourceTableAlias)
                             .Append(" AND ").Append(VLatest.ReferenceSearchParam.IsResourceRef, referenceSourceTableAlias).AppendLine(" = 1");
            }
            else
            {
                StringBuilder.Append(" AND ").Append(VLatest.ReferenceSearchParam.ReferenceResourceId, referenceSourceTableAlias).Append(" = ").AppendLine(VLatest.Resource.ResourceId, referenceTargetResourceTableAlias);
            }
=======
                .Append(" ON ").Append(VLatest.ReferenceSearchParam.ReferenceResourceTypeId, referenceSourceTableAlias).Append(" = ").Append(VLatest.Resource.ResourceTypeId, referenceTargetResourceTableAlias)
                .Append(" AND ").Append(VLatest.ReferenceSearchParam.ReferenceResourceId, referenceSourceTableAlias).Append(" = ").AppendLine(VLatest.Resource.ResourceId, referenceTargetResourceTableAlias);
>>>>>>> 9b913f96

            // For reverse chaining, if there is a parameter on the _id search parameter, we need another join to get the resource ID of the reference source (all we have is the surrogate ID at this point)
            bool expressionOnTargetHandledBySecondJoin = chainedExpression.ExpressionOnTarget != null && chainedExpression.Reversed && chainedExpression.ExpressionOnTarget.AcceptVisitor(ExpressionContainsParameterVisitor.Instance, SearchParameterNames.Id);
            if (expressionOnTargetHandledBySecondJoin)
            {
                const string referenceSourceResourceTableAlias = "refSourceResource";
                StringBuilder.Append(_joinShift).Append("JOIN ").Append(context.AddCurrentClause && _allowCurrent ? VLatest.CurrentResource : VLatest.Resource).Append(' ').Append(referenceSourceResourceTableAlias)
                    .Append(" ON ").Append(VLatest.Resource.ResourceTypeId, referenceSourceTableAlias).Append(" = ").Append(VLatest.Resource.ResourceTypeId, referenceSourceResourceTableAlias)
                    .Append(" AND ").Append(VLatest.Resource.ResourceSurrogateId, referenceSourceTableAlias).Append(" = ").Append(VLatest.Resource.ResourceSurrogateId, referenceSourceResourceTableAlias)
                    .Append(" AND ");
                chainedExpression.ExpressionOnTarget.AcceptVisitor(ResourceTableSearchParameterQueryGenerator.Instance, GetContext(referenceSourceResourceTableAlias));
                StringBuilder.AppendLine();
            }

            if (searchParamTableExpression.ChainLevel > 1)
            {
                StringBuilder.Append(_joinShift).Append("JOIN ").Append(TableExpressionName(FindRestrictingPredecessorTableExpressionIndex()))
                    .Append(" ON ").Append(VLatest.Resource.ResourceTypeId, chainedExpression.Reversed ? referenceTargetResourceTableAlias : referenceSourceTableAlias).Append(" = ").Append("T2")
                    .Append(" AND ").Append(VLatest.Resource.ResourceSurrogateId, chainedExpression.Reversed ? referenceTargetResourceTableAlias : referenceSourceTableAlias).Append(" = ").AppendLine("Sid2");
            }

            // since we are in chain table expression, we know the Table is the ReferenceSearchParam table
            else if (UseAppendWithJoin())
            {
                AppendIntersectionWithPredecessorUsingInnerJoin(StringBuilder, searchParamTableExpression, chainedExpression.Reversed ? referenceTargetResourceTableAlias : referenceSourceTableAlias);
            }

            using (var delimited = StringBuilder.BeginDelimitedWhereClause())
            {
                delimited.BeginDelimitedElement().Append(VLatest.ReferenceSearchParam.SearchParamId, referenceSourceTableAlias)
                    .Append(" = ").Append(Parameters.AddParameter(VLatest.ReferenceSearchParam.SearchParamId, Model.GetSearchParamId(chainedExpression.ReferenceSearchParameter.Url), true));

                // We should remove IsHistory from ReferenceSearchParam (Source) only but keep on Resource (Target)
                AppendHistoryClause(delimited, context.ResourceVersionTypes, null, referenceTargetResourceTableAlias);
                AppendDeletedClause(delimited, context.ResourceVersionTypes, referenceTargetResourceTableAlias);

                delimited.BeginDelimitedElement().Append(VLatest.ReferenceSearchParam.ResourceTypeId, referenceSourceTableAlias)
                    .Append(" IN (")
                    .Append(string.Join(", ", chainedExpression.ResourceTypes.Select(x => Parameters.AddParameter(VLatest.ReferenceSearchParam.ResourceTypeId, Model.GetResourceTypeId(x), true))))
                    .Append(")");

                delimited.BeginDelimitedElement().Append(VLatest.ReferenceSearchParam.ReferenceResourceTypeId, referenceSourceTableAlias)
                    .Append(" IN (")
                    .Append(string.Join(", ", chainedExpression.TargetResourceTypes.Select(x => Parameters.AddParameter(VLatest.ReferenceSearchParam.ReferenceResourceTypeId, Model.GetResourceTypeId(x), true))))
                    .Append(")");

                if (searchParamTableExpression.ChainLevel == 1 && !UseAppendWithJoin())
                {
                    // if > 1, the intersection is handled by the JOIN
                    AppendIntersectionWithPredecessor(delimited, searchParamTableExpression, chainedExpression.Reversed ? referenceTargetResourceTableAlias : referenceSourceTableAlias);
                }

                if (chainedExpression.ExpressionOnTarget != null && !expressionOnTargetHandledBySecondJoin)
                {
                    delimited.BeginDelimitedElement();
                    chainedExpression.ExpressionOnTarget.AcceptVisitor(ResourceTableSearchParameterQueryGenerator.Instance, GetContext(chainedExpression.Reversed ? referenceSourceTableAlias : referenceTargetResourceTableAlias));
                }

                if (chainedExpression.ExpressionOnSource != null)
                {
                    delimited.BeginDelimitedElement();
                    chainedExpression.ExpressionOnSource.AcceptVisitor(ResourceTableSearchParameterQueryGenerator.Instance, GetContext(chainedExpression.Reversed ? referenceTargetResourceTableAlias : referenceSourceTableAlias));
                }
            }
        }

        private void HandleTableKindInclude(
            SearchParamTableExpression searchParamTableExpression,
            SearchOptions context,
            string referenceSourceTableAlias,
            string referenceTargetResourceTableAlias)
        {
            var includeExpression = (IncludeExpression)searchParamTableExpression.Predicate;
            _includeCteIds = _includeCteIds ?? new List<string>();
            _includeLimitCtesByResourceType = _includeLimitCtesByResourceType ?? new Dictionary<string, List<string>>();
            _includeFromCteIds = _includeFromCteIds ?? new List<string>();

            StringBuilder.Append("SELECT DISTINCT ");

            if (includeExpression.Reversed)
            {
                // In case its revinclude, we limit the number of returned items as the resultset size is potentially
                // unbounded. we ask for +1 so in the limit expression we know if to mark at truncated...
                StringBuilder.Append("TOP (").Append(Parameters.AddParameter(context.IncludeCount + 1, includeInHash: false)).Append(") ");
            }

            var table = !includeExpression.Reversed ? referenceTargetResourceTableAlias : referenceSourceTableAlias;

            StringBuilder.Append(VLatest.Resource.ResourceTypeId, table).Append(" AS T1, ")
                .Append(VLatest.Resource.ResourceSurrogateId, table)
                .AppendLine(" AS Sid1, 0 AS IsMatch ");

            StringBuilder.Append("FROM ").Append(VLatest.ReferenceSearchParam).Append(' ').AppendLine(referenceSourceTableAlias)
                .Append(_joinShift).Append("JOIN ").Append(context.AddCurrentClause && _allowCurrent ? VLatest.CurrentResource : VLatest.Resource).Append(' ').Append(referenceTargetResourceTableAlias)
<<<<<<< HEAD
                .Append(" ON ").Append(VLatest.ReferenceSearchParam.ReferenceResourceTypeId, referenceSourceTableAlias).Append(" = ").Append(VLatest.Resource.ResourceTypeId, referenceTargetResourceTableAlias);
            if (_schemaInfo.Current >= SchemaVersionConstants.Lake)
            {
                StringBuilder.Append(" AND ").Append(VLatest.ReferenceSearchParam.ReferenceResourceIdInt, referenceSourceTableAlias).Append(" = ").Append(VLatest.CurrentResources.ResourceIdInt, referenceTargetResourceTableAlias)
                             .Append(" AND ").Append(VLatest.ReferenceSearchParam.IsResourceRef, referenceSourceTableAlias).AppendLine(" = 1");
            }
            else
            {
                StringBuilder.Append(" AND ").Append(VLatest.ReferenceSearchParam.ReferenceResourceId, referenceSourceTableAlias).Append(" = ").AppendLine(VLatest.Resource.ResourceId, referenceTargetResourceTableAlias);
            }
=======
                .Append(" ON ").Append(VLatest.ReferenceSearchParam.ReferenceResourceTypeId, referenceSourceTableAlias).Append(" = ").Append(VLatest.Resource.ResourceTypeId, referenceTargetResourceTableAlias)
                .Append(" AND ").Append(VLatest.ReferenceSearchParam.ReferenceResourceId, referenceSourceTableAlias).Append(" = ").AppendLine(VLatest.Resource.ResourceId, referenceTargetResourceTableAlias);
>>>>>>> 9b913f96

            using (var delimited = StringBuilder.BeginDelimitedWhereClause())
            {
                if (!includeExpression.WildCard)
                {
                    delimited.BeginDelimitedElement().Append(VLatest.ReferenceSearchParam.SearchParamId, referenceSourceTableAlias)
                        .Append(" = ").Append(Parameters.AddParameter(VLatest.ReferenceSearchParam.SearchParamId, Model.GetSearchParamId(includeExpression.ReferenceSearchParameter.Url), true));

                    if (includeExpression.TargetResourceType != null)
                    {
                        delimited.BeginDelimitedElement().Append(VLatest.ReferenceSearchParam.ReferenceResourceTypeId, referenceSourceTableAlias)
                            .Append(" = ").Append(Parameters.AddParameter(VLatest.ReferenceSearchParam.ReferenceResourceTypeId, Model.GetResourceTypeId(includeExpression.TargetResourceType), true));
                    }
                    else if (includeExpression.AllowedResourceTypesByScope != null &&
                            !includeExpression.AllowedResourceTypesByScope.Contains(KnownResourceTypes.All))
                    {
                        delimited.BeginDelimitedElement().Append(VLatest.ReferenceSearchParam.ReferenceResourceTypeId, referenceSourceTableAlias)
                            .Append(" IN (")
                            .Append(string.Join(", ", includeExpression.AllowedResourceTypesByScope.Select(x => Parameters.AddParameter(VLatest.ReferenceSearchParam.ReferenceResourceTypeId, Model.GetResourceTypeId(x), true))))
                            .Append(")");
                    }
                }

                // We should remove IsHistory from ReferenceSearchParam (Source) only but keep on Resource (Target)
                AppendHistoryClause(delimited, context.ResourceVersionTypes, null, referenceTargetResourceTableAlias);

                AppendDeletedClause(delimited, context.ResourceVersionTypes, referenceTargetResourceTableAlias);

                table = !includeExpression.Reversed ? referenceSourceTableAlias : referenceTargetResourceTableAlias;

                // For RevIncludeIterate we expect to have a TargetType specified if the target reference can be of multiple types
                var resourceTypeIds = includeExpression.ResourceTypes.Select(x => Model.GetResourceTypeId(x)).ToArray();
                if (includeExpression.Reversed && includeExpression.Iterate)
                {
                    if (includeExpression.TargetResourceType != null)
                    {
                        resourceTypeIds = new[] { Model.GetResourceTypeId(includeExpression.TargetResourceType) };
                    }
                    else if (includeExpression.ReferenceSearchParameter?.TargetResourceTypes?.Count > 0)
                    {
                        resourceTypeIds = new[] { Model.GetResourceTypeId(includeExpression.ReferenceSearchParameter.TargetResourceTypes.ToList().First()) };
                    }
                }

                delimited.BeginDelimitedElement().Append(VLatest.ReferenceSearchParam.ResourceTypeId, table)
                    .Append(" IN (")
                    .Append(string.Join(", ", resourceTypeIds))
                    .Append(")");

                // Get FROM ctes
                List<string> fromCte = new List<string>();
                fromCte.Add(_cteMainSelect);

                if (includeExpression.Iterate)
                {
                    // Include Iterate
                    if (!includeExpression.Reversed)
                    {
                        // _include:iterate may appear without a preceding _include, in case of circular reference
                        // On that case, the fromCte is _cteMainSelect
                        if (TryGetIncludeCtes(includeExpression.SourceResourceType, out _includeFromCteIds))
                        {
                            fromCte = _includeFromCteIds;
                        }
                    }

                    // RevInclude Iterate
                    else
                    {
                        if (includeExpression.TargetResourceType != null)
                        {
                            if (TryGetIncludeCtes(includeExpression.TargetResourceType, out _includeFromCteIds))
                            {
                                fromCte = _includeFromCteIds;
                            }
                        }
                        else if (includeExpression.ReferenceSearchParameter?.TargetResourceTypes != null)
                        {
                            // Assumes TargetResourceTypes is of length 1. Otherwise, a BadRequest would have been thrown earlier for _revinclude:iterate
                            List<string> fromCtes;
                            var targetType = includeExpression.ReferenceSearchParameter.TargetResourceTypes[0];

                            if (TryGetIncludeCtes(targetType, out fromCtes))
                            {
                                _includeFromCteIds.AddRange(fromCtes);
                            }

                            _includeFromCteIds = _includeFromCteIds.Distinct().ToList();
                            fromCte = _includeFromCteIds.Count > 0 ? _includeFromCteIds : fromCte;
                        }
                    }
                }

                if (includeExpression.Reversed && includeExpression.SourceResourceType != "*")
                {
                    delimited.BeginDelimitedElement().Append(VLatest.ReferenceSearchParam.ResourceTypeId, referenceSourceTableAlias)
                        .Append(" = ").Append(Parameters.AddParameter(VLatest.ReferenceSearchParam.ResourceTypeId, Model.GetResourceTypeId(includeExpression.SourceResourceType), true));
                }

                var scope = delimited.BeginDelimitedElement();
                scope.Append("EXISTS (");
                for (var index = 0; index < fromCte.Count; index++)
                {
                    var cte = fromCte[index];
                    scope.Append("SELECT * FROM ").Append(cte)
                        .Append(" WHERE ").Append(VLatest.Resource.ResourceTypeId, table).Append(" = T1 AND ")
                        .Append(VLatest.Resource.ResourceSurrogateId, table).Append(" = Sid1");

                    if (!includeExpression.Iterate)
                    {
                        // Limit the join to the main select CTE.
                        // The main select will have max+1 items in the result set to account for paging, so we only want to join using the max amount.

                        scope.Append(" AND Row < ").Append(Parameters.AddParameter(context.MaxItemCount + 1, true));
                    }

                    if (index < fromCte.Count - 1)
                    {
                        scope.AppendLine(" UNION ALL ");
                    }
                }

                scope.Append(")");
            }

            if (includeExpression.Reversed)
            {
                // mark that this cte is a reverse one, meaning we need to add another items limitation
                // cte on top of it
                _cteToLimit.Add(_tableExpressionCounter);
            }

            // Update target reference cte dictionary
            var curLimitCte = TableExpressionName(_tableExpressionCounter + 1);

            // Take the count before AddIncludeLimitCte because _includeFromCteIds?.Count will be incremented differently depending on the resource type.
            int count = _includeFromCteIds?.Count ?? 0;

            // Add current cte limit to the dictionary
            if (includeExpression.Reversed)
            {
                AddIncludeLimitCte(includeExpression.SourceResourceType, curLimitCte);
            }
            else
            {
                // Not reversed and a specific target type is provided as the 3rd part of include value
                if (includeExpression.TargetResourceType != null)
                {
                    AddIncludeLimitCte(includeExpression.TargetResourceType, curLimitCte);
                }
                else if (includeExpression.ReferenceSearchParameter != null)
                {
                    includeExpression.ReferenceSearchParameter.TargetResourceTypes?.ToList().ForEach(t => AddIncludeLimitCte(t, curLimitCte));
                }
            }

            if (includeExpression.WildCard)
            {
                includeExpression.ReferencedTypes?.ToList().ForEach(t => AddIncludeLimitCte(t, curLimitCte));
            }
        }

        private void HandleTableKindIncludeLimit(SearchOptions context)
        {
            StringBuilder.Append("SELECT DISTINCT ");

            // TODO - https://github.com/microsoft/fhir-server/issues/1309 (limit for _include also)
            var isRev = _cteToLimit.Contains(_tableExpressionCounter - 1);
            if (isRev)
            {
                // the related cte is a reverse include, limit the number of returned items and count to
                // see if we are over the threshold (to produce a warning to the client)
                StringBuilder.Append("TOP (").Append(Parameters.AddParameter(context.IncludeCount, includeInHash: false)).Append(") ");
            }

            StringBuilder.Append("T1, Sid1, IsMatch, ");

            if (isRev)
            {
                StringBuilder.Append("CASE WHEN count_big(*) over() > ")
                    .Append(Parameters.AddParameter(context.IncludeCount, true))
                    .AppendLine(" THEN 1 ELSE 0 END AS IsPartial ");
            }
            else
            {
                // if forward, just mark as not partial
                StringBuilder.AppendLine("0 AS IsPartial ");
            }

            StringBuilder.Append("FROM ").AppendLine(TableExpressionName(_tableExpressionCounter - 1));

            // the 'original' include cte is not in the union, but this new layer is instead
            _includeCteIds.Add(TableExpressionName(_tableExpressionCounter));
        }

        private void HandleTableKindIncludeUnionAll(SearchOptions context)
        {
            StringBuilder.Append("SELECT T1, Sid1, IsMatch, IsPartial ");

            bool sortValueNeeded = IsSortValueNeeded(context);
            if (sortValueNeeded)
            {
                StringBuilder.AppendLine(", SortValue");
            }
            else
            {
                StringBuilder.AppendLine();
            }

            StringBuilder.Append("FROM ").AppendLine(_cteMainSelect);

            foreach (var includeCte in _includeCteIds)
            {
                StringBuilder.AppendLine("UNION ALL");
                StringBuilder.Append("SELECT T1, Sid1, IsMatch, IsPartial");
                if (sortValueNeeded)
                {
                    StringBuilder.AppendLine(", NULL as SortValue ");
                }
                else
                {
                    StringBuilder.AppendLine();
                }

                // Matched results should be excluded from included CTEs
                StringBuilder.Append("FROM ").Append(includeCte)
                    .Append(" WHERE NOT EXISTS (SELECT * FROM ").Append(_cteMainSelect)
                    .Append(" WHERE ").Append(_cteMainSelect).Append(".Sid1 = ").Append(includeCte).Append(".Sid1")
                    .Append(" AND ").Append(_cteMainSelect).Append(".T1 = ").Append(includeCte).AppendLine(".T1)");
            }
        }

        private void HandleTableKindSort(SearchParamTableExpression searchParamTableExpression, SearchOptions context)
        {
            if (searchParamTableExpression.ChainLevel != 0)
            {
                throw new InvalidOperationException("Multiple chain level is not possible.");
            }

            SortContext sortContext = GetSortRelatedDetails(context);

            if (!string.IsNullOrEmpty(sortContext.SortColumnName) && searchParamTableExpression.QueryGenerator != null)
            {
                StringBuilder.Append("SELECT ")
                    .Append(VLatest.Resource.ResourceTypeId, null).Append(" AS T1, ")
                    .Append(VLatest.Resource.ResourceSurrogateId, null).Append(" AS Sid1, ")
                    .Append(sortContext.SortColumnName, null).AppendLine(" AS SortValue")
                    .Append("FROM ").AppendLine(searchParamTableExpression.QueryGenerator.Table);

                if (UseAppendWithJoin())
                {
                    AppendIntersectionWithPredecessorUsingInnerJoin(StringBuilder, searchParamTableExpression);
                }

                using (var delimited = StringBuilder.BeginDelimitedWhereClause())
                {
                    AppendHistoryClause(delimited, context.ResourceVersionTypes, searchParamTableExpression);
                    AppendMinOrMax(delimited, context);

                    if (searchParamTableExpression.Predicate != null)
                    {
                        delimited.BeginDelimitedElement();
                        searchParamTableExpression.Predicate.AcceptVisitor(searchParamTableExpression.QueryGenerator, GetContext());
                    }

                    // if continuation token exists, add it to the query
                    if (sortContext.ContinuationToken != null)
                    {
                        var sortOperand = sortContext.SortOrder == SortOrder.Ascending ? ">" : "<";

                        delimited.BeginDelimitedElement();
                        StringBuilder.Append("((").Append(sortContext.SortColumnName, null).Append(" = ").Append(Parameters.AddParameter(sortContext.SortColumnName, sortContext.SortValue, includeInHash: false));
                        StringBuilder.Append(" AND ").Append(VLatest.Resource.ResourceSurrogateId, null).Append(" > ").Append(Parameters.AddParameter(VLatest.Resource.ResourceSurrogateId, sortContext.ContinuationToken.ResourceSurrogateId, includeInHash: false)).Append(")");
                        StringBuilder.Append(" OR ").Append(sortContext.SortColumnName, null).Append(" ").Append(sortOperand).Append(" ").Append(Parameters.AddParameter(sortContext.SortColumnName, sortContext.SortValue, includeInHash: false)).AppendLine(")");
                    }

                    if (!UseAppendWithJoin())
                    {
                        AppendIntersectionWithPredecessor(delimited, searchParamTableExpression);
                    }
                }
            }

            _sortVisited = true;
        }

        private void HandleTableKindSortWithFilter(SearchParamTableExpression searchParamTableExpression, SearchOptions context)
        {
            SortContext sortContext = GetSortRelatedDetails(context);

            if (!string.IsNullOrEmpty(sortContext.SortColumnName) && searchParamTableExpression.QueryGenerator != null)
            {
                StringBuilder.Append("SELECT ")
                    .Append(VLatest.Resource.ResourceTypeId, null).Append(" AS T1, ")
                    .Append(VLatest.Resource.ResourceSurrogateId, null).Append(" AS Sid1, ")
                    .Append(sortContext.SortColumnName, null).AppendLine(" AS SortValue")
                    .Append("FROM ").AppendLine(searchParamTableExpression.QueryGenerator.Table);

                if (UseAppendWithJoin())
                {
                    AppendIntersectionWithPredecessorUsingInnerJoin(StringBuilder, searchParamTableExpression);
                }

                using (var delimited = StringBuilder.BeginDelimitedWhereClause())
                {
                    AppendHistoryClause(delimited, context.ResourceVersionTypes, searchParamTableExpression);
                    AppendMinOrMax(delimited, context);

                    if (searchParamTableExpression.Predicate != null)
                    {
                        delimited.BeginDelimitedElement();
                        searchParamTableExpression.Predicate.AcceptVisitor(searchParamTableExpression.QueryGenerator, GetContext());
                    }

                    // if continuation token exists, add it to the query
                    if (sortContext.ContinuationToken != null)
                    {
                        var sortOperand = sortContext.SortOrder == SortOrder.Ascending ? ">" : "<";

                        delimited.BeginDelimitedElement();
                        StringBuilder.Append("((").Append(sortContext.SortColumnName, null).Append(" = ").Append(Parameters.AddParameter(sortContext.SortColumnName, sortContext.SortValue, includeInHash: false));
                        StringBuilder.Append(" AND ").Append(VLatest.Resource.ResourceSurrogateId, null).Append(" > ").Append(Parameters.AddParameter(VLatest.Resource.ResourceSurrogateId, sortContext.ContinuationToken.ResourceSurrogateId, includeInHash: false)).Append(")");
                        StringBuilder.Append(" OR ").Append(sortContext.SortColumnName, null).Append(" ").Append(sortOperand).Append(" ").Append(Parameters.AddParameter(sortContext.SortColumnName, sortContext.SortValue, includeInHash: false)).AppendLine(")");
                    }

                    if (!UseAppendWithJoin())
                    {
                        AppendIntersectionWithPredecessor(delimited, searchParamTableExpression);
                    }
                }
            }

            _sortVisited = true;
        }

        private SearchParameterQueryGeneratorContext GetContext(string tableAlias = null)
        {
            return new SearchParameterQueryGeneratorContext(StringBuilder, Parameters, Model, _schemaInfo, tableAlias);
        }

        private void AppendNewSetOfUnionAllTableExpressions(SearchOptions context, UnionExpression unionExpression, SearchParamTableExpressionQueryGenerator queryGenerator)
        {
            if (unionExpression.Operator != UnionOperator.All)
            {
                throw new ArgumentOutOfRangeException(unionExpression.Operator.ToString());
            }

            // Iterate through all expressions and create a unique CTE for each one.
            int firstInclusiveTableExpressionId = _tableExpressionCounter + 1;
            foreach (Expression innerExpression in unionExpression.Expressions)
            {
                var searchParamExpression = new SearchParamTableExpression(
                    queryGenerator,
                    innerExpression,
                    SearchParamTableExpressionKind.Union);

                searchParamExpression.AcceptVisitor(this, context);
            }

            int lastInclusiveTableExpressionId = _tableExpressionCounter;

            // Create a final CTE aggregating results from all previous CTEs.
            StringBuilder.Append(TableExpressionName(++_tableExpressionCounter)).AppendLine(" AS").AppendLine("(");
            for (int tableExpressionId = firstInclusiveTableExpressionId; tableExpressionId <= lastInclusiveTableExpressionId; tableExpressionId++)
            {
                StringBuilder.Append("SELECT * FROM ").Append(TableExpressionName(tableExpressionId));

                if (tableExpressionId < lastInclusiveTableExpressionId)
                {
                    StringBuilder.AppendLine(" UNION ALL");
                }
            }

            StringBuilder.Append(")");

            _unionVisited = true;
        }

        private void AppendNewTableExpression(IndentedStringBuilder sb, SearchParamTableExpression tableExpression, int cteId, SearchOptions context)
        {
            sb.Append(TableExpressionName(cteId)).AppendLine(" AS").AppendLine("(");

            using (sb.Indent())
            {
                tableExpression.AcceptVisitor(this, context);
            }

            sb.Append(")");
        }

        private bool UseAppendWithJoin()
        {
            // if either:
            // 1. the number of table expressions is greater than the limit indicating a complex query
            // 2. the previous query generator failed to generate a query
            // then we will NOT use the EXISTS clause instead of the inner join
            if (_rootExpression.SearchParamTableExpressions.Count > maxTableExpressionCountLimitForExists ||
                previousSqlQueryGeneratorFailure)
            {
                return true;
            }
            else
            {
                return false;
            }
        }

        private void AppendIntersectionWithPredecessor(IndentedStringBuilder.DelimitedScope delimited, SearchParamTableExpression searchParamTableExpression, string tableAlias = null)
        {
            int predecessorIndex = FindRestrictingPredecessorTableExpressionIndex();

            if (predecessorIndex >= 0)
            {
                delimited.BeginDelimitedElement();

                bool intersectWithFirst = (searchParamTableExpression.Kind == SearchParamTableExpressionKind.Chain ? searchParamTableExpression.ChainLevel - 1 : searchParamTableExpression.ChainLevel) == 0;

                StringBuilder.Append("EXISTS (SELECT * FROM ").Append(TableExpressionName(predecessorIndex))
                    .Append(" WHERE ").Append(VLatest.Resource.ResourceTypeId, tableAlias).Append(" = ").Append(intersectWithFirst ? "T1" : "T2")
                    .Append(" AND ").Append(VLatest.Resource.ResourceSurrogateId, tableAlias).Append(" = ").Append(intersectWithFirst ? "Sid1" : "Sid2")
                    .Append(')');
            }
        }

        private void AppendIntersectionWithPredecessorUsingInnerJoin(IndentedStringBuilder sb, SearchParamTableExpression searchParamTableExpression, string tableAlias = null)
        {
            int predecessorIndex = FindRestrictingPredecessorTableExpressionIndex();

            if (predecessorIndex >= 0)
            {
                bool intersectWithFirst = (searchParamTableExpression.Kind == SearchParamTableExpressionKind.Chain ? searchParamTableExpression.ChainLevel - 1 : searchParamTableExpression.ChainLevel) == 0;

                // To simplify query plan generation, if we are intersecting with the Reference search param table, we will use an inner join
                // rather than an EXISTS clause.  We have see that this significanlty reduces the query plan generation time for
                // complex queries
                sb.Append(_joinShift).Append("JOIN " + TableExpressionName(predecessorIndex - 0))
                    .Append(" ON ").Append(VLatest.Resource.ResourceTypeId, tableAlias).Append(" = ").Append(intersectWithFirst ? "T1" : "T2")
                    .Append(" AND ").Append(VLatest.Resource.ResourceSurrogateId, tableAlias).Append(" = ").Append(intersectWithFirst ? "Sid1" : "Sid2")
                    .AppendLine();
            }
        }

        private int FindRestrictingPredecessorTableExpressionIndex()
        {
            int FindImpl(int currentIndex)
            {
                // Due to the UnionAll expressions, the number of the current index used to create new CTEs can be greater than
                // the number of expressions in '_rootExpression.SearchParamTableExpressions'.
                if (currentIndex >= _rootExpression.SearchParamTableExpressions.Count)
                {
                    return currentIndex - 1;
                }

                SearchParamTableExpression currentSearchParamTableExpression = _rootExpression.SearchParamTableExpressions[currentIndex];

                // Include all the required SearchParamTableExpressionKind here
                switch (currentSearchParamTableExpression.Kind)
                {
                    case SearchParamTableExpressionKind.NotExists:
                    case SearchParamTableExpressionKind.Normal:
                    case SearchParamTableExpressionKind.Chain:
                    case SearchParamTableExpressionKind.Top:
                        return currentIndex - 1;
                    case SearchParamTableExpressionKind.Concatenation:
                        return FindImpl(currentIndex - 1);
                    case SearchParamTableExpressionKind.Sort:
                    case SearchParamTableExpressionKind.SortWithFilter:
                        return currentIndex - 1;
                    case SearchParamTableExpressionKind.All:
                        return currentIndex - 1;
                    case SearchParamTableExpressionKind.Include:
                    case SearchParamTableExpressionKind.IncludeLimit:
                    case SearchParamTableExpressionKind.Union:
                    case SearchParamTableExpressionKind.IncludeUnionAll:
                        return currentIndex - 1;
                    default:
                        throw new ArgumentOutOfRangeException(currentSearchParamTableExpression.Kind.ToString());
                }
            }

            return FindImpl(_tableExpressionCounter);
        }

        private void AppendDeletedClause(in IndentedStringBuilder.DelimitedScope delimited, ResourceVersionType resourceVersionType, string tableAlias = null)
        {
            if (resourceVersionType.HasFlag(ResourceVersionType.Latest) && !resourceVersionType.HasFlag(ResourceVersionType.SoftDeleted))
            {
                delimited.BeginDelimitedElement();
                StringBuilder.Append(VLatest.Resource.IsDeleted, tableAlias).Append(" = 0 ");
            }
            else if (resourceVersionType.HasFlag(ResourceVersionType.SoftDeleted) && !resourceVersionType.HasFlag(ResourceVersionType.Latest))
            {
                delimited.BeginDelimitedElement();
                StringBuilder.Append(VLatest.Resource.IsDeleted, tableAlias).Append(" = 1 ");
            }
        }

        private void AppendHistoryClause(in IndentedStringBuilder.DelimitedScope delimited, ResourceVersionType resourceVersionType, SearchParamTableExpression expression = null, string tableAlias = null)
        {
            if (expression != null && expression.QueryGenerator.Table.TableName.EndsWith("SearchParam", StringComparison.OrdinalIgnoreCase))
            {
                return;
            }

            if (resourceVersionType.HasFlag(ResourceVersionType.Latest) && !resourceVersionType.HasFlag(ResourceVersionType.History))
            {
                delimited.BeginDelimitedElement();
                StringBuilder.Append(VLatest.Resource.IsHistory, tableAlias).Append(" = 0 ");
            }
            else if (resourceVersionType.HasFlag(ResourceVersionType.History) && !resourceVersionType.HasFlag(ResourceVersionType.Latest))
            {
                delimited.BeginDelimitedElement();
                StringBuilder.Append(VLatest.Resource.IsHistory, tableAlias).Append(" = 1 ");
            }
        }

        private void AppendMinOrMax(in IndentedStringBuilder.DelimitedScope delimited, SearchOptions context)
        {
            delimited.BeginDelimitedElement();
            if (context.Sort[0].sortOrder == SortOrder.Ascending)
            {
                StringBuilder.Append(VLatest.StringSearchParam.IsMin, tableAlias: null).Append(" = 1");
            }
            else if (context.Sort[0].sortOrder == SortOrder.Descending)
            {
                StringBuilder.Append(VLatest.StringSearchParam.IsMax, tableAlias: null).Append(" = 1");
            }
        }

        private void AddIncludeLimitCte(string resourceType, string cte)
        {
            _includeLimitCtesByResourceType ??= new Dictionary<string, List<string>>();
            List<string> ctes;
            if (!_includeLimitCtesByResourceType.TryGetValue(resourceType, out ctes))
            {
                ctes = new List<string>();
                _includeLimitCtesByResourceType.Add(resourceType, ctes);
            }

            if (!ctes.Contains(cte))
            {
                _includeLimitCtesByResourceType[resourceType].Add(cte);
            }
        }

        private bool TryGetIncludeCtes(string resourceType, out List<string> ctes)
        {
            if (_includeLimitCtesByResourceType == null)
            {
                ctes = null;
                return false;
            }

            return _includeLimitCtesByResourceType.TryGetValue(resourceType, out ctes);
        }

        private static bool IsPrimaryKeySort(SearchOptions searchOptions)
        {
            return searchOptions.Sort.All(s => s.searchParameterInfo.Name is SearchParameterNames.ResourceType or SearchParameterNames.LastUpdated);
        }

        private bool IsSortValueNeeded(SearchOptions context)
        {
            if (context.Sort.Count == 0)
            {
                return false;
            }

            if (IsPrimaryKeySort(context))
            {
                return false;
            }

            foreach (var searchParamTableExpression in _rootExpression.SearchParamTableExpressions)
            {
                if (searchParamTableExpression.Kind == SearchParamTableExpressionKind.Sort ||
                    searchParamTableExpression.Kind == SearchParamTableExpressionKind.SortWithFilter)
                {
                    return true;
                }
            }

            return false;
        }

        /// <summary>
        /// We are looking for 3 conditions to add the OptimizeForUnknownClause:
        /// 1. Has an include expression
        /// 2. Has an identifier search
        /// 3. Has at least one more search parameter
        /// </summary>
        /// <returns>True if all condition are met</returns>
        private bool AddOptimizeForUnknownClause()
        {
            var hasInclude = _rootExpression.SearchParamTableExpressions.Any(t => t.Kind == SearchParamTableExpressionKind.Include);

            return hasInclude && _hasIdentifier && (_searchParamCount >= 2);
        }

        private void CheckForIdentifierSearchParams(Expression predicate)
        {
            var searchParameterExpressionPredicate = predicate as SearchParameterExpression;
            if (searchParameterExpressionPredicate != null)
            {
                _searchParamCount++;
                if (searchParameterExpressionPredicate.Parameter.Name == KnownQueryParameterNames.Identifier)
                {
                    _hasIdentifier = true;
                }
            }
        }

        private static SortContext GetSortRelatedDetails(SearchOptions context)
        {
            SortContext sortContext = new SortContext();
            SearchParameterInfo searchParamInfo = default;
            if (context.Sort?.Count > 0)
            {
                (searchParamInfo, sortContext.SortOrder) = context.Sort[0];
            }

            sortContext.ContinuationToken = ContinuationToken.FromString(context.ContinuationToken);

            switch (searchParamInfo.Type)
            {
                case ValueSets.SearchParamType.Date:
                    sortContext.SortColumnName = VLatest.DateTimeSearchParam.StartDateTime;
                    if (sortContext.ContinuationToken != null)
                    {
                        DateTime dateSortValue;
                        if (DateTime.TryParseExact(sortContext.ContinuationToken.SortValue, "o", null, DateTimeStyles.None, out dateSortValue))
                        {
                            sortContext.SortValue = dateSortValue;
                        }
                    }

                    break;
                case ValueSets.SearchParamType.String:
                    sortContext.SortColumnName = VLatest.StringSearchParam.Text;
                    if (sortContext.ContinuationToken != null)
                    {
                        sortContext.SortValue = sortContext.ContinuationToken.SortValue;
                    }

                    break;
            }

            return sortContext;
        }

        private static SearchParameterExpression CheckExpressionOrFirstChildIsSearchParam(Expression expression)
        {
            while (expression is MultiaryExpression)
            {
                expression = ((MultiaryExpression)expression).Expressions[0];
            }

            return expression as SearchParameterExpression;
        }

        /// <summary>
        /// A visitor to determine if there are any references to a search parameter in an expression.
        /// </summary>
        private class ExpressionContainsParameterVisitor : DefaultExpressionVisitor<string, bool>
        {
            public static readonly ExpressionContainsParameterVisitor Instance = new ExpressionContainsParameterVisitor();

            private ExpressionContainsParameterVisitor()
                : base((acc, curr) => acc || curr)
            {
            }

            public override bool VisitSearchParameter(SearchParameterExpression expression, string context) => string.Equals(expression.Parameter.Code, context, StringComparison.Ordinal);
        }

        internal class SortContext
        {
            public SortOrder SortOrder { get; set; }

            public ContinuationToken ContinuationToken { get; set; }

            public object SortValue { get; set; }

            public Column SortColumnName { get; set; }
        }
    }
}<|MERGE_RESOLUTION|>--- conflicted
+++ resolved
@@ -229,11 +229,7 @@
                     expression.ResourceTableExpressions.Any(e => e.AcceptVisitor(ExpressionContainsParameterVisitor.Instance, SearchParameterNames.ResourceType)) &&
                     !expression.ResourceTableExpressions.Any(e => e.AcceptVisitor(ExpressionContainsParameterVisitor.Instance, SearchParameterNames.Id)))
                 {
-<<<<<<< HEAD
-                    StringBuilder.Append("FROM ").Append(VLatest.Resource).Append(" ").AppendLine(resourceTableAlias);
-=======
                     StringBuilder.Append("FROM ").Append(VLatest.Resource).Append(" ").Append(resourceTableAlias);
->>>>>>> 9b913f96
 
                     // If this is a simple search over a resource type (like GET /Observation)
                     // make sure the optimizer does not decide to do a scan on the clustered index, since we have an index specifically for this common case
@@ -707,7 +703,6 @@
                 .Append(VLatest.Resource.ResourceSurrogateId, chainedExpression.Reversed && searchParamTableExpression.ChainLevel > 1 ? referenceSourceTableAlias : referenceTargetResourceTableAlias).Append(" AS ").AppendLine(chainedExpression.Reversed && searchParamTableExpression.ChainLevel == 1 ? "Sid1 " : "Sid2 ")
                 .Append("FROM ").Append(VLatest.ReferenceSearchParam).Append(' ').AppendLine(referenceSourceTableAlias)
                 .Append(_joinShift).Append("JOIN ").Append(context.AddCurrentClause && _allowCurrent ? VLatest.CurrentResource : VLatest.Resource).Append(' ').Append(referenceTargetResourceTableAlias)
-<<<<<<< HEAD
                 .Append(" ON ").Append(VLatest.ReferenceSearchParam.ReferenceResourceTypeId, referenceSourceTableAlias).Append(" = ").Append(VLatest.Resource.ResourceTypeId, referenceTargetResourceTableAlias);
             if (_schemaInfo.Current >= SchemaVersionConstants.Lake)
             {
@@ -718,10 +713,6 @@
             {
                 StringBuilder.Append(" AND ").Append(VLatest.ReferenceSearchParam.ReferenceResourceId, referenceSourceTableAlias).Append(" = ").AppendLine(VLatest.Resource.ResourceId, referenceTargetResourceTableAlias);
             }
-=======
-                .Append(" ON ").Append(VLatest.ReferenceSearchParam.ReferenceResourceTypeId, referenceSourceTableAlias).Append(" = ").Append(VLatest.Resource.ResourceTypeId, referenceTargetResourceTableAlias)
-                .Append(" AND ").Append(VLatest.ReferenceSearchParam.ReferenceResourceId, referenceSourceTableAlias).Append(" = ").AppendLine(VLatest.Resource.ResourceId, referenceTargetResourceTableAlias);
->>>>>>> 9b913f96
 
             // For reverse chaining, if there is a parameter on the _id search parameter, we need another join to get the resource ID of the reference source (all we have is the surrogate ID at this point)
             bool expressionOnTargetHandledBySecondJoin = chainedExpression.ExpressionOnTarget != null && chainedExpression.Reversed && chainedExpression.ExpressionOnTarget.AcceptVisitor(ExpressionContainsParameterVisitor.Instance, SearchParameterNames.Id);
@@ -816,7 +807,6 @@
 
             StringBuilder.Append("FROM ").Append(VLatest.ReferenceSearchParam).Append(' ').AppendLine(referenceSourceTableAlias)
                 .Append(_joinShift).Append("JOIN ").Append(context.AddCurrentClause && _allowCurrent ? VLatest.CurrentResource : VLatest.Resource).Append(' ').Append(referenceTargetResourceTableAlias)
-<<<<<<< HEAD
                 .Append(" ON ").Append(VLatest.ReferenceSearchParam.ReferenceResourceTypeId, referenceSourceTableAlias).Append(" = ").Append(VLatest.Resource.ResourceTypeId, referenceTargetResourceTableAlias);
             if (_schemaInfo.Current >= SchemaVersionConstants.Lake)
             {
@@ -827,10 +817,6 @@
             {
                 StringBuilder.Append(" AND ").Append(VLatest.ReferenceSearchParam.ReferenceResourceId, referenceSourceTableAlias).Append(" = ").AppendLine(VLatest.Resource.ResourceId, referenceTargetResourceTableAlias);
             }
-=======
-                .Append(" ON ").Append(VLatest.ReferenceSearchParam.ReferenceResourceTypeId, referenceSourceTableAlias).Append(" = ").Append(VLatest.Resource.ResourceTypeId, referenceTargetResourceTableAlias)
-                .Append(" AND ").Append(VLatest.ReferenceSearchParam.ReferenceResourceId, referenceSourceTableAlias).Append(" = ").AppendLine(VLatest.Resource.ResourceId, referenceTargetResourceTableAlias);
->>>>>>> 9b913f96
 
             using (var delimited = StringBuilder.BeginDelimitedWhereClause())
             {
