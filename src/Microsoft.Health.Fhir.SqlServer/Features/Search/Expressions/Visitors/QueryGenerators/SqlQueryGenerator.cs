--- conflicted
+++ resolved
@@ -453,13 +453,8 @@
             }
 
             // Everything in the top expression is considered a match
-<<<<<<< HEAD
             const string selectStatement = "SELECT DISTINCT";
-            StringBuilder.Append($"{selectStatement} TOP (").Append(Parameters.AddParameter(context.MaxItemCount + 1, includeInHash: false)).Append(") T1, Sid1, 1 AS IsMatch, 0 AS IsPartial ")
-=======
-            string selectStatement = sortExpression == null ? "SELECT DISTINCT" : "SELECT";
             StringBuilder.Append(selectStatement).Append(" TOP (").Append(Parameters.AddParameter(context.MaxItemCount + 1, includeInHash: false)).Append(") T1, Sid1, 1 AS IsMatch, 0 AS IsPartial ")
->>>>>>> 7e65ab28
                 .AppendLine(sortExpression == null ? string.Empty : $", {sortExpression}")
                 .Append("FROM ").AppendLine(tableExpressionName);
 
