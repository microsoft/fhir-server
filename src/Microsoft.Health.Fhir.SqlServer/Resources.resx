﻿<?xml version="1.0" encoding="utf-8"?>
<root>
  <!-- 
    Microsoft ResX Schema 
    
    Version 2.0
    
    The primary goals of this format is to allow a simple XML format 
    that is mostly human readable. The generation and parsing of the 
    various data types are done through the TypeConverter classes 
    associated with the data types.
    
    Example:
    
    ... ado.net/XML headers & schema ...
    <resheader name="resmimetype">text/microsoft-resx</resheader>
    <resheader name="version">2.0</resheader>
    <resheader name="reader">System.Resources.ResXResourceReader, System.Windows.Forms, ...</resheader>
    <resheader name="writer">System.Resources.ResXResourceWriter, System.Windows.Forms, ...</resheader>
    <data name="Name1"><value>this is my long string</value><comment>this is a comment</comment></data>
    <data name="Color1" type="System.Drawing.Color, System.Drawing">Blue</data>
    <data name="Bitmap1" mimetype="application/x-microsoft.net.object.binary.base64">
        <value>[base64 mime encoded serialized .NET Framework object]</value>
    </data>
    <data name="Icon1" type="System.Drawing.Icon, System.Drawing" mimetype="application/x-microsoft.net.object.bytearray.base64">
        <value>[base64 mime encoded string representing a byte array form of the .NET Framework object]</value>
        <comment>This is a comment</comment>
    </data>
                
    There are any number of "resheader" rows that contain simple 
    name/value pairs.
    
    Each data row contains a name, and value. The row also contains a 
    type or mimetype. Type corresponds to a .NET class that support 
    text/value conversion through the TypeConverter architecture. 
    Classes that don't support this are serialized and stored with the 
    mimetype set.
    
    The mimetype is used for serialized objects, and tells the 
    ResXResourceReader how to depersist the object. This is currently not 
    extensible. For a given mimetype the value must be set accordingly:
    
    Note - application/x-microsoft.net.object.binary.base64 is the format 
    that the ResXResourceWriter will generate, however the reader can 
    read any of the formats listed below.
    
    mimetype: application/x-microsoft.net.object.binary.base64
    value   : The object must be serialized with 
            : System.Runtime.Serialization.Formatters.Binary.BinaryFormatter
            : and then encoded with base64 encoding.
    
    mimetype: application/x-microsoft.net.object.soap.base64
    value   : The object must be serialized with 
            : System.Runtime.Serialization.Formatters.Soap.SoapFormatter
            : and then encoded with base64 encoding.

    mimetype: application/x-microsoft.net.object.bytearray.base64
    value   : The object must be serialized into a byte array 
            : using a System.ComponentModel.TypeConverter
            : and then encoded with base64 encoding.
    -->
  <xsd:schema id="root" xmlns="" xmlns:xsd="http://www.w3.org/2001/XMLSchema" xmlns:msdata="urn:schemas-microsoft-com:xml-msdata">
    <xsd:import namespace="http://www.w3.org/XML/1998/namespace" />
    <xsd:element name="root" msdata:IsDataSet="true">
      <xsd:complexType>
        <xsd:choice maxOccurs="unbounded">
          <xsd:element name="metadata">
            <xsd:complexType>
              <xsd:sequence>
                <xsd:element name="value" type="xsd:string" minOccurs="0" />
              </xsd:sequence>
              <xsd:attribute name="name" use="required" type="xsd:string" />
              <xsd:attribute name="type" type="xsd:string" />
              <xsd:attribute name="mimetype" type="xsd:string" />
              <xsd:attribute ref="xml:space" />
            </xsd:complexType>
          </xsd:element>
          <xsd:element name="assembly">
            <xsd:complexType>
              <xsd:attribute name="alias" type="xsd:string" />
              <xsd:attribute name="name" type="xsd:string" />
            </xsd:complexType>
          </xsd:element>
          <xsd:element name="data">
            <xsd:complexType>
              <xsd:sequence>
                <xsd:element name="value" type="xsd:string" minOccurs="0" msdata:Ordinal="1" />
                <xsd:element name="comment" type="xsd:string" minOccurs="0" msdata:Ordinal="2" />
              </xsd:sequence>
              <xsd:attribute name="name" type="xsd:string" use="required" msdata:Ordinal="1" />
              <xsd:attribute name="type" type="xsd:string" msdata:Ordinal="3" />
              <xsd:attribute name="mimetype" type="xsd:string" msdata:Ordinal="4" />
              <xsd:attribute ref="xml:space" />
            </xsd:complexType>
          </xsd:element>
          <xsd:element name="resheader">
            <xsd:complexType>
              <xsd:sequence>
                <xsd:element name="value" type="xsd:string" minOccurs="0" msdata:Ordinal="1" />
              </xsd:sequence>
              <xsd:attribute name="name" type="xsd:string" use="required" />
            </xsd:complexType>
          </xsd:element>
        </xsd:choice>
      </xsd:complexType>
    </xsd:element>
  </xsd:schema>
  <resheader name="resmimetype">
    <value>text/microsoft-resx</value>
  </resheader>
  <resheader name="version">
    <value>2.0</value>
  </resheader>
  <resheader name="reader">
    <value>System.Resources.ResXResourceReader, System.Windows.Forms, Version=4.0.0.0, Culture=neutral, PublicKeyToken=b77a5c561934e089</value>
  </resheader>
  <resheader name="writer">
    <value>System.Resources.ResXResourceWriter, System.Windows.Forms, Version=4.0.0.0, Culture=neutral, PublicKeyToken=b77a5c561934e089</value>
  </resheader>
  <data name="InvalidContinuationToken" xml:space="preserve">
    <value>The provided continuation token is not valid.</value>
  </data>
  <data name="TransactionProcessingException" xml:space="preserve">
    <value>There was an internal server error while processing the transaction.</value>
  </data>
  <data name="CyclicIncludeIterateNotSupported" xml:space="preserve">
    <value>Cyclic include iterate queries are not supported.</value>
  </data>
  <data name="SchemaVersionNeedsToBeUpgraded" xml:space="preserve">
    <value>Cannot carry out the SQL datastore operation because the SQL schema needs to be upgraded.</value>
  </data>
  <data name="SchemaVersionShouldNotBeNull" xml:space="preserve">
    <value>The current schema version should not be null.</value>
  </data>
  <data name="SearchParameterStatusShouldNotBeNull" xml:space="preserve">
    <value>Search parameter status information should not be null.</value>
  </data>
  <data name="SearchParameterTypeNotSupportedBySQLServer" xml:space="preserve">
    <value>The SearchParameter with type {0} is not supported by SQL server.</value>
    <comment>{0} is the data type of the search parameter</comment>
  </data>
<<<<<<< HEAD
  <data name="EverythingOperationNotSupported" xml:space="preserve">
    <value>$everything operation is not yet implemented in SQL Server.</value>
=======
  <data name="OnlyTypeAndLastUpdatedSupportedForCompoundSort" xml:space="preserve">
    <value>Only '_type' and '_lastUpdated' can be used together as sorting parameters (and in that order).</value>
  </data>
  <data name="TypeAndLastUpdatedMustHaveSameSortDirection" xml:space="preserve">
    <value>Both _type and _lastUpdated must have the same sort direction (_sort=_type,_lastUpdated or _sort=-_type,-_lastUpdated)</value>
>>>>>>> 4d1be03c
  </data>
</root><|MERGE_RESOLUTION|>--- conflicted
+++ resolved
@@ -139,15 +139,13 @@
     <value>The SearchParameter with type {0} is not supported by SQL server.</value>
     <comment>{0} is the data type of the search parameter</comment>
   </data>
-<<<<<<< HEAD
-  <data name="EverythingOperationNotSupported" xml:space="preserve">
-    <value>$everything operation is not yet implemented in SQL Server.</value>
-=======
   <data name="OnlyTypeAndLastUpdatedSupportedForCompoundSort" xml:space="preserve">
     <value>Only '_type' and '_lastUpdated' can be used together as sorting parameters (and in that order).</value>
   </data>
   <data name="TypeAndLastUpdatedMustHaveSameSortDirection" xml:space="preserve">
     <value>Both _type and _lastUpdated must have the same sort direction (_sort=_type,_lastUpdated or _sort=-_type,-_lastUpdated)</value>
->>>>>>> 4d1be03c
+  </data>
+  <data name="EverythingOperationNotSupported" xml:space="preserve">
+    <value>$everything operation is not yet implemented in SQL Server.</value>
   </data>
 </root>