﻿// -------------------------------------------------------------------------------------------------
// Copyright (c) Microsoft Corporation. All rights reserved.
// Licensed under the MIT License (MIT). See LICENSE in the repo root for license information.
// -------------------------------------------------------------------------------------------------

using System;
using System.Collections.Generic;
using System.Linq;
using System.Threading;
using System.Threading.Tasks;
using Microsoft.Health.Fhir.Core.Features.Definition;
using Microsoft.Health.Fhir.Core.Features.Operations.Reindex;
using Microsoft.Health.Fhir.Core.Features.Persistence;
using Microsoft.Health.Fhir.Core.Features.Search;
using Microsoft.Health.Fhir.Core.Features.Search.Registry;
using Microsoft.Health.Fhir.Core.Features.Search.SearchValues;
using Microsoft.Health.Fhir.Core.Models;
using Microsoft.Health.Fhir.Core.UnitTests.Extensions;
using Microsoft.Health.Fhir.Tests.Common;
using NSubstitute;
using Xunit;
using Xunit.Abstractions;

namespace Microsoft.Health.Fhir.Core.UnitTests.Features.Operations.Reindex
{
    public class ReindexUtilitiesTests
    {
        private readonly IFhirDataStore _fhirDataStore = Substitute.For<IFhirDataStore>();
        private readonly ISearchIndexer _searchIndexer = Substitute.For<ISearchIndexer>();
        private readonly ResourceDeserializer _resourceDeserializer = Deserializers.ResourceDeserializer;
        private readonly ISupportedSearchParameterDefinitionManager _searchParameterDefinitionManager = Substitute.For<ISupportedSearchParameterDefinitionManager>();
        private readonly ISearchParameterRegistry _searchParameterRegistry = Substitute.For<ISearchParameterRegistry>();
        private readonly ITestOutputHelper _output;
<<<<<<< HEAD
        private IReadOnlyDictionary<string, string> _searchParameterHashMap;
=======
        private readonly ReindexUtilities _reindexUtilities;
>>>>>>> a3557e62

        public ReindexUtilitiesTests(ITestOutputHelper output)
        {
            _output = output;
<<<<<<< HEAD
            _searchParameterHashMap = new Dictionary<string, string>() { { "Patient", "hash1" } };
=======
            Func<Health.Extensions.DependencyInjection.IScoped<IFhirDataStore>> fhirDataStoreScope = () => _fhirDataStore.CreateMockScope();
            _reindexUtilities = new ReindexUtilities(fhirDataStoreScope, _searchIndexer, _resourceDeserializer, _searchParameterDefinitionManager, _searchParameterRegistry);
>>>>>>> a3557e62
        }

        [Fact]
        public async Task GivenResourcesWithUnchangedOrChangedIndices_WhenResultsProcessed_ThenCorrectResourcesHaveIndicesUpdated()
        {
            var searchIndices1 = new List<SearchIndexEntry>() { new SearchIndexEntry(new Core.Models.SearchParameterInfo("param1"), new StringSearchValue("value1")) };
            var searchIndices2 = new List<SearchIndexEntry>() { new SearchIndexEntry(new Core.Models.SearchParameterInfo("param2"), new StringSearchValue("value2")) };

            _searchIndexer.Extract(Arg.Any<Core.Models.ResourceElement>()).Returns(searchIndices1);

            var entry1 = CreateSearchResultEntry("Patient", searchIndices1);
            _output.WriteLine($"Loaded Patient with id: {entry1.Resource.ResourceId}");
            var entry2 = CreateSearchResultEntry("Observation-For-Patient-f001", searchIndices2);
            _output.WriteLine($"Loaded Observation with id: {entry2.Resource.ResourceId}");
            var resultList = new List<SearchResultEntry>();
            resultList.Add(entry1);
            resultList.Add(entry2);
            var result = new SearchResult(resultList, new List<Tuple<string, string>>(), new List<(string, string)>(), "token");

<<<<<<< HEAD
            await utilities.ProcessSearchResultsAsync(result, _searchParameterHashMap, CancellationToken.None);
=======
            await _reindexUtilities.ProcessSearchResultsAsync(result, "hash", CancellationToken.None);
>>>>>>> a3557e62

            await _fhirDataStore.Received().UpdateSearchParameterHashBatchAsync(
                Arg.Is<IReadOnlyCollection<ResourceWrapper>>(
                    c => c.Where(r => r.SearchIndices == searchIndices1 && r.ResourceTypeName.Equals("Patient")).Count() == 1),
                Arg.Any<CancellationToken>());

            await _fhirDataStore.Received().UpdateSearchParameterIndicesBatchAsync(
                Arg.Is<IReadOnlyCollection<ResourceWrapper>>(
                    c => c.Where(r => r.SearchIndices == searchIndices1 && r.ResourceTypeName.Equals("Observation")).Count() == 1),
                Arg.Any<CancellationToken>());
        }

        [Fact]
        public async Task GivenAFhirMediator_WhenHandlingAReindexJobCompletedRequest_ThenResultShouldBeSuccess()
        {
            var paramUris = new List<string>();
            paramUris.Add("http://searchParam");

            var (success, error) = await _reindexUtilities.UpdateSearchParameters(paramUris, CancellationToken.None);

            Assert.True(success);
        }

        [Fact]
        public async Task GivenASupportedSearchParamNotSupportedException_WhenHandlingAReindexJobCompletedRequest_ThenResultShouldBeFalse()
        {
            var paramUris = new List<string>();
            paramUris.Add("http://searchParam");

            _searchParameterDefinitionManager.When(s => s.SetSearchParameterEnabled(Arg.Any<Uri>()))
                .Do(e => throw new SearchParameterNotSupportedException("message"));

            var (success, error) = await _reindexUtilities.UpdateSearchParameters(paramUris, CancellationToken.None);

            Assert.False(success);
        }

        private SearchResultEntry CreateSearchResultEntry(string jsonName, IReadOnlyCollection<SearchIndexEntry> searchIndices)
        {
            var json = Samples.GetJson(jsonName);
            var rawResource = new RawResource(json, FhirResourceFormat.Json, isMetaSet: false);
            var resourceRequest = Substitute.For<ResourceRequest>();
            var compartmentIndices = Substitute.For<CompartmentIndices>();
            var resourceElement = _resourceDeserializer.DeserializeRaw(rawResource, "v1", DateTimeOffset.UtcNow);
            var wrapper = new ResourceWrapper(resourceElement, rawResource, resourceRequest, false, searchIndices, compartmentIndices, new List<KeyValuePair<string, string>>(), "hash");
            var entry = new SearchResultEntry(wrapper);

            return entry;
        }
    }
}<|MERGE_RESOLUTION|>--- conflicted
+++ resolved
@@ -31,21 +31,15 @@
         private readonly ISupportedSearchParameterDefinitionManager _searchParameterDefinitionManager = Substitute.For<ISupportedSearchParameterDefinitionManager>();
         private readonly ISearchParameterRegistry _searchParameterRegistry = Substitute.For<ISearchParameterRegistry>();
         private readonly ITestOutputHelper _output;
-<<<<<<< HEAD
         private IReadOnlyDictionary<string, string> _searchParameterHashMap;
-=======
         private readonly ReindexUtilities _reindexUtilities;
->>>>>>> a3557e62
 
         public ReindexUtilitiesTests(ITestOutputHelper output)
         {
             _output = output;
-<<<<<<< HEAD
             _searchParameterHashMap = new Dictionary<string, string>() { { "Patient", "hash1" } };
-=======
             Func<Health.Extensions.DependencyInjection.IScoped<IFhirDataStore>> fhirDataStoreScope = () => _fhirDataStore.CreateMockScope();
             _reindexUtilities = new ReindexUtilities(fhirDataStoreScope, _searchIndexer, _resourceDeserializer, _searchParameterDefinitionManager, _searchParameterRegistry);
->>>>>>> a3557e62
         }
 
         [Fact]
@@ -65,11 +59,7 @@
             resultList.Add(entry2);
             var result = new SearchResult(resultList, new List<Tuple<string, string>>(), new List<(string, string)>(), "token");
 
-<<<<<<< HEAD
-            await utilities.ProcessSearchResultsAsync(result, _searchParameterHashMap, CancellationToken.None);
-=======
-            await _reindexUtilities.ProcessSearchResultsAsync(result, "hash", CancellationToken.None);
->>>>>>> a3557e62
+            await _reindexUtilities.ProcessSearchResultsAsync(result, _searchParameterHashMap, CancellationToken.None);
 
             await _fhirDataStore.Received().UpdateSearchParameterHashBatchAsync(
                 Arg.Is<IReadOnlyCollection<ResourceWrapper>>(
