--- conflicted
+++ resolved
@@ -135,17 +135,10 @@
             return searchResult;
         }
 
-<<<<<<< HEAD
         private SearchParameterInfo CreateSearchParameterInfo(
             string url = "http://hl7.org/fhir/SearchParameter/Patient-name",
             List<string> baseResourceTypes = null,
             string resourceType = "Patient")
-=======
-        [Theory(Skip = "Causing random timeouts")]
-        [InlineData(DataStore.SqlServer)]
-        [InlineData(DataStore.CosmosDb)]
-        public async Task GivenSupportedParams_WhenExecuted_ThenCorrectSearchIsPerformed(DataStore dataStore)
->>>>>>> c995a92c
         {
             baseResourceTypes ??= new List<string> { resourceType };
 
@@ -161,8 +154,10 @@
             };
         }
 
-        [Fact]
-        public async Task ExecuteAsync_WithNullJobInfo_ThrowsArgumentNullException()
+        [Theory(Skip = "Causing random timeouts")]
+        [InlineData(DataStore.SqlServer)]
+        [InlineData(DataStore.CosmosDb)]
+        public async Task GivenSupportedParams_WhenExecuted_ThenCorrectSearchIsPerformed(DataStore dataStore)
         {
             var orchestrator = CreateReindexOrchestratorJob();
 
@@ -581,13 +576,8 @@
             Assert.Contains(jobResult.Error, e => e.Severity == OperationOutcomeConstants.IssueSeverity.Error);
         }
 
-<<<<<<< HEAD
         [Fact]
         public async Task EnqueueQueryProcessingJobsAsync_WithValidSearchParameters_CreatesProcessingJobs()
-=======
-        [Fact(Skip = "Causing random timeouts")]
-        public async Task GivenNoSupportedParams_WhenExecuted_ThenJobCompletesWithNoWork()
->>>>>>> c995a92c
         {
             // Arrange
             const int maxResourcePerQuery = 100;
@@ -738,8 +728,8 @@
                 Arg.Any<CancellationToken>());
         }
 
-        [Fact]
-        public async Task UpdateSearchParameterStatus_WithPendingDeleteStatus_UpdatesToDeleted()
+        [Fact(Skip = "Causing random timeouts")]
+        public async Task GivenNoSupportedParams_WhenExecuted_ThenJobCompletesWithNoWork()
         {
             // Arrange
             var jobRecord = CreateReindexJobRecord();
