--- conflicted
+++ resolved
@@ -64,12 +64,8 @@
 
         public SearchParameterStateUpdateHandlerTests()
         {
-<<<<<<< HEAD
-            _searchParameterDefinitionManager = new SearchParameterDefinitionManager(ModelInfoProvider.Instance, _mediator, () => _searchService.CreateMockScope(), NullLogger<SearchParameterDefinitionManager>.Instance);
-=======
             _searchParameterDefinitionManager = Substitute.For<SearchParameterDefinitionManager>(ModelInfoProvider.Instance, _mediator, _searchService.CreateMockScopeProvider(), NullLogger<SearchParameterDefinitionManager>.Instance);
 
->>>>>>> 480b5c82
             _searchParameterStatusManager = new SearchParameterStatusManager(_searchParameterStatusDataStore, _searchParameterDefinitionManager, _searchParameterSupportResolver, _mediator, _logger);
             _searchParameterStateUpdateHandler = new SearchParameterStateUpdateHandler(_authorizationService, _searchParameterStatusManager, _logger2, _queueClient, _auditLogger);
             _cancellationToken = CancellationToken.None;
