--- conflicted
+++ resolved
@@ -56,11 +56,7 @@
         private readonly IMediator _mediator = Substitute.For<IMediator>();
         private readonly ILogger<SearchParameterStatusManager> _logger = Substitute.For<ILogger<SearchParameterStatusManager>>();
         private readonly ISearchService _searchService = Substitute.For<ISearchService>();
-<<<<<<< HEAD
-        private readonly ISearchParameterComparer _searchParameterComparer = Substitute.For<ISearchParameterComparer>();
-=======
         private readonly ISearchParameterComparer<SearchParameterInfo> _searchParameterComparer = Substitute.For<ISearchParameterComparer<SearchParameterInfo>>();
->>>>>>> f793eff6
 
         private const string HttpGetName = "GET";
         private const string HttpPostName = "POST";
