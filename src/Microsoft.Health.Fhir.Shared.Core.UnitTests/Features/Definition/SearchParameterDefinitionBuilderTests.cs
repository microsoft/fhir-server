﻿// -------------------------------------------------------------------------------------------------
// Copyright (c) Microsoft Corporation. All rights reserved.
// Licensed under the MIT License (MIT). See LICENSE in the repo root for license information.
// -------------------------------------------------------------------------------------------------

using System;
using System.Collections.Concurrent;
using System.Collections.Generic;
using System.Linq;
using Hl7.Fhir.ElementModel;
using Hl7.Fhir.Model;
using Hl7.Fhir.Serialization;
using Microsoft.Extensions.Logging;
using Microsoft.Extensions.Logging.Abstractions;
using Microsoft.Health.Fhir.Core.Exceptions;
using Microsoft.Health.Fhir.Core.Extensions;
using Microsoft.Health.Fhir.Core.Features.Definition;
using Microsoft.Health.Fhir.Core.Features.Definition.BundleWrappers;
using Microsoft.Health.Fhir.Core.Features.Search.Parameters;
using Microsoft.Health.Fhir.Core.Models;
using Microsoft.Health.Fhir.Shared.Core.Features.Search.Parameters;
using Microsoft.Health.Fhir.Tests.Common;
using Microsoft.Health.Test.Utilities;
using NSubstitute;
using Xunit;
using static Hl7.Fhir.Model.OperationOutcome;

namespace Microsoft.Health.Fhir.Core.UnitTests.Features.Definition
{
    [Trait(Traits.OwningTeam, OwningTeam.Fhir)]
    [Trait(Traits.Category, Categories.Search)]
    public class SearchParameterDefinitionBuilderTests
    {
        private readonly FhirJsonParser _jsonParser = new FhirJsonParser();

        private readonly string _invalidEntriesFile = "SearchParametersWithInvalidEntries.json";
        private readonly string _invalidDefinitionsFile = "SearchParametersWithInvalidDefinitions.json";
        private readonly string _validEntriesFile = "SearchParameters.json";
        private readonly ConcurrentDictionary<string, SearchParameterInfo> _uriDictionary;
        private readonly ConcurrentDictionary<string, ConcurrentDictionary<string, ConcurrentQueue<SearchParameterInfo>>> _resourceTypeDictionary;
<<<<<<< HEAD
        private readonly ISearchParameterComparer _searchParameterComparer;
=======
        private readonly ISearchParameterComparer<SearchParameterInfo> _searchParameterComparer;
>>>>>>> f793eff6

        public SearchParameterDefinitionBuilderTests()
        {
            _uriDictionary = new ConcurrentDictionary<string, SearchParameterInfo>();
            _resourceTypeDictionary = new ConcurrentDictionary<string, ConcurrentDictionary<string, ConcurrentQueue<SearchParameterInfo>>>();
<<<<<<< HEAD
            _searchParameterComparer = new SearchParameterComparer(Substitute.For<ILogger<ISearchParameterComparer>>());
=======
            _searchParameterComparer = new SearchParameterComparer(Substitute.For<ILogger<ISearchParameterComparer<SearchParameterInfo>>>());
>>>>>>> f793eff6
        }

        [Theory]
        [InlineData("SearchParametersWithInvalidBase.json", "SearchParameter[http://hl7.org/fhir/SearchParameter/DomainResource-text].resource.base is not defined.")]
        public void GivenAnInvalidSearchParameterDefinitionFile_WhenBuilt_ThenInvalidDefinitionExceptionShouldBeThrown(string fileName, string expectedIssue)
        {
            BuildAndVerify(fileName, expectedIssue);
        }

        [Theory]
        [InlineData("Entry 1 is not a SearchParameter resource.")]
        [InlineData("SearchParameter[3].url is invalid.")]
        public void GivenASearchParameterDefinitionFileWithInvalidEntries_WhenBuilt_ThenInvalidDefinitionExceptionShouldBeThrown(string expectedIssue)
        {
            BuildAndVerify(_invalidEntriesFile, expectedIssue);
        }

        [Theory]
        [InlineData("SearchParameter[http://hl7.org/fhir/SearchParameter/DocumentReference-relationship].component is null or empty.")]
        [InlineData("SearchParameter[http://hl7.org/fhir/SearchParameter/Group-characteristic-value].component[1].definition.reference is null or empty or does not refer to a valid SearchParameter resource.")]
        [InlineData("SearchParameter[http://hl7.org/fhir/SearchParameter/Observation-code-value-quantity].component[0] cannot refer to a composite SearchParameter.")]
        [InlineData("SearchParameter[http://hl7.org/fhir/SearchParameter/Observation-code-value-string].component[1].expression is null or empty.")]
        [InlineData("SearchParameter[http://hl7.org/fhir/SearchParameter/Observation-device].resource.base is not defined.")]
        [InlineData("SearchParameter[http://hl7.org/fhir/SearchParameter/Observation-related].resource.expression is null or empty.")]
        public void GivenASearchParameterDefinitionFileWithInvalidDefinitions_WhenBuilt_ThenInvalidDefinitionExceptionShouldBeThrown(string expectedIssue)
        {
            BuildAndVerify(_invalidDefinitionsFile, expectedIssue);
        }

        [Fact]
        public void GivenAValidSearchParameterDefinitionFile_WhenBuilt_ThenUriDictionaryShouldContainAllSearchParameters()
        {
            var bundle = SearchParameterDefinitionBuilder.ReadEmbeddedSearchParameters(
                _validEntriesFile,
                ModelInfoProvider.Instance,
                $"{typeof(Definitions).Namespace}.DefinitionFiles",
                typeof(EmbeddedResourceManager).Assembly);

            SearchParameterDefinitionBuilder.Build(bundle.Entries.Select(e => e.Resource).ToList(), _uriDictionary, _resourceTypeDictionary, ModelInfoProvider.Instance, _searchParameterComparer, NullLogger.Instance);

            Assert.Equal(6, _uriDictionary.Count);

            Bundle staticBundle = Definitions.GetDefinition("SearchParameters");

            Assert.Equal(
                staticBundle.Entry.Select(entry => entry.FullUrl).OrderBy(s => s, StringComparer.OrdinalIgnoreCase),
                _uriDictionary.Values.Select(value => value.Url.ToString()).OrderBy(s => s, StringComparer.OrdinalIgnoreCase));
        }

        [Fact]
        public void GivenAValidSearchParameterDefinitionFile_WhenBuilt_ThenAllResourceTypesShouldBeIncluded()
        {
            var bundle = SearchParameterDefinitionBuilder.ReadEmbeddedSearchParameters(
                _validEntriesFile,
                ModelInfoProvider.Instance,
                $"{typeof(Definitions).Namespace}.DefinitionFiles",
                typeof(EmbeddedResourceManager).Assembly);

            SearchParameterDefinitionBuilder.Build(bundle.Entries.Select(e => e.Resource).ToList(), _uriDictionary, _resourceTypeDictionary, ModelInfoProvider.Instance, _searchParameterComparer, NullLogger.Instance);

            Assert.Equal(
                ModelInfoProvider.GetResourceTypeNames().Concat(new[] { "Resource", "DomainResource" }).OrderBy(x => x).ToArray(),
                _resourceTypeDictionary.Select(x => x.Key).OrderBy(x => x).ToArray());
        }

        [Fact]
        public void GivenAValidSearchParameterDefinitionFile_WhenBuilt_ThenCorrectListOfSearchParametersIsBuiltForEntriesWithSingleBase()
        {
            var bundle = SearchParameterDefinitionBuilder.ReadEmbeddedSearchParameters(
                _validEntriesFile,
                ModelInfoProvider.Instance,
                $"{typeof(Definitions).Namespace}.DefinitionFiles",
                typeof(EmbeddedResourceManager).Assembly);

            SearchParameterDefinitionBuilder.Build(bundle.Entries.Select(e => e.Resource).ToList(), _uriDictionary, _resourceTypeDictionary, ModelInfoProvider.Instance, _searchParameterComparer, NullLogger.Instance);
            IDictionary<string, ConcurrentQueue<SearchParameterInfo>> searchParametersDictionary = _resourceTypeDictionary[ResourceType.Account.ToString()];

            ValidateSearchParameters(
                searchParametersDictionary,
                ("_type", SearchParamType.Token, "Resource.type().name"),
                ("_id", SearchParamType.Token, "Resource.id"),
                ("balance", SearchParamType.Quantity, "Account.balance"),
                ("identifier", SearchParamType.Token, "Account.identifier"));
        }

        [Theory]
        [InlineData(ResourceType.MedicationRequest)]
        [InlineData(ResourceType.MedicationAdministration)]
        [InlineData(ResourceType.Medication)]
        [InlineData(ResourceType.MedicationDispense)]
        public void GivenAValidSearchParameterDefinitionFile_WhenBuilt_ThenCorrectListOfSearchParametersIsBuiltForEntriesWithMultipleBase(ResourceType resourceType)
        {
            var bundle = SearchParameterDefinitionBuilder.ReadEmbeddedSearchParameters(
                _validEntriesFile,
                ModelInfoProvider.Instance,
                $"{typeof(Definitions).Namespace}.DefinitionFiles",
                typeof(EmbeddedResourceManager).Assembly);

            SearchParameterDefinitionBuilder.Build(bundle.Entries.Select(e => e.Resource).ToList(), _uriDictionary, _resourceTypeDictionary, ModelInfoProvider.Instance, _searchParameterComparer, NullLogger.Instance);

            IDictionary<string, ConcurrentQueue<SearchParameterInfo>> searchParametersDictionary = _resourceTypeDictionary[resourceType.ToString()];

            ValidateSearchParameters(
                searchParametersDictionary,
                ("_type", SearchParamType.Token, "Resource.type().name"),
                ("_id", SearchParamType.Token, "Resource.id"),
                ("identifier", SearchParamType.Token, "MedicationRequest.identifier | MedicationAdministration.identifier | Medication.identifier | MedicationDispense.identifier"));
        }

        [Theory]
        [MemberData(nameof(GetSearchParameterConflictsData))]
        public void GivenSearchParametersWithConflicts_WhenBuilt_ThenResourceTypeDictionaryShouldContainSuperSetSearchParameters(
            string resourceType,
            string code,
            SearchParameter[] searchParameters,
            string[] searchParametersShouldBeAdded)
        {
            var bundle = SearchParameterDefinitionBuilder.ReadEmbeddedSearchParameters(
                _validEntriesFile,
                ModelInfoProvider.Instance,
                $"{typeof(Definitions).Namespace}.DefinitionFiles",
                typeof(EmbeddedResourceManager).Assembly);
            SearchParameterDefinitionBuilder.Build(
                bundle.Entries.Select(e => e.Resource).ToList(),
                _uriDictionary,
                _resourceTypeDictionary,
                ModelInfoProvider.Instance,
                _searchParameterComparer,
                NullLogger.Instance);

            SearchParameterDefinitionBuilder.Build(
                searchParameters.Select(x => x.ToTypedElement()).ToList(),
                _uriDictionary,
                _resourceTypeDictionary,
                ModelInfoProvider.Instance,
                _searchParameterComparer,
                NullLogger.Instance);
            Assert.Equal(searchParametersShouldBeAdded.Length, _resourceTypeDictionary[resourceType][code].Count);

            int i = 0;
            while (_resourceTypeDictionary[resourceType][code].Any())
            {
                if (_resourceTypeDictionary[resourceType][code].TryDequeue(out var sp))
                {
                    Assert.Equal(searchParametersShouldBeAdded[i++], sp.Url.OriginalString);
                }
                else
                {
                    Assert.Fail("TryDequeue failed.");
                }
            }
        }

<<<<<<< HEAD
=======
        [Theory]
        [MemberData(nameof(GetSearchParameterConflictsDataForReject))]
        public void GivenSearchParametersWithConflicts_WhenBuilt_ThenConflictingSearchParametersShouldBeRejected(
            string resourceType,
            string code,
            SearchParameter[] searchParameters,
            SearchParameter[] conflictingSearchParameters)
        {
            SearchParameterDefinitionBuilder.Build(
                searchParameters.Select(x => x.ToTypedElement()).ToList(),
                _uriDictionary,
                _resourceTypeDictionary,
                ModelInfoProvider.Instance,
                _searchParameterComparer,
                NullLogger.Instance);

            SearchParameterDefinitionBuilder.Build(
                conflictingSearchParameters.Select(x => x.ToTypedElement()).ToList(),
                _uriDictionary,
                _resourceTypeDictionary,
                ModelInfoProvider.Instance,
                _searchParameterComparer,
                NullLogger.Instance);
            Assert.Single(_resourceTypeDictionary[resourceType][code]);
            Assert.Collection(
                _resourceTypeDictionary[resourceType][code],
                x => string.Equals(searchParameters.First().Url, x.Url.OriginalString, StringComparison.OrdinalIgnoreCase));
        }

>>>>>>> f793eff6
        private void BuildAndVerify(string filename, string expectedIssue)
        {
            var bundle = SearchParameterDefinitionBuilder.ReadEmbeddedSearchParameters(
                filename,
                ModelInfoProvider.Instance,
                $"{typeof(Definitions).Namespace}.DefinitionFiles",
                typeof(EmbeddedResourceManager).Assembly);

            InvalidDefinitionException ex = Assert.Throws<InvalidDefinitionException>(
                () => SearchParameterDefinitionBuilder.Build(bundle.Entries.Select(e => e.Resource).ToList(), _uriDictionary, _resourceTypeDictionary, ModelInfoProvider.Instance, _searchParameterComparer, NullLogger.Instance));

            Assert.Contains(ex.Issues, issue =>
                issue.Severity == IssueSeverity.Fatal.ToString() &&
                issue.Code == IssueType.Invalid.ToString() &&
                issue.Diagnostics.StartsWith(expectedIssue));
        }

        private void ValidateSearchParameters(
            IDictionary<string, ConcurrentQueue<SearchParameterInfo>> searchParametersDictionary,
            params (string, SearchParamType, string)[] expectedEntries)
        {
            Assert.Equal(expectedEntries.Length, searchParametersDictionary.Count);

            foreach ((string code, SearchParamType searchParameterType, string expression) in expectedEntries)
            {
                Assert.True(searchParametersDictionary.TryGetValue(code, out ConcurrentQueue<SearchParameterInfo> q));
<<<<<<< HEAD

                var searchParameter = q.FirstOrDefault();
                Assert.Equal(code, searchParameter?.Code);
                Assert.Equal(searchParameterType.ToValueSet(), searchParameter?.Type);
                Assert.Equal(expression, searchParameter?.Expression);
            }
        }

        public static IEnumerable<object[]> GetSearchParameterConflictsData()
        {
            var data = new[]
            {
                new object[]
                {
                    "Patient",
                    "us-core-race",
                    new SearchParameter[]
                    {
                        new SearchParameter()
                        {
#if R4 || R4B || Stu3
                            Base = new List<ResourceType?> { ResourceType.Patient },
#else
                            Base = new List<VersionIndependentResourceTypesAll?> { VersionIndependentResourceTypesAll.Patient },
#endif
                            Code = "us-core-race",
                            Expression = "Patient.exp",
                            Name = "us-core-race",
                            Url = "http://hl7.org/fhir/us/core/SearchParameter/us-core-race",
                        },
                        new SearchParameter()
                        {
#if R4 || R4B || Stu3
                            Base = new List<ResourceType?> { ResourceType.Patient },
#else
                            Base = new List<VersionIndependentResourceTypesAll?> { VersionIndependentResourceTypesAll.Patient },
#endif
                            Code = "us-core-race",
                            Expression = "Patient.exp | Patient.exp1",
                            Name = "us-core-race",
                            Url = "http://hl7.org/fhir/us/core/SearchParameter/us-core-race1",
                        },
                        new SearchParameter()
                        {
#if R4 || R4B || Stu3
                            Base = new List<ResourceType?> { ResourceType.Patient },
#else
                            Base = new List<VersionIndependentResourceTypesAll?> { VersionIndependentResourceTypesAll.Patient },
#endif
                            Code = "us-core-race",
                            Expression = "Patient.exp | Patient.exp1 | Patient.exp2",
                            Name = "us-core-race",
                            Url = "http://hl7.org/fhir/us/core/SearchParameter/us-core-race2",
                        },
                        new SearchParameter()
                        {
#if R4 || R4B || Stu3
                            Base = new List<ResourceType?> { ResourceType.Patient },
#else
                            Base = new List<VersionIndependentResourceTypesAll?> { VersionIndependentResourceTypesAll.Patient },
#endif
                            Code = "us-core-race",
                            Expression = "Patient.exp | Patient.exp1 | Patient.exp2 | Patient.exp3",
                            Name = "us-core-race",
                            Url = "http://hl7.org/fhir/us/core/SearchParameter/us-core-race3",
                        },
                        new SearchParameter()
                        {
#if R4 || R4B || Stu3
                            Base = new List<ResourceType?> { ResourceType.Patient },
#else
                            Base = new List<VersionIndependentResourceTypesAll?> { VersionIndependentResourceTypesAll.Patient },
#endif
                            Code = "us-core-race",
                            Expression = "Patient.exp | Patient.exp1 | Patient.exp2 | Patient.exp3 | Patient.exp4",
                            Name = "us-core-race",
                            Url = "http://hl7.org/fhir/us/core/SearchParameter/us-core-race4",
                        },
                    },
                    new string[]
                    {
                        "http://hl7.org/fhir/us/core/SearchParameter/us-core-race4",
                        "http://hl7.org/fhir/us/core/SearchParameter/us-core-race3",
                        "http://hl7.org/fhir/us/core/SearchParameter/us-core-race2",
                        "http://hl7.org/fhir/us/core/SearchParameter/us-core-race1",
                        "http://hl7.org/fhir/us/core/SearchParameter/us-core-race",
                    },
                },
                new object[]
                {
                    "Patient",
                    "us-core-race",
                    new SearchParameter[]
                    {
                        new SearchParameter()
                        {
#if R4 || R4B || Stu3
                            Base = new List<ResourceType?> { ResourceType.Patient },
#else
                            Base = new List<VersionIndependentResourceTypesAll?> { VersionIndependentResourceTypesAll.Patient },
#endif
                            Code = "us-core-race",
                            Expression = "Patient.exp | Patient.exp1 | Patient.exp2",
                            Name = "us-core-race",
                            Url = "http://hl7.org/fhir/us/core/SearchParameter/us-core-race2",
                        },
                        new SearchParameter()
                        {
#if R4 || R4B || Stu3
                            Base = new List<ResourceType?> { ResourceType.Patient },
#else
                            Base = new List<VersionIndependentResourceTypesAll?> { VersionIndependentResourceTypesAll.Patient },
#endif
                            Code = "us-core-race",
                            Expression = "Patient.exp | Patient.exp1 | Patient.exp2 | Patient.exp3 | Patient.exp4",
                            Name = "us-core-race",
                            Url = "http://hl7.org/fhir/us/core/SearchParameter/us-core-race4",
                        },
                        new SearchParameter()
                        {
#if R4 || R4B || Stu3
                            Base = new List<ResourceType?> { ResourceType.Patient },
#else
                            Base = new List<VersionIndependentResourceTypesAll?> { VersionIndependentResourceTypesAll.Patient },
#endif
                            Code = "us-core-race",
                            Expression = "Patient.exp | Patient.exp1 | Patient.exp2 | Patient.exp3",
                            Name = "us-core-race",
                            Url = "http://hl7.org/fhir/us/core/SearchParameter/us-core-race3",
                        },
                        new SearchParameter()
                        {
#if R4 || R4B || Stu3
                            Base = new List<ResourceType?> { ResourceType.Patient },
#else
                            Base = new List<VersionIndependentResourceTypesAll?> { VersionIndependentResourceTypesAll.Patient },
#endif
                            Code = "us-core-race",
                            Expression = "Patient.exp",
                            Name = "us-core-race",
                            Url = "http://hl7.org/fhir/us/core/SearchParameter/us-core-race",
                        },
                        new SearchParameter()
                        {
#if R4 || R4B || Stu3
                            Base = new List<ResourceType?> { ResourceType.Patient },
#else
                            Base = new List<VersionIndependentResourceTypesAll?> { VersionIndependentResourceTypesAll.Patient },
#endif
                            Code = "us-core-race",
                            Expression = "Patient.exp | Patient.exp1",
                            Name = "us-core-race",
                            Url = "http://hl7.org/fhir/us/core/SearchParameter/us-core-race1",
                        },
                    },
                    new string[]
                    {
                        "http://hl7.org/fhir/us/core/SearchParameter/us-core-race4",
                        "http://hl7.org/fhir/us/core/SearchParameter/us-core-race3",
                        "http://hl7.org/fhir/us/core/SearchParameter/us-core-race2",
                        "http://hl7.org/fhir/us/core/SearchParameter/us-core-race1",
                        "http://hl7.org/fhir/us/core/SearchParameter/us-core-race",
                    },
                },
                new object[]
                {
                    "Patient",
                    "us-core-race",
                    new SearchParameter[]
                    {
                        new SearchParameter()
                        {
#if R4 || R4B || Stu3
                            Base = new List<ResourceType?> { ResourceType.Patient },
#else
                            Base = new List<VersionIndependentResourceTypesAll?> { VersionIndependentResourceTypesAll.Patient },
#endif
                            Code = "us-core-race",
                            Expression = "Patient.exp | Patient.exp1 | Patient.exp2",
                            Name = "us-core-race",
                            Url = "http://hl7.org/fhir/us/core/SearchParameter/us-core-race2",
                        },
                        new SearchParameter()
                        {
#if R4 || R4B || Stu3
                            Base = new List<ResourceType?> { ResourceType.Patient },
#else
                            Base = new List<VersionIndependentResourceTypesAll?> { VersionIndependentResourceTypesAll.Patient },
#endif
                            Code = "us-core-race",
                            Expression = "Patient.exp | Patient.exp1 | Patient.exp2 | Patient.exp3 | Patient.exp4",
                            Name = "us-core-race",
                            Url = "http://hl7.org/fhir/us/core/SearchParameter/us-core-race4",
                        },
                        new SearchParameter()
                        {
#if R4 || R4B || Stu3
                            Base = new List<ResourceType?> { ResourceType.Patient },
#else
                            Base = new List<VersionIndependentResourceTypesAll?> { VersionIndependentResourceTypesAll.Patient },
#endif
                            Code = "us-core-race",
                            Expression = "Patient.exp | Patient.exp1 | Patient.exp2 | Patient.exp3 | Patient.unknown",
                            Name = "us-core-race",
                            Url = "http://hl7.org/fhir/us/core/SearchParameter/us-core-race3",
                        },
                        new SearchParameter()
                        {
#if R4 || R4B || Stu3
                            Base = new List<ResourceType?> { ResourceType.Patient },
#else
                            Base = new List<VersionIndependentResourceTypesAll?> { VersionIndependentResourceTypesAll.Patient },
#endif
                            Code = "us-core-race",
                            Expression = "Patient.exp",
                            Name = "us-core-race",
                            Url = "http://hl7.org/fhir/us/core/SearchParameter/us-core-race",
                        },
                        new SearchParameter()
                        {
#if R4 || R4B || Stu3
                            Base = new List<ResourceType?> { ResourceType.Patient },
#else
                            Base = new List<VersionIndependentResourceTypesAll?> { VersionIndependentResourceTypesAll.Patient },
#endif
                            Code = "us-core-race",
                            Expression = "Patient.exp | Patient.exp1",
                            Name = "us-core-race",
                            Url = "http://hl7.org/fhir/us/core/SearchParameter/us-core-race1",
                        },
                    },
                    new string[]
                    {
                        "http://hl7.org/fhir/us/core/SearchParameter/us-core-race4",
                        "http://hl7.org/fhir/us/core/SearchParameter/us-core-race2",
                        "http://hl7.org/fhir/us/core/SearchParameter/us-core-race1",
                        "http://hl7.org/fhir/us/core/SearchParameter/us-core-race",
                    },
                },
                new object[]
                {
                    "Patient",
                    "us-core-race",
                    new SearchParameter[]
                    {
                        new SearchParameter()
                        {
#if R4 || R4B || Stu3
                            Base = new List<ResourceType?> { ResourceType.Patient },
#else
                            Base = new List<VersionIndependentResourceTypesAll?> { VersionIndependentResourceTypesAll.Patient },
#endif
                            Code = "us-core-race",
                            Expression = "Patient.exp | Patient.exp1 | Patient.exp2 | Patient.exp20",
                            Name = "us-core-race",
                            Url = "http://hl7.org/fhir/us/core/SearchParameter/us-core-race2",
                        },
                        new SearchParameter()
                        {
#if R4 || R4B || Stu3
                            Base = new List<ResourceType?> { ResourceType.Patient },
#else
                            Base = new List<VersionIndependentResourceTypesAll?> { VersionIndependentResourceTypesAll.Patient },
#endif
                            Code = "us-core-race",
                            Expression = "Patient.exp | Patient.exp1 | Patient.exp2 | Patient.exp3 | Patient.exp4",
                            Name = "us-core-race",
                            Url = "http://hl7.org/fhir/us/core/SearchParameter/us-core-race4",
                        },
                        new SearchParameter()
                        {
#if R4 || R4B || Stu3
                            Base = new List<ResourceType?> { ResourceType.Patient },
#else
                            Base = new List<VersionIndependentResourceTypesAll?> { VersionIndependentResourceTypesAll.Patient },
#endif
                            Code = "us-core-race",
                            Expression = "Patient.exp | Patient.exp1 | Patient.exp2 | Patient.exp3",
                            Name = "us-core-race",
                            Url = "http://hl7.org/fhir/us/core/SearchParameter/us-core-race3",
                        },
                        new SearchParameter()
                        {
#if R4 || R4B || Stu3
                            Base = new List<ResourceType?> { ResourceType.Patient },
#else
                            Base = new List<VersionIndependentResourceTypesAll?> { VersionIndependentResourceTypesAll.Patient },
#endif
                            Code = "us-core-race",
                            Expression = "Patient.exp",
                            Name = "us-core-race",
                            Url = "http://hl7.org/fhir/us/core/SearchParameter/us-core-race",
                        },
                        new SearchParameter()
                        {
#if R4 || R4B || Stu3
                            Base = new List<ResourceType?> { ResourceType.Patient },
#else
                            Base = new List<VersionIndependentResourceTypesAll?> { VersionIndependentResourceTypesAll.Patient },
#endif
                            Code = "us-core-race",
                            Expression = "Patient.exp | Patient.exp1",
                            Name = "us-core-race",
                            Url = "http://hl7.org/fhir/us/core/SearchParameter/us-core-race1",
                        },
                    },
                    new string[]
                    {
                        "http://hl7.org/fhir/us/core/SearchParameter/us-core-race2",
                        "http://hl7.org/fhir/us/core/SearchParameter/us-core-race1",
                        "http://hl7.org/fhir/us/core/SearchParameter/us-core-race",
                    },
                },
                new object[]
                {
                    "Patient",
                    "us-core-race",
                    new SearchParameter[]
                    {
                        new SearchParameter()
                        {
#if R4 || R4B || Stu3
                            Base = new List<ResourceType?> { ResourceType.Patient },
#else
                            Base = new List<VersionIndependentResourceTypesAll?> { VersionIndependentResourceTypesAll.Patient },
#endif
                            Code = "us-core-race",
                            Expression = "Patient.exp",
                            Name = "us-core-race",
                            Url = "http://hl7.org/fhir/us/core/SearchParameter/us-core-race",
                        },
                        new SearchParameter()
                        {
#if R4 || R4B || Stu3
                            Base = new List<ResourceType?> { ResourceType.Patient },
#else
                            Base = new List<VersionIndependentResourceTypesAll?> { VersionIndependentResourceTypesAll.Patient },
#endif
                            Code = "us-core-race",
                            Expression = "Patient.exp1",
                            Name = "us-core-race",
                            Url = "http://hl7.org/fhir/us/core/SearchParameter/us-core-race1",
                        },
                        new SearchParameter()
                        {
#if R4 || R4B || Stu3
                            Base = new List<ResourceType?> { ResourceType.Patient },
#else
                            Base = new List<VersionIndependentResourceTypesAll?> { VersionIndependentResourceTypesAll.Patient },
#endif
                            Code = "us-core-race",
                            Expression = "Patient.exp2",
                            Name = "us-core-race",
                            Url = "http://hl7.org/fhir/us/core/SearchParameter/us-core-race2",
                        },
                        new SearchParameter()
                        {
#if R4 || R4B || Stu3
                            Base = new List<ResourceType?> { ResourceType.Patient },
#else
                            Base = new List<VersionIndependentResourceTypesAll?> { VersionIndependentResourceTypesAll.Patient },
#endif
                            Code = "us-core-race",
                            Expression = "Patient.exp3",
                            Name = "us-core-race",
                            Url = "http://hl7.org/fhir/us/core/SearchParameter/us-core-race3",
                        },
                        new SearchParameter()
                        {
#if R4 || R4B || Stu3
                            Base = new List<ResourceType?> { ResourceType.Patient },
#else
                            Base = new List<VersionIndependentResourceTypesAll?> { VersionIndependentResourceTypesAll.Patient },
#endif
                            Code = "us-core-race",
                            Expression = "Patient.exp4",
                            Name = "us-core-race",
                            Url = "http://hl7.org/fhir/us/core/SearchParameter/us-core-race4",
                        },
                    },
                    new string[]
                    {
                        "http://hl7.org/fhir/us/core/SearchParameter/us-core-race",
                    },
                },
                new object[]
                {
                    "Patient",
                    "us-core-race",
                    new SearchParameter[]
                    {
                        new SearchParameter()
                        {
#if R4 || R4B || Stu3
                            Base = new List<ResourceType?> { ResourceType.Patient },
#else
                            Base = new List<VersionIndependentResourceTypesAll?> { VersionIndependentResourceTypesAll.Patient },
#endif
                            Code = "us-core-race",
                            Expression = "Patient.exp",
                            Name = "us-core-race",
                            Url = "http://hl7.org/fhir/us/core/SearchParameter/us-core-race",
                        },
                        new SearchParameter()
                        {
#if R4 || R4B || Stu3
                            Base = new List<ResourceType?> { ResourceType.Patient },
#else
                            Base = new List<VersionIndependentResourceTypesAll?> { VersionIndependentResourceTypesAll.Patient },
#endif
                            Code = "us-core-race",
                            Expression = "Patient.exp | Patient.exp1",
                            Name = "us-core-race",
                            Url = "http://hl7.org/fhir/us/core/SearchParameter/us-core-race1",
                        },
                        new SearchParameter()
                        {
#if R4 || R4B || Stu3
                            Base = new List<ResourceType?> { ResourceType.Patient },
#else
                            Base = new List<VersionIndependentResourceTypesAll?> { VersionIndependentResourceTypesAll.Patient },
#endif
                            Code = "us-core-race",
                            Expression = "Patient.exp | Patient.exp1 | Patient.exp2",
                            Name = "us-core-race",
                            Url = "http://hl7.org/fhir/us/core/SearchParameter/us-core-race2",
                        },
                        new SearchParameter()
                        {
#if R4 || R4B || Stu3
                            Base = new List<ResourceType?> { ResourceType.Patient },
#else
                            Base = new List<VersionIndependentResourceTypesAll?> { VersionIndependentResourceTypesAll.Patient },
#endif
                            Code = "us-core-race",
                            Expression = "Patient.exp | Patient.exp1 | Patient.exp2 | Patient.exp3 | Patient.exp4",
                            Name = "us-core-race",
                            Url = "http://hl7.org/fhir/us/core/SearchParameter/us-core-race3",
                        },
                        new SearchParameter()
                        {
#if R4 || R4B || Stu3
                            Base = new List<ResourceType?> { ResourceType.Patient },
#else
                            Base = new List<VersionIndependentResourceTypesAll?> { VersionIndependentResourceTypesAll.Patient },
#endif
                            Code = "us-core-race",
                            Expression = "Patient.exp | Patient.exp1 | Patient.exp2 | Patient.exp3 | Patient.exp4",
                            Name = "us-core-race",
                            Url = "http://hl7.org/fhir/us/core/SearchParameter/us-core-race4",
                        },
                    },
                    new string[]
                    {
                        "http://hl7.org/fhir/us/core/SearchParameter/us-core-race3",
                        "http://hl7.org/fhir/us/core/SearchParameter/us-core-race4",
                        "http://hl7.org/fhir/us/core/SearchParameter/us-core-race2",
                        "http://hl7.org/fhir/us/core/SearchParameter/us-core-race1",
                        "http://hl7.org/fhir/us/core/SearchParameter/us-core-race",
                    },
                },
            };

=======

                var searchParameter = q.FirstOrDefault();
                Assert.Equal(code, searchParameter?.Code);
                Assert.Equal(searchParameterType.ToValueSet(), searchParameter?.Type);
                Assert.Equal(expression, searchParameter?.Expression);
            }
        }

        public static IEnumerable<object[]> GetSearchParameterConflictsData()
        {
            var data = new[]
            {
                new object[]
                {
                    "Patient",
                    "us-core-race",
                    new SearchParameter[]
                    {
                        new SearchParameter()
                        {
#if R4 || R4B || Stu3
                            Base = new List<ResourceType?> { ResourceType.Patient },
#else
                            Base = new List<VersionIndependentResourceTypesAll?> { VersionIndependentResourceTypesAll.Patient },
#endif
                            Code = "us-core-race",
                            Expression = "Patient.exp",
                            Name = "us-core-race",
                            Url = "http://hl7.org/fhir/us/core/SearchParameter/us-core-race",
                        },
                        new SearchParameter()
                        {
#if R4 || R4B || Stu3
                            Base = new List<ResourceType?> { ResourceType.Patient },
#else
                            Base = new List<VersionIndependentResourceTypesAll?> { VersionIndependentResourceTypesAll.Patient },
#endif
                            Code = "us-core-race",
                            Expression = "Patient.exp | Patient.exp1",
                            Name = "us-core-race",
                            Url = "http://hl7.org/fhir/us/core/SearchParameter/us-core-race1",
                        },
                        new SearchParameter()
                        {
#if R4 || R4B || Stu3
                            Base = new List<ResourceType?> { ResourceType.Patient },
#else
                            Base = new List<VersionIndependentResourceTypesAll?> { VersionIndependentResourceTypesAll.Patient },
#endif
                            Code = "us-core-race",
                            Expression = "Patient.exp | Patient.exp1 | Patient.exp2",
                            Name = "us-core-race",
                            Url = "http://hl7.org/fhir/us/core/SearchParameter/us-core-race2",
                        },
                        new SearchParameter()
                        {
#if R4 || R4B || Stu3
                            Base = new List<ResourceType?> { ResourceType.Patient },
#else
                            Base = new List<VersionIndependentResourceTypesAll?> { VersionIndependentResourceTypesAll.Patient },
#endif
                            Code = "us-core-race",
                            Expression = "Patient.exp | Patient.exp1 | Patient.exp2 | Patient.exp3",
                            Name = "us-core-race",
                            Url = "http://hl7.org/fhir/us/core/SearchParameter/us-core-race3",
                        },
                        new SearchParameter()
                        {
#if R4 || R4B || Stu3
                            Base = new List<ResourceType?> { ResourceType.Patient },
#else
                            Base = new List<VersionIndependentResourceTypesAll?> { VersionIndependentResourceTypesAll.Patient },
#endif
                            Code = "us-core-race",
                            Expression = "Patient.exp | Patient.exp1 | Patient.exp2 | Patient.exp3 | Patient.exp4",
                            Name = "us-core-race",
                            Url = "http://hl7.org/fhir/us/core/SearchParameter/us-core-race4",
                        },
                    },
                    new string[]
                    {
                        "http://hl7.org/fhir/us/core/SearchParameter/us-core-race4",
                        "http://hl7.org/fhir/us/core/SearchParameter/us-core-race3",
                        "http://hl7.org/fhir/us/core/SearchParameter/us-core-race2",
                        "http://hl7.org/fhir/us/core/SearchParameter/us-core-race1",
                        "http://hl7.org/fhir/us/core/SearchParameter/us-core-race",
                    },
                },
                new object[]
                {
                    "Patient",
                    "us-core-race",
                    new SearchParameter[]
                    {
                        new SearchParameter()
                        {
#if R4 || R4B || Stu3
                            Base = new List<ResourceType?> { ResourceType.Patient },
#else
                            Base = new List<VersionIndependentResourceTypesAll?> { VersionIndependentResourceTypesAll.Patient },
#endif
                            Code = "us-core-race",
                            Expression = "Patient.exp | Patient.exp1 | Patient.exp2",
                            Name = "us-core-race",
                            Url = "http://hl7.org/fhir/us/core/SearchParameter/us-core-race2",
                        },
                        new SearchParameter()
                        {
#if R4 || R4B || Stu3
                            Base = new List<ResourceType?> { ResourceType.Patient },
#else
                            Base = new List<VersionIndependentResourceTypesAll?> { VersionIndependentResourceTypesAll.Patient },
#endif
                            Code = "us-core-race",
                            Expression = "Patient.exp | Patient.exp1 | Patient.exp2 | Patient.exp3 | Patient.exp4",
                            Name = "us-core-race",
                            Url = "http://hl7.org/fhir/us/core/SearchParameter/us-core-race4",
                        },
                        new SearchParameter()
                        {
#if R4 || R4B || Stu3
                            Base = new List<ResourceType?> { ResourceType.Patient },
#else
                            Base = new List<VersionIndependentResourceTypesAll?> { VersionIndependentResourceTypesAll.Patient },
#endif
                            Code = "us-core-race",
                            Expression = "Patient.exp | Patient.exp1 | Patient.exp2 | Patient.exp3",
                            Name = "us-core-race",
                            Url = "http://hl7.org/fhir/us/core/SearchParameter/us-core-race3",
                        },
                        new SearchParameter()
                        {
#if R4 || R4B || Stu3
                            Base = new List<ResourceType?> { ResourceType.Patient },
#else
                            Base = new List<VersionIndependentResourceTypesAll?> { VersionIndependentResourceTypesAll.Patient },
#endif
                            Code = "us-core-race",
                            Expression = "Patient.exp",
                            Name = "us-core-race",
                            Url = "http://hl7.org/fhir/us/core/SearchParameter/us-core-race",
                        },
                        new SearchParameter()
                        {
#if R4 || R4B || Stu3
                            Base = new List<ResourceType?> { ResourceType.Patient },
#else
                            Base = new List<VersionIndependentResourceTypesAll?> { VersionIndependentResourceTypesAll.Patient },
#endif
                            Code = "us-core-race",
                            Expression = "Patient.exp | Patient.exp1",
                            Name = "us-core-race",
                            Url = "http://hl7.org/fhir/us/core/SearchParameter/us-core-race1",
                        },
                    },
                    new string[]
                    {
                        "http://hl7.org/fhir/us/core/SearchParameter/us-core-race4",
                        "http://hl7.org/fhir/us/core/SearchParameter/us-core-race3",
                        "http://hl7.org/fhir/us/core/SearchParameter/us-core-race2",
                        "http://hl7.org/fhir/us/core/SearchParameter/us-core-race1",
                        "http://hl7.org/fhir/us/core/SearchParameter/us-core-race",
                    },
                },
                new object[]
                {
                    "Patient",
                    "us-core-race",
                    new SearchParameter[]
                    {
                        new SearchParameter()
                        {
#if R4 || R4B || Stu3
                            Base = new List<ResourceType?> { ResourceType.Patient },
#else
                            Base = new List<VersionIndependentResourceTypesAll?> { VersionIndependentResourceTypesAll.Patient },
#endif
                            Code = "us-core-race",
                            Expression = "Patient.exp | Patient.exp1 | Patient.exp2",
                            Name = "us-core-race",
                            Url = "http://hl7.org/fhir/us/core/SearchParameter/us-core-race2",
                        },
                        new SearchParameter()
                        {
#if R4 || R4B || Stu3
                            Base = new List<ResourceType?> { ResourceType.Patient },
#else
                            Base = new List<VersionIndependentResourceTypesAll?> { VersionIndependentResourceTypesAll.Patient },
#endif
                            Code = "us-core-race",
                            Expression = "Patient.exp | Patient.exp1 | Patient.exp2 | Patient.exp3 | Patient.exp4",
                            Name = "us-core-race",
                            Url = "http://hl7.org/fhir/us/core/SearchParameter/us-core-race4",
                        },
                        new SearchParameter()
                        {
#if R4 || R4B || Stu3
                            Base = new List<ResourceType?> { ResourceType.Patient },
#else
                            Base = new List<VersionIndependentResourceTypesAll?> { VersionIndependentResourceTypesAll.Patient },
#endif
                            Code = "us-core-race",
                            Expression = "Patient.exp | Patient.exp1 | Patient.exp2 | Patient.exp3 | Patient.unknown",
                            Name = "us-core-race",
                            Url = "http://hl7.org/fhir/us/core/SearchParameter/us-core-race3",
                        },
                        new SearchParameter()
                        {
#if R4 || R4B || Stu3
                            Base = new List<ResourceType?> { ResourceType.Patient },
#else
                            Base = new List<VersionIndependentResourceTypesAll?> { VersionIndependentResourceTypesAll.Patient },
#endif
                            Code = "us-core-race",
                            Expression = "Patient.exp",
                            Name = "us-core-race",
                            Url = "http://hl7.org/fhir/us/core/SearchParameter/us-core-race",
                        },
                        new SearchParameter()
                        {
#if R4 || R4B || Stu3
                            Base = new List<ResourceType?> { ResourceType.Patient },
#else
                            Base = new List<VersionIndependentResourceTypesAll?> { VersionIndependentResourceTypesAll.Patient },
#endif
                            Code = "us-core-race",
                            Expression = "Patient.exp | Patient.exp1",
                            Name = "us-core-race",
                            Url = "http://hl7.org/fhir/us/core/SearchParameter/us-core-race1",
                        },
                    },
                    new string[]
                    {
                        "http://hl7.org/fhir/us/core/SearchParameter/us-core-race4",
                        "http://hl7.org/fhir/us/core/SearchParameter/us-core-race2",
                        "http://hl7.org/fhir/us/core/SearchParameter/us-core-race1",
                        "http://hl7.org/fhir/us/core/SearchParameter/us-core-race",
                    },
                },
                new object[]
                {
                    "Patient",
                    "us-core-race",
                    new SearchParameter[]
                    {
                        new SearchParameter()
                        {
#if R4 || R4B || Stu3
                            Base = new List<ResourceType?> { ResourceType.Patient },
#else
                            Base = new List<VersionIndependentResourceTypesAll?> { VersionIndependentResourceTypesAll.Patient },
#endif
                            Code = "us-core-race",
                            Expression = "Patient.exp | Patient.exp1 | Patient.exp2 | Patient.exp20",
                            Name = "us-core-race",
                            Url = "http://hl7.org/fhir/us/core/SearchParameter/us-core-race2",
                        },
                        new SearchParameter()
                        {
#if R4 || R4B || Stu3
                            Base = new List<ResourceType?> { ResourceType.Patient },
#else
                            Base = new List<VersionIndependentResourceTypesAll?> { VersionIndependentResourceTypesAll.Patient },
#endif
                            Code = "us-core-race",
                            Expression = "Patient.exp | Patient.exp1 | Patient.exp2 | Patient.exp3 | Patient.exp4",
                            Name = "us-core-race",
                            Url = "http://hl7.org/fhir/us/core/SearchParameter/us-core-race4",
                        },
                        new SearchParameter()
                        {
#if R4 || R4B || Stu3
                            Base = new List<ResourceType?> { ResourceType.Patient },
#else
                            Base = new List<VersionIndependentResourceTypesAll?> { VersionIndependentResourceTypesAll.Patient },
#endif
                            Code = "us-core-race",
                            Expression = "Patient.exp | Patient.exp1 | Patient.exp2 | Patient.exp3",
                            Name = "us-core-race",
                            Url = "http://hl7.org/fhir/us/core/SearchParameter/us-core-race3",
                        },
                        new SearchParameter()
                        {
#if R4 || R4B || Stu3
                            Base = new List<ResourceType?> { ResourceType.Patient },
#else
                            Base = new List<VersionIndependentResourceTypesAll?> { VersionIndependentResourceTypesAll.Patient },
#endif
                            Code = "us-core-race",
                            Expression = "Patient.exp",
                            Name = "us-core-race",
                            Url = "http://hl7.org/fhir/us/core/SearchParameter/us-core-race",
                        },
                        new SearchParameter()
                        {
#if R4 || R4B || Stu3
                            Base = new List<ResourceType?> { ResourceType.Patient },
#else
                            Base = new List<VersionIndependentResourceTypesAll?> { VersionIndependentResourceTypesAll.Patient },
#endif
                            Code = "us-core-race",
                            Expression = "Patient.exp | Patient.exp1",
                            Name = "us-core-race",
                            Url = "http://hl7.org/fhir/us/core/SearchParameter/us-core-race1",
                        },
                    },
                    new string[]
                    {
                        "http://hl7.org/fhir/us/core/SearchParameter/us-core-race2",
                        "http://hl7.org/fhir/us/core/SearchParameter/us-core-race1",
                        "http://hl7.org/fhir/us/core/SearchParameter/us-core-race",
                    },
                },
                new object[]
                {
                    "Patient",
                    "us-core-race",
                    new SearchParameter[]
                    {
                        new SearchParameter()
                        {
#if R4 || R4B || Stu3
                            Base = new List<ResourceType?> { ResourceType.Patient },
#else
                            Base = new List<VersionIndependentResourceTypesAll?> { VersionIndependentResourceTypesAll.Patient },
#endif
                            Code = "us-core-race",
                            Expression = "Patient.exp",
                            Name = "us-core-race",
                            Url = "http://hl7.org/fhir/us/core/SearchParameter/us-core-race",
                        },
                        new SearchParameter()
                        {
#if R4 || R4B || Stu3
                            Base = new List<ResourceType?> { ResourceType.Patient },
#else
                            Base = new List<VersionIndependentResourceTypesAll?> { VersionIndependentResourceTypesAll.Patient },
#endif
                            Code = "us-core-race",
                            Expression = "Patient.exp1",
                            Name = "us-core-race",
                            Url = "http://hl7.org/fhir/us/core/SearchParameter/us-core-race1",
                        },
                        new SearchParameter()
                        {
#if R4 || R4B || Stu3
                            Base = new List<ResourceType?> { ResourceType.Patient },
#else
                            Base = new List<VersionIndependentResourceTypesAll?> { VersionIndependentResourceTypesAll.Patient },
#endif
                            Code = "us-core-race",
                            Expression = "Patient.exp2",
                            Name = "us-core-race",
                            Url = "http://hl7.org/fhir/us/core/SearchParameter/us-core-race2",
                        },
                        new SearchParameter()
                        {
#if R4 || R4B || Stu3
                            Base = new List<ResourceType?> { ResourceType.Patient },
#else
                            Base = new List<VersionIndependentResourceTypesAll?> { VersionIndependentResourceTypesAll.Patient },
#endif
                            Code = "us-core-race",
                            Expression = "Patient.exp3",
                            Name = "us-core-race",
                            Url = "http://hl7.org/fhir/us/core/SearchParameter/us-core-race3",
                        },
                        new SearchParameter()
                        {
#if R4 || R4B || Stu3
                            Base = new List<ResourceType?> { ResourceType.Patient },
#else
                            Base = new List<VersionIndependentResourceTypesAll?> { VersionIndependentResourceTypesAll.Patient },
#endif
                            Code = "us-core-race",
                            Expression = "Patient.exp4",
                            Name = "us-core-race",
                            Url = "http://hl7.org/fhir/us/core/SearchParameter/us-core-race4",
                        },
                    },
                    new string[]
                    {
                        "http://hl7.org/fhir/us/core/SearchParameter/us-core-race",
                    },
                },
                new object[]
                {
                    "Patient",
                    "us-core-race",
                    new SearchParameter[]
                    {
                        new SearchParameter()
                        {
#if R4 || R4B || Stu3
                            Base = new List<ResourceType?> { ResourceType.Patient },
#else
                            Base = new List<VersionIndependentResourceTypesAll?> { VersionIndependentResourceTypesAll.Patient },
#endif
                            Code = "us-core-race",
                            Expression = "Patient.exp",
                            Name = "us-core-race",
                            Url = "http://hl7.org/fhir/us/core/SearchParameter/us-core-race",
                        },
                        new SearchParameter()
                        {
#if R4 || R4B || Stu3
                            Base = new List<ResourceType?> { ResourceType.Patient },
#else
                            Base = new List<VersionIndependentResourceTypesAll?> { VersionIndependentResourceTypesAll.Patient },
#endif
                            Code = "us-core-race",
                            Expression = "Patient.exp | Patient.exp1",
                            Name = "us-core-race",
                            Url = "http://hl7.org/fhir/us/core/SearchParameter/us-core-race1",
                        },
                        new SearchParameter()
                        {
#if R4 || R4B || Stu3
                            Base = new List<ResourceType?> { ResourceType.Patient },
#else
                            Base = new List<VersionIndependentResourceTypesAll?> { VersionIndependentResourceTypesAll.Patient },
#endif
                            Code = "us-core-race",
                            Expression = "Patient.exp | Patient.exp1 | Patient.exp2",
                            Name = "us-core-race",
                            Url = "http://hl7.org/fhir/us/core/SearchParameter/us-core-race2",
                        },
                        new SearchParameter()
                        {
#if R4 || R4B || Stu3
                            Base = new List<ResourceType?> { ResourceType.Patient },
#else
                            Base = new List<VersionIndependentResourceTypesAll?> { VersionIndependentResourceTypesAll.Patient },
#endif
                            Code = "us-core-race",
                            Expression = "Patient.exp | Patient.exp1 | Patient.exp2 | Patient.exp3 | Patient.exp4",
                            Name = "us-core-race",
                            Url = "http://hl7.org/fhir/us/core/SearchParameter/us-core-race3",
                        },
                        new SearchParameter()
                        {
#if R4 || R4B || Stu3
                            Base = new List<ResourceType?> { ResourceType.Patient },
#else
                            Base = new List<VersionIndependentResourceTypesAll?> { VersionIndependentResourceTypesAll.Patient },
#endif
                            Code = "us-core-race",
                            Expression = "Patient.exp | Patient.exp1 | Patient.exp2 | Patient.exp3 | Patient.exp4",
                            Name = "us-core-race",
                            Url = "http://hl7.org/fhir/us/core/SearchParameter/us-core-race4",
                        },
                    },
                    new string[]
                    {
                        "http://hl7.org/fhir/us/core/SearchParameter/us-core-race3",
                        "http://hl7.org/fhir/us/core/SearchParameter/us-core-race4",
                        "http://hl7.org/fhir/us/core/SearchParameter/us-core-race2",
                        "http://hl7.org/fhir/us/core/SearchParameter/us-core-race1",
                        "http://hl7.org/fhir/us/core/SearchParameter/us-core-race",
                    },
                },
            };

            foreach (var d in data)
            {
                yield return d;
            }
        }

        public static IEnumerable<object[]> GetSearchParameterConflictsDataForReject()
        {
            var data = new[]
            {
                new object[]
                {
                    // Conficts on type.
                    "DocumentReference",
                    "relationship",
                    new SearchParameter[]
                    {
                        new SearchParameter()
                        {
#if R4 || R4B || Stu3
                            Base = new List<ResourceType?> { ResourceType.DocumentReference },
#else
                            Base = new List<VersionIndependentResourceTypesAll?> { VersionIndependentResourceTypesAll.DocumentReference },
#endif
                            Code = "relationship",
                            Expression = "DocumentReference.relatesTo",
                            Name = "relationship",
                            Url = "http://hl7.org/fhir/SearchParameter/DocumentReference-relationship",
                            Type = SearchParamType.Composite,
                            Component = new List<SearchParameter.ComponentComponent>
                            {
                                new SearchParameter.ComponentComponent()
                                {
                                    Definition = CreateDefinition("http://hl7.org/fhir/SearchParameter/DocumentReference-relatesto"),
                                    Expression = "target",
                                },
                                new SearchParameter.ComponentComponent()
                                {
                                    Definition = CreateDefinition("http://hl7.org/fhir/SearchParameter/DocumentReference-relation"),
                                    Expression = "code",
                                },
                            },
                        },
                        new SearchParameter()
                        {
#if R4 || R4B || Stu3
                            Base = new List<ResourceType?> { ResourceType.DocumentReference },
#else
                            Base = new List<VersionIndependentResourceTypesAll?> { VersionIndependentResourceTypesAll.DocumentReference },
#endif
                            Code = "relatesto",
                            Expression = "DocumentReference.relatesTo.target",
                            Name = "relatesto",
                            Url = "http://hl7.org/fhir/SearchParameter/DocumentReference-relatesto",
                            Type = SearchParamType.Reference,
                        },
                        new SearchParameter()
                        {
#if R4 || R4B || Stu3
                            Base = new List<ResourceType?> { ResourceType.DocumentReference },
#else
                            Base = new List<VersionIndependentResourceTypesAll?> { VersionIndependentResourceTypesAll.DocumentReference },
#endif
                            Code = "relation",
                            Expression = "DocumentReference.relatesTo.code",
                            Name = "relation",
                            Url = "http://hl7.org/fhir/SearchParameter/DocumentReference-relation",
                            Type = SearchParamType.Token,
                        },
                    },
                    new SearchParameter[]
                    {
                        new SearchParameter()
                        {
#if R4 || R4B || Stu3
                            Base = new List<ResourceType?> { ResourceType.DocumentReference },
#else
                            Base = new List<VersionIndependentResourceTypesAll?> { VersionIndependentResourceTypesAll.DocumentReference },
#endif
                            Code = "relationship",
                            Expression = "DocumentReference.relatesTo",
                            Name = "relationship",
                            Url = "http://hl7.org/fhir/SearchParameter/DocumentReference-relationship0",
                            Type = SearchParamType.Token,
                        },
                        new SearchParameter()
                        {
#if R4 || R4B || Stu3
                            Base = new List<ResourceType?> { ResourceType.DocumentReference },
#else
                            Base = new List<VersionIndependentResourceTypesAll?> { VersionIndependentResourceTypesAll.DocumentReference },
#endif
                            Code = "relationship",
                            Expression = "DocumentReference.relatesTo",
                            Name = "relationship",
                            Url = "http://hl7.org/fhir/SearchParameter/DocumentReference-relationship1",
                        },
                    },
                },
                new object[]
                {
                    // Conficts on components.
                    "DocumentReference",
                    "relationship",
                    new SearchParameter[]
                    {
                        new SearchParameter()
                        {
#if R4 || R4B || Stu3
                            Base = new List<ResourceType?> { ResourceType.DocumentReference },
#else
                            Base = new List<VersionIndependentResourceTypesAll?> { VersionIndependentResourceTypesAll.DocumentReference },
#endif
                            Code = "relationship",
                            Expression = "DocumentReference.relatesTo",
                            Name = "relationship",
                            Url = "http://hl7.org/fhir/SearchParameter/DocumentReference-relationship",
                            Type = SearchParamType.Composite,
                            Component = new List<SearchParameter.ComponentComponent>
                            {
                                new SearchParameter.ComponentComponent()
                                {
                                    Definition = CreateDefinition("http://hl7.org/fhir/SearchParameter/DocumentReference-relatesto"),
                                    Expression = "target",
                                },
                                new SearchParameter.ComponentComponent()
                                {
                                    Definition = CreateDefinition("http://hl7.org/fhir/SearchParameter/DocumentReference-relation"),
                                    Expression = "code",
                                },
                            },
                        },
                        new SearchParameter()
                        {
#if R4 || R4B || Stu3
                            Base = new List<ResourceType?> { ResourceType.DocumentReference },
#else
                            Base = new List<VersionIndependentResourceTypesAll?> { VersionIndependentResourceTypesAll.DocumentReference },
#endif
                            Code = "relatesto",
                            Expression = "DocumentReference.relatesTo.target",
                            Name = "relatesto",
                            Url = "http://hl7.org/fhir/SearchParameter/DocumentReference-relatesto",
                            Type = SearchParamType.Reference,
                        },
                        new SearchParameter()
                        {
#if R4 || R4B || Stu3
                            Base = new List<ResourceType?> { ResourceType.DocumentReference },
#else
                            Base = new List<VersionIndependentResourceTypesAll?> { VersionIndependentResourceTypesAll.DocumentReference },
#endif
                            Code = "relation",
                            Expression = "DocumentReference.relatesTo.code",
                            Name = "relation",
                            Url = "http://hl7.org/fhir/SearchParameter/DocumentReference-relation",
                            Type = SearchParamType.Token,
                        },
                    },
                    new SearchParameter[]
                    {
                        new SearchParameter()
                        {
#if R4 || R4B || Stu3
                            Base = new List<ResourceType?> { ResourceType.DocumentReference },
#else
                            Base = new List<VersionIndependentResourceTypesAll?> { VersionIndependentResourceTypesAll.DocumentReference },
#endif
                            Code = "relationship",
                            Expression = "DocumentReference.relatesTo",
                            Name = "relationship",
                            Url = "http://hl7.org/fhir/SearchParameter/DocumentReference-relationship0",
                            Type = SearchParamType.Composite,
                            Component = new List<SearchParameter.ComponentComponent>
                            {
                                new SearchParameter.ComponentComponent()
                                {
                                    Definition = CreateDefinition("http://hl7.org/fhir/SearchParameter/DocumentReference-relatesto"),
                                    Expression = "target",
                                },
                                new SearchParameter.ComponentComponent()
                                {
                                    Definition = CreateDefinition("http://hl7.org/fhir/SearchParameter/DocumentReference-relation"),
                                    Expression = "relation",
                                },
                            },
                        },
                        new SearchParameter()
                        {
#if R4 || R4B || Stu3
                            Base = new List<ResourceType?> { ResourceType.DocumentReference },
#else
                            Base = new List<VersionIndependentResourceTypesAll?> { VersionIndependentResourceTypesAll.DocumentReference },
#endif
                            Code = "relationship",
                            Expression = "DocumentReference.relatesTo",
                            Name = "relationship",
                            Url = "http://hl7.org/fhir/SearchParameter/DocumentReference-relationship2",
                            Type = SearchParamType.Composite,
                            Component = new List<SearchParameter.ComponentComponent>
                            {
                                new SearchParameter.ComponentComponent()
                                {
                                    Definition = CreateDefinition("http://hl7.org/fhir/SearchParameter/DocumentReference-relatesto"),
                                    Expression = "target",
                                },
                                new SearchParameter.ComponentComponent()
                                {
                                    Definition = CreateDefinition("http://hl7.org/fhir/SearchParameter/DocumentReference-relation"),
                                    Expression = "code",
                                },
                                new SearchParameter.ComponentComponent()
                                {
                                    Definition = CreateDefinition("http://hl7.org/fhir/SearchParameter/DocumentReference-relatesto"),
                                    Expression = "target",
                                },
                            },
                        },
                        new SearchParameter()
                        {
#if R4 || R4B || Stu3
                            Base = new List<ResourceType?> { ResourceType.DocumentReference },
#else
                            Base = new List<VersionIndependentResourceTypesAll?> { VersionIndependentResourceTypesAll.DocumentReference },
#endif
                            Code = "relationship",
                            Expression = "DocumentReference.relatesTo",
                            Name = "relationship",
                            Url = "http://hl7.org/fhir/SearchParameter/DocumentReference-relationship3",
                            Type = SearchParamType.Composite,
                            Component = new List<SearchParameter.ComponentComponent>
                            {
                                new SearchParameter.ComponentComponent()
                                {
                                    Definition = CreateDefinition("http://hl7.org/fhir/SearchParameter/DocumentReference-relatesto"),
                                    Expression = "target",
                                },
                            },
                        },
                    },
                },
            };

>>>>>>> f793eff6
            foreach (var d in data)
            {
                yield return d;
            }
        }

#if Stu3
        private static ResourceReference CreateDefinition(string reference)
        {
            return new ResourceReference(reference);
        }
#else
        private static string CreateDefinition(string reference)
        {
            return reference;
        }
#endif
    }
}<|MERGE_RESOLUTION|>--- conflicted
+++ resolved
@@ -38,21 +38,13 @@
         private readonly string _validEntriesFile = "SearchParameters.json";
         private readonly ConcurrentDictionary<string, SearchParameterInfo> _uriDictionary;
         private readonly ConcurrentDictionary<string, ConcurrentDictionary<string, ConcurrentQueue<SearchParameterInfo>>> _resourceTypeDictionary;
-<<<<<<< HEAD
-        private readonly ISearchParameterComparer _searchParameterComparer;
-=======
         private readonly ISearchParameterComparer<SearchParameterInfo> _searchParameterComparer;
->>>>>>> f793eff6
 
         public SearchParameterDefinitionBuilderTests()
         {
             _uriDictionary = new ConcurrentDictionary<string, SearchParameterInfo>();
             _resourceTypeDictionary = new ConcurrentDictionary<string, ConcurrentDictionary<string, ConcurrentQueue<SearchParameterInfo>>>();
-<<<<<<< HEAD
-            _searchParameterComparer = new SearchParameterComparer(Substitute.For<ILogger<ISearchParameterComparer>>());
-=======
             _searchParameterComparer = new SearchParameterComparer(Substitute.For<ILogger<ISearchParameterComparer<SearchParameterInfo>>>());
->>>>>>> f793eff6
         }
 
         [Theory]
@@ -206,8 +198,6 @@
             }
         }
 
-<<<<<<< HEAD
-=======
         [Theory]
         [MemberData(nameof(GetSearchParameterConflictsDataForReject))]
         public void GivenSearchParametersWithConflicts_WhenBuilt_ThenConflictingSearchParametersShouldBeRejected(
@@ -237,7 +227,6 @@
                 x => string.Equals(searchParameters.First().Url, x.Url.OriginalString, StringComparison.OrdinalIgnoreCase));
         }
 
->>>>>>> f793eff6
         private void BuildAndVerify(string filename, string expectedIssue)
         {
             var bundle = SearchParameterDefinitionBuilder.ReadEmbeddedSearchParameters(
@@ -264,471 +253,6 @@
             foreach ((string code, SearchParamType searchParameterType, string expression) in expectedEntries)
             {
                 Assert.True(searchParametersDictionary.TryGetValue(code, out ConcurrentQueue<SearchParameterInfo> q));
-<<<<<<< HEAD
-
-                var searchParameter = q.FirstOrDefault();
-                Assert.Equal(code, searchParameter?.Code);
-                Assert.Equal(searchParameterType.ToValueSet(), searchParameter?.Type);
-                Assert.Equal(expression, searchParameter?.Expression);
-            }
-        }
-
-        public static IEnumerable<object[]> GetSearchParameterConflictsData()
-        {
-            var data = new[]
-            {
-                new object[]
-                {
-                    "Patient",
-                    "us-core-race",
-                    new SearchParameter[]
-                    {
-                        new SearchParameter()
-                        {
-#if R4 || R4B || Stu3
-                            Base = new List<ResourceType?> { ResourceType.Patient },
-#else
-                            Base = new List<VersionIndependentResourceTypesAll?> { VersionIndependentResourceTypesAll.Patient },
-#endif
-                            Code = "us-core-race",
-                            Expression = "Patient.exp",
-                            Name = "us-core-race",
-                            Url = "http://hl7.org/fhir/us/core/SearchParameter/us-core-race",
-                        },
-                        new SearchParameter()
-                        {
-#if R4 || R4B || Stu3
-                            Base = new List<ResourceType?> { ResourceType.Patient },
-#else
-                            Base = new List<VersionIndependentResourceTypesAll?> { VersionIndependentResourceTypesAll.Patient },
-#endif
-                            Code = "us-core-race",
-                            Expression = "Patient.exp | Patient.exp1",
-                            Name = "us-core-race",
-                            Url = "http://hl7.org/fhir/us/core/SearchParameter/us-core-race1",
-                        },
-                        new SearchParameter()
-                        {
-#if R4 || R4B || Stu3
-                            Base = new List<ResourceType?> { ResourceType.Patient },
-#else
-                            Base = new List<VersionIndependentResourceTypesAll?> { VersionIndependentResourceTypesAll.Patient },
-#endif
-                            Code = "us-core-race",
-                            Expression = "Patient.exp | Patient.exp1 | Patient.exp2",
-                            Name = "us-core-race",
-                            Url = "http://hl7.org/fhir/us/core/SearchParameter/us-core-race2",
-                        },
-                        new SearchParameter()
-                        {
-#if R4 || R4B || Stu3
-                            Base = new List<ResourceType?> { ResourceType.Patient },
-#else
-                            Base = new List<VersionIndependentResourceTypesAll?> { VersionIndependentResourceTypesAll.Patient },
-#endif
-                            Code = "us-core-race",
-                            Expression = "Patient.exp | Patient.exp1 | Patient.exp2 | Patient.exp3",
-                            Name = "us-core-race",
-                            Url = "http://hl7.org/fhir/us/core/SearchParameter/us-core-race3",
-                        },
-                        new SearchParameter()
-                        {
-#if R4 || R4B || Stu3
-                            Base = new List<ResourceType?> { ResourceType.Patient },
-#else
-                            Base = new List<VersionIndependentResourceTypesAll?> { VersionIndependentResourceTypesAll.Patient },
-#endif
-                            Code = "us-core-race",
-                            Expression = "Patient.exp | Patient.exp1 | Patient.exp2 | Patient.exp3 | Patient.exp4",
-                            Name = "us-core-race",
-                            Url = "http://hl7.org/fhir/us/core/SearchParameter/us-core-race4",
-                        },
-                    },
-                    new string[]
-                    {
-                        "http://hl7.org/fhir/us/core/SearchParameter/us-core-race4",
-                        "http://hl7.org/fhir/us/core/SearchParameter/us-core-race3",
-                        "http://hl7.org/fhir/us/core/SearchParameter/us-core-race2",
-                        "http://hl7.org/fhir/us/core/SearchParameter/us-core-race1",
-                        "http://hl7.org/fhir/us/core/SearchParameter/us-core-race",
-                    },
-                },
-                new object[]
-                {
-                    "Patient",
-                    "us-core-race",
-                    new SearchParameter[]
-                    {
-                        new SearchParameter()
-                        {
-#if R4 || R4B || Stu3
-                            Base = new List<ResourceType?> { ResourceType.Patient },
-#else
-                            Base = new List<VersionIndependentResourceTypesAll?> { VersionIndependentResourceTypesAll.Patient },
-#endif
-                            Code = "us-core-race",
-                            Expression = "Patient.exp | Patient.exp1 | Patient.exp2",
-                            Name = "us-core-race",
-                            Url = "http://hl7.org/fhir/us/core/SearchParameter/us-core-race2",
-                        },
-                        new SearchParameter()
-                        {
-#if R4 || R4B || Stu3
-                            Base = new List<ResourceType?> { ResourceType.Patient },
-#else
-                            Base = new List<VersionIndependentResourceTypesAll?> { VersionIndependentResourceTypesAll.Patient },
-#endif
-                            Code = "us-core-race",
-                            Expression = "Patient.exp | Patient.exp1 | Patient.exp2 | Patient.exp3 | Patient.exp4",
-                            Name = "us-core-race",
-                            Url = "http://hl7.org/fhir/us/core/SearchParameter/us-core-race4",
-                        },
-                        new SearchParameter()
-                        {
-#if R4 || R4B || Stu3
-                            Base = new List<ResourceType?> { ResourceType.Patient },
-#else
-                            Base = new List<VersionIndependentResourceTypesAll?> { VersionIndependentResourceTypesAll.Patient },
-#endif
-                            Code = "us-core-race",
-                            Expression = "Patient.exp | Patient.exp1 | Patient.exp2 | Patient.exp3",
-                            Name = "us-core-race",
-                            Url = "http://hl7.org/fhir/us/core/SearchParameter/us-core-race3",
-                        },
-                        new SearchParameter()
-                        {
-#if R4 || R4B || Stu3
-                            Base = new List<ResourceType?> { ResourceType.Patient },
-#else
-                            Base = new List<VersionIndependentResourceTypesAll?> { VersionIndependentResourceTypesAll.Patient },
-#endif
-                            Code = "us-core-race",
-                            Expression = "Patient.exp",
-                            Name = "us-core-race",
-                            Url = "http://hl7.org/fhir/us/core/SearchParameter/us-core-race",
-                        },
-                        new SearchParameter()
-                        {
-#if R4 || R4B || Stu3
-                            Base = new List<ResourceType?> { ResourceType.Patient },
-#else
-                            Base = new List<VersionIndependentResourceTypesAll?> { VersionIndependentResourceTypesAll.Patient },
-#endif
-                            Code = "us-core-race",
-                            Expression = "Patient.exp | Patient.exp1",
-                            Name = "us-core-race",
-                            Url = "http://hl7.org/fhir/us/core/SearchParameter/us-core-race1",
-                        },
-                    },
-                    new string[]
-                    {
-                        "http://hl7.org/fhir/us/core/SearchParameter/us-core-race4",
-                        "http://hl7.org/fhir/us/core/SearchParameter/us-core-race3",
-                        "http://hl7.org/fhir/us/core/SearchParameter/us-core-race2",
-                        "http://hl7.org/fhir/us/core/SearchParameter/us-core-race1",
-                        "http://hl7.org/fhir/us/core/SearchParameter/us-core-race",
-                    },
-                },
-                new object[]
-                {
-                    "Patient",
-                    "us-core-race",
-                    new SearchParameter[]
-                    {
-                        new SearchParameter()
-                        {
-#if R4 || R4B || Stu3
-                            Base = new List<ResourceType?> { ResourceType.Patient },
-#else
-                            Base = new List<VersionIndependentResourceTypesAll?> { VersionIndependentResourceTypesAll.Patient },
-#endif
-                            Code = "us-core-race",
-                            Expression = "Patient.exp | Patient.exp1 | Patient.exp2",
-                            Name = "us-core-race",
-                            Url = "http://hl7.org/fhir/us/core/SearchParameter/us-core-race2",
-                        },
-                        new SearchParameter()
-                        {
-#if R4 || R4B || Stu3
-                            Base = new List<ResourceType?> { ResourceType.Patient },
-#else
-                            Base = new List<VersionIndependentResourceTypesAll?> { VersionIndependentResourceTypesAll.Patient },
-#endif
-                            Code = "us-core-race",
-                            Expression = "Patient.exp | Patient.exp1 | Patient.exp2 | Patient.exp3 | Patient.exp4",
-                            Name = "us-core-race",
-                            Url = "http://hl7.org/fhir/us/core/SearchParameter/us-core-race4",
-                        },
-                        new SearchParameter()
-                        {
-#if R4 || R4B || Stu3
-                            Base = new List<ResourceType?> { ResourceType.Patient },
-#else
-                            Base = new List<VersionIndependentResourceTypesAll?> { VersionIndependentResourceTypesAll.Patient },
-#endif
-                            Code = "us-core-race",
-                            Expression = "Patient.exp | Patient.exp1 | Patient.exp2 | Patient.exp3 | Patient.unknown",
-                            Name = "us-core-race",
-                            Url = "http://hl7.org/fhir/us/core/SearchParameter/us-core-race3",
-                        },
-                        new SearchParameter()
-                        {
-#if R4 || R4B || Stu3
-                            Base = new List<ResourceType?> { ResourceType.Patient },
-#else
-                            Base = new List<VersionIndependentResourceTypesAll?> { VersionIndependentResourceTypesAll.Patient },
-#endif
-                            Code = "us-core-race",
-                            Expression = "Patient.exp",
-                            Name = "us-core-race",
-                            Url = "http://hl7.org/fhir/us/core/SearchParameter/us-core-race",
-                        },
-                        new SearchParameter()
-                        {
-#if R4 || R4B || Stu3
-                            Base = new List<ResourceType?> { ResourceType.Patient },
-#else
-                            Base = new List<VersionIndependentResourceTypesAll?> { VersionIndependentResourceTypesAll.Patient },
-#endif
-                            Code = "us-core-race",
-                            Expression = "Patient.exp | Patient.exp1",
-                            Name = "us-core-race",
-                            Url = "http://hl7.org/fhir/us/core/SearchParameter/us-core-race1",
-                        },
-                    },
-                    new string[]
-                    {
-                        "http://hl7.org/fhir/us/core/SearchParameter/us-core-race4",
-                        "http://hl7.org/fhir/us/core/SearchParameter/us-core-race2",
-                        "http://hl7.org/fhir/us/core/SearchParameter/us-core-race1",
-                        "http://hl7.org/fhir/us/core/SearchParameter/us-core-race",
-                    },
-                },
-                new object[]
-                {
-                    "Patient",
-                    "us-core-race",
-                    new SearchParameter[]
-                    {
-                        new SearchParameter()
-                        {
-#if R4 || R4B || Stu3
-                            Base = new List<ResourceType?> { ResourceType.Patient },
-#else
-                            Base = new List<VersionIndependentResourceTypesAll?> { VersionIndependentResourceTypesAll.Patient },
-#endif
-                            Code = "us-core-race",
-                            Expression = "Patient.exp | Patient.exp1 | Patient.exp2 | Patient.exp20",
-                            Name = "us-core-race",
-                            Url = "http://hl7.org/fhir/us/core/SearchParameter/us-core-race2",
-                        },
-                        new SearchParameter()
-                        {
-#if R4 || R4B || Stu3
-                            Base = new List<ResourceType?> { ResourceType.Patient },
-#else
-                            Base = new List<VersionIndependentResourceTypesAll?> { VersionIndependentResourceTypesAll.Patient },
-#endif
-                            Code = "us-core-race",
-                            Expression = "Patient.exp | Patient.exp1 | Patient.exp2 | Patient.exp3 | Patient.exp4",
-                            Name = "us-core-race",
-                            Url = "http://hl7.org/fhir/us/core/SearchParameter/us-core-race4",
-                        },
-                        new SearchParameter()
-                        {
-#if R4 || R4B || Stu3
-                            Base = new List<ResourceType?> { ResourceType.Patient },
-#else
-                            Base = new List<VersionIndependentResourceTypesAll?> { VersionIndependentResourceTypesAll.Patient },
-#endif
-                            Code = "us-core-race",
-                            Expression = "Patient.exp | Patient.exp1 | Patient.exp2 | Patient.exp3",
-                            Name = "us-core-race",
-                            Url = "http://hl7.org/fhir/us/core/SearchParameter/us-core-race3",
-                        },
-                        new SearchParameter()
-                        {
-#if R4 || R4B || Stu3
-                            Base = new List<ResourceType?> { ResourceType.Patient },
-#else
-                            Base = new List<VersionIndependentResourceTypesAll?> { VersionIndependentResourceTypesAll.Patient },
-#endif
-                            Code = "us-core-race",
-                            Expression = "Patient.exp",
-                            Name = "us-core-race",
-                            Url = "http://hl7.org/fhir/us/core/SearchParameter/us-core-race",
-                        },
-                        new SearchParameter()
-                        {
-#if R4 || R4B || Stu3
-                            Base = new List<ResourceType?> { ResourceType.Patient },
-#else
-                            Base = new List<VersionIndependentResourceTypesAll?> { VersionIndependentResourceTypesAll.Patient },
-#endif
-                            Code = "us-core-race",
-                            Expression = "Patient.exp | Patient.exp1",
-                            Name = "us-core-race",
-                            Url = "http://hl7.org/fhir/us/core/SearchParameter/us-core-race1",
-                        },
-                    },
-                    new string[]
-                    {
-                        "http://hl7.org/fhir/us/core/SearchParameter/us-core-race2",
-                        "http://hl7.org/fhir/us/core/SearchParameter/us-core-race1",
-                        "http://hl7.org/fhir/us/core/SearchParameter/us-core-race",
-                    },
-                },
-                new object[]
-                {
-                    "Patient",
-                    "us-core-race",
-                    new SearchParameter[]
-                    {
-                        new SearchParameter()
-                        {
-#if R4 || R4B || Stu3
-                            Base = new List<ResourceType?> { ResourceType.Patient },
-#else
-                            Base = new List<VersionIndependentResourceTypesAll?> { VersionIndependentResourceTypesAll.Patient },
-#endif
-                            Code = "us-core-race",
-                            Expression = "Patient.exp",
-                            Name = "us-core-race",
-                            Url = "http://hl7.org/fhir/us/core/SearchParameter/us-core-race",
-                        },
-                        new SearchParameter()
-                        {
-#if R4 || R4B || Stu3
-                            Base = new List<ResourceType?> { ResourceType.Patient },
-#else
-                            Base = new List<VersionIndependentResourceTypesAll?> { VersionIndependentResourceTypesAll.Patient },
-#endif
-                            Code = "us-core-race",
-                            Expression = "Patient.exp1",
-                            Name = "us-core-race",
-                            Url = "http://hl7.org/fhir/us/core/SearchParameter/us-core-race1",
-                        },
-                        new SearchParameter()
-                        {
-#if R4 || R4B || Stu3
-                            Base = new List<ResourceType?> { ResourceType.Patient },
-#else
-                            Base = new List<VersionIndependentResourceTypesAll?> { VersionIndependentResourceTypesAll.Patient },
-#endif
-                            Code = "us-core-race",
-                            Expression = "Patient.exp2",
-                            Name = "us-core-race",
-                            Url = "http://hl7.org/fhir/us/core/SearchParameter/us-core-race2",
-                        },
-                        new SearchParameter()
-                        {
-#if R4 || R4B || Stu3
-                            Base = new List<ResourceType?> { ResourceType.Patient },
-#else
-                            Base = new List<VersionIndependentResourceTypesAll?> { VersionIndependentResourceTypesAll.Patient },
-#endif
-                            Code = "us-core-race",
-                            Expression = "Patient.exp3",
-                            Name = "us-core-race",
-                            Url = "http://hl7.org/fhir/us/core/SearchParameter/us-core-race3",
-                        },
-                        new SearchParameter()
-                        {
-#if R4 || R4B || Stu3
-                            Base = new List<ResourceType?> { ResourceType.Patient },
-#else
-                            Base = new List<VersionIndependentResourceTypesAll?> { VersionIndependentResourceTypesAll.Patient },
-#endif
-                            Code = "us-core-race",
-                            Expression = "Patient.exp4",
-                            Name = "us-core-race",
-                            Url = "http://hl7.org/fhir/us/core/SearchParameter/us-core-race4",
-                        },
-                    },
-                    new string[]
-                    {
-                        "http://hl7.org/fhir/us/core/SearchParameter/us-core-race",
-                    },
-                },
-                new object[]
-                {
-                    "Patient",
-                    "us-core-race",
-                    new SearchParameter[]
-                    {
-                        new SearchParameter()
-                        {
-#if R4 || R4B || Stu3
-                            Base = new List<ResourceType?> { ResourceType.Patient },
-#else
-                            Base = new List<VersionIndependentResourceTypesAll?> { VersionIndependentResourceTypesAll.Patient },
-#endif
-                            Code = "us-core-race",
-                            Expression = "Patient.exp",
-                            Name = "us-core-race",
-                            Url = "http://hl7.org/fhir/us/core/SearchParameter/us-core-race",
-                        },
-                        new SearchParameter()
-                        {
-#if R4 || R4B || Stu3
-                            Base = new List<ResourceType?> { ResourceType.Patient },
-#else
-                            Base = new List<VersionIndependentResourceTypesAll?> { VersionIndependentResourceTypesAll.Patient },
-#endif
-                            Code = "us-core-race",
-                            Expression = "Patient.exp | Patient.exp1",
-                            Name = "us-core-race",
-                            Url = "http://hl7.org/fhir/us/core/SearchParameter/us-core-race1",
-                        },
-                        new SearchParameter()
-                        {
-#if R4 || R4B || Stu3
-                            Base = new List<ResourceType?> { ResourceType.Patient },
-#else
-                            Base = new List<VersionIndependentResourceTypesAll?> { VersionIndependentResourceTypesAll.Patient },
-#endif
-                            Code = "us-core-race",
-                            Expression = "Patient.exp | Patient.exp1 | Patient.exp2",
-                            Name = "us-core-race",
-                            Url = "http://hl7.org/fhir/us/core/SearchParameter/us-core-race2",
-                        },
-                        new SearchParameter()
-                        {
-#if R4 || R4B || Stu3
-                            Base = new List<ResourceType?> { ResourceType.Patient },
-#else
-                            Base = new List<VersionIndependentResourceTypesAll?> { VersionIndependentResourceTypesAll.Patient },
-#endif
-                            Code = "us-core-race",
-                            Expression = "Patient.exp | Patient.exp1 | Patient.exp2 | Patient.exp3 | Patient.exp4",
-                            Name = "us-core-race",
-                            Url = "http://hl7.org/fhir/us/core/SearchParameter/us-core-race3",
-                        },
-                        new SearchParameter()
-                        {
-#if R4 || R4B || Stu3
-                            Base = new List<ResourceType?> { ResourceType.Patient },
-#else
-                            Base = new List<VersionIndependentResourceTypesAll?> { VersionIndependentResourceTypesAll.Patient },
-#endif
-                            Code = "us-core-race",
-                            Expression = "Patient.exp | Patient.exp1 | Patient.exp2 | Patient.exp3 | Patient.exp4",
-                            Name = "us-core-race",
-                            Url = "http://hl7.org/fhir/us/core/SearchParameter/us-core-race4",
-                        },
-                    },
-                    new string[]
-                    {
-                        "http://hl7.org/fhir/us/core/SearchParameter/us-core-race3",
-                        "http://hl7.org/fhir/us/core/SearchParameter/us-core-race4",
-                        "http://hl7.org/fhir/us/core/SearchParameter/us-core-race2",
-                        "http://hl7.org/fhir/us/core/SearchParameter/us-core-race1",
-                        "http://hl7.org/fhir/us/core/SearchParameter/us-core-race",
-                    },
-                },
-            };
-
-=======
 
                 var searchParameter = q.FirstOrDefault();
                 Assert.Equal(code, searchParameter?.Code);
@@ -1435,7 +959,6 @@
                 },
             };
 
->>>>>>> f793eff6
             foreach (var d in data)
             {
                 yield return d;
