--- conflicted
+++ resolved
@@ -538,7 +538,6 @@
         }
 
         [Fact]
-<<<<<<< HEAD
         public void GivenNotReferencedParameter_WhenCreated_ThenProperExpressionIsAdded()
         {
             SearchOptions options = CreateSearchOptions(
@@ -557,7 +556,9 @@
                 queryParameters: new[] { Tuple.Create(KnownQueryParameterNames.NotReferenced, "invalid") });
 
             Assert.Collection(_defaultFhirRequestContext.BundleIssues, issue => issue.Diagnostics.Contains(Core.Resources.NotReferencedParameterInvalidValue));
-=======
+        }
+
+        [Fact]
         public void GivenMultipleIncludesContinuationTokens_WhenCreated_ThenExceptionShouldBeThrown()
         {
             const string encodedContinuationToken = "MTIz";
@@ -610,7 +611,6 @@
         public void GivenAnIncludesOperationRequest_WhenIncludesContinuationTokenIsMissing_ThenExceptionShouldBeThrown()
         {
             Assert.Throws<BadRequestException>(() => CreateSearchOptions(isIncludesOperation: true));
->>>>>>> 698a1fb7
         }
 
         private SearchOptions CreateSearchOptions(
