﻿// -------------------------------------------------------------------------------------------------
// Copyright (c) Microsoft Corporation. All rights reserved.
// Licensed under the MIT License (MIT). See LICENSE in the repo root for license information.
// -------------------------------------------------------------------------------------------------

using System;
using System.Collections.Generic;
using System.Collections.ObjectModel;
using System.Threading;
using FluentValidation.Results;
using Hl7.Fhir.Model;
using Microsoft.Extensions.Logging.Abstractions;
using Microsoft.Health.Core.Features.Context;
using Microsoft.Health.Core.Features.Security.Authorization;
using Microsoft.Health.Fhir.Core.Exceptions;
using Microsoft.Health.Fhir.Core.Features.Context;
using Microsoft.Health.Fhir.Core.Features.Definition;
using Microsoft.Health.Fhir.Core.Features.Operations;
using Microsoft.Health.Fhir.Core.Features.Search.Parameters;
using Microsoft.Health.Fhir.Core.Features.Search.Registry;
using Microsoft.Health.Fhir.Core.Features.Security;
using Microsoft.Health.Fhir.Core.Features.Security.Authorization;
using Microsoft.Health.Fhir.Core.Features.Validation;
using Microsoft.Health.Fhir.Core.Models;
using Microsoft.Health.Fhir.Core.UnitTests.Extensions;
using Microsoft.Health.Fhir.Core.UnitTests.Features.Context;
using Microsoft.Health.Fhir.Shared.Core.Features.Search.Parameters;
using Microsoft.Health.Fhir.Tests.Common;
using Microsoft.Health.Test.Utilities;
using NSubstitute;
using NSubstitute.ReturnsExtensions;
using Xunit;
using Task = System.Threading.Tasks.Task;

namespace Microsoft.Health.Fhir.Core.UnitTests.Features.Search
{
    [Trait(Traits.OwningTeam, OwningTeam.Fhir)]
    [Trait(Traits.Category, Categories.Search)]
    public class SearchParameterValidatorTests
    {
        private readonly IFhirOperationDataStore _fhirOperationDataStore = Substitute.For<IFhirOperationDataStore>();
        private readonly IAuthorizationService<DataActions> _authorizationService = new DisabledFhirAuthorizationService();
        private readonly ISearchParameterDefinitionManager _searchParameterDefinitionManager = Substitute.For<ISearchParameterDefinitionManager>();
        private readonly IModelInfoProvider _modelInfoProvider = MockModelInfoProviderBuilder.Create(FhirSpecification.R4).AddKnownTypes("Patient").Build();
<<<<<<< HEAD
        private readonly ISearchParameterConflictingCodeValidator _searchParameterConflictingCodeValidator = Substitute.For<ISearchParameterConflictingCodeValidator>();
        private readonly RequestContextAccessor<IFhirRequestContext> _fhirRequestContextAccessor = Substitute.For<RequestContextAccessor<IFhirRequestContext>>();
        private readonly DefaultFhirRequestContext _fhirRequestContext = new DefaultFhirRequestContext();
=======
        private readonly ISearchParameterOperations _searchParameterOperations = Substitute.For<ISearchParameterOperations>();
>>>>>>> c10b30ca

        public SearchParameterValidatorTests()
        {
            SearchParameterInfo searchParameterInfo = new SearchParameterInfo("USCoreRace", "race")
            {
                SearchParameterStatus = SearchParameterStatus.Supported,
            };

            _searchParameterDefinitionManager.TryGetSearchParameter(Arg.Is<string>(uri => uri != "http://duplicate"), out _).Returns(false);
            _searchParameterDefinitionManager.TryGetSearchParameter("http://duplicate", out Arg.Any<SearchParameterInfo>()).Returns(
                x =>
                {
                    x[1] = searchParameterInfo;
                    return true;
                });

            _searchParameterDefinitionManager.TryGetSearchParameter("Patient", Arg.Is<string>(code => code != "duplicate"), out _).Returns(false);
            _searchParameterDefinitionManager.TryGetSearchParameter("Patient", "duplicate", out Arg.Any<SearchParameterInfo>()).Returns(
                x =>
                {
                    x[1] = searchParameterInfo;
                    return true;
                });

            _searchParameterDefinitionManager.TryGetSearchParameter(Arg.Is<string>(uri => uri != "http://duplicate"), Arg.Any<bool>(), out _).Returns(false);
            _searchParameterDefinitionManager.TryGetSearchParameter("http://duplicate", Arg.Any<bool>(), out _).Returns(true);
            _searchParameterDefinitionManager.TryGetSearchParameter("Patient", Arg.Is<string>(code => code != "duplicate"), Arg.Any<bool>(), out _).Returns(false);
            _searchParameterDefinitionManager.TryGetSearchParameter("Patient", "duplicate", Arg.Any<bool>(), out _).Returns(true);
            _fhirOperationDataStore.CheckActiveReindexJobsAsync(CancellationToken.None).Returns((false, string.Empty));
            _fhirRequestContextAccessor.RequestContext.Returns(_fhirRequestContext);
        }

        [Theory]
        [MemberData(nameof(InvalidSearchParamData))]
        public async Task GivenInvalidSearchParam_WhenValidatingSearchParam_ThenResourceNotValidExceptionThrown(SearchParameter searchParam, string method)
        {
<<<<<<< HEAD
            _searchParameterConflictingCodeValidator.CheckForConflictingCodeValue(Arg.Any<SearchParameter>(), Arg.Any<Collection<ValidationFailure>>())
                .Returns(x =>
                {
                    ((Collection<ValidationFailure>)x[1]).Add(new ValidationFailure());
                    return null;
                });
            var validator = new SearchParameterValidator(() => _fhirOperationDataStore.CreateMockScope(), _authorizationService, _searchParameterDefinitionManager, _modelInfoProvider, _fhirRequestContextAccessor, _searchParameterConflictingCodeValidator, NullLogger<SearchParameterValidator>.Instance);
=======
            var validator = new SearchParameterValidator(() => _fhirOperationDataStore.CreateMockScope(), _authorizationService, _searchParameterDefinitionManager, _modelInfoProvider, _searchParameterOperations, NullLogger<SearchParameterValidator>.Instance);
>>>>>>> c10b30ca
            await Assert.ThrowsAsync<ResourceNotValidException>(() => validator.ValidateSearchParameterInput(searchParam, method, CancellationToken.None));
        }

        [Theory]
        [MemberData(nameof(ValidSearchParamData))]
        public async Task GivenValidSearchParam_WhenValidatingSearchParam_ThenNoExceptionThrown(SearchParameter searchParam, string method)
        {
<<<<<<< HEAD
            _searchParameterConflictingCodeValidator.CheckForConflictingCodeValue(Arg.Any<SearchParameter>(), Arg.Any<Collection<ValidationFailure>>())
                .Returns(x => { return null; });
            var validator = new SearchParameterValidator(() => _fhirOperationDataStore.CreateMockScope(), _authorizationService, _searchParameterDefinitionManager, _modelInfoProvider, _fhirRequestContextAccessor, _searchParameterConflictingCodeValidator, NullLogger<SearchParameterValidator>.Instance);
=======
            var validator = new SearchParameterValidator(() => _fhirOperationDataStore.CreateMockScope(), _authorizationService, _searchParameterDefinitionManager, _modelInfoProvider, _searchParameterOperations, NullLogger<SearchParameterValidator>.Instance);
>>>>>>> c10b30ca
            await validator.ValidateSearchParameterInput(searchParam, method, CancellationToken.None);
        }

        [Fact]
        public async Task GivenUnauthorizedUser_WhenValidatingSearchParam_ThenExceptionThrown()
        {
            var authorizationService = Substitute.For<IAuthorizationService<DataActions>>();
            authorizationService.CheckAccess(DataActions.Reindex, Arg.Any<CancellationToken>()).Returns(DataActions.Write);
<<<<<<< HEAD
            var validator = new SearchParameterValidator(() => _fhirOperationDataStore.CreateMockScope(), authorizationService, _searchParameterDefinitionManager, _modelInfoProvider, _fhirRequestContextAccessor, _searchParameterConflictingCodeValidator, NullLogger<SearchParameterValidator>.Instance);
=======
            var validator = new SearchParameterValidator(() => _fhirOperationDataStore.CreateMockScope(), authorizationService, _searchParameterDefinitionManager, _modelInfoProvider, _searchParameterOperations, NullLogger<SearchParameterValidator>.Instance);
>>>>>>> c10b30ca

            await Assert.ThrowsAsync<UnauthorizedFhirActionException>(() => validator.ValidateSearchParameterInput(new SearchParameter(), "POST", CancellationToken.None));
        }

        [Fact]
        public async Task GivenARunningReinxedJob_WhenValidatingSearchParam_ThenExceptionThrown()
        {
            var fhirOperationDataStore = Substitute.For<IFhirOperationDataStore>();
            fhirOperationDataStore.CheckActiveReindexJobsAsync(Arg.Any<CancellationToken>()).Returns((true, "id"));

<<<<<<< HEAD
            var validator = new SearchParameterValidator(() => fhirOperationDataStore.CreateMockScope(), _authorizationService, _searchParameterDefinitionManager, _modelInfoProvider, _fhirRequestContextAccessor, _searchParameterConflictingCodeValidator, NullLogger<SearchParameterValidator>.Instance);
=======
            var validator = new SearchParameterValidator(() => fhirOperationDataStore.CreateMockScope(), _authorizationService, _searchParameterDefinitionManager, _modelInfoProvider, _searchParameterOperations, NullLogger<SearchParameterValidator>.Instance);
>>>>>>> c10b30ca

            await Assert.ThrowsAsync<JobConflictException>(() => validator.ValidateSearchParameterInput(new SearchParameter(), "POST", CancellationToken.None));
        }

        [Theory]
        [MemberData(nameof(DuplicateCodeAtBaseResourceData))]
        public async Task GivenInvalidSearchParamWithDuplicateCode_WhenValidatingSearchParam_ThenResourceNotValidExceptionThrown(SearchParameter searchParam, string method)
        {
<<<<<<< HEAD
            _searchParameterConflictingCodeValidator.CheckForConflictingCodeValue(Arg.Any<SearchParameter>(), Arg.Any<Collection<ValidationFailure>>())
                .Returns(x =>
                {
                    ((Collection<ValidationFailure>)x[1]).Add(new ValidationFailure());
                    return null;
                });
            var validator = new SearchParameterValidator(() => _fhirOperationDataStore.CreateMockScope(), _authorizationService, _searchParameterDefinitionManager, _modelInfoProvider, _fhirRequestContextAccessor, _searchParameterConflictingCodeValidator, NullLogger<SearchParameterValidator>.Instance);
=======
            var validator = new SearchParameterValidator(() => _fhirOperationDataStore.CreateMockScope(), _authorizationService, _searchParameterDefinitionManager, _modelInfoProvider, _searchParameterOperations, NullLogger<SearchParameterValidator>.Instance);
>>>>>>> c10b30ca
            await Assert.ThrowsAsync<ResourceNotValidException>(() => validator.ValidateSearchParameterInput(searchParam, method, CancellationToken.None));
        }

        [Theory]
        [MemberData(nameof(DuplicateUrlData))]
        public async Task GivenValidSearchParamWithDuplicateUrl_WhenValidatingSearchParamByStatus_ThenResourceNotValidExceptionThrown(SearchParameter searchParam, string method, SearchParameterStatus searchParameterStatus)
        {
            _searchParameterDefinitionManager.TryGetSearchParameter(searchParam.Url, out Arg.Any<SearchParameterInfo>()).Returns(
                x =>
                {
                    x[1] = new SearchParameterInfo("USCoreRace", "race")
                    {
                        SearchParameterStatus = searchParameterStatus,
                    };

                    return true;
                });
<<<<<<< HEAD
            var validator = new SearchParameterValidator(
                () => _fhirOperationDataStore.CreateMockScope(),
                _authorizationService,
                _searchParameterDefinitionManager,
                _modelInfoProvider,
                _fhirRequestContextAccessor,
                _searchParameterConflictingCodeValidator,
                NullLogger<SearchParameterValidator>.Instance);
=======

            var validator = new SearchParameterValidator(() => _fhirOperationDataStore.CreateMockScope(), _authorizationService, _searchParameterDefinitionManager, _modelInfoProvider, _searchParameterOperations, NullLogger<SearchParameterValidator>.Instance);
>>>>>>> c10b30ca
            if (searchParameterStatus == SearchParameterStatus.PendingDelete)
            {
                // Expecting no exception being thrown.
                await validator.ValidateSearchParameterInput(searchParam, method, CancellationToken.None);
            }
            else
            {
                await Assert.ThrowsAsync<ResourceNotValidException>(() => validator.ValidateSearchParameterInput(searchParam, method, CancellationToken.None));
            }
        }

        public static IEnumerable<object[]> InvalidSearchParamData()
        {
            var missingUrl = new SearchParameter();
            var duplicateUrl = new SearchParameter { Url = "http://duplicate" };
            var brokenUrl = new SearchParameter { Url = "BrokenUrl" };
            var uniqueUrl = new SearchParameter { Url = "http://unique" };
#if Stu3 || R4 || R4B
            var baseArray = new[] { ResourceType.Patient as ResourceType? };
#else
            var baseArray = new[] { VersionIndependentResourceTypesAll.Patient as VersionIndependentResourceTypesAll? };
#endif
            var duplicateCode = new SearchParameter { Url = "http://unique", Code = "duplicate", Base = baseArray };
            var nullCode = new SearchParameter { Url = "http://unique", Code = null, Base = baseArray };

            var data = new List<object[]>();
            data.Add(new object[] { missingUrl, "POST" });
            data.Add(new object[] { duplicateUrl, "POST" });
            data.Add(new object[] { brokenUrl, "POST" });
            data.Add(new object[] { uniqueUrl, "PUT" });
            data.Add(new object[] { uniqueUrl, "DELETE" });
            data.Add(new object[] { duplicateCode, "POST" });
            data.Add(new object[] { duplicateCode, "PUT" });
            data.Add(new object[] { nullCode, "POST" });

            return data;
        }

        public static IEnumerable<object[]> DuplicateCodeAtBaseResourceData()
        {
#if Stu3 || R4 || R4B
            var duplicateCode1 = new SearchParameter { Url = "http://unique2", Code = "duplicate", Base = new[] { ResourceType.Resource as ResourceType? } };
#else
            var duplicateCode1 = new SearchParameter { Url = "http://unique2", Code = "duplicate", Base = new[] { VersionIndependentResourceTypesAll.Resource as VersionIndependentResourceTypesAll? } };
#endif

            var data = new List<object[]>();
            data.Add(new object[] { duplicateCode1, "POST" });
            data.Add(new object[] { duplicateCode1, "PUT" });
            return data;
        }

        public static IEnumerable<object[]> ValidSearchParamData()
        {
            var duplicateUrl = new SearchParameter { Url = "http://duplicate" };
            var uniqueUrl = new SearchParameter { Url = "http://unique" };
#if Stu3 || R4 || R4B
            var baseArray = new[] { ResourceType.Patient as ResourceType? };
#else
            var baseArray = new[] { VersionIndependentResourceTypesAll.Patient as VersionIndependentResourceTypesAll? };
#endif
            var uniqueCode = new SearchParameter { Url = "http://unique", Code = "unique", Base = baseArray };

            var data = new List<object[]>();
            data.Add(new object[] { uniqueUrl, "POST" });
            data.Add(new object[] { duplicateUrl, "PUT" });
            data.Add(new object[] { duplicateUrl, "DELETE" });
            data.Add(new object[] { uniqueCode, "POST" });

            return data;
        }

        public static IEnumerable<object[]> DuplicateUrlData()
        {
            var searchParam = new SearchParameter { Url = "http://unique3" };

            var data = new List<object[]>();
            data.Add(new object[] { searchParam, "POST", SearchParameterStatus.Supported });
            data.Add(new object[] { searchParam, "POST", SearchParameterStatus.PendingDelete });
            return data;
        }
    }
}<|MERGE_RESOLUTION|>--- conflicted
+++ resolved
@@ -42,13 +42,10 @@
         private readonly IAuthorizationService<DataActions> _authorizationService = new DisabledFhirAuthorizationService();
         private readonly ISearchParameterDefinitionManager _searchParameterDefinitionManager = Substitute.For<ISearchParameterDefinitionManager>();
         private readonly IModelInfoProvider _modelInfoProvider = MockModelInfoProviderBuilder.Create(FhirSpecification.R4).AddKnownTypes("Patient").Build();
-<<<<<<< HEAD
+        private readonly ISearchParameterOperations _searchParameterOperations = Substitute.For<ISearchParameterOperations>();
         private readonly ISearchParameterConflictingCodeValidator _searchParameterConflictingCodeValidator = Substitute.For<ISearchParameterConflictingCodeValidator>();
         private readonly RequestContextAccessor<IFhirRequestContext> _fhirRequestContextAccessor = Substitute.For<RequestContextAccessor<IFhirRequestContext>>();
         private readonly DefaultFhirRequestContext _fhirRequestContext = new DefaultFhirRequestContext();
-=======
-        private readonly ISearchParameterOperations _searchParameterOperations = Substitute.For<ISearchParameterOperations>();
->>>>>>> c10b30ca
 
         public SearchParameterValidatorTests()
         {
@@ -85,17 +82,13 @@
         [MemberData(nameof(InvalidSearchParamData))]
         public async Task GivenInvalidSearchParam_WhenValidatingSearchParam_ThenResourceNotValidExceptionThrown(SearchParameter searchParam, string method)
         {
-<<<<<<< HEAD
             _searchParameterConflictingCodeValidator.CheckForConflictingCodeValue(Arg.Any<SearchParameter>(), Arg.Any<Collection<ValidationFailure>>())
                 .Returns(x =>
                 {
                     ((Collection<ValidationFailure>)x[1]).Add(new ValidationFailure());
                     return null;
                 });
-            var validator = new SearchParameterValidator(() => _fhirOperationDataStore.CreateMockScope(), _authorizationService, _searchParameterDefinitionManager, _modelInfoProvider, _fhirRequestContextAccessor, _searchParameterConflictingCodeValidator, NullLogger<SearchParameterValidator>.Instance);
-=======
-            var validator = new SearchParameterValidator(() => _fhirOperationDataStore.CreateMockScope(), _authorizationService, _searchParameterDefinitionManager, _modelInfoProvider, _searchParameterOperations, NullLogger<SearchParameterValidator>.Instance);
->>>>>>> c10b30ca
+            var validator = new SearchParameterValidator(() => _fhirOperationDataStore.CreateMockScope(), _authorizationService, _searchParameterDefinitionManager, _modelInfoProvider, _searchParameterOperations, _fhirRequestContextAccessor, _searchParameterConflictingCodeValidator, NullLogger<SearchParameterValidator>.Instance);
             await Assert.ThrowsAsync<ResourceNotValidException>(() => validator.ValidateSearchParameterInput(searchParam, method, CancellationToken.None));
         }
 
@@ -103,13 +96,9 @@
         [MemberData(nameof(ValidSearchParamData))]
         public async Task GivenValidSearchParam_WhenValidatingSearchParam_ThenNoExceptionThrown(SearchParameter searchParam, string method)
         {
-<<<<<<< HEAD
             _searchParameterConflictingCodeValidator.CheckForConflictingCodeValue(Arg.Any<SearchParameter>(), Arg.Any<Collection<ValidationFailure>>())
                 .Returns(x => { return null; });
-            var validator = new SearchParameterValidator(() => _fhirOperationDataStore.CreateMockScope(), _authorizationService, _searchParameterDefinitionManager, _modelInfoProvider, _fhirRequestContextAccessor, _searchParameterConflictingCodeValidator, NullLogger<SearchParameterValidator>.Instance);
-=======
-            var validator = new SearchParameterValidator(() => _fhirOperationDataStore.CreateMockScope(), _authorizationService, _searchParameterDefinitionManager, _modelInfoProvider, _searchParameterOperations, NullLogger<SearchParameterValidator>.Instance);
->>>>>>> c10b30ca
+            var validator = new SearchParameterValidator(() => _fhirOperationDataStore.CreateMockScope(), _authorizationService, _searchParameterDefinitionManager, _modelInfoProvider, _searchParameterOperations, _fhirRequestContextAccessor, _searchParameterConflictingCodeValidator, NullLogger<SearchParameterValidator>.Instance);
             await validator.ValidateSearchParameterInput(searchParam, method, CancellationToken.None);
         }
 
@@ -118,11 +107,7 @@
         {
             var authorizationService = Substitute.For<IAuthorizationService<DataActions>>();
             authorizationService.CheckAccess(DataActions.Reindex, Arg.Any<CancellationToken>()).Returns(DataActions.Write);
-<<<<<<< HEAD
-            var validator = new SearchParameterValidator(() => _fhirOperationDataStore.CreateMockScope(), authorizationService, _searchParameterDefinitionManager, _modelInfoProvider, _fhirRequestContextAccessor, _searchParameterConflictingCodeValidator, NullLogger<SearchParameterValidator>.Instance);
-=======
-            var validator = new SearchParameterValidator(() => _fhirOperationDataStore.CreateMockScope(), authorizationService, _searchParameterDefinitionManager, _modelInfoProvider, _searchParameterOperations, NullLogger<SearchParameterValidator>.Instance);
->>>>>>> c10b30ca
+            var validator = new SearchParameterValidator(() => _fhirOperationDataStore.CreateMockScope(), authorizationService, _searchParameterDefinitionManager, _modelInfoProvider, _searchParameterOperations, _fhirRequestContextAccessor, _searchParameterConflictingCodeValidator, NullLogger<SearchParameterValidator>.Instance);
 
             await Assert.ThrowsAsync<UnauthorizedFhirActionException>(() => validator.ValidateSearchParameterInput(new SearchParameter(), "POST", CancellationToken.None));
         }
@@ -133,11 +118,7 @@
             var fhirOperationDataStore = Substitute.For<IFhirOperationDataStore>();
             fhirOperationDataStore.CheckActiveReindexJobsAsync(Arg.Any<CancellationToken>()).Returns((true, "id"));
 
-<<<<<<< HEAD
-            var validator = new SearchParameterValidator(() => fhirOperationDataStore.CreateMockScope(), _authorizationService, _searchParameterDefinitionManager, _modelInfoProvider, _fhirRequestContextAccessor, _searchParameterConflictingCodeValidator, NullLogger<SearchParameterValidator>.Instance);
-=======
-            var validator = new SearchParameterValidator(() => fhirOperationDataStore.CreateMockScope(), _authorizationService, _searchParameterDefinitionManager, _modelInfoProvider, _searchParameterOperations, NullLogger<SearchParameterValidator>.Instance);
->>>>>>> c10b30ca
+            var validator = new SearchParameterValidator(() => fhirOperationDataStore.CreateMockScope(), _authorizationService, _searchParameterDefinitionManager, _modelInfoProvider, _searchParameterOperations, _fhirRequestContextAccessor, _searchParameterConflictingCodeValidator, NullLogger<SearchParameterValidator>.Instance);
 
             await Assert.ThrowsAsync<JobConflictException>(() => validator.ValidateSearchParameterInput(new SearchParameter(), "POST", CancellationToken.None));
         }
@@ -146,17 +127,13 @@
         [MemberData(nameof(DuplicateCodeAtBaseResourceData))]
         public async Task GivenInvalidSearchParamWithDuplicateCode_WhenValidatingSearchParam_ThenResourceNotValidExceptionThrown(SearchParameter searchParam, string method)
         {
-<<<<<<< HEAD
             _searchParameterConflictingCodeValidator.CheckForConflictingCodeValue(Arg.Any<SearchParameter>(), Arg.Any<Collection<ValidationFailure>>())
                 .Returns(x =>
                 {
                     ((Collection<ValidationFailure>)x[1]).Add(new ValidationFailure());
                     return null;
                 });
-            var validator = new SearchParameterValidator(() => _fhirOperationDataStore.CreateMockScope(), _authorizationService, _searchParameterDefinitionManager, _modelInfoProvider, _fhirRequestContextAccessor, _searchParameterConflictingCodeValidator, NullLogger<SearchParameterValidator>.Instance);
-=======
-            var validator = new SearchParameterValidator(() => _fhirOperationDataStore.CreateMockScope(), _authorizationService, _searchParameterDefinitionManager, _modelInfoProvider, _searchParameterOperations, NullLogger<SearchParameterValidator>.Instance);
->>>>>>> c10b30ca
+            var validator = new SearchParameterValidator(() => _fhirOperationDataStore.CreateMockScope(), _authorizationService, _searchParameterDefinitionManager, _modelInfoProvider, _searchParameterOperations, _fhirRequestContextAccessor, _searchParameterConflictingCodeValidator, NullLogger<SearchParameterValidator>.Instance);
             await Assert.ThrowsAsync<ResourceNotValidException>(() => validator.ValidateSearchParameterInput(searchParam, method, CancellationToken.None));
         }
 
@@ -174,19 +151,15 @@
 
                     return true;
                 });
-<<<<<<< HEAD
             var validator = new SearchParameterValidator(
                 () => _fhirOperationDataStore.CreateMockScope(),
                 _authorizationService,
                 _searchParameterDefinitionManager,
                 _modelInfoProvider,
+                _searchParameterOperations,
                 _fhirRequestContextAccessor,
                 _searchParameterConflictingCodeValidator,
                 NullLogger<SearchParameterValidator>.Instance);
-=======
-
-            var validator = new SearchParameterValidator(() => _fhirOperationDataStore.CreateMockScope(), _authorizationService, _searchParameterDefinitionManager, _modelInfoProvider, _searchParameterOperations, NullLogger<SearchParameterValidator>.Instance);
->>>>>>> c10b30ca
             if (searchParameterStatus == SearchParameterStatus.PendingDelete)
             {
                 // Expecting no exception being thrown.
