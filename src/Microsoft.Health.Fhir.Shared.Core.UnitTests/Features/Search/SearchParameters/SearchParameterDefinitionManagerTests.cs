--- conflicted
+++ resolved
@@ -56,22 +56,14 @@
         private readonly IFhirRequestContext _fhirRequestContext = new DefaultFhirRequestContext();
         private readonly ISearchParameterOperations _searchParameterOperations;
         private readonly ISearchService _searchService = Substitute.For<ISearchService>();
-<<<<<<< HEAD
-        private readonly ISearchParameterComparer _searchParameterComparer;
-=======
         private readonly ISearchParameterComparer<SearchParameterInfo> _searchParameterComparer;
->>>>>>> f793eff6
 
         public SearchParameterDefinitionManagerTests()
         {
             _searchParameterSupportResolver = Substitute.For<ISearchParameterSupportResolver>();
             _mediator = Substitute.For<IMediator>();
             _searchParameterStatusDataStore = Substitute.For<ISearchParameterStatusDataStore>();
-<<<<<<< HEAD
-            _searchParameterComparer = Substitute.For<ISearchParameterComparer>();
-=======
             _searchParameterComparer = Substitute.For<ISearchParameterComparer<SearchParameterInfo>>();
->>>>>>> f793eff6
             _searchParameterDefinitionManager = new SearchParameterDefinitionManager(ModelInfoProvider.Instance, _mediator, _searchService.CreateMockScopeProvider(), _searchParameterComparer, NullLogger<SearchParameterDefinitionManager>.Instance);
             _fhirRequestContextAccessor = Substitute.For<RequestContextAccessor<IFhirRequestContext>>();
             _fhirRequestContextAccessor.RequestContext.Returns(_fhirRequestContext);
