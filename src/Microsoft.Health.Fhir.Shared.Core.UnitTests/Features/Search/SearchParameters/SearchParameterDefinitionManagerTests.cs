--- conflicted
+++ resolved
@@ -65,22 +65,19 @@
             _searchParameterSupportResolver = Substitute.For<ISearchParameterSupportResolver>();
             _mediator = Substitute.For<IMediator>();
             _searchParameterStatusDataStore = Substitute.For<ISearchParameterStatusDataStore>();
-<<<<<<< HEAD
-            _searchParameterComparer = Substitute.For<ISearchParameterComparer<SearchParameterInfo>>();
-            _searchParameterDefinitionManager = new SearchParameterDefinitionManager(ModelInfoProvider.Instance, _mediator, _searchService.CreateMockScopeProvider(), _searchParameterComparer, NullLogger<SearchParameterDefinitionManager>.Instance);
-=======
             _searchService = Substitute.For<ISearchService>();
 
             _searchService = Substitute.For<ISearchService>();
             var mockScopeProvider = _searchService.CreateMockScopeProvider();
 
+            _searchParameterComparer = Substitute.For<ISearchParameterComparer<SearchParameterInfo>>();
             _searchParameterDefinitionManager = new SearchParameterDefinitionManager(
                 ModelInfoProvider.Instance,
                 _mediator,
                 mockScopeProvider,
+                _searchParameterComparer,
                 NullLogger<SearchParameterDefinitionManager>.Instance);
 
->>>>>>> 70439ef9
             _fhirRequestContextAccessor = Substitute.For<RequestContextAccessor<IFhirRequestContext>>();
             _fhirRequestContextAccessor.RequestContext.Returns(_fhirRequestContext);
 
