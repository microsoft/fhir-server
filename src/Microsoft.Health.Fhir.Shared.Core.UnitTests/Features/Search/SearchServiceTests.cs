﻿// -------------------------------------------------------------------------------------------------
// Copyright (c) Microsoft Corporation. All rights reserved.
// Licensed under the MIT License (MIT). See LICENSE in the repo root for license information.
// -------------------------------------------------------------------------------------------------

using System;
using System.Collections.Generic;
using System.Net.Http;
using System.Threading;
using System.Threading.Tasks;
using Hl7.Fhir.Model;
using Hl7.Fhir.Serialization;
using Microsoft.Health.Fhir.Core.Exceptions;
using Microsoft.Health.Fhir.Core.Extensions;
using Microsoft.Health.Fhir.Core.Features.Persistence;
using Microsoft.Health.Fhir.Core.Features.Search;
using Microsoft.Health.Fhir.Core.Models;
using NSubstitute;
using Xunit;
using Task = System.Threading.Tasks.Task;

namespace Microsoft.Health.Fhir.Core.UnitTests.Features.Search
{
    public class SearchServiceTests
    {
        private static readonly Uri SearchUrl = new Uri("http://test");

        private readonly ISearchOptionsFactory _searchOptionsFactory = Substitute.For<ISearchOptionsFactory>();
        private readonly IFhirDataStore _fhirDataStore = Substitute.For<IFhirDataStore>();

        private readonly TestSearchService _searchService;
        private readonly RawResourceFactory _rawResourceFactory;
<<<<<<< HEAD
        private readonly ResourceRequest _resourceRequest = new ResourceRequest("http://fhir", HttpMethod.Post);
=======
        private readonly ResourceRequest _resourceRequest = new ResourceRequest(HttpMethod.Post, "http://fhir");
>>>>>>> d2f160bc

        private readonly IReadOnlyList<Tuple<string, string>> _queryParameters = new Tuple<string, string>[0];
        private readonly IReadOnlyList<Tuple<string, string>> _unsupportedQueryParameters = new Tuple<string, string>[0];

        public SearchServiceTests()
        {
            _searchOptionsFactory.Create(Arg.Any<string>(), Arg.Any<IReadOnlyList<Tuple<string, string>>>())
                .Returns(x => new SearchOptions());

            _searchService = new TestSearchService(_searchOptionsFactory, _fhirDataStore, ModelInfoProvider.Instance);
            _rawResourceFactory = new RawResourceFactory(new FhirJsonSerializer());
        }

        [Fact]
        public async Task GivenSearching_WhenSearched_ThenCorrectOptionIsUsedAndCorrectSearchResultsReturned()
        {
            const string resourceType = "Patient";

            var expectedSearchOptions = new SearchOptions();

            _searchOptionsFactory.Create(resourceType, _queryParameters).Returns(expectedSearchOptions);

            var expectedSearchResult = new SearchResult(new ResourceWrapper[0], _unsupportedQueryParameters, null);

            _searchService.SearchImplementation = options =>
            {
                Assert.Same(expectedSearchOptions, options);

                return expectedSearchResult;
            };

            SearchResult actual = await _searchService.SearchAsync(resourceType, _queryParameters, CancellationToken.None);

            Assert.Same(expectedSearchResult, actual);
        }

        [Fact]
        public async Task GivenCompartmentSearching_WhenSearched_ThenCorrectOptionIsUsedAndCorrectSearchResultsReturned()
        {
            const string compartmentType = "Patient";
            const string compartmentId = "123";
            const string resourceType = "Observation";

            var expectedSearchOptions = new SearchOptions();

            _searchOptionsFactory.Create(compartmentType, compartmentId, resourceType, _queryParameters).Returns(expectedSearchOptions);

            var expectedSearchResult = new SearchResult(new ResourceWrapper[0], _unsupportedQueryParameters, null);

            _searchService.SearchImplementation = options =>
            {
                Assert.Same(expectedSearchOptions, options);

                return expectedSearchResult;
            };

            SearchResult actual = await _searchService.SearchCompartmentAsync(compartmentType, compartmentId, resourceType, _queryParameters, CancellationToken.None);

            Assert.Same(expectedSearchResult, actual);
        }

        [Fact]
        public async Task GivenAMissingResourceId_WhenSearchingHistory_ThenAResourceNotFoundExceptionIsThrown()
        {
            const string resourceType = "Observation";
            const string resourceId = "abc";

            _searchService.SearchImplementation = options => new SearchResult(new ResourceWrapper[0], _unsupportedQueryParameters, null);

            await Assert.ThrowsAsync<ResourceNotFoundException>(() => _searchService.SearchHistoryAsync(resourceType, resourceId, null, null, null, null, null, CancellationToken.None));
        }

        [Fact]
        public async Task GivenResourceId_WhenSearchingHistoryWithSinceButNoResults_ThenBundleIsReturned()
        {
            const string resourceType = "Observation";
            const string resourceId = "abc";

            var observation = new Observation { Id = resourceId }.ToResourceElement();

            var resourceWrapper =
                new ResourceWrapper(observation, _rawResourceFactory.Create(observation), _resourceRequest, false, null, null, null);
            _searchService.SearchImplementation = options => new SearchResult(new ResourceWrapper[0], _unsupportedQueryParameters, null);

            _fhirDataStore.GetAsync(Arg.Any<ResourceKey>(), Arg.Any<CancellationToken>()).Returns(resourceWrapper);

            SearchResult searchResult = await _searchService.SearchHistoryAsync(resourceType, resourceId, PartialDateTime.Parse("2018"), null, null, null, null, CancellationToken.None);

            Assert.Empty(searchResult.Results);
        }

        private class TestSearchService : SearchService
        {
            public TestSearchService(ISearchOptionsFactory searchOptionsFactory, IFhirDataStore fhirDataStore, IModelInfoProvider modelInfoProvider)
                : base(searchOptionsFactory, fhirDataStore, modelInfoProvider)
            {
                SearchImplementation = options => null;
            }

            public Func<SearchOptions, SearchResult> SearchImplementation { get; set; }

            protected override Task<SearchResult> SearchInternalAsync(
                SearchOptions searchOptions,
                CancellationToken cancellationToken)
            {
                return Task.FromResult(SearchImplementation(searchOptions));
            }

            protected override Task<SearchResult> SearchHistoryInternalAsync(
                SearchOptions searchOptions,
                CancellationToken cancellationToken)
            {
                return Task.FromResult(SearchImplementation(searchOptions));
            }
        }
    }
}<|MERGE_RESOLUTION|>--- conflicted
+++ resolved
@@ -30,11 +30,9 @@
 
         private readonly TestSearchService _searchService;
         private readonly RawResourceFactory _rawResourceFactory;
-<<<<<<< HEAD
         private readonly ResourceRequest _resourceRequest = new ResourceRequest("http://fhir", HttpMethod.Post);
-=======
-        private readonly ResourceRequest _resourceRequest = new ResourceRequest(HttpMethod.Post, "http://fhir");
->>>>>>> d2f160bc
+        private readonly string _correlationId;
+        private readonly IFhirDataStore _fhirDataStore;
 
         private readonly IReadOnlyList<Tuple<string, string>> _queryParameters = new Tuple<string, string>[0];
         private readonly IReadOnlyList<Tuple<string, string>> _unsupportedQueryParameters = new Tuple<string, string>[0];
