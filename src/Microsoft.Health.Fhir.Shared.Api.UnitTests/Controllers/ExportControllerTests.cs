--- conflicted
+++ resolved
@@ -81,21 +81,13 @@
         [Fact]
         public async Task GivenAnExportByResourceTypeRequest_WhenResourceTypeIsNotPatient_ThenRequestNotValidExceptionShouldBeThrown()
         {
-<<<<<<< HEAD
-            await Assert.ThrowsAsync<RequestNotValidException>(() => _exportEnabledController.ExportResourceType(null, null, null, null, null, ResourceType.Observation.ToString()));
-=======
-            await Assert.ThrowsAsync<RequestNotValidException>(() => _exportEnabledController.ExportResourceType(null, null, null, null, ResourceType.Observation.ToString()));
->>>>>>> df8cce3d
+            await Assert.ThrowsAsync<RequestNotValidException>(() => _exportEnabledController.ExportResourceType(null, null, null, null, null, null, ResourceType.Observation.ToString()));
         }
 
         [Fact]
         public async Task GivenAnExportResourceTypeIdRequest_WhenResourceTypeIsNotGroup_ThenRequestNotValidExceptionShouldBeThrown()
         {
-<<<<<<< HEAD
-            await Assert.ThrowsAsync<RequestNotValidException>(() => _exportEnabledController.ExportResourceTypeById(null, null, null, null, null, ResourceType.Patient.ToString(), "id"));
-=======
-            await Assert.ThrowsAsync<RequestNotValidException>(() => _exportEnabledController.ExportResourceTypeById(null, null, null, null, ResourceType.Patient.ToString(), "id"));
->>>>>>> df8cce3d
+            await Assert.ThrowsAsync<RequestNotValidException>(() => _exportEnabledController.ExportResourceTypeById(null, null, null, null, null, null, ResourceType.Patient.ToString(), "id"));
         }
 
         private ExportController GetController(ExportJobConfiguration exportConfig)
