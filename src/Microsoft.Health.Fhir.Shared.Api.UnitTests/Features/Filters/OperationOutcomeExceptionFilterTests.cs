--- conflicted
+++ resolved
@@ -175,12 +175,6 @@
             ValidateOperationOutcome(new OperationFailedException("Operation failed.", statusCode), statusCode);
         }
 
-<<<<<<< HEAD
-        [Fact]
-        public void GivenARequestEntityTooLargeException_WhenExecutingAnAction_ThenTheResponseShouldBeAnOperationOutcome()
-        {
-            ValidateOperationOutcome(new RequestEntityTooLargeException(), HttpStatusCode.RequestEntityTooLarge);
-=======
         [Theory]
         [InlineData(HttpStatusCode.BadRequest)]
         [InlineData(HttpStatusCode.PreconditionFailed)]
@@ -194,7 +188,12 @@
         public void GivenANotAcceptableException_WhenExecutingAnAction_ThenTheResponseShouldBeAnOperationOutcome()
         {
             ValidateOperationOutcome(new NotAcceptableException("Not acceptable."), HttpStatusCode.NotAcceptable);
->>>>>>> c6c97df2
+        }
+
+        [Fact]
+        public void GivenARequestEntityTooLargeException_WhenExecutingAnAction_ThenTheResponseShouldBeAnOperationOutcome()
+        {
+            ValidateOperationOutcome(new RequestEntityTooLargeException(), HttpStatusCode.RequestEntityTooLarge);
         }
 
         private OperationOutcomeResult ValidateOperationOutcome(Exception exception, HttpStatusCode expectedStatusCode)
