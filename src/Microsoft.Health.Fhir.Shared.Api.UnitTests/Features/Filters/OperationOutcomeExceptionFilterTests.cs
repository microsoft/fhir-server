--- conflicted
+++ resolved
@@ -249,15 +249,15 @@
         }
 
         [Fact]
-<<<<<<< HEAD
         public void GivenADeadlockVictimException_WhenExecutingAnAction_ThenTheResponseShouldBeAnOperationOutcome()
         {
             ValidateOperationOutcome(new DeadlockVictimException(Core.Resources.DeadlockVictim), HttpStatusCode.BadRequest);
-=======
+        }
+
+        [Fact]
         public void GivenAnOperationCanceledException_WhenExecutingAnAction_ThenTheResponseShouldBeAnOperationOutcome()
         {
             ValidateOperationOutcome(new System.OperationCanceledException(), HttpStatusCode.RequestTimeout);
->>>>>>> 73d9af73
         }
 
         private OperationOutcomeResult ValidateOperationOutcome(Exception exception, HttpStatusCode expectedStatusCode)
