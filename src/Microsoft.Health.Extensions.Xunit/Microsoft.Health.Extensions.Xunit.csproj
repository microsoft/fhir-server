﻿<Project Sdk="Microsoft.NET.Sdk">

  <PropertyGroup>
    <IsTestProject>false</IsTestProject>
  </PropertyGroup>

  <ItemGroup>
<<<<<<< HEAD
    <PackageReference Include="Ensure.That" Version="10.1.0" />
    <PackageReference Include="Microsoft.NET.Test.Sdk" Version="17.2.0" />
    <PackageReference Include="xunit" Version="2.4.1" />
    <PackageReference Include="xunit.runner.visualstudio" Version="2.4.5" />
=======
    <PackageReference Include="Ensure.That" />
    <PackageReference Include="xunit" />
>>>>>>> dac4479d
  </ItemGroup>

</Project><|MERGE_RESOLUTION|>--- conflicted
+++ resolved
@@ -5,15 +5,10 @@
   </PropertyGroup>
 
   <ItemGroup>
-<<<<<<< HEAD
-    <PackageReference Include="Ensure.That" Version="10.1.0" />
-    <PackageReference Include="Microsoft.NET.Test.Sdk" Version="17.2.0" />
-    <PackageReference Include="xunit" Version="2.4.1" />
-    <PackageReference Include="xunit.runner.visualstudio" Version="2.4.5" />
-=======
     <PackageReference Include="Ensure.That" />
+    <PackageReference Include="Microsoft.NET.Test.Sdk" />
     <PackageReference Include="xunit" />
->>>>>>> dac4479d
+    <PackageReference Include="xunit.runner.visualstudio" />
   </ItemGroup>
 
 </Project>