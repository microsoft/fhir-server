--- conflicted
+++ resolved
@@ -111,9 +111,6 @@
         {
             EnsureArg.IsNotNull(request, nameof(request));
 
-<<<<<<< HEAD
-            (IReadOnlyCollection<SearchResultEntry> matchedResults, string ct) = await _searchService.ConditionalSearchAsync(request.ResourceType, request.ConditionalParameters, cancellationToken, count: request.MaxDeleteCount);
-=======
             var stopwatch = new Stopwatch();
             stopwatch.Start();
 
@@ -130,7 +127,6 @@
             long numQueuedForDeletion = 0;
 
             var initialSearchTime = stopwatch.Elapsed.TotalMilliseconds;
->>>>>>> f0776e24
 
             var deleteTasks = new List<Task<long>>();
             using var cancellationTokenSource = CancellationTokenSource.CreateLinkedTokenSource(cancellationToken);
