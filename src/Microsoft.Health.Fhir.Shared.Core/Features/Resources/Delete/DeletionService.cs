// -------------------------------------------------------------------------------------------------
// Copyright (c) Microsoft Corporation. All rights reserved.
// Licensed under the MIT License (MIT). See LICENSE in the repo root for license information.
// -------------------------------------------------------------------------------------------------

using System;
using System.Collections.Concurrent;
using System.Collections.Generic;
using System.Diagnostics;
using System.Globalization;
using System.Linq;
using System.Net;
using System.Security.Cryptography;
using System.Threading;
using System.Threading.Tasks;
using EnsureThat;
using Hl7.Fhir.ElementModel;
using Hl7.Fhir.Model;
using Hl7.Fhir.Serialization;
using Microsoft.Build.Framework;
using Microsoft.Extensions.Logging;
using Microsoft.Extensions.Options;
using Microsoft.Health.Abstractions.Exceptions;
using Microsoft.Health.Core.Features.Audit;
using Microsoft.Health.Core.Features.Context;
using Microsoft.Health.Extensions.DependencyInjection;
using Microsoft.Health.Fhir.Core.Configs;
using Microsoft.Health.Fhir.Core.Exceptions;
using Microsoft.Health.Fhir.Core.Extensions;
using Microsoft.Health.Fhir.Core.Features.Audit;
using Microsoft.Health.Fhir.Core.Features.Conformance;
using Microsoft.Health.Fhir.Core.Features.Context;
using Microsoft.Health.Fhir.Core.Features.Operations;
using Microsoft.Health.Fhir.Core.Features.Search;
using Microsoft.Health.Fhir.Core.Messages.Delete;
using Microsoft.Health.Fhir.Core.Registration;
using Newtonsoft.Json.Linq;
using Polly;
using Polly.Retry;
using Task = System.Threading.Tasks.Task;

namespace Microsoft.Health.Fhir.Core.Features.Persistence
{
    public class DeletionService : IDeletionService
    {
        private readonly IResourceWrapperFactory _resourceWrapperFactory;
        private readonly Lazy<IConformanceProvider> _conformanceProvider;
        private readonly IScopeProvider<IFhirDataStore> _fhirDataStoreFactory;
        private readonly IScopeProvider<ISearchService> _searchServiceFactory;
        private readonly ResourceIdProvider _resourceIdProvider;
        private readonly AsyncRetryPolicy _retryPolicy;
        private readonly FhirRequestContextAccessor _contextAccessor;
        private readonly IAuditLogger _auditLogger;
        private readonly CoreFeatureConfiguration _configuration;
        private readonly IFhirRuntimeConfiguration _fhirRuntimeConfiguration;
        private readonly ILogger<DeletionService> _logger;

        internal const string DefaultCallerAgent = "Microsoft.Health.Fhir.Server";
        private const int MaxParallelThreads = 64;

        public DeletionService(
            IResourceWrapperFactory resourceWrapperFactory,
            Lazy<IConformanceProvider> conformanceProvider,
            IScopeProvider<IFhirDataStore> fhirDataStoreFactory,
            IScopeProvider<ISearchService> searchServiceFactory,
            ResourceIdProvider resourceIdProvider,
            FhirRequestContextAccessor contextAccessor,
            IAuditLogger auditLogger,
            IOptions<CoreFeatureConfiguration> configuration,
            IFhirRuntimeConfiguration fhirRuntimeConfiguration,
            ILogger<DeletionService> logger)
        {
            _resourceWrapperFactory = EnsureArg.IsNotNull(resourceWrapperFactory, nameof(resourceWrapperFactory));
            _conformanceProvider = EnsureArg.IsNotNull(conformanceProvider, nameof(conformanceProvider));
            _fhirDataStoreFactory = EnsureArg.IsNotNull(fhirDataStoreFactory, nameof(fhirDataStoreFactory));
            _searchServiceFactory = EnsureArg.IsNotNull(searchServiceFactory, nameof(searchServiceFactory));
            _resourceIdProvider = EnsureArg.IsNotNull(resourceIdProvider, nameof(resourceIdProvider));
            _contextAccessor = EnsureArg.IsNotNull(contextAccessor, nameof(contextAccessor));
            _auditLogger = EnsureArg.IsNotNull(auditLogger, nameof(auditLogger));
            _logger = EnsureArg.IsNotNull(logger, nameof(logger));
            _configuration = EnsureArg.IsNotNull(configuration.Value, nameof(configuration));
            _fhirRuntimeConfiguration = EnsureArg.IsNotNull(fhirRuntimeConfiguration, nameof(fhirRuntimeConfiguration));

            _retryPolicy = Policy
                .Handle<RequestRateExceededException>()
                .WaitAndRetryAsync(3, count => TimeSpan.FromSeconds(Math.Pow(2, count) + RandomNumberGenerator.GetInt32(0, 5)));
        }

        public async Task<ResourceKey> DeleteAsync(DeleteResourceRequest request, CancellationToken cancellationToken)
        {
            EnsureArg.IsNotNull(request, nameof(request));

            ResourceKey key = request.ResourceKey;

            if (!string.IsNullOrEmpty(key.VersionId))
            {
                throw new MethodNotAllowedException(Core.Resources.DeleteVersionNotAllowed);
            }

            string version = null;

            using var fhirDataStore = _fhirDataStoreFactory.Invoke();
            switch (request.DeleteOperation)
            {
                case DeleteOperation.SoftDelete:
                    ResourceWrapper deletedWrapper = CreateSoftDeletedWrapper(key.ResourceType, request.ResourceKey.Id);

                    bool keepHistory = await _conformanceProvider.Value.CanKeepHistory(key.ResourceType, cancellationToken);

                    UpsertOutcome result = await _retryPolicy.ExecuteAsync(async () => await fhirDataStore.Value.UpsertAsync(new ResourceWrapperOperation(deletedWrapper, true, keepHistory, null, false, false, bundleResourceContext: request.BundleResourceContext), cancellationToken));

                    version = result?.Wrapper.Version;
                    break;
                case DeleteOperation.HardDelete:
                case DeleteOperation.PurgeHistory:
                    await _retryPolicy.ExecuteAsync(async () => await fhirDataStore.Value.HardDeleteAsync(key, request.DeleteOperation == DeleteOperation.PurgeHistory, request.AllowPartialSuccess, cancellationToken));
                    break;
                default:
                    throw new ArgumentOutOfRangeException(nameof(request));
            }

            return new ResourceKey(key.ResourceType, key.Id, version);
        }

        public async Task<IDictionary<string, long>> DeleteMultipleAsync(ConditionalDeleteResourceRequest request, CancellationToken cancellationToken, IList<string> excludedResourceTypes = null)
        {
            return await DeleteMultipleAsyncInternal(request, MaxParallelThreads, null, cancellationToken);
        }

        private async Task<IDictionary<string, long>> DeleteMultipleAsyncInternal(ConditionalDeleteResourceRequest request, int parallelThreads, string continuationToken, CancellationToken cancellationToken)
        {
            EnsureArg.IsNotNull(request, nameof(request));

            var searchCount = 1000;
            bool tooManyIncludeResults = false;

            IReadOnlyCollection<SearchResultEntry> results;
            string ct;
            string ict;
            using (var searchService = _searchServiceFactory.Invoke())
            {
                (results, ct, ict) = await searchService.Value.ConditionalSearchAsync(
                    request.ResourceType,
                    request.ConditionalParameters,
                    cancellationToken,
                    request.DeleteAll ? searchCount : request.MaxDeleteCount,
                    continuationToken,
                    versionType: request.VersionType,
                    onlyIds: true,
                    isIncludesOperation: request.IsIncludesRequest,
                    logger: _logger);
            }

            // Filter results to exclude resourceTypes included in excludedResourceTypes
            if (excludedResourceTypes != null && excludedResourceTypes.Count > 0)
            {
                var excludedResourceTypesSet = new HashSet<string>(excludedResourceTypes, StringComparer.OrdinalIgnoreCase);
                results = results
                    .Where(x => !excludedResourceTypesSet.Contains(x.Resource.ResourceTypeName))
                    .ToList();
            }

            Dictionary<string, long> resourceTypesDeleted = new Dictionary<string, long>();
            long numQueuedForDeletion = 0;

            var deleteTasks = new List<Task<Dictionary<string, long>>>();
            using var cancellationTokenSource = CancellationTokenSource.CreateLinkedTokenSource(cancellationToken);

            // If there is more than one page of results included then delete all included results for the first page of resources.
            if (!request.IsIncludesRequest && AreIncludeResultsTruncated())
            {
                try
                {
                    if (!request.DeleteAll || !IsIncludeEnabled())
                    {
                        var innerException = new BadRequestException(string.Format(CultureInfo.InvariantCulture, Core.Resources.TooManyIncludeResults, _configuration.DefaultIncludeCountPerSearch, _configuration.MaxIncludeCountPerSearch));
                        throw new IncompleteOperationException<Dictionary<string, long>>(innerException, resourceTypesDeleted);
                    }

                    ConditionalDeleteResourceRequest clonedRequest = request.Clone();
                    clonedRequest.IsIncludesRequest = true;
                    var cloneList = new List<Tuple<string, string>>(clonedRequest.ConditionalParameters)
                    {
                        Tuple.Create(KnownQueryParameterNames.ContinuationToken, ct),
                    };
                    clonedRequest.ConditionalParameters = cloneList;
                    var subresult = await DeleteMultipleAsyncInternal(clonedRequest, parallelThreads, ict, cancellationToken);

                    if (subresult != null)
                    {
                        resourceTypesDeleted = new Dictionary<string, long>(subresult);
                    }
                }
                catch (IncompleteOperationException<Dictionary<string, long>> ex)
                {
                    _logger.LogError(ex, "Error with include delete");
                    throw new IncompleteOperationException<Dictionary<string, long>>(ex, ex.PartialResults);
                }
            }

            // Delete the matched results...
            try
            {
                while (results.Any() || !string.IsNullOrEmpty(ct))
                {
                    numQueuedForDeletion += results.Where(result => result.SearchEntryMode == ValueSets.SearchEntryMode.Match).Count();

                    if (request.DeleteOperation == DeleteOperation.SoftDelete)
                    {
                        deleteTasks.Add(SoftDeleteResourcePage(request, results, cancellationTokenSource.Token));
                    }
                    else
                    {
                        deleteTasks.Add(HardDeleteResourcePage(request, results, cancellationTokenSource.Token));
                    }

                    if (deleteTasks.Any((task) => task.IsFaulted || task.IsCanceled))
                    {
                        break;
                    }

                    resourceTypesDeleted = AppendDeleteResults(resourceTypesDeleted, deleteTasks.Where(x => x.IsCompletedSuccessfully).Select(task => task.Result));

                    deleteTasks = deleteTasks.Where(task => !task.IsCompletedSuccessfully).ToList();

                    if (deleteTasks.Count >= parallelThreads)
                    {
                        await deleteTasks[0];
                    }

                    if (!string.IsNullOrEmpty(ct) && (request.DeleteAll || (int)(request.MaxDeleteCount - numQueuedForDeletion) > 0))
                    {
                        using (var searchService = _searchServiceFactory.Invoke())
                        {
                            (results, ct, ict) = await searchService.Value.ConditionalSearchAsync(
                                request.ResourceType,
                                request.ConditionalParameters,
                                cancellationToken,
                                request.DeleteAll ? searchCount : (int)(request.MaxDeleteCount - numQueuedForDeletion),
                                ct,
                                request.VersionType,
                                onlyIds: true,
                                isIncludesOperation: request.IsIncludesRequest,
                                logger: _logger);
                        }

<<<<<<< HEAD
                        // Filter results to exclude resourceTypes included in excludedResourceTypes
                        if (excludedResourceTypes != null && excludedResourceTypes.Count > 0)
                        {
                            var excludedResourceTypesSet = new HashSet<string>(excludedResourceTypes, StringComparer.OrdinalIgnoreCase);
                            results = results
                                .Where(x => !excludedResourceTypesSet.Contains(x.Resource.ResourceTypeName))
                                .ToList();
                        }

                        if (AreIncludeResultsTruncated())
=======
                        // If the next page of results has more than one page of included results, delete all pages of included results before deleting the primary results.
                        if (!request.IsIncludesRequest && AreIncludeResultsTruncated())
>>>>>>> d07ab6a2
                        {
                            try
                            {
                                if (!request.DeleteAll || !IsIncludeEnabled())
                                {
                                    tooManyIncludeResults = true;
                                    break;
                                }

                                ConditionalDeleteResourceRequest clonedRequest = request.Clone();
                                clonedRequest.IsIncludesRequest = true;
                                var cloneList = new List<Tuple<string, string>>(clonedRequest.ConditionalParameters)
                                {
                                    Tuple.Create(KnownQueryParameterNames.ContinuationToken, ct),
                                };
                                clonedRequest.ConditionalParameters = cloneList;
                                var subresult = await DeleteMultipleAsyncInternal(clonedRequest, parallelThreads - deleteTasks.Count, ict, cancellationToken);

                                resourceTypesDeleted = AppendDeleteResults(resourceTypesDeleted, new List<Dictionary<string, long>>() { new Dictionary<string, long>(subresult) });
                            }
                            catch (IncompleteOperationException<Dictionary<string, long>> ex)
                            {
                                resourceTypesDeleted = AppendDeleteResults(resourceTypesDeleted, new List<Dictionary<string, long>>() { ex.PartialResults });
                                _logger.LogError(ex, "Error with include delete");
                                throw;
                            }
                        }
                    }
                    else
                    {
                        break;
                    }
                }
            }
            catch (Exception ex)
            {
                _logger.LogError(ex, "Error deleting");
                await cancellationTokenSource.CancelAsync();
            }

            try
            {
                // We need to wait until all running tasks are cancelled to get a count of resources deleted.
                await Task.WhenAll(deleteTasks);
            }
            catch (AggregateException age) when (age.InnerExceptions.Any(e => e is not TaskCanceledException))
            {
                // If one of the tasks fails, the rest may throw a cancellation exception. Filtering those out as they are noise.
                foreach (var coreException in age.InnerExceptions.Where(e => e is not TaskCanceledException))
                {
                    _logger.LogError(coreException, "Error deleting");
                }
            }
            catch (Exception ex)
            {
                _logger.LogError(ex, "Error deleting");
            }

            resourceTypesDeleted = AppendDeleteResults(resourceTypesDeleted, deleteTasks.Where(x => x.IsCompletedSuccessfully).Select(task => task.Result));

            if (deleteTasks.Any((task) => task.IsFaulted || task.IsCanceled) || tooManyIncludeResults)
            {
                var exceptions = new List<Exception>();

                if (tooManyIncludeResults)
                {
                    exceptions.Add(new BadRequestException(string.Format(CultureInfo.InvariantCulture, Core.Resources.TooManyIncludeResults, _configuration.DefaultIncludeCountPerSearch, _configuration.MaxIncludeCountPerSearch)));
                }

                deleteTasks.Where((task) => task.IsFaulted || task.IsCanceled).ToList().ForEach((Task<Dictionary<string, long>> result) =>
                    {
                        if (result.Exception != null)
                        {
                            // Count the number of resources deleted before the exception was thrown. Update the total.
                            if (result.Exception.InnerExceptions.Any(ex => ex is IncompleteOperationException<Dictionary<string, long>>))
                            {
                                AppendDeleteResults(
                                    resourceTypesDeleted,
                                    result.Exception.InnerExceptions.Where((ex) => ex is IncompleteOperationException<Dictionary<string, long>>)
                                        .Select(ex => ((IncompleteOperationException<Dictionary<string, long>>)ex).PartialResults));
                            }

                            if (result.IsFaulted)
                            {
                                // Filter out noise from the cancellation exceptions caused by the core exception.
                                exceptions.AddRange(result.Exception.InnerExceptions.Where(e => e is not TaskCanceledException));
                            }
                        }
                    });
                var aggregateException = new AggregateException(exceptions);
                throw new IncompleteOperationException<Dictionary<string, long>>(aggregateException, resourceTypesDeleted);
            }

            return resourceTypesDeleted;
        }

        private async Task<Dictionary<string, long>> SoftDeleteResourcePage(ConditionalDeleteResourceRequest request, IReadOnlyCollection<SearchResultEntry> resourcesToDelete, CancellationToken cancellationToken)
        {
            await CreateAuditLog(
                request.ResourceType,
                request.DeleteOperation,
                false,
                resourcesToDelete.Select((item) => (item.Resource.ResourceTypeName, item.Resource.ResourceId, item.SearchEntryMode == ValueSets.SearchEntryMode.Include)));

            ResourceWrapperOperation[] softDeleteIncludes = await Task.WhenAll(resourcesToDelete.Where(resource => resource.SearchEntryMode == ValueSets.SearchEntryMode.Include).Select(async item =>
            {
                // If there isn't a cached capability statement (IE this is the first request made after a service starts up) then performance on this request will be terrible as the capability statement needs to be rebuilt for every resource.
                // This is because the capability statement can't be made correctly in a background job, so it doesn't cache the result.
                // The result is good enough for background work, but can't be used for metadata as the urls aren't formated properly.
                bool keepHistory = await _conformanceProvider.Value.CanKeepHistory(item.Resource.ResourceTypeName, cancellationToken);
                ResourceWrapper deletedWrapper = CreateSoftDeletedWrapper(item.Resource.ResourceTypeName, item.Resource.ResourceId);
                return new ResourceWrapperOperation(deletedWrapper, true, keepHistory, null, false, false, bundleResourceContext: request.BundleResourceContext);
            }));

            ResourceWrapperOperation[] softDeleteMatches = await Task.WhenAll(resourcesToDelete.Where(resource => resource.SearchEntryMode == ValueSets.SearchEntryMode.Match).Select(async item =>
            {
                bool keepHistory = await _conformanceProvider.Value.CanKeepHistory(item.Resource.ResourceTypeName, cancellationToken);
                ResourceWrapper deletedWrapper = CreateSoftDeletedWrapper(item.Resource.ResourceTypeName, item.Resource.ResourceId);
                return new ResourceWrapperOperation(deletedWrapper, true, keepHistory, null, false, false, bundleResourceContext: request.BundleResourceContext);
            }));

            var partialResults = new List<(string, string, bool)>();
            try
            {
                using var fhirDataStore = _fhirDataStoreFactory.Invoke();

                // Delete includes first so that if there is a failure, the match resources are not deleted. This allows the job to restart.
                if (softDeleteIncludes.Any())
                {
                    await fhirDataStore.Value.MergeAsync(softDeleteIncludes, cancellationToken);
                    partialResults.AddRange(softDeleteIncludes.Select(item => (
                        item.Wrapper.ResourceTypeName,
                        item.Wrapper.ResourceId,
                        resourcesToDelete
                            .Where(resource => resource.Resource.ResourceId == item.Wrapper.ResourceId && resource.Resource.ResourceTypeName == item.Wrapper.ResourceTypeName)
                            .FirstOrDefault().SearchEntryMode == ValueSets.SearchEntryMode.Include)));
                }

                await fhirDataStore.Value.MergeAsync(softDeleteMatches, cancellationToken);
            }
            catch (IncompleteOperationException<IDictionary<DataStoreOperationIdentifier, DataStoreOperationOutcome>> ex)
            {
                _logger.LogError(ex.InnerException, "Error soft deleting");

                var ids = ex.PartialResults.Select(item => (
                    item.Key.ResourceType,
                    item.Key.Id,
                    resourcesToDelete
                        .Where(resource => resource.Resource.ResourceId == item.Key.Id && resource.Resource.ResourceTypeName == item.Key.ResourceType)
                        .FirstOrDefault().SearchEntryMode == ValueSets.SearchEntryMode.Include)).ToList();

                ids.AddRange(partialResults);

                await CreateAuditLog(request.ResourceType, request.DeleteOperation, true, ids);

                throw new IncompleteOperationException<Dictionary<string, long>>(
                    ex.InnerException,
                    ids.GroupBy(pair => pair.ResourceType).ToDictionary(group => group.Key, group => (long)group.Count()));
            }

            await CreateAuditLog(
                request.ResourceType,
                request.DeleteOperation,
                true,
                resourcesToDelete.Select((item) => (item.Resource.ResourceTypeName, item.Resource.ResourceId, item.SearchEntryMode == ValueSets.SearchEntryMode.Include)));

            return resourcesToDelete.GroupBy(x => x.Resource.ResourceTypeName).ToDictionary(x => x.Key, x => (long)x.Count());
        }

        private async Task<Dictionary<string, long>> HardDeleteResourcePage(ConditionalDeleteResourceRequest request, IReadOnlyCollection<SearchResultEntry> resourcesToDelete, CancellationToken cancellationToken)
        {
            await CreateAuditLog(
                request.ResourceType,
                request.DeleteOperation,
                false,
                resourcesToDelete.Select((item) => (item.Resource.ResourceTypeName, item.Resource.ResourceId, item.SearchEntryMode == ValueSets.SearchEntryMode.Include)));

            var parallelBag = new ConcurrentBag<(string, string, bool)>();
            try
            {
                using var fhirDataStore = _fhirDataStoreFactory.Invoke();

                var includedResources = resourcesToDelete.Where(resource => resource.SearchEntryMode == ValueSets.SearchEntryMode.Include).ToList();
                var matchedResources = resourcesToDelete.Where(resource => resource.SearchEntryMode == ValueSets.SearchEntryMode.Match).ToList();

                // Delete includes first so that if there is a failure, the match resources are not deleted. This allows the job to restart.
                // This throws AggrigateExceptions
                await Parallel.ForEachAsync(includedResources, cancellationToken, async (item, innerCt) =>
                {
                    await _retryPolicy.ExecuteAsync(async () => await fhirDataStore.Value.HardDeleteAsync(new ResourceKey(item.Resource.ResourceTypeName, item.Resource.ResourceId), request.DeleteOperation == DeleteOperation.PurgeHistory, request.AllowPartialSuccess, innerCt));
                    parallelBag.Add((item.Resource.ResourceTypeName, item.Resource.ResourceId, item.SearchEntryMode == ValueSets.SearchEntryMode.Include));
                });

                await Parallel.ForEachAsync(matchedResources, cancellationToken, async (item, innerCt) =>
                {
                    await _retryPolicy.ExecuteAsync(async () => await fhirDataStore.Value.HardDeleteAsync(new ResourceKey(item.Resource.ResourceTypeName, item.Resource.ResourceId), request.DeleteOperation == DeleteOperation.PurgeHistory, request.AllowPartialSuccess, innerCt));
                    parallelBag.Add((item.Resource.ResourceTypeName, item.Resource.ResourceId, item.SearchEntryMode == ValueSets.SearchEntryMode.Include));
                });
            }
            catch (Exception ex)
            {
                await CreateAuditLog(request.ResourceType, request.DeleteOperation, true, parallelBag);
                throw new IncompleteOperationException<Dictionary<string, long>>(ex, parallelBag.GroupBy(x => x.Item1).ToDictionary(x => x.Key, x => (long)x.Count()));
            }

            await CreateAuditLog(request.ResourceType, request.DeleteOperation, true, parallelBag);

            return parallelBag.GroupBy(x => x.Item1).ToDictionary(x => x.Key, x => (long)x.Count());
        }

        private ResourceWrapper CreateSoftDeletedWrapper(string resourceType, string resourceId)
        {
            EnsureArg.IsNotNullOrEmpty(resourceType, nameof(resourceType));
            EnsureArg.IsNotNullOrEmpty(resourceId, nameof(resourceId));

            ISourceNode emptySourceNode = FhirJsonNode.Create(
                JObject.FromObject(
                    new
                    {
                        resourceType,
                        id = resourceId,
                    }));

            ResourceWrapper deletedWrapper = _resourceWrapperFactory.CreateResourceWrapper(emptySourceNode.ToPoco<Resource>(), _resourceIdProvider, deleted: true, keepMeta: false);
            return deletedWrapper;
        }

        private System.Threading.Tasks.Task CreateAuditLog(string primaryResourceType, DeleteOperation operation, bool complete, IEnumerable<(string resourceType, string resourceId, bool included)> items, HttpStatusCode statusCode = HttpStatusCode.OK)
        {
            var auditTask = System.Threading.Tasks.Task.Run(() =>
            {
                AuditAction action = complete ? AuditAction.Executed : AuditAction.Executing;
                var context = _contextAccessor.RequestContext;
                var deleteAdditionalProperties = new Dictionary<string, string>();
                deleteAdditionalProperties["Affected Items"] = items.Aggregate(
                    string.Empty,
                    (aggregate, item) =>
                    {
                        aggregate += ", " + (item.included ? "[Include] " : string.Empty) + item.resourceType + "/" + item.resourceId;
                        return aggregate;
                    });

                _auditLogger.LogAudit(
                    auditAction: action,
                    operation: operation.ToString(),
                    resourceType: primaryResourceType,
                    requestUri: context.Uri,
                    statusCode: statusCode,
                    correlationId: context.CorrelationId,
                    callerIpAddress: string.Empty,
                    callerClaims: null,
                    customHeaders: null,
                    operationType: string.Empty,
                    callerAgent: DefaultCallerAgent,
                    additionalProperties: deleteAdditionalProperties);
            });

            return auditTask;
        }

        private bool AreIncludeResultsTruncated()
        {
            return _contextAccessor.RequestContext.BundleIssues.Any(
                x => string.Equals(x.Diagnostics, Core.Resources.TruncatedIncludeMessage, StringComparison.OrdinalIgnoreCase)
                    || string.Equals(x.Diagnostics, Core.Resources.TruncatedIncludeMessageForIncludes, StringComparison.OrdinalIgnoreCase));
        }

        private static Dictionary<string, long> AppendDeleteResults(Dictionary<string, long> results, IEnumerable<Dictionary<string, long>> newResults)
        {
            foreach (var newResult in newResults)
            {
                foreach (var (key, value) in newResult)
                {
                    if (!results.TryAdd(key, value))
                    {
                        results[key] += value;
                    }
                }
            }

            return results;
        }

        private bool IsIncludeEnabled()
        {
            return _configuration.SupportsIncludes && (_fhirRuntimeConfiguration.DataStore?.Equals(KnownDataStores.SqlServer, StringComparison.OrdinalIgnoreCase) ?? false);
        }
    }
}<|MERGE_RESOLUTION|>--- conflicted
+++ resolved
@@ -244,21 +244,8 @@
                                 logger: _logger);
                         }
 
-<<<<<<< HEAD
-                        // Filter results to exclude resourceTypes included in excludedResourceTypes
-                        if (excludedResourceTypes != null && excludedResourceTypes.Count > 0)
-                        {
-                            var excludedResourceTypesSet = new HashSet<string>(excludedResourceTypes, StringComparer.OrdinalIgnoreCase);
-                            results = results
-                                .Where(x => !excludedResourceTypesSet.Contains(x.Resource.ResourceTypeName))
-                                .ToList();
-                        }
-
-                        if (AreIncludeResultsTruncated())
-=======
                         // If the next page of results has more than one page of included results, delete all pages of included results before deleting the primary results.
                         if (!request.IsIncludesRequest && AreIncludeResultsTruncated())
->>>>>>> d07ab6a2
                         {
                             try
                             {
