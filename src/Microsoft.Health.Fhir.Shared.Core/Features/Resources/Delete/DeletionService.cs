// -------------------------------------------------------------------------------------------------
// Copyright (c) Microsoft Corporation. All rights reserved.
// Licensed under the MIT License (MIT). See LICENSE in the repo root for license information.
// -------------------------------------------------------------------------------------------------

using System;
using System.Collections.Concurrent;
using System.Collections.Generic;
using System.Diagnostics;
using System.Globalization;
using System.Linq;
using System.Net;
using System.Security.Cryptography;
using System.Threading;
using System.Threading.Tasks;
using EnsureThat;
using Hl7.Fhir.ElementModel;
using Hl7.Fhir.Model;
using Hl7.Fhir.Serialization;
using Microsoft.Build.Framework;
using Microsoft.Extensions.Logging;
using Microsoft.Extensions.Options;
using Microsoft.Health.Abstractions.Exceptions;
using Microsoft.Health.Core.Features.Audit;
using Microsoft.Health.Core.Features.Context;
using Microsoft.Health.Extensions.DependencyInjection;
using Microsoft.Health.Fhir.Core.Configs;
using Microsoft.Health.Fhir.Core.Exceptions;
using Microsoft.Health.Fhir.Core.Extensions;
using Microsoft.Health.Fhir.Core.Features.Audit;
using Microsoft.Health.Fhir.Core.Features.Conformance;
using Microsoft.Health.Fhir.Core.Features.Context;
using Microsoft.Health.Fhir.Core.Features.Operations;
using Microsoft.Health.Fhir.Core.Features.Search;
using Microsoft.Health.Fhir.Core.Features.Search.Parameters;
using Microsoft.Health.Fhir.Core.Messages.Delete;
using Microsoft.Health.Fhir.Core.Models;
using Microsoft.Health.Fhir.Core.Registration;
using Newtonsoft.Json.Linq;
using Polly;
using Polly.Retry;
using Task = System.Threading.Tasks.Task;

namespace Microsoft.Health.Fhir.Core.Features.Persistence
{
    public class DeletionService : IDeletionService
    {
        private readonly IResourceWrapperFactory _resourceWrapperFactory;
        private readonly Lazy<IConformanceProvider> _conformanceProvider;
        private readonly IScopeProvider<IFhirDataStore> _fhirDataStoreFactory;
        private readonly IScopeProvider<ISearchService> _searchServiceFactory;
        private readonly ResourceIdProvider _resourceIdProvider;
        private readonly AsyncRetryPolicy _retryPolicy;
        private readonly FhirRequestContextAccessor _contextAccessor;
        private readonly IAuditLogger _auditLogger;
        private readonly CoreFeatureConfiguration _configuration;
        private readonly IFhirRuntimeConfiguration _fhirRuntimeConfiguration;
<<<<<<< HEAD
        private readonly IResourceDeserializer _resourceDeserializer;
=======
        private readonly ISearchParameterOperations _searchParameterOperations;
>>>>>>> 1a9c4a0d
        private readonly ILogger<DeletionService> _logger;

        internal const string DefaultCallerAgent = "Microsoft.Health.Fhir.Server";
        private const int MaxParallelThreads = 64;

        public DeletionService(
            IResourceWrapperFactory resourceWrapperFactory,
            Lazy<IConformanceProvider> conformanceProvider,
            IScopeProvider<IFhirDataStore> fhirDataStoreFactory,
            IScopeProvider<ISearchService> searchServiceFactory,
            ResourceIdProvider resourceIdProvider,
            FhirRequestContextAccessor contextAccessor,
            IAuditLogger auditLogger,
            IOptions<CoreFeatureConfiguration> configuration,
            IFhirRuntimeConfiguration fhirRuntimeConfiguration,
<<<<<<< HEAD
            IResourceDeserializer resourceDeserializer,
=======
            ISearchParameterOperations searchParameterOperations,
>>>>>>> 1a9c4a0d
            ILogger<DeletionService> logger)
        {
            _resourceWrapperFactory = EnsureArg.IsNotNull(resourceWrapperFactory, nameof(resourceWrapperFactory));
            _conformanceProvider = EnsureArg.IsNotNull(conformanceProvider, nameof(conformanceProvider));
            _fhirDataStoreFactory = EnsureArg.IsNotNull(fhirDataStoreFactory, nameof(fhirDataStoreFactory));
            _searchServiceFactory = EnsureArg.IsNotNull(searchServiceFactory, nameof(searchServiceFactory));
            _resourceIdProvider = EnsureArg.IsNotNull(resourceIdProvider, nameof(resourceIdProvider));
            _contextAccessor = EnsureArg.IsNotNull(contextAccessor, nameof(contextAccessor));
            _auditLogger = EnsureArg.IsNotNull(auditLogger, nameof(auditLogger));
            _logger = EnsureArg.IsNotNull(logger, nameof(logger));
            _configuration = EnsureArg.IsNotNull(configuration.Value, nameof(configuration));
            _fhirRuntimeConfiguration = EnsureArg.IsNotNull(fhirRuntimeConfiguration, nameof(fhirRuntimeConfiguration));
<<<<<<< HEAD
            _resourceDeserializer = EnsureArg.IsNotNull(resourceDeserializer, nameof(resourceDeserializer));
=======
            _searchParameterOperations = EnsureArg.IsNotNull(searchParameterOperations, nameof(searchParameterOperations));
>>>>>>> 1a9c4a0d

            _retryPolicy = Policy
                .Handle<RequestRateExceededException>()
                .WaitAndRetryAsync(3, count => TimeSpan.FromSeconds(Math.Pow(2, count) + RandomNumberGenerator.GetInt32(0, 5)));
        }

        public async Task<ResourceKey> DeleteAsync(DeleteResourceRequest request, CancellationToken cancellationToken)
        {
            EnsureArg.IsNotNull(request, nameof(request));

            ResourceKey key = request.ResourceKey;

            if (!string.IsNullOrEmpty(key.VersionId))
            {
                throw new MethodNotAllowedException(Core.Resources.DeleteVersionNotAllowed);
            }

            string version = null;

            using var fhirDataStore = _fhirDataStoreFactory.Invoke();
            switch (request.DeleteOperation)
            {
                case DeleteOperation.SoftDelete:
                    ResourceWrapper deletedWrapper = CreateSoftDeletedWrapper(key.ResourceType, request.ResourceKey.Id);

                    bool keepHistory = await _conformanceProvider.Value.CanKeepHistory(key.ResourceType, cancellationToken);

                    UpsertOutcome result = await _retryPolicy.ExecuteAsync(async () => await fhirDataStore.Value.UpsertAsync(new ResourceWrapperOperation(deletedWrapper, true, keepHistory, null, false, false, bundleResourceContext: request.BundleResourceContext), cancellationToken));

                    version = result?.Wrapper.Version;
                    break;
                case DeleteOperation.HardDelete:
                case DeleteOperation.PurgeHistory:
                    await _retryPolicy.ExecuteAsync(async () => await fhirDataStore.Value.HardDeleteAsync(key, request.DeleteOperation == DeleteOperation.PurgeHistory, request.AllowPartialSuccess, cancellationToken));
                    break;
                default:
                    throw new ArgumentOutOfRangeException(nameof(request));
            }

            return new ResourceKey(key.ResourceType, key.Id, version);
        }

        public async Task<IDictionary<string, long>> DeleteMultipleAsync(ConditionalDeleteResourceRequest request, CancellationToken cancellationToken, IList<string> excludedResourceTypes = null)
        {
            return await DeleteMultipleAsyncInternal(request, MaxParallelThreads, excludedResourceTypes, null, cancellationToken);
        }

        private async Task<IDictionary<string, long>> DeleteMultipleAsyncInternal(ConditionalDeleteResourceRequest request, int parallelThreads, IList<string> excludedResourceTypes, string continuationToken, CancellationToken cancellationToken)
        {
            EnsureArg.IsNotNull(request, nameof(request));

            var searchCount = 1000;
            bool tooManyIncludeResults = false;

            IReadOnlyCollection<SearchResultEntry> results;
            string ct;
            string ict;
            using (var searchService = _searchServiceFactory.Invoke())
            {
                (results, ct, ict) = await searchService.Value.ConditionalSearchAsync(
                    request.ResourceType,
                    request.ConditionalParameters,
                    cancellationToken,
                    request.DeleteAll ? searchCount : request.MaxDeleteCount,
                    continuationToken,
                    versionType: request.VersionType,
                    onlyIds: !string.Equals(request.ResourceType, KnownResourceTypes.SearchParameter, StringComparison.OrdinalIgnoreCase),
                    isIncludesOperation: request.IsIncludesRequest,
                    logger: _logger);
            }

            // Filter results to exclude resourceTypes included in excludedResourceTypes
            if (excludedResourceTypes != null && excludedResourceTypes.Count > 0)
            {
                var excludedResourceTypesSet = new HashSet<string>(excludedResourceTypes, StringComparer.OrdinalIgnoreCase);
                results = results
                    .Where(x => !excludedResourceTypesSet.Contains(x.Resource.ResourceTypeName))
                    .ToList();
            }

            Dictionary<string, long> resourceTypesDeleted = new Dictionary<string, long>();
            long numQueuedForDeletion = 0;

            var deleteTasks = new List<Task<Dictionary<string, long>>>();
            using var cancellationTokenSource = CancellationTokenSource.CreateLinkedTokenSource(cancellationToken);

            // If there is more than one page of results included then delete all included results for the first page of resources.
            if (!request.IsIncludesRequest && AreIncludeResultsTruncated())
            {
                try
                {
                    if (!request.DeleteAll || !IsIncludeEnabled())
                    {
                        var innerException = new BadRequestException(string.Format(CultureInfo.InvariantCulture, Core.Resources.TooManyIncludeResults, _configuration.DefaultIncludeCountPerSearch, _configuration.MaxIncludeCountPerSearch));
                        throw new IncompleteOperationException<Dictionary<string, long>>(innerException, resourceTypesDeleted);
                    }

                    ConditionalDeleteResourceRequest clonedRequest = request.Clone();
                    clonedRequest.IsIncludesRequest = true;
                    var cloneList = new List<Tuple<string, string>>(clonedRequest.ConditionalParameters)
                    {
                        Tuple.Create(KnownQueryParameterNames.ContinuationToken, ct),
                    };
                    clonedRequest.ConditionalParameters = cloneList;
                    var subresult = await DeleteMultipleAsyncInternal(clonedRequest, parallelThreads, excludedResourceTypes, ict, cancellationToken);

                    if (subresult != null)
                    {
                        resourceTypesDeleted = new Dictionary<string, long>(subresult);
                    }
                }
                catch (IncompleteOperationException<Dictionary<string, long>> ex)
                {
                    _logger.LogError(ex, "Error with include delete");
                    throw new IncompleteOperationException<Dictionary<string, long>>(ex, ex.PartialResults);
                }
            }

            // Delete the matched results...
            try
            {
                while (results.Any() || !string.IsNullOrEmpty(ct))
                {
                    numQueuedForDeletion += results.Where(result => result.SearchEntryMode == ValueSets.SearchEntryMode.Match).Count();

                    if (request.DeleteOperation == DeleteOperation.SoftDelete)
                    {
                        deleteTasks.Add(SoftDeleteResourcePage(request, results, cancellationTokenSource.Token));
                    }
                    else
                    {
                        deleteTasks.Add(HardDeleteResourcePage(request, results, cancellationTokenSource.Token));
                    }

                    if (deleteTasks.Any((task) => task.IsFaulted || task.IsCanceled))
                    {
                        break;
                    }

                    resourceTypesDeleted = AppendDeleteResults(resourceTypesDeleted, deleteTasks.Where(x => x.IsCompletedSuccessfully).Select(task => task.Result));

                    deleteTasks = deleteTasks.Where(task => !task.IsCompletedSuccessfully).ToList();

                    if (deleteTasks.Count >= parallelThreads)
                    {
                        await deleteTasks[0];
                    }

                    if (!string.IsNullOrEmpty(ct) && (request.DeleteAll || (int)(request.MaxDeleteCount - numQueuedForDeletion) > 0))
                    {
                        using (var searchService = _searchServiceFactory.Invoke())
                        {
                            (results, ct, ict) = await searchService.Value.ConditionalSearchAsync(
                                request.ResourceType,
                                request.ConditionalParameters,
                                cancellationToken,
                                request.DeleteAll ? searchCount : (int)(request.MaxDeleteCount - numQueuedForDeletion),
                                ct,
                                request.VersionType,
                                onlyIds: !string.Equals(request.ResourceType, KnownResourceTypes.SearchParameter, StringComparison.OrdinalIgnoreCase),
                                isIncludesOperation: request.IsIncludesRequest,
                                logger: _logger);
                        }

                        // Filter results to exclude resourceTypes included in excludedResourceTypes
                        if (excludedResourceTypes != null && excludedResourceTypes.Count > 0)
                        {
                            var excludedResourceTypesSet = new HashSet<string>(excludedResourceTypes, StringComparer.OrdinalIgnoreCase);
                            results = results
                                .Where(x => !excludedResourceTypesSet.Contains(x.Resource.ResourceTypeName))
                                .ToList();
                        }

                        // If the next page of results has more than one page of included results, delete all pages of included results before deleting the primary results.
                        if (!request.IsIncludesRequest && AreIncludeResultsTruncated())
                        {
                            try
                            {
                                if (!request.DeleteAll || !IsIncludeEnabled())
                                {
                                    tooManyIncludeResults = true;
                                    break;
                                }

                                ConditionalDeleteResourceRequest clonedRequest = request.Clone();
                                clonedRequest.IsIncludesRequest = true;
                                var cloneList = new List<Tuple<string, string>>(clonedRequest.ConditionalParameters)
                                {
                                    Tuple.Create(KnownQueryParameterNames.ContinuationToken, ct),
                                };
                                clonedRequest.ConditionalParameters = cloneList;
                                var subresult = await DeleteMultipleAsyncInternal(clonedRequest, parallelThreads - deleteTasks.Count, excludedResourceTypes, ict, cancellationToken);

                                resourceTypesDeleted = AppendDeleteResults(resourceTypesDeleted, new List<Dictionary<string, long>>() { new Dictionary<string, long>(subresult) });
                            }
                            catch (IncompleteOperationException<Dictionary<string, long>> ex)
                            {
                                resourceTypesDeleted = AppendDeleteResults(resourceTypesDeleted, new List<Dictionary<string, long>>() { ex.PartialResults });
                                _logger.LogError(ex, "Error with include delete");
                                throw;
                            }
                        }
                    }
                    else
                    {
                        break;
                    }
                }
            }
            catch (Exception ex)
            {
                _logger.LogError(ex, "Error deleting");
                await cancellationTokenSource.CancelAsync();
            }

            try
            {
                // We need to wait until all running tasks are cancelled to get a count of resources deleted.
                await Task.WhenAll(deleteTasks);
            }
            catch (AggregateException age) when (age.InnerExceptions.Any(e => e is not TaskCanceledException))
            {
                // If one of the tasks fails, the rest may throw a cancellation exception. Filtering those out as they are noise.
                foreach (var coreException in age.InnerExceptions.Where(e => e is not TaskCanceledException))
                {
                    _logger.LogError(coreException, "Error deleting");
                }
            }
            catch (Exception ex)
            {
                _logger.LogError(ex, "Error deleting");
            }

            resourceTypesDeleted = AppendDeleteResults(resourceTypesDeleted, deleteTasks.Where(x => x.IsCompletedSuccessfully).Select(task => task.Result));

            if (deleteTasks.Any((task) => task.IsFaulted || task.IsCanceled) || tooManyIncludeResults)
            {
                var exceptions = new List<Exception>();

                if (tooManyIncludeResults)
                {
                    exceptions.Add(new BadRequestException(string.Format(CultureInfo.InvariantCulture, Core.Resources.TooManyIncludeResults, _configuration.DefaultIncludeCountPerSearch, _configuration.MaxIncludeCountPerSearch)));
                }

                deleteTasks.Where((task) => task.IsFaulted || task.IsCanceled).ToList().ForEach((Task<Dictionary<string, long>> result) =>
                    {
                        if (result.Exception != null)
                        {
                            // Count the number of resources deleted before the exception was thrown. Update the total.
                            if (result.Exception.InnerExceptions.Any(ex => ex is IncompleteOperationException<Dictionary<string, long>>))
                            {
                                AppendDeleteResults(
                                    resourceTypesDeleted,
                                    result.Exception.InnerExceptions.Where((ex) => ex is IncompleteOperationException<Dictionary<string, long>>)
                                        .Select(ex => ((IncompleteOperationException<Dictionary<string, long>>)ex).PartialResults));
                            }

                            if (result.IsFaulted)
                            {
                                // Filter out noise from the cancellation exceptions caused by the core exception.
                                exceptions.AddRange(result.Exception.InnerExceptions.Where(e => e is not TaskCanceledException));
                            }
                        }
                    });
                var aggregateException = new AggregateException(exceptions);
                throw new IncompleteOperationException<Dictionary<string, long>>(aggregateException, resourceTypesDeleted);
            }

            return resourceTypesDeleted;
        }

        private async Task<Dictionary<string, long>> SoftDeleteResourcePage(ConditionalDeleteResourceRequest request, IReadOnlyCollection<SearchResultEntry> resourcesToDelete, CancellationToken cancellationToken)
        {
            await CreateAuditLog(
                request.ResourceType,
                request.DeleteOperation,
                false,
                resourcesToDelete.Select((item) => (item.Resource.ResourceTypeName, item.Resource.ResourceId, item.SearchEntryMode == ValueSets.SearchEntryMode.Include)));

            ResourceWrapperOperation[] softDeleteIncludes = await Task.WhenAll(resourcesToDelete.Where(resource => resource.SearchEntryMode == ValueSets.SearchEntryMode.Include).Select(async item =>
            {
                // If there isn't a cached capability statement (IE this is the first request made after a service starts up) then performance on this request will be terrible as the capability statement needs to be rebuilt for every resource.
                // This is because the capability statement can't be made correctly in a background job, so it doesn't cache the result.
                // The result is good enough for background work, but can't be used for metadata as the urls aren't formated properly.
                bool keepHistory = await _conformanceProvider.Value.CanKeepHistory(item.Resource.ResourceTypeName, cancellationToken);
                ResourceWrapper deletedWrapper = CreateSoftDeletedWrapper(item.Resource.ResourceTypeName, item.Resource.ResourceId);
                return new ResourceWrapperOperation(deletedWrapper, true, keepHistory, null, false, false, bundleResourceContext: request.BundleResourceContext);
            }));

            ResourceWrapperOperation[] softDeleteMatches = await Task.WhenAll(resourcesToDelete.Where(resource => resource.SearchEntryMode == ValueSets.SearchEntryMode.Match).Select(async item =>
            {
                bool keepHistory = await _conformanceProvider.Value.CanKeepHistory(item.Resource.ResourceTypeName, cancellationToken);
                ResourceWrapper deletedWrapper = CreateSoftDeletedWrapper(item.Resource.ResourceTypeName, item.Resource.ResourceId);
                return new ResourceWrapperOperation(deletedWrapper, true, keepHistory, null, false, false, bundleResourceContext: request.BundleResourceContext);
            }));

            var partialResults = new List<(string, string, bool)>();
            try
            {
                using var fhirDataStore = _fhirDataStoreFactory.Invoke();

                // Delete includes first so that if there is a failure, the match resources are not deleted. This allows the job to restart.
                if (softDeleteIncludes.Any())
                {
                    await fhirDataStore.Value.MergeAsync(softDeleteIncludes, cancellationToken);
                    partialResults.AddRange(softDeleteIncludes.Select(item => (
                        item.Wrapper.ResourceTypeName,
                        item.Wrapper.ResourceId,
                        resourcesToDelete
                            .Where(resource => resource.Resource.ResourceId == item.Wrapper.ResourceId && resource.Resource.ResourceTypeName == item.Wrapper.ResourceTypeName)
                            .FirstOrDefault().SearchEntryMode == ValueSets.SearchEntryMode.Include)));
                }

                await DeleteSearchParametersAsync(
                    resourcesToDelete.Where(resource => resource.SearchEntryMode == ValueSets.SearchEntryMode.Match).Select(x => x.Resource).ToList(),
                    cancellationToken);

                await fhirDataStore.Value.MergeAsync(softDeleteMatches, cancellationToken);
            }
            catch (IncompleteOperationException<IDictionary<DataStoreOperationIdentifier, DataStoreOperationOutcome>> ex)
            {
                _logger.LogError(ex.InnerException, "Error soft deleting");

                var ids = ex.PartialResults.Select(item => (
                    item.Key.ResourceType,
                    item.Key.Id,
                    resourcesToDelete
                        .Where(resource => resource.Resource.ResourceId == item.Key.Id && resource.Resource.ResourceTypeName == item.Key.ResourceType)
                        .FirstOrDefault().SearchEntryMode == ValueSets.SearchEntryMode.Include)).ToList();

                ids.AddRange(partialResults);

                await CreateAuditLog(request.ResourceType, request.DeleteOperation, true, ids);

                throw new IncompleteOperationException<Dictionary<string, long>>(
                    ex.InnerException,
                    ids.GroupBy(pair => pair.ResourceType).ToDictionary(group => group.Key, group => (long)group.Count()));
            }

            await CreateAuditLog(
                request.ResourceType,
                request.DeleteOperation,
                true,
                resourcesToDelete.Select((item) => (item.Resource.ResourceTypeName, item.Resource.ResourceId, item.SearchEntryMode == ValueSets.SearchEntryMode.Include)));

            return resourcesToDelete.GroupBy(x => x.Resource.ResourceTypeName).ToDictionary(x => x.Key, x => (long)x.Count());
        }

        private async Task<Dictionary<string, long>> HardDeleteResourcePage(ConditionalDeleteResourceRequest request, IReadOnlyCollection<SearchResultEntry> resourcesToDelete, CancellationToken cancellationToken)
        {
            await CreateAuditLog(
                request.ResourceType,
                request.DeleteOperation,
                false,
                resourcesToDelete.Select((item) => (item.Resource.ResourceTypeName, item.Resource.ResourceId, item.SearchEntryMode == ValueSets.SearchEntryMode.Include)));

            var parallelBag = new ConcurrentBag<(string, string, bool)>();
            try
            {
                if (request.RemoveReferences)
                {
                    foreach (var item in resourcesToDelete)
                    {
                        await RemoveReferences(item, request, cancellationToken);
                    }
                }

                using var fhirDataStore = _fhirDataStoreFactory.Invoke();

                var includedResources = resourcesToDelete.Where(resource => resource.SearchEntryMode == ValueSets.SearchEntryMode.Include).ToList();
                var matchedResources = resourcesToDelete.Where(resource => resource.SearchEntryMode == ValueSets.SearchEntryMode.Match).ToList();

                // Delete includes first so that if there is a failure, the match resources are not deleted. This allows the job to restart.
                // This throws AggrigateExceptions
                await Parallel.ForEachAsync(includedResources, cancellationToken, async (item, innerCt) =>
                {
                    await DeleteSearchParameterAsync(item.Resource, cancellationToken);
                    await _retryPolicy.ExecuteAsync(async () => await fhirDataStore.Value.HardDeleteAsync(new ResourceKey(item.Resource.ResourceTypeName, item.Resource.ResourceId), request.DeleteOperation == DeleteOperation.PurgeHistory, request.AllowPartialSuccess, innerCt));
                    parallelBag.Add((item.Resource.ResourceTypeName, item.Resource.ResourceId, item.SearchEntryMode == ValueSets.SearchEntryMode.Include));
                });

                await Parallel.ForEachAsync(matchedResources, cancellationToken, async (item, innerCt) =>
                {
                    await DeleteSearchParameterAsync(item.Resource, cancellationToken);
                    await _retryPolicy.ExecuteAsync(async () => await fhirDataStore.Value.HardDeleteAsync(new ResourceKey(item.Resource.ResourceTypeName, item.Resource.ResourceId), request.DeleteOperation == DeleteOperation.PurgeHistory, request.AllowPartialSuccess, innerCt));
                    parallelBag.Add((item.Resource.ResourceTypeName, item.Resource.ResourceId, item.SearchEntryMode == ValueSets.SearchEntryMode.Include));
                });
            }
            catch (Exception ex)
            {
                await CreateAuditLog(request.ResourceType, request.DeleteOperation, true, parallelBag);
                throw new IncompleteOperationException<Dictionary<string, long>>(ex, parallelBag.GroupBy(x => x.Item1).ToDictionary(x => x.Key, x => (long)x.Count()));
            }

            await CreateAuditLog(request.ResourceType, request.DeleteOperation, true, parallelBag);

            return parallelBag.GroupBy(x => x.Item1).ToDictionary(x => x.Key, x => (long)x.Count());
        }

        private ResourceWrapper CreateSoftDeletedWrapper(string resourceType, string resourceId)
        {
            EnsureArg.IsNotNullOrEmpty(resourceType, nameof(resourceType));
            EnsureArg.IsNotNullOrEmpty(resourceId, nameof(resourceId));

            ISourceNode emptySourceNode = FhirJsonNode.Create(
                JObject.FromObject(
                    new
                    {
                        resourceType,
                        id = resourceId,
                    }));

            ResourceWrapper deletedWrapper = _resourceWrapperFactory.CreateResourceWrapper(emptySourceNode.ToPoco<Resource>(), _resourceIdProvider, deleted: true, keepMeta: false);
            return deletedWrapper;
        }

        private System.Threading.Tasks.Task CreateAuditLog(string primaryResourceType, DeleteOperation operation, bool complete, IEnumerable<(string resourceType, string resourceId, bool included)> items, HttpStatusCode statusCode = HttpStatusCode.OK)
        {
            var auditTask = System.Threading.Tasks.Task.Run(() =>
            {
                AuditAction action = complete ? AuditAction.Executed : AuditAction.Executing;
                var context = _contextAccessor.RequestContext;
                var deleteAdditionalProperties = new Dictionary<string, string>();
                deleteAdditionalProperties["Affected Items"] = items.Aggregate(
                    string.Empty,
                    (aggregate, item) =>
                    {
                        aggregate += ", " + (item.included ? "[Include] " : string.Empty) + item.resourceType + "/" + item.resourceId;
                        return aggregate;
                    });

                _auditLogger.LogAudit(
                    auditAction: action,
                    operation: operation.ToString(),
                    resourceType: primaryResourceType,
                    requestUri: context.Uri,
                    statusCode: statusCode,
                    correlationId: context.CorrelationId,
                    callerIpAddress: string.Empty,
                    callerClaims: null,
                    customHeaders: null,
                    operationType: string.Empty,
                    callerAgent: DefaultCallerAgent,
                    additionalProperties: deleteAdditionalProperties);
            });

            return auditTask;
        }

        private async Task RemoveReferences(SearchResultEntry resource, ConditionalDeleteResourceRequest request, CancellationToken cancellationToken)
        {
            using (var searchService = _searchServiceFactory.Invoke())
            {
                var parameters = new List<Tuple<string, string>>()
                {
                    Tuple.Create(KnownQueryParameterNames.Id, resource.Resource.ResourceId),
                    Tuple.Create(KnownQueryParameterNames.ReverseInclude, "*:*"),
                };
                var results = await searchService.Value.SearchAsync(
                    resourceType: resource.Resource.ResourceTypeName,
                    queryParameters: parameters,
                    cancellationToken: cancellationToken);
                var includesContinuationToken = results.IncludesContinuationToken;
                var revincludeResults = results.Results.Where(result => result.Resource.ResourceId != resource.Resource.ResourceId);

                while (revincludeResults.Any())
                {
                    var resourcesWithReferences = revincludeResults.Select(entry => _resourceDeserializer.Deserialize(entry.Resource));

                    var modifiedResources = new List<ResourceWrapperOperation>();
                    foreach (var reference in resourcesWithReferences)
                    {
                        ReferenceRemover.RemoveReference(reference.ToPoco(), resource.Resource.ResourceTypeName + "/" + resource.Resource.ResourceId);
                        var wrapper = _resourceWrapperFactory.Create(reference, deleted: false, keepMeta: false);
                        modifiedResources.Add(new ResourceWrapperOperation(
                            wrapper,
                            allowCreate: false,
                            keepHistory: true,
                            weakETag: null,
                            requireETagOnUpdate: false,
                            keepVersion: false,
                            bundleResourceContext: request.BundleResourceContext));
                    }

                    using var fhirDataStore = _fhirDataStoreFactory.Invoke();

                    await fhirDataStore.Value.MergeAsync(modifiedResources, cancellationToken);

                    if (includesContinuationToken != null)
                    {
                        var clonedParameters = new List<Tuple<string, string>>(parameters);
                        clonedParameters.Add(Tuple.Create(KnownQueryParameterNames.IncludesContinuationToken, ContinuationTokenEncoder.Encode(includesContinuationToken)));
                        results = await searchService.Value.SearchAsync(
                            resourceType: resource.Resource.ResourceTypeName,
                            queryParameters: clonedParameters,
                            cancellationToken: cancellationToken,
                            isIncludesOperation: true);
                        includesContinuationToken = results.IncludesContinuationToken;
                        revincludeResults = results.Results;
                    }
                    else
                    {
                        break;
                    }
                }
            }
        }

        private bool AreIncludeResultsTruncated()
        {
            return _contextAccessor.RequestContext.BundleIssues.Any(
                x => string.Equals(x.Diagnostics, Core.Resources.TruncatedIncludeMessage, StringComparison.OrdinalIgnoreCase)
                    || string.Equals(x.Diagnostics, Core.Resources.TruncatedIncludeMessageForIncludes, StringComparison.OrdinalIgnoreCase));
        }

        private static Dictionary<string, long> AppendDeleteResults(Dictionary<string, long> results, IEnumerable<Dictionary<string, long>> newResults)
        {
            foreach (var newResult in newResults)
            {
                foreach (var (key, value) in newResult)
                {
                    if (!results.TryAdd(key, value))
                    {
                        results[key] += value;
                    }
                }
            }

            return results;
        }

        private bool IsIncludeEnabled()
        {
            return _configuration.SupportsIncludes && (_fhirRuntimeConfiguration.DataStore?.Equals(KnownDataStores.SqlServer, StringComparison.OrdinalIgnoreCase) ?? false);
        }

        private async Task DeleteSearchParametersAsync(IEnumerable<ResourceWrapper> resources, CancellationToken cancellationToken)
        {
            if (resources?.Any() ?? false)
            {
                foreach (var resource in resources.Where(x => string.Equals(x?.ResourceTypeName, KnownResourceTypes.SearchParameter, StringComparison.OrdinalIgnoreCase)))
                {
                    await _searchParameterOperations.DeleteSearchParameterAsync(resource.RawResource, cancellationToken, true);
                }
            }
        }

        private async Task DeleteSearchParameterAsync(ResourceWrapper resource, CancellationToken cancellationToken)
        {
            if (string.Equals(resource?.ResourceTypeName, KnownResourceTypes.SearchParameter, StringComparison.OrdinalIgnoreCase))
            {
                await _searchParameterOperations.DeleteSearchParameterAsync(resource.RawResource, cancellationToken, true);
            }
        }
    }
}<|MERGE_RESOLUTION|>--- conflicted
+++ resolved
@@ -55,11 +55,8 @@
         private readonly IAuditLogger _auditLogger;
         private readonly CoreFeatureConfiguration _configuration;
         private readonly IFhirRuntimeConfiguration _fhirRuntimeConfiguration;
-<<<<<<< HEAD
+        private readonly ISearchParameterOperations _searchParameterOperations;
         private readonly IResourceDeserializer _resourceDeserializer;
-=======
-        private readonly ISearchParameterOperations _searchParameterOperations;
->>>>>>> 1a9c4a0d
         private readonly ILogger<DeletionService> _logger;
 
         internal const string DefaultCallerAgent = "Microsoft.Health.Fhir.Server";
@@ -75,11 +72,8 @@
             IAuditLogger auditLogger,
             IOptions<CoreFeatureConfiguration> configuration,
             IFhirRuntimeConfiguration fhirRuntimeConfiguration,
-<<<<<<< HEAD
+            ISearchParameterOperations searchParameterOperations,
             IResourceDeserializer resourceDeserializer,
-=======
-            ISearchParameterOperations searchParameterOperations,
->>>>>>> 1a9c4a0d
             ILogger<DeletionService> logger)
         {
             _resourceWrapperFactory = EnsureArg.IsNotNull(resourceWrapperFactory, nameof(resourceWrapperFactory));
@@ -92,11 +86,8 @@
             _logger = EnsureArg.IsNotNull(logger, nameof(logger));
             _configuration = EnsureArg.IsNotNull(configuration.Value, nameof(configuration));
             _fhirRuntimeConfiguration = EnsureArg.IsNotNull(fhirRuntimeConfiguration, nameof(fhirRuntimeConfiguration));
-<<<<<<< HEAD
+            _searchParameterOperations = EnsureArg.IsNotNull(searchParameterOperations, nameof(searchParameterOperations));
             _resourceDeserializer = EnsureArg.IsNotNull(resourceDeserializer, nameof(resourceDeserializer));
-=======
-            _searchParameterOperations = EnsureArg.IsNotNull(searchParameterOperations, nameof(searchParameterOperations));
->>>>>>> 1a9c4a0d
 
             _retryPolicy = Policy
                 .Handle<RequestRateExceededException>()
