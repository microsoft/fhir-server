--- conflicted
+++ resolved
@@ -119,20 +119,12 @@
             return new ResourceKey(key.ResourceType, key.Id, version);
         }
 
-<<<<<<< HEAD
-        public async Task<List<ResourceWrapper>> DeleteMultipleAsync(ConditionalDeleteResourceRequest request, CancellationToken cancellationToken)
-=======
-        public async Task<IDictionary<string, long>> DeleteMultipleAsync(ConditionalDeleteResourceRequest request, CancellationToken cancellationToken, IList<string> excludedResourceTypes = null)
->>>>>>> 113f43a7
+        public async Task<List<ResourceWrapper>> DeleteMultipleAsync(ConditionalDeleteResourceRequest request, CancellationToken cancellationToken, IList<string> excludedResourceTypes = null)
         {
             return await DeleteMultipleAsyncInternal(request, MaxParallelThreads, excludedResourceTypes, null, cancellationToken);
         }
 
-<<<<<<< HEAD
-        private async Task<List<ResourceWrapper>> DeleteMultipleAsyncInternal(ConditionalDeleteResourceRequest request, int parallelThreads, string continuationToken, CancellationToken cancellationToken)
-=======
-        private async Task<IDictionary<string, long>> DeleteMultipleAsyncInternal(ConditionalDeleteResourceRequest request, int parallelThreads, IList<string> excludedResourceTypes, string continuationToken, CancellationToken cancellationToken)
->>>>>>> 113f43a7
+        private async Task<List<ResourceWrapper>> DeleteMultipleAsyncInternal(ConditionalDeleteResourceRequest request, int parallelThreads, IList<string> excludedResourceTypes, string continuationToken, CancellationToken cancellationToken)
         {
             EnsureArg.IsNotNull(request, nameof(request));
 
@@ -156,9 +148,6 @@
                     logger: _logger);
             }
 
-<<<<<<< HEAD
-            var deletedResources = new List<ResourceWrapper>();
-=======
             // Filter results to exclude resourceTypes included in excludedResourceTypes
             if (excludedResourceTypes != null && excludedResourceTypes.Count > 0)
             {
@@ -168,12 +157,7 @@
                     .ToList();
             }
 
-            Dictionary<string, long> resourceTypesDeleted = new Dictionary<string, long>();
-            long numQueuedForDeletion = 0;
-
-            var deleteTasks = new List<Task<Dictionary<string, long>>>();
-            using var cancellationTokenSource = CancellationTokenSource.CreateLinkedTokenSource(cancellationToken);
->>>>>>> 113f43a7
+            var deletedResources = new List<ResourceWrapper>();
 
             // If there is more than one page of results included then delete all included results for the first page of resources.
             if (!request.IsIncludesRequest && AreIncludeResultsTruncated())
