﻿// -------------------------------------------------------------------------------------------------
// Copyright (c) Microsoft Corporation. All rights reserved.
// Licensed under the MIT License (MIT). See LICENSE in the repo root for license information.
// -------------------------------------------------------------------------------------------------

using System;
using System.Threading;
using System.Threading.Tasks;
using EnsureThat;
using Hl7.Fhir.ElementModel;
using Hl7.Fhir.Model;
using MediatR;
using Microsoft.Health.Core.Features.Security.Authorization;
using Microsoft.Health.Fhir.Core.Exceptions;
using Microsoft.Health.Fhir.Core.Extensions;
using Microsoft.Health.Fhir.Core.Features.Conformance;
using Microsoft.Health.Fhir.Core.Features.Persistence;
using Microsoft.Health.Fhir.Core.Features.Security;
using Microsoft.Health.Fhir.Core.Messages.Upsert;
using Microsoft.Health.Fhir.Core.Models;

namespace Microsoft.Health.Fhir.Core.Features.Resources.Upsert
{
    /// <summary>
    /// Handles upserting a resource
    /// </summary>
    public partial class UpsertResourceHandler : BaseResourceHandler, IRequestHandler<UpsertResourceRequest, UpsertResourceResponse>
    {
        private readonly IModelInfoProvider _modelInfoProvider;

        public UpsertResourceHandler(
            IFhirDataStore fhirDataStore,
            Lazy<IConformanceProvider> conformanceProvider,
            IResourceWrapperFactory resourceWrapperFactory,
            ResourceIdProvider resourceIdProvider,
            IAuthorizationService<DataActions> authorizationService,
            IModelInfoProvider modelInfoProvider)
            : base(fhirDataStore, conformanceProvider, resourceWrapperFactory, resourceIdProvider, authorizationService)
        {
            EnsureArg.IsNotNull(modelInfoProvider, nameof(modelInfoProvider));

            _modelInfoProvider = modelInfoProvider;
        }

        public async Task<UpsertResourceResponse> Handle(UpsertResourceRequest request, CancellationToken cancellationToken)
        {
            EnsureArg.IsNotNull(request, nameof(request));

            if (await AuthorizationService.CheckAccess(DataActions.Write, cancellationToken) != DataActions.Write)
            {
                throw new UnauthorizedFhirActionException();
            }

            Resource resource = request.Resource.ToPoco<Resource>();

            bool allowCreate = await ConformanceProvider.Value.CanUpdateCreate(resource.TypeName, cancellationToken);
            bool keepHistory = await ConformanceProvider.Value.CanKeepHistory(resource.TypeName, cancellationToken);
            bool requireETagOnUpdate = await ConformanceProvider.Value.RequireETag(resource.TypeName, cancellationToken);

            ResourceWrapper resourceWrapper = CreateResourceWrapper(resource, deleted: false, keepMeta: allowCreate);

<<<<<<< HEAD
            UpsertOutcome result = await FhirDataStore.UpsertAsync(new ResourceWrapperOperation(resourceWrapper, allowCreate, keepHistory, request.WeakETag, requireETagOnUpdate, request.BundleOperationId), cancellationToken);
=======
            UpsertOutcome result = await FhirDataStore.UpsertAsync(new ResourceWrapperOperation(resourceWrapper, allowCreate, keepHistory, request.WeakETag, requireETagOnUpdate, false), cancellationToken);
>>>>>>> 754df968

            resource.VersionId = result.Wrapper.Version;

            return new UpsertResourceResponse(new SaveOutcome(new RawResourceElement(result.Wrapper), result.OutcomeType));
        }
    }
}<|MERGE_RESOLUTION|>--- conflicted
+++ resolved
@@ -59,11 +59,7 @@
 
             ResourceWrapper resourceWrapper = CreateResourceWrapper(resource, deleted: false, keepMeta: allowCreate);
 
-<<<<<<< HEAD
-            UpsertOutcome result = await FhirDataStore.UpsertAsync(new ResourceWrapperOperation(resourceWrapper, allowCreate, keepHistory, request.WeakETag, requireETagOnUpdate, request.BundleOperationId), cancellationToken);
-=======
-            UpsertOutcome result = await FhirDataStore.UpsertAsync(new ResourceWrapperOperation(resourceWrapper, allowCreate, keepHistory, request.WeakETag, requireETagOnUpdate, false), cancellationToken);
->>>>>>> 754df968
+            UpsertOutcome result = await FhirDataStore.UpsertAsync(new ResourceWrapperOperation(resourceWrapper, allowCreate, keepHistory, request.WeakETag, requireETagOnUpdate, false, request.BundleOperationId), cancellationToken);
 
             resource.VersionId = result.Wrapper.Version;
 
