﻿// -------------------------------------------------------------------------------------------------
// Copyright (c) Microsoft Corporation. All rights reserved.
// Licensed under the MIT License (MIT). See LICENSE in the repo root for license information.
// -------------------------------------------------------------------------------------------------

using System;
using System.Collections.Generic;
using System.Diagnostics.CodeAnalysis;
using System.Globalization;
using System.Linq;
using EnsureThat;
using Hl7.Fhir.Model;
using Hl7.Fhir.Rest;
using Hl7.Fhir.Utility;
using Microsoft.Extensions.Logging;
using Microsoft.Extensions.Options;
using Microsoft.Health.Core.Features.Context;
using Microsoft.Health.Fhir.Core.Configs;
using Microsoft.Health.Fhir.Core.Exceptions;
using Microsoft.Health.Fhir.Core.Extensions;
using Microsoft.Health.Fhir.Core.Features.Context;
using Microsoft.Health.Fhir.Core.Features.Definition;
using Microsoft.Health.Fhir.Core.Features.Persistence;
using Microsoft.Health.Fhir.Core.Features.Search.Access;
using Microsoft.Health.Fhir.Core.Features.Search.Expressions;
using Microsoft.Health.Fhir.Core.Features.Search.Expressions.Parsers;
using Microsoft.Health.Fhir.Core.Models;
using Expression = Microsoft.Health.Fhir.Core.Features.Search.Expressions.Expression;

namespace Microsoft.Health.Fhir.Core.Features.Search
{
    public class SearchOptionsFactory : ISearchOptionsFactory
    {
        private static readonly string SupportedTotalTypes = $"'{TotalType.Accurate}', '{TotalType.None}'".ToLower(CultureInfo.CurrentCulture);

        private readonly IExpressionParser _expressionParser;
        private readonly RequestContextAccessor<IFhirRequestContext> _contextAccessor;
        private readonly ISortingValidator _sortingValidator;
        private readonly ExpressionAccessControl _expressionAccess;
        private readonly ISearchParameterDefinitionManager _searchParameterDefinitionManager;
        private readonly ILogger _logger;
        private readonly CoreFeatureConfiguration _featureConfiguration;
        private SearchParameterInfo _resourceTypeSearchParameter;
        private readonly HashSet<string> _queryHintParameterNames = new() { KnownQueryParameterNames.GlobalEndSurrogateId, KnownQueryParameterNames.EndSurrogateId, KnownQueryParameterNames.GlobalStartSurrogateId, KnownQueryParameterNames.StartSurrogateId };

        public SearchOptionsFactory(
            IExpressionParser expressionParser,
            ISearchParameterDefinitionManager.SearchableSearchParameterDefinitionManagerResolver searchParameterDefinitionManagerResolver,
            IOptions<CoreFeatureConfiguration> featureConfiguration,
            RequestContextAccessor<IFhirRequestContext> contextAccessor,
            ISortingValidator sortingValidator,
            ExpressionAccessControl expressionAccess,
            ILogger<SearchOptionsFactory> logger)
        {
            EnsureArg.IsNotNull(expressionParser, nameof(expressionParser));
            EnsureArg.IsNotNull(searchParameterDefinitionManagerResolver, nameof(searchParameterDefinitionManagerResolver));
            EnsureArg.IsNotNull(featureConfiguration?.Value, nameof(featureConfiguration));
            EnsureArg.IsNotNull(contextAccessor, nameof(contextAccessor));
            EnsureArg.IsNotNull(sortingValidator, nameof(sortingValidator));
            EnsureArg.IsNotNull(expressionAccess, nameof(expressionAccess));
            EnsureArg.IsNotNull(logger, nameof(logger));

            _expressionParser = expressionParser;
            _contextAccessor = contextAccessor;
            _sortingValidator = sortingValidator;
            _expressionAccess = expressionAccess;
            _searchParameterDefinitionManager = searchParameterDefinitionManagerResolver();
            _logger = logger;
            _featureConfiguration = featureConfiguration.Value;
        }

        private SearchParameterInfo ResourceTypeSearchParameter
        {
            get
            {
                if (_resourceTypeSearchParameter == null)
                {
#if Stu3 || R4 || R4B
                    _resourceTypeSearchParameter = _searchParameterDefinitionManager.GetSearchParameter(ResourceType.Resource.ToString(), SearchParameterNames.ResourceType);
#else
                    _resourceTypeSearchParameter = _searchParameterDefinitionManager.GetSearchParameter(KnownResourceTypes.Resource, SearchParameterNames.ResourceType);
#endif
                }

                return _resourceTypeSearchParameter;
            }
        }

        public SearchOptions Create(string resourceType, IReadOnlyList<Tuple<string, string>> queryParameters, bool isAsyncOperation = false, ResourceVersionType resourceVersionTypes = ResourceVersionType.Latest, bool onlyIds = false, bool isIncludesOperation = false)
        {
            return Create(null, null, resourceType, queryParameters, isAsyncOperation, resourceVersionTypes: resourceVersionTypes, onlyIds: onlyIds, isIncludesOperation: isIncludesOperation);
        }

        public SearchOptions Create(
            string compartmentType,
            string compartmentId,
            string resourceType,
            IReadOnlyList<Tuple<string, string>> queryParameters,
            bool isAsyncOperation = false,
            bool useSmartCompartmentDefinition = false,
            ResourceVersionType resourceVersionTypes = ResourceVersionType.Latest,
            bool onlyIds = false,
            bool isIncludesOperation = false)
        {
            var searchOptions = new SearchOptions();

            if (queryParameters != null && queryParameters.Any(_ => _.Item1 == KnownQueryParameterNames.GlobalEndSurrogateId && _.Item2 != null))
            {
                var queryHint = new List<(string param, string value)>();

                foreach (var par in queryParameters.Where(x => x.Item1 == KnownQueryParameterNames.Type || _queryHintParameterNames.Contains(x.Item1)))
                {
                    queryHint.Add((par.Item1, par.Item2));
                }

                searchOptions.QueryHints = queryHint;
            }

            searchOptions.IgnoreSearchParamHash = queryParameters != null && queryParameters.Any(_ => _.Item1 == KnownQueryParameterNames.IgnoreSearchParamHash && _.Item2 != null);

            string continuationToken = null;
            string feedRange = null;

            // $includes related parameters
            string includesContinuationToken = null;
            int? includesCount = null;

            var searchParams = new SearchParams();
            var unsupportedSearchParameters = new List<Tuple<string, string>>();
            bool setDefaultBundleTotal = true;
            var notReferencedSearches = new List<string>();

            // Extract the continuation token, filter out the other known query parameters that's not search related.
            // Exclude time travel parameters from evaluation to avoid warnings about unsupported parameters
            foreach (Tuple<string, string> query in queryParameters?.Where(_ => !_queryHintParameterNames.Contains(_.Item1)) ?? Enumerable.Empty<Tuple<string, string>>())
            {
                if (query.Item1 == KnownQueryParameterNames.ContinuationToken)
                {
                    // This is an unreachable case. The mapping of the query parameters makes it so only one continuation token can exist.
                    if (continuationToken != null)
                    {
                        throw new InvalidSearchOperationException(
                            string.Format(Core.Resources.MultipleQueryParametersNotAllowed, KnownQueryParameterNames.ContinuationToken));
                    }

                    continuationToken = ContinuationTokenEncoder.Decode(query.Item2);
                    setDefaultBundleTotal = false;
                }
                else if (string.Equals(query.Item1, KnownQueryParameterNames.FeedRange, StringComparison.OrdinalIgnoreCase))
                {
                    feedRange = query.Item2;
                }
                else if (query.Item1 == KnownQueryParameterNames.Format || query.Item1 == KnownQueryParameterNames.Pretty)
                {
                    // _format and _pretty are not search parameters, so we can ignore them.
                }
                else if (string.Equals(query.Item1, KnownQueryParameterNames.Type, StringComparison.OrdinalIgnoreCase))
                {
                    if (string.IsNullOrWhiteSpace(query.Item2))
                    {
                        throw new BadRequestException(string.Format(Core.Resources.InvalidTypeParameter, query.Item2));
                    }

                    var types = query.Item2.SplitByOrSeparator();
                    var badTypes = types.Where(type => !ModelInfoProvider.IsKnownResource(type)).ToHashSet();

                    if (badTypes.Count != 0)
                    {
                        _contextAccessor.RequestContext?.BundleIssues.Add(
                            new OperationOutcomeIssue(
                                OperationOutcomeConstants.IssueSeverity.Warning,
                                OperationOutcomeConstants.IssueType.NotSupported,
                                string.Format(Core.Resources.InvalidTypeParameter, badTypes.OrderBy(x => x).Select(type => $"'{type}'").JoinByOrSeparator())));
                        if (badTypes.Count != types.Count)
                        {
                            // In case of we have acceptable types, we filter invalid types from search.
                            searchParams.Add(KnownQueryParameterNames.Type, types.Except(badTypes).JoinByOrSeparator());
                        }
                        else
                        {
                            // If all types are invalid, we add them to search params. If we remove them, we wouldn't filter by type, and return all types,
                            // which is incorrect behaviour. Optimally we should indicate in search options what it would yield nothing, and skip search,
                            // but there is no option for that right now.
                            searchParams.Add(KnownQueryParameterNames.Type, query.Item2);
                        }
                    }
                    else
                    {
                        searchParams.Add(KnownQueryParameterNames.Type, query.Item2);
                    }
                }
                else if (string.IsNullOrWhiteSpace(query.Item1) || string.IsNullOrWhiteSpace(query.Item2))
                {
                    // Query parameter with empty value is not supported.
                    unsupportedSearchParameters.Add(query);
                }
                else if (string.Equals(query.Item1, KnownQueryParameterNames.Text, StringComparison.OrdinalIgnoreCase))
                {
                    // Query parameter _text is not allowed for any resource.
                    unsupportedSearchParameters.Add(query);
                }
                else if (string.Equals(query.Item1, KnownQueryParameterNames.Total, StringComparison.OrdinalIgnoreCase))
                {
                    if (Enum.TryParse<TotalType>(query.Item2, true, out var totalType))
                    {
                        ValidateTotalType(totalType);

                        searchOptions.IncludeTotal = totalType;
                        setDefaultBundleTotal = false;
                    }
                    else
                    {
                        throw new BadRequestException(string.Format(Core.Resources.InvalidTotalParameter, query.Item2, SupportedTotalTypes));
                    }
                }
                else if (query.Item1 == KnownQueryParameterNames.Count && Convert.ToInt32(query.Item2) == 0)
                {
                    try
                    {
                        searchParams.Add(KnownQueryParameterNames.Summary, SummaryType.Count.ToString());
                    }
                    catch (Exception ex)
                    {
                        throw new BadRequestException(ex.Message);
                    }
                }
                else if (string.Equals(query.Item1, KnownQueryParameterNames.NotReferenced, StringComparison.OrdinalIgnoreCase))
                {
<<<<<<< HEAD
                    // Currently the only supported value for _not-referenced is "*:*".
                    // If this feature is enhanced in the future to allow for checking if specific references are not present, this will need to be updated.
                    if (string.Equals(query.Item2, "*:*", StringComparison.OrdinalIgnoreCase))
                    {
                        notReferencedSearch = true;
                    }
                    else
                    {
                        _contextAccessor.RequestContext?.BundleIssues.Add(
                            new OperationOutcomeIssue(
                                OperationOutcomeConstants.IssueSeverity.Warning,
                                OperationOutcomeConstants.IssueType.NotSupported,
                                Core.Resources.NotReferencedParameterInvalidValue));
                    }
=======
                    notReferencedSearches.Add(query.Item2);
>>>>>>> 91241deb
                }
                else if (string.Equals(query.Item1, KnownQueryParameterNames.IncludesContinuationToken, StringComparison.OrdinalIgnoreCase))
                {
                    // This is an unreachable case. The mapping of the query parameters makes it so only one continuation token can exist.
                    if (includesContinuationToken != null)
                    {
                        throw new InvalidSearchOperationException(
                            string.Format(Core.Resources.MultipleQueryParametersNotAllowed, KnownQueryParameterNames.IncludesContinuationToken));
                    }

                    if (isIncludesOperation)
                    {
                        includesContinuationToken = ContinuationTokenEncoder.Decode(query.Item2);
                        setDefaultBundleTotal = false;
                    }
                    else
                    {
                        _contextAccessor.RequestContext?.BundleIssues.Add(
                            new OperationOutcomeIssue(
                                OperationOutcomeConstants.IssueSeverity.Information,
                                OperationOutcomeConstants.IssueType.Informational,
                                Core.Resources.IncludesContinuationTokenIgnored));
                    }
                }
                else if (string.Equals(query.Item1, KnownQueryParameterNames.IncludesCount, StringComparison.OrdinalIgnoreCase))
                {
                    if (int.TryParse(query.Item2, out int count) && count > 0)
                    {
                        includesCount = count;
                    }
                    else
                    {
                        throw new BadRequestException(Core.Resources.InvalidSearchIncludesCountSpecified);
                    }
                }
                else
                {
                    // Parse the search parameters.
                    try
                    {
                        // Basic format checking (e.g. integer value for _count key etc.).
                        searchParams.Add(query.Item1, query.Item2);
                    }
                    catch (Exception ex)
                    {
                        throw new BadRequestException(ex.Message);
                    }
                }
            }

            if (isIncludesOperation && string.IsNullOrEmpty(includesContinuationToken))
            {
                throw new BadRequestException(Core.Resources.MissingIncludesContinuationToken);
            }

            searchOptions.ContinuationToken = continuationToken;
            searchOptions.IncludesContinuationToken = includesContinuationToken;
            searchOptions.IncludesOperationSupported = _featureConfiguration.SupportsIncludes;
            searchOptions.FeedRange = feedRange;

            if (setDefaultBundleTotal)
            {
                ValidateTotalType(_featureConfiguration.IncludeTotalInBundle);
                searchOptions.IncludeTotal = _featureConfiguration.IncludeTotalInBundle;
            }

            // Check the item count.
            if (searchParams.Count != null)
            {
                searchOptions.MaxItemCountSpecifiedByClient = true;

                if (isAsyncOperation)
                {
                    searchOptions.IsAsyncOperation = true;
                    searchOptions.MaxItemCount = searchParams.Count.Value;
                }
                else if (searchParams.Count > _featureConfiguration.MaxItemCountPerSearch)
                {
                    searchOptions.MaxItemCount = _featureConfiguration.MaxItemCountPerSearch;

                    _contextAccessor.RequestContext?.BundleIssues.Add(
                        new OperationOutcomeIssue(
                            OperationOutcomeConstants.IssueSeverity.Information,
                            OperationOutcomeConstants.IssueType.Informational,
                            string.Format(Core.Resources.SearchParamaterCountExceedLimit, _featureConfiguration.MaxItemCountPerSearch, searchParams.Count)));
                }
                else
                {
                    searchOptions.MaxItemCount = searchParams.Count.Value;
                }
            }
            else
            {
                searchOptions.MaxItemCount = _featureConfiguration.DefaultItemCountPerSearch;
            }

            if (includesCount.HasValue && includesCount <= _featureConfiguration.MaxIncludeCountPerSearch)
            {
                searchOptions.IncludeCount = includesCount.Value;
            }
            else
            {
                if (includesCount.HasValue)
                {
                    searchOptions.IncludeCount = _featureConfiguration.MaxIncludeCountPerSearch;
                    _contextAccessor.RequestContext?.BundleIssues.Add(
                        new OperationOutcomeIssue(
                            OperationOutcomeConstants.IssueSeverity.Information,
                            OperationOutcomeConstants.IssueType.Informational,
                            string.Format(Core.Resources.SearchParamaterIncludesCountExceedLimit, _featureConfiguration.MaxIncludeCountPerSearch, includesCount)));
                }
                else
                {
                    searchOptions.IncludeCount = _featureConfiguration.DefaultIncludeCountPerSearch;
                }
            }

            if (searchParams.Elements?.Any() == true && searchParams.Summary != null && searchParams.Summary != SummaryType.False)
            {
                // The search parameters _elements and _summarize cannot be specified for the same request.
                throw new BadRequestException(string.Format(Core.Resources.ElementsAndSummaryParametersAreIncompatible, KnownQueryParameterNames.Summary, KnownQueryParameterNames.Elements));
            }

            searchOptions.OnlyIds = onlyIds;

            // Check to see if only the count should be returned
            searchOptions.CountOnly = searchParams.Summary == SummaryType.Count;

            // If the resource type is not specified, then the common
            // search parameters should be used.
            string[] parsedResourceTypes = new[] { KnownResourceTypes.DomainResource };

            var searchExpressions = new List<Expression>();
            if (string.IsNullOrWhiteSpace(resourceType))
            {
                // Try to parse resource types from _type Search Parameter
                // This will result in empty array if _type has any modifiers
                // Which is good, since :not modifier changes the meaning of the
                // search parameter and we can no longer use it to deduce types
                // (and should proceed with ResourceType.DomainResource in that case)
                var resourceTypes = searchParams.Parameters
                    .Where(q => q.Item1 == KnownQueryParameterNames.Type) // <-- Equality comparison to avoid modifiers
                    .SelectMany(q => q.Item2.SplitByOrSeparator())
                    .Where(q => ModelInfoProvider.IsKnownResource(q))
                    .Distinct().ToList();

                if (resourceTypes.Any())
                {
                    parsedResourceTypes = resourceTypes.ToArray();
                }
            }
            else
            {
                parsedResourceTypes[0] = resourceType;
                if (!ModelInfoProvider.IsKnownResource(resourceType))
                {
                    throw new ResourceNotSupportedException(resourceType);
                }

                searchExpressions.Add(Expression.SearchParameter(ResourceTypeSearchParameter, Expression.StringEquals(FieldName.TokenCode, null, resourceType, false)));
            }

            CheckFineGrainedAccessControl(searchExpressions, searchParams, parsedResourceTypes);

            var resourceTypesString = parsedResourceTypes.Select(x => x.ToString()).ToArray();

            searchExpressions.AddRange(searchParams.Parameters.Select(
            q =>
            {
                try
                {
                    return _expressionParser.Parse(resourceTypesString, q.Item1, q.Item2);
                }
                catch (SearchParameterNotSupportedException)
                {
                    unsupportedSearchParameters.Add(q);

                    return null;
                }
            })
            .Where(item => item != null));

            // Parse _include:iterate (_include:recurse) parameters.
            // _include:iterate (_include:recurse) expression may appear without a preceding _include parameter
            // when applied on a circular reference
            searchExpressions.AddRange(ParseIncludeIterateExpressions(searchParams.Include, resourceTypesString, false).Where(e => e != null));
            searchExpressions.AddRange(ParseIncludeIterateExpressions(searchParams.RevInclude, resourceTypesString, true).Where(e => e != null));

            if (!string.IsNullOrWhiteSpace(compartmentType))
            {
                if (Enum.TryParse(compartmentType, out CompartmentType parsedCompartmentType))
                {
                    if (string.IsNullOrWhiteSpace(compartmentId))
                    {
                        throw new InvalidSearchOperationException(Core.Resources.CompartmentIdIsInvalid);
                    }

                    if (useSmartCompartmentDefinition)
                    {
                        searchExpressions.Add(Expression.SmartCompartmentSearch(compartmentType, compartmentId, resourceTypesString));
                    }
                    else
                    {
                        searchExpressions.Add(Expression.CompartmentSearch(compartmentType, compartmentId, resourceTypesString));
                    }
                }
                else
                {
                    throw new InvalidSearchOperationException(string.Format(Core.Resources.CompartmentTypeIsInvalid, compartmentType));
                }
            }

            if (!string.IsNullOrWhiteSpace(_contextAccessor.RequestContext?.AccessControlContext?.CompartmentResourceType))
            {
                var smartCompartmentType = _contextAccessor.RequestContext?.AccessControlContext?.CompartmentResourceType;
                var smartCompartmentId = _contextAccessor.RequestContext?.AccessControlContext?.CompartmentId;

                if (Enum.TryParse(smartCompartmentType, out CompartmentType parsedCompartmentType))
                {
                    if (string.IsNullOrWhiteSpace(smartCompartmentId))
                    {
                        throw new InvalidSearchOperationException(
                            string.Format(Core.Resources.FhirUserClaimIsNotAValidResource, _contextAccessor.RequestContext?.AccessControlContext.FhirUserClaim));
                    }

                    // Don't add the smart compartment twice. this is a patch for bug number AB#152447.
                    if (!searchExpressions.Any(e => e.ValueInsensitiveEquals(Expression.SmartCompartmentSearch(smartCompartmentType, smartCompartmentId, null))))
                    {
                        searchExpressions.Add(Expression.SmartCompartmentSearch(smartCompartmentType, smartCompartmentId, null));
                    }
                }
                else
                {
                    throw new InvalidSearchOperationException(
                            string.Format(Core.Resources.FhirUserClaimIsNotAValidResource, _contextAccessor.RequestContext?.AccessControlContext.FhirUserClaim));
                }
            }

            var otherSearchErrors = new List<string>();
            var invalidSearchParameters = new List<Tuple<string, string>>();

            foreach (var notReferencedSearch in notReferencedSearches)
            {
                try
                {
                    var expression = _expressionParser.ParseNotReferenced(notReferencedSearch);

                    if (expression != null)
                    {
                        searchExpressions.Add(expression);
                    }
                }
                catch (FhirException e)
                {
                    otherSearchErrors.Add(e.Issues.First().Diagnostics);
                    invalidSearchParameters.Add(Tuple.Create(KnownQueryParameterNames.NotReferenced, notReferencedSearch));
                }
            }

            if (searchExpressions.Count == 1)
            {
                searchOptions.Expression = searchExpressions[0];
            }
            else if (searchExpressions.Count > 1)
            {
                searchOptions.Expression = Expression.And(searchExpressions.ToArray());
            }

            invalidSearchParameters.AddRange(unsupportedSearchParameters);
            searchOptions.UnsupportedSearchParams = invalidSearchParameters;

            // Sort is not needed for summary count
            if (searchParams.Sort?.Count > 0 && searchParams.Summary != SummaryType.Count)
            {
                var sortings = new List<(SearchParameterInfo, SortOrder)>(searchParams.Sort.Count);
                bool sortingsValid = true;

                // Only parameters that are valid for searching can also be used as sort parameter values. Therefore first check if the sort parameter values are valid as search parameters.
                foreach ((string, Hl7.Fhir.Rest.SortOrder) sorting in searchParams.Sort)
                {
                    try
                    {
                        SearchParameterInfo searchParameterInfo = resourceTypesString.Select(t => _searchParameterDefinitionManager.GetSearchParameter(t, sorting.Item1)).Distinct().First();
                        sortings.Add((searchParameterInfo, sorting.Item2.ToCoreSortOrder()));
                    }
                    catch (SearchParameterNotSupportedException)
                    {
                        sortingsValid = false;
                        otherSearchErrors.Add(string.Format(CultureInfo.InvariantCulture, Core.Resources.SortParameterValueIsNotValidSearchParameter, sorting.Item1, string.Join(", ", resourceTypesString)));
                    }
                }

                // Sort parameter values are valid search parameters. Now verify that sort parameter values are also valid for sorting.
                if (sortingsValid)
                {
                    if (!_sortingValidator.ValidateSorting(sortings, out IReadOnlyList<string> errorMessages))
                    {
                        // Sanity check, ValidateSorting must output errors if it returns false.
                        if (errorMessages == null || errorMessages.Count == 0)
                        {
                            throw new InvalidOperationException($"Expected {_sortingValidator.GetType().Name} to return error messages when {nameof(_sortingValidator.ValidateSorting)} returns false");
                        }

                        sortingsValid = false;

                        foreach (var errorMessage in errorMessages)
                        {
                            otherSearchErrors.Add(errorMessage);
                        }
                    }
                }

                if (sortingsValid)
                {
                    searchOptions.Sort = sortings;
                }
            }

            if (searchOptions.Sort == null)
            {
                searchOptions.Sort = Array.Empty<(SearchParameterInfo searchParameterInfo, SortOrder sortOrder)>();
            }

            searchOptions.ResourceVersionTypes = resourceVersionTypes;

            // Processing of parameters is finished. If any of the parameters are unsupported warning is put into the bundle or exception is thrown,
            // depending on the state of the "Prefer" header.
            if (unsupportedSearchParameters.Any() || otherSearchErrors.Any())
            {
                var allErrors = new List<string>();
                foreach (Tuple<string, string> unsupported in unsupportedSearchParameters)
                {
                    allErrors.Add(string.Format(CultureInfo.InvariantCulture, Core.Resources.SearchParameterNotSupported, unsupported.Item1, string.Join(",", resourceTypesString)));
                }

                allErrors.AddRange(otherSearchErrors);

                var allErrorMessages = string.Empty;
                foreach (string error in allErrors)
                {
                    allErrorMessages += error + ", ";
                }

                _logger.LogDebug("Search contained errors: {Errors}", allErrorMessages);

                if (_contextAccessor.GetIsStrictHandlingEnabled())
                {
                    throw new BadRequestException(allErrors);
                }

                // There is no "Prefer" header with handling value, or handling value is valid and not set to "Prefer: handling=strict".
                foreach (string error in allErrors)
                {
                    _contextAccessor.RequestContext?.BundleIssues.Add(new OperationOutcomeIssue(
                            OperationOutcomeConstants.IssueSeverity.Warning,
                            OperationOutcomeConstants.IssueType.NotSupported,
                            error));
                }
            }

            _expressionAccess.CheckAndRaiseAccessExceptions(searchOptions.Expression);

            try
            {
                LogExpresssionSearchParameters(searchOptions.Expression);
            }
            catch (Exception e)
            {
                _logger.LogWarning("Unable to log search parameters. Error: {Exception}", e.ToString());
            }

            return searchOptions;
        }

        private IEnumerable<IncludeExpression> ParseIncludeIterateExpressions(IList<(string query, IncludeModifier modifier)> includes, string[] typesString, bool isReversed)
        {
            return includes.Select(p =>
            {
                var includeResourceTypeList = typesString;
                var iterate = p.modifier == IncludeModifier.Iterate || p.modifier == IncludeModifier.Recurse;

                if (iterate)
                {
                    var includeResourceType = p.query?.Split(':')[0];
                    if (!ModelInfoProvider.IsKnownResource(includeResourceType))
                    {
                        throw new ResourceNotSupportedException(includeResourceType);
                    }

                    includeResourceTypeList = new[] { includeResourceType };
                }

                IReadOnlyCollection<string> allowedResourceTypesByScope = null;
                if (_contextAccessor.RequestContext?.AccessControlContext?.ApplyFineGrainedAccessControl == true)
                {
                    allowedResourceTypesByScope = _contextAccessor.RequestContext?.AccessControlContext?.AllowedResourceActions.Select(s => s.Resource).ToList();
                }

                var expression = _expressionParser.ParseInclude(includeResourceTypeList, p.query, isReversed, iterate, allowedResourceTypesByScope);

                // Reversed Iterate expressions (not wildcard) must specify target type if there is more than one possible target type
                if (expression.Reversed && expression.Iterate && expression.TargetResourceType == null &&
                    expression.ReferenceSearchParameter?.TargetResourceTypes?.Count > 1)
                {
                    throw new BadRequestException(
                        string.Format(Core.Resources.RevIncludeIterateTargetTypeNotSpecified, p.query));
                }

                if (expression.TargetResourceType != null &&
                   string.IsNullOrWhiteSpace(expression.TargetResourceType))
                {
                    throw new BadRequestException(
                        string.Format(Core.Resources.IncludeRevIncludeInvalidTargetResourceType, expression.TargetResourceType));
                }

                if (expression.TargetResourceType != null && !ModelInfoProvider.IsKnownResource(expression.TargetResourceType))
                {
                    throw new ResourceNotSupportedException(expression.TargetResourceType);
                }

                // For circular include iterate expressions, add an informational issue indicating that a single iteration is supported.
                // See https://www.hl7.org/fhir/search.html#revinclude.
                if (expression.Iterate && expression.CircularReference)
                {
                    var issueProperty = string.Concat(isReversed ? "_revinclude" : "_include", ":", p.modifier.ToString().ToLowerInvariant());
                    _contextAccessor.RequestContext?.BundleIssues.Add(
                        new OperationOutcomeIssue(
                            OperationOutcomeConstants.IssueSeverity.Information,
                            OperationOutcomeConstants.IssueType.Informational,
                            string.Format(Core.Resources.IncludeIterateCircularReferenceExecutedOnce, issueProperty, p.query)));
                }

                if (_contextAccessor.RequestContext?.AccessControlContext?.ApplyFineGrainedAccessControl == true && !allowedResourceTypesByScope.Contains(KnownResourceTypes.All))
                {
                    if (expression.TargetResourceType != null && !allowedResourceTypesByScope.Contains(expression.TargetResourceType))
                    {
                        _logger.LogTrace("Query restricted by clinical scopes.  Target resource type {ResourceType} not included in allowed resources.", expression.TargetResourceType);
                        return null;
                    }

                    if (!expression.Produces.Any())
                    {
                        return null;
                    }
                }

                return expression;
            });
        }

        private static void ValidateTotalType(TotalType totalType)
        {
            // Estimate is not yet supported.
            if (totalType == TotalType.Estimate)
            {
                throw new SearchOperationNotSupportedException(string.Format(Core.Resources.UnsupportedTotalParameter, totalType, SupportedTotalTypes));
            }
        }

        private void LogExpresssionSearchParameters(Expression expression)
        {
            if (expression == null)
            {
                return;
            }
            else if (expression is SearchParameterExpression baseSearchParameterExpression)
            {
                LogSearchParameterData(baseSearchParameterExpression.Parameter.Url);
                LogExpresssionSearchParameters(baseSearchParameterExpression.Expression);
            }
            else if (expression is SearchParameterExpressionBase baseExpression)
            {
                LogSearchParameterData(baseExpression.Parameter.Url);
            }
            else if (expression is MissingSearchParameterExpression missingSearchParameterExpression)
            {
                LogSearchParameterData(missingSearchParameterExpression.Parameter.Url, missingSearchParameterExpression.IsMissing);
            }
            else if (expression is ChainedExpression chainedExpression)
            {
                LogSearchParameterData(chainedExpression.ReferenceSearchParameter.Url);
                LogExpresssionSearchParameters(chainedExpression.Expression);
            }
            else if (expression is SearchParameterExpression searchParameterExpression)
            {
                LogSearchParameterData(searchParameterExpression.Parameter.Url);
                LogExpresssionSearchParameters(searchParameterExpression.Expression);
            }
            else if (expression is MultiaryExpression multiaryExpression)
            {
                foreach (var subExpression in multiaryExpression.Expressions)
                {
                    LogExpresssionSearchParameters(subExpression);
                }
            }
            else if (expression is UnionExpression unionExpression)
            {
                foreach (var subExpression in unionExpression.Expressions)
                {
                    LogExpresssionSearchParameters(subExpression);
                }
            }
            else if (expression is NotExpression notExpression)
            {
                LogExpresssionSearchParameters(notExpression.Expression);
            }
            else if (expression is SortExpression sortExpression)
            {
                LogSearchParameterData(sortExpression.Parameter.Url);
            }
            else if (expression is IncludeExpression includeExpression)
            {
                LogSearchParameterData(includeExpression.ReferenceSearchParameter?.Url);
            }
        }

        private void LogSearchParameterData(Uri url, bool isMissing = false)
        {
            string logOutput = string.Format("SearchParameters in search. Url: {0}.", url?.OriginalString);

            if (isMissing)
            {
                logOutput = logOutput + string.Format(" IsMissing: {0}.", isMissing);
            }

            _logger.LogInformation(logOutput);
        }

        private void CheckFineGrainedAccessControl(List<Expression> searchExpressions, SearchParams searchParams, string[] parsedResourceTypes)
        {
            // check resource type restrictions from SMART clinical scopes
            if (_contextAccessor.RequestContext?.AccessControlContext?.ApplyFineGrainedAccessControl == true)
            {
                // Throw 400 if chained, include or revinclude request with ApplyFineGrainedAccessControlWithSearchParameters
                if (_contextAccessor.RequestContext?.AccessControlContext?.ApplyFineGrainedAccessControlWithSearchParameters == true)
                {
                    bool containsChainParam = searchParams.Parameters.Any(param => ExpressionParser.ContainsChainOrReverseParameter(param.Item1));
                    if (containsChainParam || searchParams.Include.Any() || searchParams.RevInclude.Any())
                    {
                        throw new BadRequestException(string.Format(Core.Resources.IncludeRevIncludeChainedSearchesDoNotSupportFinerGrainedResourceConstraintsUsingSearchParameters));
                    }
                }

                bool allowAllResourceTypes = false;
                var clinicalScopeResources = new List<ResourceType>();
                var finalSmartSearchExpressions = new List<Expression>();

                foreach (ScopeRestriction restriction in _contextAccessor.RequestContext?.AccessControlContext.AllowedResourceActions)
                {
                    if (restriction.Resource == KnownResourceTypes.All)
                    {
                        allowAllResourceTypes = true;

                        // Check if SMART V2 search parameter constraint exists
                        // If yes then we can add it to searchParams before breaking
                        // This should get ANDed with main query and be applied as a common search parameter across all resource types
                        if (restriction.SearchParameters != null && restriction.SearchParameters.Parameters.Any())
                        {
                            foreach (var param in restriction.SearchParameters.Parameters)
                            {
                               searchParams.Add(param.Item1, param.Item2);
                            }
                        }

                        break;
                    }

                    if (!Enum.TryParse<ResourceType>(restriction.Resource, out var clinicalScopeResourceType))
                    {
                        throw new ResourceNotSupportedException(restriction.Resource);
                    }

                    // Form the AND expression for resource type and its searchParameters restrictions.
                    var smartSearchExpressions = new List<Expression>();

                    // Check if there are any search parameter constraint for this clinicalScopeResourceType
                    // If search parameters are defined in the restriction, add them to searchParams.
                    if (restriction.SearchParameters != null && restriction.SearchParameters.Parameters.Any())
                    {
                        var andedSmartSmartSearchExpressions = new List<Expression>();
                        foreach (var param in restriction.SearchParameters.Parameters)
                        {
                            var fineGrainedSmartSearchExpressions = new List<Expression>();
                            fineGrainedSmartSearchExpressions.Add(Expression.SearchParameter(ResourceTypeSearchParameter, Expression.StringEquals(FieldName.TokenCode, null, clinicalScopeResourceType.ToString(), false)));

                            // We need to parse the search parameters for each resource type since the same search parameter can have different definitions for different resource types
                            var smartSearchParams = new SearchParams();
                            smartSearchParams.Add(param.Item1, param.Item2);
                            fineGrainedSmartSearchExpressions.AddRange(smartSearchParams.Parameters.Select(
                                q =>
                                {
                                    try
                                    {
                                        return _expressionParser.Parse(new[] { clinicalScopeResourceType.ToString() }, q.Item1, q.Item2);
                                    }
                                    catch (SearchParameterNotSupportedException)
                                    {
                                        return null;
                                    }
                                })
                                .Where(item => item != null));
                            var individualAndExp = Expression.And(fineGrainedSmartSearchExpressions.ToArray());
                            individualAndExp.IsSmartV2UnionExpressionForScopesSearchParameters = true;
                            andedSmartSmartSearchExpressions.Add(individualAndExp);
                        }

                        var andExp = Expression.And(andedSmartSmartSearchExpressions.ToArray());
                        andExp.IsSmartV2UnionExpressionForScopesSearchParameters = true;
                        finalSmartSearchExpressions.Add(andExp);
                    }
                    else
                    {
                        smartSearchExpressions.Add(Expression.SearchParameter(ResourceTypeSearchParameter, Expression.StringEquals(FieldName.TokenCode, null, clinicalScopeResourceType.ToString(), false)));
                        finalSmartSearchExpressions.Add(Expression.And(smartSearchExpressions.ToArray()));
                    }

                    clinicalScopeResources.Add(clinicalScopeResourceType);
                }

                if (!allowAllResourceTypes)
                {
                    // Builds the search expression like (((ResourceType = A AND <search params 1 for A>) AND (ResourceType = A AND <search params 2 for A>)) OR ((ResourceType = B AND <search params 1 for B>) AND (ResourceType = B AND <search params 2 for B>)))
                    if (_contextAccessor.RequestContext?.AccessControlContext?.ApplyFineGrainedAccessControlWithSearchParameters == true && finalSmartSearchExpressions.Any())
                    {
                        var unionExpr = Expression.Union(UnionOperator.All, finalSmartSearchExpressions);
                        unionExpr.IsSmartV2UnionExpressionForScopesSearchParameters = true;
                        searchExpressions.Add(unionExpr);
                    }
                    else
                    {
                        // If ApplyFineGrainedAccessControlWithSearchParameters is false, we only filter by resource type and use format like (ResourceType in (A, B))
                        if (clinicalScopeResources.Any())
                        {
                            searchExpressions.Add(Expression.SearchParameter(ResourceTypeSearchParameter, Expression.In(FieldName.TokenCode, null, clinicalScopeResources)));
                        }
                        else // block all queries
                        {
                            searchExpressions.Add(Expression.SearchParameter(ResourceTypeSearchParameter, Expression.StringEquals(FieldName.TokenCode, null, "none", false)));
                        }
                    }
                }
            }
        }
    }
}<|MERGE_RESOLUTION|>--- conflicted
+++ resolved
@@ -226,24 +226,7 @@
                 }
                 else if (string.Equals(query.Item1, KnownQueryParameterNames.NotReferenced, StringComparison.OrdinalIgnoreCase))
                 {
-<<<<<<< HEAD
-                    // Currently the only supported value for _not-referenced is "*:*".
-                    // If this feature is enhanced in the future to allow for checking if specific references are not present, this will need to be updated.
-                    if (string.Equals(query.Item2, "*:*", StringComparison.OrdinalIgnoreCase))
-                    {
-                        notReferencedSearch = true;
-                    }
-                    else
-                    {
-                        _contextAccessor.RequestContext?.BundleIssues.Add(
-                            new OperationOutcomeIssue(
-                                OperationOutcomeConstants.IssueSeverity.Warning,
-                                OperationOutcomeConstants.IssueType.NotSupported,
-                                Core.Resources.NotReferencedParameterInvalidValue));
-                    }
-=======
                     notReferencedSearches.Add(query.Item2);
->>>>>>> 91241deb
                 }
                 else if (string.Equals(query.Item1, KnownQueryParameterNames.IncludesContinuationToken, StringComparison.OrdinalIgnoreCase))
                 {
