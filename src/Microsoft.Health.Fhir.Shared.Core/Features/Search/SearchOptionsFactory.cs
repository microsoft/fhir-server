﻿// -------------------------------------------------------------------------------------------------
// Copyright (c) Microsoft Corporation. All rights reserved.
// Licensed under the MIT License (MIT). See LICENSE in the repo root for license information.
// -------------------------------------------------------------------------------------------------

using System;
using System.Collections.Generic;
using System.Diagnostics.CodeAnalysis;
using System.Globalization;
using System.Linq;
using System.Threading;
using System.Threading.Tasks;
using DotLiquid.Util;
using EnsureThat;
using Hl7.Fhir.Model;
using Hl7.Fhir.Rest;
using Hl7.Fhir.Utility;
using Microsoft.Extensions.Logging;
using Microsoft.Extensions.Options;
using Microsoft.Health.Core.Features.Context;
using Microsoft.Health.Fhir.Core.Configs;
using Microsoft.Health.Fhir.Core.Extensions;
using Microsoft.Health.Fhir.Core.Features.Context;
using Microsoft.Health.Fhir.Core.Features.Definition;
using Microsoft.Health.Fhir.Core.Features.Persistence;
using Microsoft.Health.Fhir.Core.Features.Search.Access;
using Microsoft.Health.Fhir.Core.Features.Search.Expressions;
using Microsoft.Health.Fhir.Core.Features.Search.Expressions.Parsers;
using Microsoft.Health.Fhir.Core.Features.Search.Registry;
using Microsoft.Health.Fhir.Core.Models;
using Expression = Microsoft.Health.Fhir.Core.Features.Search.Expressions.Expression;
using StringComparison = System.StringComparison;
using Task = System.Threading.Tasks.Task;

namespace Microsoft.Health.Fhir.Core.Features.Search
{
    public class SearchOptionsFactory : ISearchOptionsFactory
    {
        private static readonly string SupportedTotalTypes = $"'{TotalType.Accurate}', '{TotalType.None}'".ToLower(CultureInfo.CurrentCulture);

        private readonly IExpressionParser _expressionParser;
        private readonly RequestContextAccessor<IFhirRequestContext> _contextAccessor;
        private readonly ISortingValidator _sortingValidator;
        private readonly ExpressionAccessControl _expressionAccess;
        private readonly ISearchParameterDefinitionManager _searchParameterDefinitionManager;
        private readonly ILogger _logger;
        private readonly SearchParameterInfo _resourceTypeSearchParameter;
        private readonly CoreFeatureConfiguration _featureConfiguration;
<<<<<<< HEAD
        private readonly List<string> _timeTravelParameterNames = new() { KnownQueryParameterNames.GlobalEndSurrogateId, KnownQueryParameterNames.EndSurrogateId, KnownQueryParameterNames.GlobalStartSurrogateId, KnownQueryParameterNames.StartSurrogateId };
        private readonly SearchParameterStatusManager _statusManager;
=======
        private readonly HashSet<string> _queryHintParameterNames = new() { KnownQueryParameterNames.GlobalEndSurrogateId, KnownQueryParameterNames.EndSurrogateId, KnownQueryParameterNames.GlobalStartSurrogateId, KnownQueryParameterNames.StartSurrogateId };
>>>>>>> 7b4e54c2

        public SearchOptionsFactory(
            IExpressionParser expressionParser,
            ISearchParameterDefinitionManager.SearchableSearchParameterDefinitionManagerResolver searchParameterDefinitionManagerResolver,
            IOptions<CoreFeatureConfiguration> featureConfiguration,
            RequestContextAccessor<IFhirRequestContext> contextAccessor,
            ISortingValidator sortingValidator,
            ExpressionAccessControl expressionAccess,
            ILogger<SearchOptionsFactory> logger,
            SearchParameterStatusManager statusManager)
        {
            EnsureArg.IsNotNull(expressionParser, nameof(expressionParser));
            EnsureArg.IsNotNull(searchParameterDefinitionManagerResolver, nameof(searchParameterDefinitionManagerResolver));
            EnsureArg.IsNotNull(featureConfiguration?.Value, nameof(featureConfiguration));
            EnsureArg.IsNotNull(contextAccessor, nameof(contextAccessor));
            EnsureArg.IsNotNull(sortingValidator, nameof(sortingValidator));
            EnsureArg.IsNotNull(expressionAccess, nameof(expressionAccess));
            EnsureArg.IsNotNull(logger, nameof(logger));
            EnsureArg.IsNotNull(statusManager, nameof(statusManager));

            _expressionParser = expressionParser;
            _contextAccessor = contextAccessor;
            _sortingValidator = sortingValidator;
            _expressionAccess = expressionAccess;
            _searchParameterDefinitionManager = searchParameterDefinitionManagerResolver();
            _logger = logger;
            _statusManager = statusManager;
            _featureConfiguration = featureConfiguration.Value;

            _resourceTypeSearchParameter = _searchParameterDefinitionManager.GetSearchParameter(ResourceType.Resource.ToString(), SearchParameterNames.ResourceType);
        }

        public async Task<SearchOptions> Create(string resourceType, IReadOnlyList<Tuple<string, string>> queryParameters, bool isAsyncOperation = false, ResourceVersionType resourceVersionTypes = ResourceVersionType.Latest, CancellationToken cancellationToken = default)
        {
            return await Create(null, null, resourceType, queryParameters, isAsyncOperation, resourceVersionTypes: resourceVersionTypes, cancellationToken: cancellationToken);
        }

        [SuppressMessage("Design", "CA1308", Justification = "ToLower() is required to format parameter output correctly.")]
        public async Task<SearchOptions> Create(
            string compartmentType,
            string compartmentId,
            string resourceType,
            IReadOnlyList<Tuple<string, string>> queryParameters,
            bool isAsyncOperation = false,
            bool useSmartCompartmentDefinition = false,
            ResourceVersionType resourceVersionTypes = ResourceVersionType.Latest,
            CancellationToken cancellationToken = default)
        {
            var searchOptions = new SearchOptions();

            if (queryParameters != null && queryParameters.Any(_ => _.Item1 == KnownQueryParameterNames.GlobalEndSurrogateId && _.Item2 != null))
            {
                var queryHint = new List<(string param, string value)>();

                foreach (var par in queryParameters.Where(x => x.Item1 == KnownQueryParameterNames.Type || _queryHintParameterNames.Contains(x.Item1)))
                {
                    queryHint.Add((par.Item1, par.Item2));
                }

                searchOptions.QueryHints = queryHint;
            }

            searchOptions.IgnoreSearchParamHash = queryParameters != null && queryParameters.Any(_ => _.Item1 == KnownQueryParameterNames.IgnoreSearchParamHash && _.Item2 != null);

            string continuationToken = null;

            var searchParams = new SearchParams();
            var unsupportedSearchParameters = new List<Tuple<string, string>>();
            bool setDefaultBundleTotal = true;

            // Extract the continuation token, filter out the other known query parameters that's not search related.
            // Exclude time travel parameters from evaluation to avoid warnings about unsupported parameters
            foreach (Tuple<string, string> query in queryParameters?.Where(_ => !_queryHintParameterNames.Contains(_.Item1)) ?? Enumerable.Empty<Tuple<string, string>>())
            {
                if (query.Item1 == KnownQueryParameterNames.ContinuationToken)
                {
                    // This is an unreachable case. The mapping of the query parameters makes it so only one continuation token can exist.
                    if (continuationToken != null)
                    {
                        throw new InvalidSearchOperationException(
                            string.Format(Core.Resources.MultipleQueryParametersNotAllowed, KnownQueryParameterNames.ContinuationToken));
                    }

                    continuationToken = ContinuationTokenConverter.Decode(query.Item2);
                    setDefaultBundleTotal = false;
                }
                else if (query.Item1 == KnownQueryParameterNames.Format || query.Item1 == KnownQueryParameterNames.Pretty)
                {
                    // _format and _pretty are not search parameters, so we can ignore them.
                }
                else if (string.Equals(query.Item1, KnownQueryParameterNames.Type, StringComparison.OrdinalIgnoreCase))
                {
                    if (string.IsNullOrWhiteSpace(query.Item2))
                    {
                        throw new BadRequestException(string.Format(Core.Resources.InvalidTypeParameter, query.Item2));
                    }

                    var types = query.Item2.SplitByOrSeparator();
                    var badTypes = types.Where(type => !ModelInfoProvider.IsKnownResource(type)).ToHashSet();

                    if (badTypes.Count != 0)
                    {
                        _contextAccessor.RequestContext?.BundleIssues.Add(
                            new OperationOutcomeIssue(
                                OperationOutcomeConstants.IssueSeverity.Warning,
                                OperationOutcomeConstants.IssueType.NotSupported,
                                string.Format(Core.Resources.InvalidTypeParameter, badTypes.OrderBy(x => x).Select(type => $"'{type}'").JoinByOrSeparator())));
                        if (badTypes.Count != types.Count)
                        {
                            // In case of we have acceptable types, we filter invalid types from search.
                            searchParams.Add(KnownQueryParameterNames.Type, types.Except(badTypes).JoinByOrSeparator());
                        }
                        else
                        {
                            // If all types are invalid, we add them to search params. If we remove them, we wouldn't filter by type, and return all types,
                            // which is incorrect behaviour. Optimally we should indicate in search options what it would yield nothing, and skip search,
                            // but there is no option for that right now.
                            searchParams.Add(KnownQueryParameterNames.Type, query.Item2);
                        }
                    }
                    else
                    {
                        searchParams.Add(KnownQueryParameterNames.Type, query.Item2);
                    }
                }
                else if (string.IsNullOrWhiteSpace(query.Item1) || string.IsNullOrWhiteSpace(query.Item2))
                {
                    // Query parameter with empty value is not supported.
                    unsupportedSearchParameters.Add(query);
                }
                else if (string.Equals(query.Item1, KnownQueryParameterNames.Text, StringComparison.OrdinalIgnoreCase))
                {
                    // Query parameter _text is not allowed for any resource.
                    unsupportedSearchParameters.Add(query);
                }
                else if (string.Equals(query.Item1, KnownQueryParameterNames.Total, StringComparison.OrdinalIgnoreCase))
                {
                    if (Enum.TryParse<TotalType>(query.Item2, true, out var totalType))
                    {
                        ValidateTotalType(totalType);

                        searchOptions.IncludeTotal = totalType;
                        setDefaultBundleTotal = false;
                    }
                    else
                    {
                        throw new BadRequestException(string.Format(Core.Resources.InvalidTotalParameter, query.Item2, SupportedTotalTypes));
                    }
                }
                else if (query.Item1 == KnownQueryParameterNames.Count && Convert.ToInt32(query.Item2) == 0)
                {
                    try
                    {
                        searchParams.Add(KnownQueryParameterNames.Summary, SummaryType.Count.ToString());
                    }
                    catch (Exception ex)
                    {
                        throw new BadRequestException(ex.Message);
                    }
                }
                else
                {
                    // Parse the search parameters.
                    try
                    {
                        // Basic format checking (e.g. integer value for _count key etc.).
                        searchParams.Add(query.Item1, query.Item2);
                    }
                    catch (Exception ex)
                    {
                        throw new BadRequestException(ex.Message);
                    }
                }
            }

            searchOptions.ContinuationToken = continuationToken;

            if (setDefaultBundleTotal)
            {
                ValidateTotalType(_featureConfiguration.IncludeTotalInBundle);
                searchOptions.IncludeTotal = _featureConfiguration.IncludeTotalInBundle;
            }

            // Check the item count.
            if (searchParams.Count != null)
            {
                searchOptions.MaxItemCountSpecifiedByClient = true;

                if (searchParams.Count > _featureConfiguration.MaxItemCountPerSearch && !isAsyncOperation)
                {
                    searchOptions.MaxItemCount = _featureConfiguration.MaxItemCountPerSearch;

                    _contextAccessor.RequestContext?.BundleIssues.Add(
                        new OperationOutcomeIssue(
                            OperationOutcomeConstants.IssueSeverity.Information,
                            OperationOutcomeConstants.IssueType.Informational,
                            string.Format(Core.Resources.SearchParamaterCountExceedLimit, _featureConfiguration.MaxItemCountPerSearch, searchParams.Count)));
                }
                else
                {
                    searchOptions.MaxItemCount = searchParams.Count.Value;
                }
            }
            else
            {
                searchOptions.MaxItemCount = _featureConfiguration.DefaultItemCountPerSearch;
            }

            searchOptions.IncludeCount = _featureConfiguration.DefaultIncludeCountPerSearch;

            if (searchParams.Elements?.Any() == true && searchParams.Summary != null && searchParams.Summary != SummaryType.False)
            {
                // The search parameters _elements and _summarize cannot be specified for the same request.
                throw new BadRequestException(string.Format(Core.Resources.ElementsAndSummaryParametersAreIncompatible, KnownQueryParameterNames.Summary, KnownQueryParameterNames.Elements));
            }

            // Check to see if only the count should be returned
            searchOptions.CountOnly = searchParams.Summary == SummaryType.Count;

            // If the resource type is not specified, then the common
            // search parameters should be used.
            ResourceType[] parsedResourceTypes = new[] { ResourceType.DomainResource };

            var searchExpressions = new List<Expression>();
            if (string.IsNullOrWhiteSpace(resourceType))
            {
                // Try to parse resource types from _type Search Parameter
                // This will result in empty array if _type has any modifiers
                // Which is good, since :not modifier changes the meaning of the
                // search parameter and we can no longer use it to deduce types
                // (and should proceed with ResourceType.DomainResource in that case)
                var resourceTypes = searchParams.Parameters
                    .Where(q => q.Item1 == KnownQueryParameterNames.Type) // <-- Equality comparison to avoid modifiers
                    .SelectMany(q => q.Item2.SplitByOrSeparator())
                    .Where(type => ModelInfoProvider.IsKnownResource(type))
                    .Select(x =>
                    {
                        if (!Enum.TryParse(x, out ResourceType parsedType))
                        {
                            // Should never get here
                            throw new ResourceNotSupportedException(x);
                        }

                        return parsedType;
                    })
                    .Distinct().ToList();

                if (resourceTypes.Any())
                {
                    parsedResourceTypes = resourceTypes.ToArray();
                }
            }
            else
            {
                if (!Enum.TryParse(resourceType, out parsedResourceTypes[0]))
                {
                    throw new ResourceNotSupportedException(resourceType);
                }

                searchExpressions.Add(Expression.SearchParameter(_resourceTypeSearchParameter, Expression.StringEquals(FieldName.TokenCode, null, resourceType, false)));
            }

            CheckFineGrainedAccessControl(searchExpressions);

            var resourceTypesString = parsedResourceTypes.Select(x => x.ToString()).ToArray();
            searchExpressions.AddRange(searchParams.Parameters.Select(
            q =>
            {
                try
                {
                    return _expressionParser.Parse(resourceTypesString, q.Item1, q.Item2);
                }
                catch (SearchParameterNotSupportedException)
                {
                    unsupportedSearchParameters.Add(q);
                    return null;
                }
            }).Where(item => item != null));

            // Parse _include:iterate (_include:recurse) parameters.
            // _include:iterate (_include:recurse) expression may appear without a preceding _include parameter
            // when applied on a circular reference
            searchExpressions.AddRange(ParseIncludeIterateExpressions(searchParams.Include, resourceTypesString, false).Where(e => e != null));
            searchExpressions.AddRange(ParseIncludeIterateExpressions(searchParams.RevInclude, resourceTypesString, true).Where(e => e != null));

            if (!string.IsNullOrWhiteSpace(compartmentType))
            {
                if (Enum.TryParse(compartmentType, out CompartmentType parsedCompartmentType))
                {
                    if (string.IsNullOrWhiteSpace(compartmentId))
                    {
                        throw new InvalidSearchOperationException(Core.Resources.CompartmentIdIsInvalid);
                    }

                    if (useSmartCompartmentDefinition)
                    {
                        searchExpressions.Add(Expression.SmartCompartmentSearch(compartmentType, compartmentId, resourceTypesString));
                    }
                    else
                    {
                        searchExpressions.Add(Expression.CompartmentSearch(compartmentType, compartmentId, resourceTypesString));
                    }
                }
                else
                {
                    throw new InvalidSearchOperationException(string.Format(Core.Resources.CompartmentTypeIsInvalid, compartmentType));
                }
            }

            if (!string.IsNullOrWhiteSpace(_contextAccessor.RequestContext?.AccessControlContext?.CompartmentResourceType))
            {
                var smartCompartmentType = _contextAccessor.RequestContext?.AccessControlContext?.CompartmentResourceType;
                var smartCompartmentId = _contextAccessor.RequestContext?.AccessControlContext?.CompartmentId;

                if (Enum.TryParse(smartCompartmentType, out CompartmentType parsedCompartmentType))
                {
                    if (string.IsNullOrWhiteSpace(smartCompartmentId))
                    {
                        throw new InvalidSearchOperationException(
                            string.Format(Core.Resources.FhirUserClaimIsNotAValidResource, _contextAccessor.RequestContext?.AccessControlContext.FhirUserClaim));
                    }

                    searchExpressions.Add(Expression.SmartCompartmentSearch(smartCompartmentType, smartCompartmentId, null));
                }
                else
                {
                    throw new InvalidSearchOperationException(
                            string.Format(Core.Resources.FhirUserClaimIsNotAValidResource, _contextAccessor.RequestContext?.AccessControlContext.FhirUserClaim));
                }
            }

            if (searchExpressions.Count == 1)
            {
                searchOptions.Expression = searchExpressions[0];
            }
            else if (searchExpressions.Count > 1)
            {
                searchOptions.Expression = Expression.And(searchExpressions.ToArray());
            }

            searchOptions.UnsupportedSearchParams = unsupportedSearchParameters;

            var searchSortErrors = new List<string>();
            if (searchParams.Sort?.Count > 0)
            {
                var sortings = new List<(SearchParameterInfo, SortOrder)>(searchParams.Sort.Count);
                bool sortingsValid = true;

                // Only parameters that are valid for searching can also be used as sort parameter values. Therefore first check if the sort parameter values are valid as search parameters.
                foreach ((string, Hl7.Fhir.Rest.SortOrder) sorting in searchParams.Sort)
                {
                    try
                    {
                        SearchParameterInfo searchParameterInfo = resourceTypesString.Select(t => _searchParameterDefinitionManager.GetSearchParameter(t, sorting.Item1)).Distinct().First();
                        if (searchParameterInfo != null)
                        {
                            sortings.Add((searchParameterInfo, sorting.Item2.ToCoreSortOrder()));
                        }
                        else
                        {
                            throw new SearchParameterNotSupportedException("Invalid sort value.");
                        }
                    }
                    catch (SearchParameterNotSupportedException)
                    {
                        sortingsValid = false;
                        searchSortErrors.Add(string.Format(CultureInfo.InvariantCulture, Core.Resources.SortParameterValueIsNotValidSearchParameter, sorting.Item1, string.Join(", ", resourceTypesString)));
                    }
                }

                // Sort parameter values are valid search parameters. Now verify that sort parameter values are also valid for sorting.
                if (sortingsValid)
                {
                    if (!_sortingValidator.ValidateSorting(sortings, out IReadOnlyList<string> errorMessages))
                    {
                        // Sanity check, ValidateSorting must output errors if it returns false.
                        if (errorMessages == null || errorMessages.Count == 0)
                        {
                            throw new InvalidOperationException($"Expected {_sortingValidator.GetType().Name} to return error messages when {nameof(_sortingValidator.ValidateSorting)} returns false");
                        }

                        sortingsValid = false;

                        foreach (var errorMessage in errorMessages)
                        {
                            searchSortErrors.Add(errorMessage);
                        }
                    }
                }

                if (sortingsValid)
                {
                    searchOptions.Sort = sortings;
                }
            }

            if (searchOptions.Sort == null)
            {
                searchOptions.Sort = Array.Empty<(SearchParameterInfo searchParameterInfo, SortOrder sortOrder)>();
            }

            searchOptions.ResourceVersionTypes = resourceVersionTypes;

            // Processing of parameters is finished. If any of the parameters are unsupported warning is put into the bundle or exception is thrown,
            // depending on the state of the "Prefer" header.
            if (unsupportedSearchParameters.Any() || searchSortErrors.Any())
            {
                var allErrors = new List<string>();
                foreach (Tuple<string, string> unsupported in unsupportedSearchParameters)
                {
                    allErrors.Add(string.Format(CultureInfo.InvariantCulture, Core.Resources.SearchParameterNotSupported, unsupported.Item1, string.Join(",", resourceTypesString)));
                }

                allErrors.AddRange(searchSortErrors);

                if (_contextAccessor.GetIsStrictHandlingEnabled())
                {
                    throw new BadRequestException(allErrors);
                }

                // There is no "Prefer" header with handling value, or handling value is valid and not set to "Prefer: handling=strict".
                foreach (string error in allErrors)
                {
                    _contextAccessor.RequestContext?.BundleIssues.Add(new OperationOutcomeIssue(
                            OperationOutcomeConstants.IssueSeverity.Warning,
                            OperationOutcomeConstants.IssueType.NotSupported,
                            error));
                }
            }

            _expressionAccess.CheckAndRaiseAccessExceptions(searchOptions.Expression);
            var notEnabledSearchParameters = await CheckForSearchParameterEnabled(searchExpressions, cancellationToken);
            notEnabledSearchParameters.AddRange(searchOptions.UnsupportedSearchParams);
            searchOptions.UnsupportedSearchParams = notEnabledSearchParameters;
            try
            {
                LogExpresssionSearchParameters(searchOptions.Expression);
            }
            catch (Exception e)
            {
                _logger.LogWarning("Unable to log search parameters. Error: {Exception}", e.ToString());
            }

            return searchOptions;
        }

        private async Task<List<Tuple<string, string>>> CheckForSearchParameterEnabled(List<Expression> searchExpressions, CancellationToken cancellationToken)
        {
            IReadOnlyCollection<ResourceSearchParameterStatus> statuses = await _statusManager.GetAllSearchParameterStatus(cancellationToken);
            return CheckEachExpressionForSearchParameterEnabled(searchExpressions, statuses);
        }

        private List<Tuple<string, string>> CheckEachExpressionForSearchParameterEnabled(List<Expression> searchExpression, IReadOnlyCollection<ResourceSearchParameterStatus> statuses)
        {
            List<Tuple<string, string>> unsupportedSearchParameters = new List<Tuple<string, string>>();
            try
            {
                foreach (var expression in searchExpression)
                {
                    Uri url = null;

                    switch (expression)
                    {
                        case SortExpression sortExpression:
                            url = sortExpression.Parameter.Url;
                            break;
                        case SearchParameterExpression searchParameterExpression:
                            url = searchParameterExpression.Parameter.Url;
                            break;
                        case MissingSearchParameterExpression missingSearchParameterExpression:
                            url = missingSearchParameterExpression.Parameter.Url;
                            break;
                        case ChainedExpression chainedExpression:
                            url = chainedExpression.ReferenceSearchParameter.Url;
                            break;
                        case SearchParameterExpressionBase searchParameterExpressionBase:
                            url = searchParameterExpressionBase.Parameter.Url;
                            break;
                        case MultiaryExpression multiaryExpression:
                            foreach (var subExpression in multiaryExpression.Expressions)
                            {
                                unsupportedSearchParameters.AddRange(CheckEachExpressionForSearchParameterEnabled(new List<Expression>() { subExpression }, statuses));
                            }

                            continue;
                        case UnionExpression unionExpression:
                            foreach (var subExpression in unionExpression.Expressions)
                            {
                                unsupportedSearchParameters.AddRange(CheckEachExpressionForSearchParameterEnabled(new List<Expression>() { subExpression }, statuses));
                            }

                            continue;
                        case NotExpression notExpression:
                            url = notExpression.Expression.GetPropertyValue("Parameter")?.GetPropertyValue("Url") as Uri;
                            break;
                        case IncludeExpression includeExpression:
                            url = includeExpression.ReferenceSearchParameter.Url;
                            break;

                        default:
                            continue;
                    }

                    _searchParameterDefinitionManager.TryGetSearchParameter(url.OriginalString, out SearchParameterInfo searchParamInfo);
                    var searchParamStatus = searchParamInfo == null ? null : statuses.Where(sp => sp.Uri.OriginalString == searchParamInfo.Url.OriginalString).FirstOrDefault();

                    if (searchParamStatus != null && searchParamStatus.Status != SearchParameterStatus.Enabled)
                    {
                        _contextAccessor.RequestContext?.BundleIssues.Add(
                            new OperationOutcomeIssue(
                                OperationOutcomeConstants.IssueSeverity.Warning,
                                OperationOutcomeConstants.IssueType.Informational,
                                string.Format(Core.Resources.SearchParameterNotEnabledErrorMessage, searchParamInfo.Url.OriginalString, searchParamStatus.Status.ToString())));
                        unsupportedSearchParameters.Add(new Tuple<string, string>(searchParamInfo.Name, searchParamInfo.Code));
                    }
                }
            }
            catch (Exception e)
            {
                // If there is an error, we will just ignore it and not check the status since it could be a base search parameter such as _type or a complex one with modifer _id:not..
                _logger.LogWarning("Unable to check search parameter status. Error: {Exception}. Non actionable error.", e.ToString());
            }

            return unsupportedSearchParameters;
        }

        private IEnumerable<IncludeExpression> ParseIncludeIterateExpressions(IList<(string query, IncludeModifier modifier)> includes, string[] typesString, bool isReversed)
        {
            return includes.Select(p =>
            {
                var includeResourceTypeList = typesString;
                var iterate = p.modifier == IncludeModifier.Iterate || p.modifier == IncludeModifier.Recurse;

                if (iterate)
                {
                    var includeResourceType = p.query?.Split(':')[0];
                    if (!ModelInfoProvider.IsKnownResource(includeResourceType))
                    {
                        throw new ResourceNotSupportedException(includeResourceType);
                    }

                    includeResourceTypeList = new[] { includeResourceType };
                }

                IEnumerable<string> allowedResourceTypesByScope = null;
                if (_contextAccessor.RequestContext?.AccessControlContext?.ApplyFineGrainedAccessControl == true)
                {
                    allowedResourceTypesByScope = _contextAccessor.RequestContext?.AccessControlContext?.AllowedResourceActions.Select(s => s.Resource);
                }

                var expression = _expressionParser.ParseInclude(includeResourceTypeList, p.query, isReversed, iterate, allowedResourceTypesByScope);

                // Reversed Iterate expressions (not wildcard) must specify target type if there is more than one possible target type
                if (expression.Reversed && expression.Iterate && expression.TargetResourceType == null &&
                    expression.ReferenceSearchParameter?.TargetResourceTypes?.Count > 1)
                {
                    throw new BadRequestException(
                        string.Format(Core.Resources.RevIncludeIterateTargetTypeNotSpecified, p.query));
                }

                if (expression.TargetResourceType != null &&
                   string.IsNullOrWhiteSpace(expression.TargetResourceType))
                {
                    throw new BadRequestException(
                        string.Format(Core.Resources.IncludeRevIncludeInvalidTargetResourceType, expression.TargetResourceType));
                }

                if (expression.TargetResourceType != null && !ModelInfoProvider.IsKnownResource(expression.TargetResourceType))
                {
                    throw new ResourceNotSupportedException(expression.TargetResourceType);
                }

                // For circular include iterate expressions, add an informational issue indicating that a single iteration is supported.
                // See https://www.hl7.org/fhir/search.html#revinclude.
                if (expression.Iterate && expression.CircularReference)
                {
                    var issueProperty = string.Concat(isReversed ? "_revinclude" : "_include", ":", p.modifier.ToString().ToLowerInvariant());
                    _contextAccessor.RequestContext?.BundleIssues.Add(
                        new OperationOutcomeIssue(
                            OperationOutcomeConstants.IssueSeverity.Information,
                            OperationOutcomeConstants.IssueType.Informational,
                            string.Format(Core.Resources.IncludeIterateCircularReferenceExecutedOnce, issueProperty, p.query)));
                }

                if (_contextAccessor.RequestContext?.AccessControlContext?.ApplyFineGrainedAccessControl == true && !allowedResourceTypesByScope.Contains(KnownResourceTypes.All))
                {
                    if (expression.TargetResourceType != null && !allowedResourceTypesByScope.Contains(expression.TargetResourceType))
                    {
                        _logger.LogTrace("Query restricted by clinical scopes.  Target resource type {ResourceType} not included in allowed resources.", expression.TargetResourceType);
                        return null;
                    }

                    if (!expression.Produces.Any())
                    {
                        return null;
                    }
                }

                return expression;
            });
        }

        private static void ValidateTotalType(TotalType totalType)
        {
            // Estimate is not yet supported.
            if (totalType == TotalType.Estimate)
            {
                throw new SearchOperationNotSupportedException(string.Format(Core.Resources.UnsupportedTotalParameter, totalType, SupportedTotalTypes));
            }
        }

        private void LogExpresssionSearchParameters(Expression expression)
        {
            if (expression == null)
            {
                return;
            }
            else if (expression is SearchParameterExpression baseSearchParameterExpression)
            {
                LogSearchParameterData(baseSearchParameterExpression.Parameter.Url);
                LogExpresssionSearchParameters(baseSearchParameterExpression.Expression);
            }
            else if (expression is SearchParameterExpressionBase baseExpression)
            {
                LogSearchParameterData(baseExpression.Parameter.Url);
            }
            else if (expression is MissingSearchParameterExpression missingSearchParameterExpression)
            {
                LogSearchParameterData(missingSearchParameterExpression.Parameter.Url, missingSearchParameterExpression.IsMissing);
            }
            else if (expression is ChainedExpression chainedExpression)
            {
                LogSearchParameterData(chainedExpression.ReferenceSearchParameter.Url);
                LogExpresssionSearchParameters(chainedExpression.Expression);
            }
            else if (expression is SearchParameterExpression searchParameterExpression)
            {
                LogSearchParameterData(searchParameterExpression.Parameter.Url);
                LogExpresssionSearchParameters(searchParameterExpression.Expression);
            }
            else if (expression is MultiaryExpression multiaryExpression)
            {
                foreach (var subExpression in multiaryExpression.Expressions)
                {
                    LogExpresssionSearchParameters(subExpression);
                }
            }
            else if (expression is UnionExpression unionExpression)
            {
                foreach (var subExpression in unionExpression.Expressions)
                {
                    LogExpresssionSearchParameters(subExpression);
                }
            }
            else if (expression is NotExpression notExpression)
            {
                LogExpresssionSearchParameters(notExpression.Expression);
            }
            else if (expression is SortExpression sortExpression)
            {
                LogSearchParameterData(sortExpression.Parameter.Url);
            }
            else if (expression is IncludeExpression includeExpression)
            {
                LogSearchParameterData(includeExpression.ReferenceSearchParameter.Url);
            }
        }

        private void LogSearchParameterData(Uri url, bool isMissing = false)
        {
            string logOutput = string.Format("SearchParameters in search. Url: {0}.", url.OriginalString);

            if (isMissing)
            {
                logOutput = logOutput + string.Format(" IsMissing: {0}.", isMissing);
            }

            _logger.LogInformation(logOutput);
        }

        private void CheckFineGrainedAccessControl(List<Expression> searchExpressions)
        {
            // check resource type restrictions from SMART clinical scopes
            if (_contextAccessor.RequestContext?.AccessControlContext?.ApplyFineGrainedAccessControl == true)
            {
                bool allowAllResourceTypes = false;
                var clinicalScopeResources = new List<ResourceType>();

                foreach (ScopeRestriction restriction in _contextAccessor.RequestContext?.AccessControlContext.AllowedResourceActions)
                {
                    if (restriction.Resource == KnownResourceTypes.All)
                    {
                        allowAllResourceTypes = true;
                        break;
                    }

                    if (!Enum.TryParse<ResourceType>(restriction.Resource, out var clinicalScopeResourceType))
                    {
                        throw new ResourceNotSupportedException(restriction.Resource);
                    }

                    clinicalScopeResources.Add(clinicalScopeResourceType);
                }

                if (!allowAllResourceTypes)
                {
                    if (clinicalScopeResources.Any())
                    {
                        searchExpressions.Add(Expression.SearchParameter(_resourceTypeSearchParameter, Expression.In(FieldName.TokenCode, null, clinicalScopeResources)));
                    }
                    else // block all queries
                    {
                        searchExpressions.Add(Expression.SearchParameter(_resourceTypeSearchParameter, Expression.StringEquals(FieldName.TokenCode, null, "none", false)));
                    }
                }
            }
        }
    }
}<|MERGE_RESOLUTION|>--- conflicted
+++ resolved
@@ -46,12 +46,8 @@
         private readonly ILogger _logger;
         private readonly SearchParameterInfo _resourceTypeSearchParameter;
         private readonly CoreFeatureConfiguration _featureConfiguration;
-<<<<<<< HEAD
         private readonly List<string> _timeTravelParameterNames = new() { KnownQueryParameterNames.GlobalEndSurrogateId, KnownQueryParameterNames.EndSurrogateId, KnownQueryParameterNames.GlobalStartSurrogateId, KnownQueryParameterNames.StartSurrogateId };
         private readonly SearchParameterStatusManager _statusManager;
-=======
-        private readonly HashSet<string> _queryHintParameterNames = new() { KnownQueryParameterNames.GlobalEndSurrogateId, KnownQueryParameterNames.EndSurrogateId, KnownQueryParameterNames.GlobalStartSurrogateId, KnownQueryParameterNames.StartSurrogateId };
->>>>>>> 7b4e54c2
 
         public SearchOptionsFactory(
             IExpressionParser expressionParser,
