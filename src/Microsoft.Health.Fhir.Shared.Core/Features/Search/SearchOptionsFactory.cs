--- conflicted
+++ resolved
@@ -224,7 +224,6 @@
                         throw new BadRequestException(ex.Message);
                     }
                 }
-<<<<<<< HEAD
                 else if (string.Equals(query.Item1, KnownQueryParameterNames.NotReferenced, StringComparison.OrdinalIgnoreCase))
                 {
                     // Currently the only supported value for _not-referenced is "*:*".
@@ -232,31 +231,34 @@
                     if (string.Equals(query.Item2, "*:*", StringComparison.OrdinalIgnoreCase))
                     {
                         notReferencedSearch = true;
-=======
-                else if (string.Equals(query.Item1, KnownQueryParameterNames.IncludesContinuationToken, StringComparison.OrdinalIgnoreCase))
-                {
-                    // This is an unreachable case. The mapping of the query parameters makes it so only one continuation token can exist.
-                    if (includesContinuationToken != null)
-                    {
-                        throw new InvalidSearchOperationException(
-                            string.Format(Core.Resources.MultipleQueryParametersNotAllowed, KnownQueryParameterNames.IncludesContinuationToken));
-                    }
-
-                    if (isIncludesOperation)
-                    {
-                        includesContinuationToken = ContinuationTokenEncoder.Decode(query.Item2);
-                        setDefaultBundleTotal = false;
->>>>>>> 698a1fb7
-                    }
+                                            }
                     else
                     {
                         _contextAccessor.RequestContext?.BundleIssues.Add(
                             new OperationOutcomeIssue(
-<<<<<<< HEAD
                                 OperationOutcomeConstants.IssueSeverity.Warning,
                                 OperationOutcomeConstants.IssueType.NotSupported,
                                 Core.Resources.NotReferencedParameterInvalidValue));
-=======
+                     }
+                }
+                else if (string.Equals(query.Item1, KnownQueryParameterNames.IncludesContinuationToken, StringComparison.OrdinalIgnoreCase))
+                {
+                    // This is an unreachable case. The mapping of the query parameters makes it so only one continuation token can exist.
+                    if (includesContinuationToken != null)
+                    {
+                        throw new InvalidSearchOperationException(
+                            string.Format(Core.Resources.MultipleQueryParametersNotAllowed, KnownQueryParameterNames.IncludesContinuationToken));
+                    }
+
+                    if (isIncludesOperation)
+                    {
+                        includesContinuationToken = ContinuationTokenEncoder.Decode(query.Item2);
+                        setDefaultBundleTotal = false;
+                    }
+                    else
+                    {
+                        _contextAccessor.RequestContext?.BundleIssues.Add(
+                            new OperationOutcomeIssue(
                                 OperationOutcomeConstants.IssueSeverity.Information,
                                 OperationOutcomeConstants.IssueType.Informational,
                                 Core.Resources.IncludesContinuationTokenIgnored));
@@ -271,7 +273,6 @@
                     else
                     {
                         throw new BadRequestException(Core.Resources.InvalidSearchIncludesCountSpecified);
->>>>>>> 698a1fb7
                     }
                 }
                 else
