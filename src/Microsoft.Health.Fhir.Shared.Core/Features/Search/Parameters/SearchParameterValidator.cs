﻿// -------------------------------------------------------------------------------------------------
// Copyright (c) Microsoft Corporation. All rights reserved.
// Licensed under the MIT License (MIT). See LICENSE in the repo root for license information.
// -------------------------------------------------------------------------------------------------

using System;
using System.Collections.Generic;
using System.Collections.ObjectModel;
using System.Linq;
using System.Threading;
using EnsureThat;
using FluentValidation.Results;
using Hl7.Fhir.Model;
using Microsoft.Extensions.Logging;
using Microsoft.Health.Core.Features.Context;
using Microsoft.Health.Core.Features.Security.Authorization;
using Microsoft.Health.Extensions.DependencyInjection;
using Microsoft.Health.Fhir.Core;
using Microsoft.Health.Fhir.Core.Exceptions;
using Microsoft.Health.Fhir.Core.Features.Context;
using Microsoft.Health.Fhir.Core.Features.Definition;
using Microsoft.Health.Fhir.Core.Features.Operations;
using Microsoft.Health.Fhir.Core.Features.Search.Registry;
using Microsoft.Health.Fhir.Core.Features.Security;
using Microsoft.Health.Fhir.Core.Features.Validation;
using Microsoft.Health.Fhir.Core.Models;
<<<<<<< HEAD
using Constants = Microsoft.Health.Fhir.Core.Features.Search.Parameters.Constants;
=======
#if !Stu3 && !R4 && !R4B
using Microsoft.Health.Fhir.R5.Core.Extensions;
#endif
>>>>>>> 4b8d5394
using Task = System.Threading.Tasks.Task;

namespace Microsoft.Health.Fhir.Shared.Core.Features.Search.Parameters
{
    public class SearchParameterValidator : ISearchParameterValidator
    {
        private readonly Func<IScoped<IFhirOperationDataStore>> _fhirOperationDataStoreFactory;
        private readonly IAuthorizationService<DataActions> _authorizationService;
        private readonly ISearchParameterDefinitionManager _searchParameterDefinitionManager;
        private readonly ILogger _logger;
        private readonly RequestContextAccessor<IFhirRequestContext> _contextAccessor;
        private readonly ISearchParameterConflictingCodeValidator _searchParameterConflictingCodeValidator;

        private const string HttpPostName = "POST";
        private const string HttpPutName = "PUT";
        private const string HttpDeleteName = "DELETE";

        public SearchParameterValidator(
            Func<IScoped<IFhirOperationDataStore>> fhirOperationDataStoreFactory,
            IAuthorizationService<DataActions> authorizationService,
            ISearchParameterDefinitionManager searchParameterDefinitionManager,
            IModelInfoProvider modelInfoProvider,
            RequestContextAccessor<IFhirRequestContext> contextAccessor,
            ISearchParameterConflictingCodeValidator searchParameterConflictingCodeValidator,
            ILogger<SearchParameterValidator> logger)
        {
            EnsureArg.IsNotNull(fhirOperationDataStoreFactory, nameof(fhirOperationDataStoreFactory));
            EnsureArg.IsNotNull(authorizationService, nameof(authorizationService));
            EnsureArg.IsNotNull(searchParameterDefinitionManager, nameof(searchParameterDefinitionManager));
            EnsureArg.IsNotNull(modelInfoProvider, nameof(modelInfoProvider));
            EnsureArg.IsNotNull(contextAccessor, nameof(contextAccessor));

            _fhirOperationDataStoreFactory = fhirOperationDataStoreFactory;
            _authorizationService = authorizationService;
            _searchParameterDefinitionManager = searchParameterDefinitionManager;
            _contextAccessor = contextAccessor;
            _logger = EnsureArg.IsNotNull(logger, nameof(logger));
            _searchParameterConflictingCodeValidator = searchParameterConflictingCodeValidator;
        }

        public async Task ValidateSearchParameterInput(SearchParameter searchParam, string method, CancellationToken cancellationToken)
        {
            Uri duplicateOf = null;

            if (await _authorizationService.CheckAccess(DataActions.Reindex, cancellationToken) != DataActions.Reindex)
            {
                throw new UnauthorizedFhirActionException();
            }

            // check if reindex job is running
            using (IScoped<IFhirOperationDataStore> fhirOperationDataStore = _fhirOperationDataStoreFactory())
            {
                (var activeReindexJobs, var reindexJobId) = await fhirOperationDataStore.Value.CheckActiveReindexJobsAsync(cancellationToken);
                if (activeReindexJobs)
                {
                    throw new JobConflictException(string.Format(Resources.ChangesToSearchParametersNotAllowedWhileReindexing, reindexJobId));
                }
            }

            var validationFailures = new Collection<ValidationFailure>();

            if (string.IsNullOrEmpty(searchParam.Url))
            {
                _logger.LogInformation("Search parameter definition is missing a url. url is null or empty.");
                validationFailures.Add(
                    new ValidationFailure(nameof(Base.TypeName), Resources.SearchParameterDefinitionInvalidMissingUri));
            }
            else
            {
                // Checks if the url is a valid url
                if (!Uri.TryCreate(searchParam.Url, UriKind.Absolute, out _))
                {
                    _logger.LogInformation("Search parameter definition has an invalid url. url: {Url}", searchParam.Url);
                    validationFailures.Add(
                          new ValidationFailure(
                              nameof(searchParam.Url),
                              string.Format(Resources.SearchParameterDefinitionInvalidDefinitionUri, searchParam.Url)));
                }
                else
                {
                    // If a search parameter with the same uri exists already
                    if (_searchParameterDefinitionManager.TryGetSearchParameter(searchParam.Url, out var searchParameterInfo))
                    {
                        // And if this is a request to create a new search parameter
                        if (method.Equals(HttpPostName, StringComparison.OrdinalIgnoreCase))
                        {
                            if (searchParameterInfo.SearchParameterStatus != SearchParameterStatus.PendingDelete
                                && searchParameterInfo.SearchParameterStatus != SearchParameterStatus.Deleted)
                            {
                                _logger.LogInformation("Requested to create a new Search parameter but Search parameter definition has a duplicate url. url: {Url}", searchParam.Url);

                                // We have a conflict
                                validationFailures.Add(
                                    new ValidationFailure(
                                        nameof(searchParam.Url),
                                        string.Format(Resources.SearchParameterDefinitionDuplicatedEntry, searchParam.Url)));
                            }
                            else
                            {
                                CheckForConflictingCodeValue(searchParam, validationFailures);
                            }
                        }
                    }
                    else
                    {
                        // Otherwise, no search parameters with a matching uri exist
                        // Ensure this isn't a request to modify an existing parameter
                        if (method.Equals(HttpPutName, StringComparison.OrdinalIgnoreCase) ||
                            method.Equals(HttpDeleteName, StringComparison.OrdinalIgnoreCase))
                        {
                            _logger.LogInformation("Requested to modify an existing Search parameter but Search parameter definition does not exist. url: {Url}", searchParam.Url);
                            validationFailures.Add(
                                new ValidationFailure(
                                    nameof(searchParam.Url),
                                    string.Format(Resources.SearchParameterDefinitionNotFound, searchParam.Url)));
                        }

                        duplicateOf = _searchParameterConflictingCodeValidator.CheckForConflictingCodeValue(searchParam, validationFailures);
                    }
                }
            }

            if (validationFailures.Any())
            {
                throw new ResourceNotValidException(validationFailures);
            }
<<<<<<< HEAD
            else if (duplicateOf != null)
            {
                _contextAccessor.RequestContext.Properties.Add(Constants.DuplicateSearchParameterUrl, duplicateOf);
=======
        }

        private void CheckForConflictingCodeValue(SearchParameter searchParam, List<ValidationFailure> validationFailures)
        {
            // Ensure the search parameter's code value does not already exist for its base type(s)
            var baseTypes = searchParam.Base?.Where(x => x != null).Select(x => x?.ToString()).ToList() ?? new List<string>();
            foreach (string baseType in baseTypes)
            {
                if (searchParam.Code is null)
                {
                    _logger.LogInformation("Search parameter definition has a null or empty code value. code: {Code}, baseType: {BaseType}", searchParam.Code, baseType);
                    validationFailures.Add(
                        new ValidationFailure(
                            nameof(searchParam.Code),
                            string.Format(Resources.SearchParameterDefinitionNullorEmptyCodeValue, searchParam.Code, baseType)));
                }
                else
                {
                    if (string.Equals(baseType, KnownResourceTypes.Resource, StringComparison.OrdinalIgnoreCase))
                    {
                        foreach (string resource in _modelInfoProvider.GetResourceTypeNames())
                        {
                            if (_searchParameterDefinitionManager.TryGetSearchParameter(resource, searchParam.Code, true, out _))
                            {
                                _logger.LogInformation("Search parameter definition has a conflicting code value. code: {Code}, baseType: {BaseType}", searchParam.Code, resource);
                                validationFailures.Add(
                                    new ValidationFailure(
                                    nameof(searchParam.Code),
                                    string.Format(Resources.SearchParameterDefinitionConflictingCodeValue, searchParam.Code, resource)));
                                break;
                            }
                        }
                    }
                    else if (baseType == KnownResourceTypes.DomainResource)
                    {
                        foreach (string resource in _modelInfoProvider.GetResourceTypeNames())
                        {
                            Type type = _modelInfoProvider.GetTypeForFhirType(resource);
                            string fhirBaseType = _modelInfoProvider.GetFhirTypeNameForType(type.BaseType);

                            if (fhirBaseType == KnownResourceTypes.DomainResource
                                && _searchParameterDefinitionManager.TryGetSearchParameter(resource, searchParam.Code, true, out _))
                            {
                                _logger.LogInformation("Search parameter definition has a conflicting code value. code: {Code}, baseType: {BaseType}", searchParam.Code, resource);
                                validationFailures.Add(
                                    new ValidationFailure(
                                    nameof(searchParam.Code),
                                    string.Format(Resources.SearchParameterDefinitionConflictingCodeValue, searchParam.Code, resource)));
                                break;
                            }
                        }
                    }
                    else if (_searchParameterDefinitionManager.TryGetSearchParameter(baseType, searchParam.Code, true, out _))
                    {
                        // The search parameter's code value conflicts with an existing one
                        _logger.LogInformation("Search parameter definition has a conflicting code value with an existing one. code: {Code}, baseType: {BaseType}", searchParam.Code, baseType);
                        validationFailures.Add(
                        new ValidationFailure(
                            nameof(searchParam.Code),
                            string.Format(Resources.SearchParameterDefinitionConflictingCodeValue, searchParam.Code, baseType)));
                    }
                }
>>>>>>> 4b8d5394
            }
        }
    }
}<|MERGE_RESOLUTION|>--- conflicted
+++ resolved
@@ -24,13 +24,11 @@
 using Microsoft.Health.Fhir.Core.Features.Security;
 using Microsoft.Health.Fhir.Core.Features.Validation;
 using Microsoft.Health.Fhir.Core.Models;
-<<<<<<< HEAD
-using Constants = Microsoft.Health.Fhir.Core.Features.Search.Parameters.Constants;
-=======
 #if !Stu3 && !R4 && !R4B
 using Microsoft.Health.Fhir.R5.Core.Extensions;
 #endif
->>>>>>> 4b8d5394
+
+using Constants = Microsoft.Health.Fhir.Core.Features.Search.Parameters.Constants;
 using Task = System.Threading.Tasks.Task;
 
 namespace Microsoft.Health.Fhir.Shared.Core.Features.Search.Parameters
@@ -122,16 +120,11 @@
                             {
                                 _logger.LogInformation("Requested to create a new Search parameter but Search parameter definition has a duplicate url. url: {Url}", searchParam.Url);
 
-                                // We have a conflict
-                                validationFailures.Add(
-                                    new ValidationFailure(
-                                        nameof(searchParam.Url),
-                                        string.Format(Resources.SearchParameterDefinitionDuplicatedEntry, searchParam.Url)));
-                            }
-                            else
-                            {
-                                CheckForConflictingCodeValue(searchParam, validationFailures);
-                            }
+                            // We have a conflict
+                            validationFailures.Add(
+                                new ValidationFailure(
+                                    nameof(searchParam.Url),
+                                    string.Format(Resources.SearchParameterDefinitionDuplicatedEntry, searchParam.Url)));
                         }
                     }
                     else
@@ -157,74 +150,9 @@
             {
                 throw new ResourceNotValidException(validationFailures);
             }
-<<<<<<< HEAD
             else if (duplicateOf != null)
             {
                 _contextAccessor.RequestContext.Properties.Add(Constants.DuplicateSearchParameterUrl, duplicateOf);
-=======
-        }
-
-        private void CheckForConflictingCodeValue(SearchParameter searchParam, List<ValidationFailure> validationFailures)
-        {
-            // Ensure the search parameter's code value does not already exist for its base type(s)
-            var baseTypes = searchParam.Base?.Where(x => x != null).Select(x => x?.ToString()).ToList() ?? new List<string>();
-            foreach (string baseType in baseTypes)
-            {
-                if (searchParam.Code is null)
-                {
-                    _logger.LogInformation("Search parameter definition has a null or empty code value. code: {Code}, baseType: {BaseType}", searchParam.Code, baseType);
-                    validationFailures.Add(
-                        new ValidationFailure(
-                            nameof(searchParam.Code),
-                            string.Format(Resources.SearchParameterDefinitionNullorEmptyCodeValue, searchParam.Code, baseType)));
-                }
-                else
-                {
-                    if (string.Equals(baseType, KnownResourceTypes.Resource, StringComparison.OrdinalIgnoreCase))
-                    {
-                        foreach (string resource in _modelInfoProvider.GetResourceTypeNames())
-                        {
-                            if (_searchParameterDefinitionManager.TryGetSearchParameter(resource, searchParam.Code, true, out _))
-                            {
-                                _logger.LogInformation("Search parameter definition has a conflicting code value. code: {Code}, baseType: {BaseType}", searchParam.Code, resource);
-                                validationFailures.Add(
-                                    new ValidationFailure(
-                                    nameof(searchParam.Code),
-                                    string.Format(Resources.SearchParameterDefinitionConflictingCodeValue, searchParam.Code, resource)));
-                                break;
-                            }
-                        }
-                    }
-                    else if (baseType == KnownResourceTypes.DomainResource)
-                    {
-                        foreach (string resource in _modelInfoProvider.GetResourceTypeNames())
-                        {
-                            Type type = _modelInfoProvider.GetTypeForFhirType(resource);
-                            string fhirBaseType = _modelInfoProvider.GetFhirTypeNameForType(type.BaseType);
-
-                            if (fhirBaseType == KnownResourceTypes.DomainResource
-                                && _searchParameterDefinitionManager.TryGetSearchParameter(resource, searchParam.Code, true, out _))
-                            {
-                                _logger.LogInformation("Search parameter definition has a conflicting code value. code: {Code}, baseType: {BaseType}", searchParam.Code, resource);
-                                validationFailures.Add(
-                                    new ValidationFailure(
-                                    nameof(searchParam.Code),
-                                    string.Format(Resources.SearchParameterDefinitionConflictingCodeValue, searchParam.Code, resource)));
-                                break;
-                            }
-                        }
-                    }
-                    else if (_searchParameterDefinitionManager.TryGetSearchParameter(baseType, searchParam.Code, true, out _))
-                    {
-                        // The search parameter's code value conflicts with an existing one
-                        _logger.LogInformation("Search parameter definition has a conflicting code value with an existing one. code: {Code}, baseType: {BaseType}", searchParam.Code, baseType);
-                        validationFailures.Add(
-                        new ValidationFailure(
-                            nameof(searchParam.Code),
-                            string.Format(Resources.SearchParameterDefinitionConflictingCodeValue, searchParam.Code, baseType)));
-                    }
-                }
->>>>>>> 4b8d5394
             }
         }
     }
