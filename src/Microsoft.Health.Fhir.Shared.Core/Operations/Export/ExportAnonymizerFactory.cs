﻿// -------------------------------------------------------------------------------------------------
// Copyright (c) Microsoft Corporation. All rights reserved.
// Licensed under the MIT License (MIT). See LICENSE in the repo root for license information.
// -------------------------------------------------------------------------------------------------

using System;
using System.IO;
using System.Threading;
using System.Threading.Tasks;
using EnsureThat;
using Microsoft.Extensions.Logging;
using Microsoft.Health.Fhir.Anonymizer.Core;
using Microsoft.Health.Fhir.Core.Features.Operations.Export.Models;

namespace Microsoft.Health.Fhir.Core.Features.Operations.Export
{
    public class ExportAnonymizerFactory : IAnonymizerFactory
    {
        private IArtifactProvider _artifactProvider;
        private ILogger<ExportJobTask> _logger;

        public ExportAnonymizerFactory(IArtifactProvider artifactProvider, ILogger<ExportJobTask> logger)
        {
            EnsureArg.IsNotNull(artifactProvider, nameof(artifactProvider));
            EnsureArg.IsNotNull(logger, nameof(logger));

            _artifactProvider = artifactProvider;
            _logger = logger;
        }

        public async Task<IAnonymizer> CreateAnonymizerAsync(ExportJobRecord exportJobRecord, CancellationToken cancellationToken)
        {
            EnsureArg.IsNotNullOrEmpty(exportJobRecord.AnonymizationConfigurationLocation, nameof(exportJobRecord.AnonymizationConfigurationLocation));

            using (Stream stream = new MemoryStream())
            {
                try
                {
                    await _artifactProvider.FetchAsync(exportJobRecord, stream, cancellationToken);
                    stream.Position = 0;
                }
                catch (FileNotFoundException ex)
                {
                    throw new AnonymizationConfigurationNotFoundException(ex.Message, ex);
                }
                catch (Exception ex)
                {
<<<<<<< HEAD
                    _logger.LogError("Failed to fetch Anonymization configuration file: {ConfigLocation}", configurationLocation);
=======
                    _logger.LogError("Failed to fetch Anonymization configuration file: {configLocation}", exportJobRecord.AnonymizationConfigurationLocation);
>>>>>>> 0275be3c
                    throw new AnonymizationConfigurationFetchException(ex.Message, ex);
                }

                using (StreamReader reader = new StreamReader(stream))
                {
                    string configurationContent = await reader.ReadToEndAsync();
                    try
                    {
                        var engine = new AnonymizerEngine(AnonymizerConfigurationManager.CreateFromSettingsInJson(configurationContent));
                        return new ExportAnonymizer(engine);
                    }
                    catch (Exception ex)
                    {
                        _logger.LogError("Failed to parse configuration file: {Message}", ex.Message);
                        throw new FailedToParseAnonymizationConfigurationException(ex.Message, ex);
                    }
                }
            }
        }
    }
}<|MERGE_RESOLUTION|>--- conflicted
+++ resolved
@@ -45,11 +45,7 @@
                 }
                 catch (Exception ex)
                 {
-<<<<<<< HEAD
-                    _logger.LogError("Failed to fetch Anonymization configuration file: {ConfigLocation}", configurationLocation);
-=======
-                    _logger.LogError("Failed to fetch Anonymization configuration file: {configLocation}", exportJobRecord.AnonymizationConfigurationLocation);
->>>>>>> 0275be3c
+                    _logger.LogError("Failed to fetch Anonymization configuration file: {ConfigLocation}", exportJobRecord.AnonymizationConfigurationLocation);
                     throw new AnonymizationConfigurationFetchException(ex.Message, ex);
                 }
 
