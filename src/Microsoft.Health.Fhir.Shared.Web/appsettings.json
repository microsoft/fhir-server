--- conflicted
+++ resolved
@@ -50,27 +50,10 @@
             "AllowCredentials": false
         },
         "Operations": {
-<<<<<<< HEAD
-            "HostingBackgroundServiceQueues": [
-                {
-                    "Queue": "Import",
-                    "UpdateProgressOnHeartbeat": true
-                },
-                {
-                    "Queue": "Export",
-                    "UpdateProgressOnHeartbeat": false
-                },
-                {
-                    "Queue": "BulkDelete",
                     "UpdateProgressOnHeartbeat": false
                 },
                 {
                     "Queue": "BulkUpdate",
-                    "UpdateProgressOnHeartbeat": false
-                }
-            ],
-=======
->>>>>>> edca5f47
             "Export": {
                 "Enabled": true,
                 "StorageAccountConnection": null,
