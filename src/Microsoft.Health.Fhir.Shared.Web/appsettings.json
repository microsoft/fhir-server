﻿{
    "FhirServer": {
        "Security": {
            "Enabled": true,
            "EnableAadSmartOnFhirProxy": true,
            "Authentication": {
                "Audience": null,
                "Authority": null
            },
            "PrincipalClaims": [
                "iss",
                "oid"
            ],
            "Authorization": {
                "Enabled": true,
                "ScopesClaim": [ "scope" ]
            }
        },
        "Features": {
            "SupportsUI": false,
            "SupportsXml": true,
            "SupportsAnonymizedExport": true
        },
        "CoreFeatures": {
            "SupportsBatch": true,
            "SupportsTransaction": true,
            "SupportsSelectableSearchParameters": true,
            "IncludeTotalInBundle": "None",
            "ProfileValidationOnCreate": false,
            "ProfileValidationOnUpdate": false,
            "SupportsResourceChangeCapture": false,
            "SupportsBulkDelete": true,
            "SupportsSqlReplicas": false,
            "SupportsIncludes": true,
            "Versioning": {
                "Default": "versioned",
                "ResourceTypeOverrides": null
            }
        },
        "CosmosDb": {
            "CollectionId": null,
            "InitialCollectionThroughput": 1000
        },
        "Cors": {
            "Origins": [],
            "Methods": [],
            "Headers": [],
            "MaxAge": null,
            "AllowCredentials": false
        },
        "Operations": {
<<<<<<< HEAD
            "HostingBackgroundServiceQueues": [
                {
                    "Queue": "Import",
                    "UpdateProgressOnHeartbeat": true
                },
                {
                    "Queue": "Export",
                    "UpdateProgressOnHeartbeat": false
                },
                {
                    "Queue": "BulkDelete",
                    "UpdateProgressOnHeartbeat": false
                },
                {
                    "Queue": "Reindex",
                    "UpdateProgressOnHeartbeat": false
                }
            ],
=======
>>>>>>> da76da09
            "Export": {
                "Enabled": true,
                "StorageAccountConnection": null,
                "StorageAccountUri": null,
                "MaximumNumberOfConcurrentJobsAllowedPerInstance": 1,
                "Formats": [
                    {
                        "Name": "resourcename_only",
                        "Format": "<resourcename>"
                    },
                    {
                        "Name": "unique_folder",
                        "Format": "<timestamp>-<id>/<resourcename>"
                    }
                ]
            },
            "Reindex": {
                "Enabled": true,
                "ConsecutiveFailuresThreshold": 5,
                "MaximumNumberOfResourcesPerQuery": 100,
                "JobHeartbeatTimeoutThreshold": "00:10:00",
                "JobPollingFrequency": "00:00:10"
            },
            "ConvertData": {
                "Enabled": false,
                "ContainerRegistryServers": [],
                "TemplateCollectionOptions": {
                    "ShortCacheTimeSpan": "00:30:00",
                    "LongCacheTimeSpan": "01:00:00",
                    "TemplateCollectionSizeLimitMegabytes": 10
                },
                "CacheSizeLimit": 100000000,
                "OperationTimeout": "00:00:30",
                "EnableTelemetryLogger": false
            },
            "Validate": {
                "CacheDurationInSeconds": 14400
            },
            "Import": {
                "Enabled": false,
            },
            "BulkDelete": {
                "Enabled": true,
            },
            "IntegrationDataStore": {
                "StorageAccountConnection": null,
                "StorageAccountUri": null
            }
        },
        "Audit": {
            "CustomAuditHeaderPrefix": "X-MS-AZUREFHIR-AUDIT-"
        },
        "Bundle": {
            "EntryLimit": 500,
            "SupportsBundleOrchestrator": true,
            "BatchDefaultProcessingLogic": "sequential",
            "TransactionDefaultProcessingLogic": "parallel"
        },
        "Throttling": {
            "Enabled": false,
            "ExcludedEndpoints": [
                {
                    "Method": "GET",
                    "Path": "/health/check"
                }
            ],
            "ConcurrentRequestLimit": 0,
            "MaxQueueSize": 0,
            "MaxMillisecondsInQueue": 0
        },
        "ArtifactStore": {
            "OciArtifacts": [
                {
                    "LoginServer": "",
                    "ImageName": "",
                    "Digest": ""
                }
            ]
        },
        "ImplementationGuides": {
            "USCore": {
                "MissingData": false
            }
        },
        "Encryption": {
            "CustomerManagedKeyEncryption": {
                "KeyEncryptionKeyIdentity": null,
                "KeyEncryptionKeyUrl": null
            }
        }
    },
    "CosmosDb": {
        "Host": null,
        "Key": null,
        "UseManagedIdentity": false, // False for localhost/emulator
        "AllowDatabaseCreation": true,
        "AllowCollectionSetup": true,
        "DatabaseId": "health",
        "InitialDatabaseThroughput": null,
        "ConnectionMode": "Direct",
        "ConnectionProtocol": "Tcp",
        "ContinuationTokenSizeLimitInKb": 2,
        "DefaultConsistencyLevel": "Session",
        "PreferredLocations": [],
        "RetryOptions": {
            "MaxNumberOfRetries": 3,
            "MaxWaitTimeInSeconds": 5
        },
        "IndividualBatchActionRetryOptions": {
            "MaxNumberOfRetries": 18,
            "MaxWaitTimeInSeconds": 90
        },
        "UseQueryStatistics": false,
        "InitialSortParameterUris": [
            "http://hl7.org/fhir/SearchParameter/individual-family",
            "http://hl7.org/fhir/SearchParameter/individual-given",
            "http://hl7.org/fhir/SearchParameter/individual-birthdate",
            "http://hl7.org/fhir/SearchParameter/clinical-date"
        ],
        "ParallelQueryOptions": {
            "MaxQueryConcurrency": 500,
            "EnableConcurrencyIfQueryExceedsTimeLimit": true
        },
        "LogSdkDiagnostics": false,
        "LogSdkClientElapsedTime": false
    },
    "DataStore": "CosmosDb",
    "SqlServer": {
        "CommandTimeout": "00:03:00"
    },
    "KeyVault": {
        "Endpoint": null
    },
    "Logging": {
        "IncludeScopes": false,
        "LogLevel": {
            "Default": "Information",
            "Microsoft.Health": "Information",
            "Microsoft": "Warning",
            "System": "Warning"
        },
        "ApplicationInsights": {
            "LogLevel": {
                "Default": "Information",
                "Microsoft.Health": "Information",
                "Microsoft": "Warning",
                "System": "Warning"
            }
        }
    },
    "TaskHosting": {
        "Enabled": true,
        "MaxRunningTaskCount": 1
    },
    "PrometheusMetrics": {
        "enabled": false,
        "port": "1234",
        "path": "/metrics",
        "dotnetRuntimeMetrics": true,
        "httpMetrics": true,
        "systemMetrics": true
    },
    "Telemetry": {
        "Provider": "ApplicationInsights",
        "InstrumentationKey": "",
        "ConnectionString": ""
    }
}<|MERGE_RESOLUTION|>--- conflicted
+++ resolved
@@ -49,7 +49,6 @@
             "AllowCredentials": false
         },
         "Operations": {
-<<<<<<< HEAD
             "HostingBackgroundServiceQueues": [
                 {
                     "Queue": "Import",
@@ -68,8 +67,6 @@
                     "UpdateProgressOnHeartbeat": false
                 }
             ],
-=======
->>>>>>> da76da09
             "Export": {
                 "Enabled": true,
                 "StorageAccountConnection": null,
