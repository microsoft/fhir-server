﻿// -------------------------------------------------------------------------------------------------
// Copyright (c) Microsoft Corporation. All rights reserved.
// Licensed under the MIT License (MIT). See LICENSE in the repo root for license information.
// -------------------------------------------------------------------------------------------------

using System;
using System.Collections.Generic;
using System.Linq;
using System.Net;
using System.Net.Http;
using System.Threading;
using System.Threading.Tasks;
using Microsoft.Azure.Cosmos;
using Microsoft.Extensions.Diagnostics.HealthChecks;
using Microsoft.Extensions.Logging.Abstractions;
using Microsoft.Extensions.Options;
using Microsoft.Health.Abstractions.Exceptions;
using Microsoft.Health.Core.Features.Health;
using Microsoft.Health.Fhir.Core.Features.Health;
using Microsoft.Health.Fhir.CosmosDb.Core.Configs;
using Microsoft.Health.Fhir.CosmosDb.Core.Features.Storage;
using Microsoft.Health.Fhir.CosmosDb.Features.Storage;
using Microsoft.Health.Fhir.Tests.Common;
using Microsoft.Health.Test.Utilities;
using NSubstitute;
using NSubstitute.ClearExtensions;
using NSubstitute.ExceptionExtensions;
using Xunit;

namespace Microsoft.Health.Fhir.CosmosDb.UnitTests.Features.Health
{
    [Trait(Traits.OwningTeam, OwningTeam.Fhir)]
    [Trait(Traits.Category, Categories.DataSourceValidation)]
    public class CosmosHealthCheckTests
    {
        private readonly Container _container = Substitute.For<Container>();
        private readonly ICosmosClientTestProvider _testProvider = Substitute.For<ICosmosClientTestProvider>();
        private readonly CosmosDataStoreConfiguration _configuration = new CosmosDataStoreConfiguration { DatabaseId = "mydb" };
        private readonly CosmosCollectionConfiguration _cosmosCollectionConfiguration = new CosmosCollectionConfiguration { CollectionId = "mycoll" };

        private readonly TestCosmosHealthCheck _healthCheck;

        public CosmosHealthCheckTests()
        {
            var optionsSnapshot = Substitute.For<IOptionsSnapshot<CosmosCollectionConfiguration>>();
            optionsSnapshot.Get(Microsoft.Health.Fhir.CosmosDb.Constants.CollectionConfigurationName).Returns(_cosmosCollectionConfiguration);

            _healthCheck = new TestCosmosHealthCheck(
                new NonDisposingScope(_container),
                _configuration,
                optionsSnapshot,
                _testProvider,
                NullLogger<TestCosmosHealthCheck>.Instance);
        }

        [Fact]
        public async Task GivenCosmosDbCanBeQueried_WhenHealthIsChecked_ThenHealthyStateShouldBeReturned()
        {
            HealthCheckResult result = await _healthCheck.CheckHealthAsync(new HealthCheckContext());

            Assert.Equal(HealthStatus.Healthy, result.Status);
        }

        [Fact]
        public async Task GivenCosmosDb_WhenCosmosOperationCanceledExceptionIsAlwaysThrown_ThenUnhealthyStateShouldBeReturned()
        {
            // This test simulates that all Health Check calls result in OperationCanceledExceptions.
            // And all retries should fail.

            var diagnostics = Substitute.For<CosmosDiagnostics>();
            var coce = new CosmosOperationCanceledException(originalException: new OperationCanceledException(), diagnostics);

<<<<<<< HEAD
            _testProvider.PerformTestAsync(default, default, _cosmosCollectionConfiguration, CancellationToken.None).ThrowsAsyncForAnyArgs(coce);
=======
            _testProvider.PerformTestAsync(default, CancellationToken.None).ThrowsForAnyArgs(coce);
>>>>>>> ea75818e
            HealthCheckResult result = await _healthCheck.CheckHealthAsync(new HealthCheckContext());

            Assert.Equal(HealthStatus.Unhealthy, result.Status);
            _ = _testProvider.ReceivedWithAnyArgs(3).PerformTestAsync(default, default, _cosmosCollectionConfiguration, CancellationToken.None);
        }

        [Fact]
        public async Task GivenCosmosDb_WhenCosmosOperationCanceledExceptionIsOnceThrown_ThenHealthyStateShouldBeReturned()
        {
            // This test simulates that the first call to Health Check results in an OperationCanceledException.
            // The first attempt should fail, but the next ones should pass.

            var diagnostics = Substitute.For<CosmosDiagnostics>();
            var coce = new CosmosOperationCanceledException(originalException: new OperationCanceledException(), diagnostics);

            int runs = 0;
            Func<Task> fakeRetry = () =>
            {
                runs++;
                if (runs == 1)
                {
                    throw coce;
                }

                return Task.CompletedTask;
            };

            _testProvider.PerformTestAsync(default, CancellationToken.None).ReturnsForAnyArgs(x => fakeRetry());
            HealthCheckResult result = await _healthCheck.CheckHealthAsync(new HealthCheckContext());

            Assert.Equal(HealthStatus.Healthy, result.Status);
            _ = _testProvider.ReceivedWithAnyArgs(2).PerformTestAsync(default, default, default, default);
        }

        [Fact]
        public async Task GivenCosmosDbCannotBeQueried_WhenHealthIsChecked_ThenUnhealthyStateShouldBeReturned()
        {
<<<<<<< HEAD
            _testProvider.PerformTestAsync(default, default, _cosmosCollectionConfiguration, CancellationToken.None).ThrowsAsyncForAnyArgs<HttpRequestException>();
=======
            _testProvider.PerformTestAsync(default, CancellationToken.None).ThrowsForAnyArgs<HttpRequestException>();
>>>>>>> ea75818e
            HealthCheckResult result = await _healthCheck.CheckHealthAsync(new HealthCheckContext());

            Assert.Equal(HealthStatus.Unhealthy, result.Status);
        }

        [Fact]
        public async Task GivenCosmosAccessIsForbidden_IsClientCmkError_WhenHealthIsChecked_ThenHealthyStateShouldBeReturned()
        {
            foreach (int clientCmkIssue in new List<int>(Enum.GetValues(typeof(KnownCosmosDbCmkSubStatusValueClientIssue)).Cast<int>()))
            {
                var cosmosException = new CosmosException("Some error message", HttpStatusCode.Forbidden, subStatusCode: clientCmkIssue, activityId: null, requestCharge: 0);
                _testProvider.ClearSubstitute();
<<<<<<< HEAD
                _testProvider.PerformTestAsync(default, default, _cosmosCollectionConfiguration, CancellationToken.None).ThrowsAsyncForAnyArgs(cosmosException);
=======
                _testProvider.PerformTestAsync(default, CancellationToken.None).ThrowsForAnyArgs(cosmosException);
>>>>>>> ea75818e

                HealthCheckResult result = await _healthCheck.CheckHealthAsync(new HealthCheckContext());

                Assert.Equal(HealthStatus.Degraded, result.Status);

                Assert.NotNull(result.Data);
                Assert.True(result.Data.Any());

                Assert.True(result.Data.ContainsKey("Reason"));
                Assert.Equal(HealthStatusReason.CustomerManagedKeyAccessLost, result.Data["Reason"]);

                Assert.True(result.Data.ContainsKey("Error"));
                Assert.Equal(FhirHealthErrorCode.Error412.ToString(), result.Data["Error"]);
            }
        }

        [Fact]
        public async Task GivenCosmosAccessIsForbidden_IsNotClientCmkError_WhenHealthIsChecked_ThenUnhealthyStateShouldBeReturned()
        {
            const int SomeNonClientErrorSubstatusCode = 12345;
<<<<<<< HEAD
            _testProvider.PerformTestAsync(default, default, _cosmosCollectionConfiguration, CancellationToken.None)
                .ThrowsAsyncForAnyArgs(new CosmosException(
=======
            _testProvider.PerformTestAsync(default, CancellationToken.None)
                .ThrowsForAnyArgs(new CosmosException(
>>>>>>> ea75818e
                    "An error message",
                    HttpStatusCode.Forbidden,
                    subStatusCode: SomeNonClientErrorSubstatusCode,
                    activityId: null,
                    requestCharge: 0));

            HealthCheckResult result = await _healthCheck.CheckHealthAsync(new HealthCheckContext());

            Assert.Equal(HealthStatus.Unhealthy, result.Status);

            Assert.NotNull(result.Data);
            Assert.True(result.Data.Any());

            Assert.True(result.Data.ContainsKey("Error"));
            Assert.Equal(FhirHealthErrorCode.Error500.ToString(), result.Data["Error"]);
        }

        [Fact]
        public async Task GivenCosmosDbWithTooManyRequests_WhenHealthIsChecked_ThenHealthyStateShouldBeReturned()
        {
<<<<<<< HEAD
            _testProvider.PerformTestAsync(default, default, _cosmosCollectionConfiguration, CancellationToken.None)
                .ThrowsAsyncForAnyArgs(new Exception(null, new RequestRateExceededException(TimeSpan.Zero)));
=======
            _testProvider.PerformTestAsync(default, CancellationToken.None)
                .ThrowsForAnyArgs(new Exception(null, new RequestRateExceededException(TimeSpan.Zero)));
>>>>>>> ea75818e

            HealthCheckResult result = await _healthCheck.CheckHealthAsync(new HealthCheckContext());

            Assert.Equal(HealthStatus.Degraded, result.Status);

            Assert.True(result.Data.ContainsKey("Error"));
            Assert.Equal(FhirHealthErrorCode.Error429.ToString(), result.Data["Error"]);
        }
    }
}<|MERGE_RESOLUTION|>--- conflicted
+++ resolved
@@ -70,11 +70,7 @@
             var diagnostics = Substitute.For<CosmosDiagnostics>();
             var coce = new CosmosOperationCanceledException(originalException: new OperationCanceledException(), diagnostics);
 
-<<<<<<< HEAD
             _testProvider.PerformTestAsync(default, default, _cosmosCollectionConfiguration, CancellationToken.None).ThrowsAsyncForAnyArgs(coce);
-=======
-            _testProvider.PerformTestAsync(default, CancellationToken.None).ThrowsForAnyArgs(coce);
->>>>>>> ea75818e
             HealthCheckResult result = await _healthCheck.CheckHealthAsync(new HealthCheckContext());
 
             Assert.Equal(HealthStatus.Unhealthy, result.Status);
@@ -112,11 +108,7 @@
         [Fact]
         public async Task GivenCosmosDbCannotBeQueried_WhenHealthIsChecked_ThenUnhealthyStateShouldBeReturned()
         {
-<<<<<<< HEAD
             _testProvider.PerformTestAsync(default, default, _cosmosCollectionConfiguration, CancellationToken.None).ThrowsAsyncForAnyArgs<HttpRequestException>();
-=======
-            _testProvider.PerformTestAsync(default, CancellationToken.None).ThrowsForAnyArgs<HttpRequestException>();
->>>>>>> ea75818e
             HealthCheckResult result = await _healthCheck.CheckHealthAsync(new HealthCheckContext());
 
             Assert.Equal(HealthStatus.Unhealthy, result.Status);
@@ -129,11 +121,7 @@
             {
                 var cosmosException = new CosmosException("Some error message", HttpStatusCode.Forbidden, subStatusCode: clientCmkIssue, activityId: null, requestCharge: 0);
                 _testProvider.ClearSubstitute();
-<<<<<<< HEAD
                 _testProvider.PerformTestAsync(default, default, _cosmosCollectionConfiguration, CancellationToken.None).ThrowsAsyncForAnyArgs(cosmosException);
-=======
-                _testProvider.PerformTestAsync(default, CancellationToken.None).ThrowsForAnyArgs(cosmosException);
->>>>>>> ea75818e
 
                 HealthCheckResult result = await _healthCheck.CheckHealthAsync(new HealthCheckContext());
 
@@ -154,13 +142,8 @@
         public async Task GivenCosmosAccessIsForbidden_IsNotClientCmkError_WhenHealthIsChecked_ThenUnhealthyStateShouldBeReturned()
         {
             const int SomeNonClientErrorSubstatusCode = 12345;
-<<<<<<< HEAD
             _testProvider.PerformTestAsync(default, default, _cosmosCollectionConfiguration, CancellationToken.None)
                 .ThrowsAsyncForAnyArgs(new CosmosException(
-=======
-            _testProvider.PerformTestAsync(default, CancellationToken.None)
-                .ThrowsForAnyArgs(new CosmosException(
->>>>>>> ea75818e
                     "An error message",
                     HttpStatusCode.Forbidden,
                     subStatusCode: SomeNonClientErrorSubstatusCode,
@@ -181,13 +164,8 @@
         [Fact]
         public async Task GivenCosmosDbWithTooManyRequests_WhenHealthIsChecked_ThenHealthyStateShouldBeReturned()
         {
-<<<<<<< HEAD
             _testProvider.PerformTestAsync(default, default, _cosmosCollectionConfiguration, CancellationToken.None)
                 .ThrowsAsyncForAnyArgs(new Exception(null, new RequestRateExceededException(TimeSpan.Zero)));
-=======
-            _testProvider.PerformTestAsync(default, CancellationToken.None)
-                .ThrowsForAnyArgs(new Exception(null, new RequestRateExceededException(TimeSpan.Zero)));
->>>>>>> ea75818e
 
             HealthCheckResult result = await _healthCheck.CheckHealthAsync(new HealthCheckContext());
 
