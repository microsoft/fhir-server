--- conflicted
+++ resolved
@@ -8,12 +8,7 @@
   <ItemGroup>
     <PackageReference Include="Ensure.That" Version="8.1.1" />
     <PackageReference Include="FluentValidation" Version="8.1.3" />
-<<<<<<< HEAD
-    <PackageReference Include="Hl7.Fhir.STU3" Version="1.2.0" />
-=======
-    <PackageReference Include="Hl7.Fhir.Serialization" Version="1.2.1" />
     <PackageReference Include="Hl7.Fhir.STU3" Version="1.2.1" />
->>>>>>> b1f402e7
     <PackageReference Include="MediatR" Version="6.0.0" />
     <PackageReference Include="MediatR.Extensions.Microsoft.DependencyInjection" Version="6.0.1" />
     <PackageReference Include="Microsoft.AspNetCore.Authentication.JwtBearer" Version="2.2.0" />
