--- conflicted
+++ resolved
@@ -8,16 +8,9 @@
   <ItemGroup>
     <PackageReference Include="Ensure.That" Version="8.1.1" />
     <PackageReference Include="FluentValidation" Version="8.1.3" />
-<<<<<<< HEAD
-    <PackageReference Include="Hl7.Fhir.Serialization" Version="1.2.1" />
-    <PackageReference Include="Hl7.Fhir.STU3" Version="1.2.0" />
+    <PackageReference Include="Hl7.Fhir.STU3" Version="1.2.1" />
     <PackageReference Include="MediatR" Version="7.0.0" />
     <PackageReference Include="MediatR.Extensions.Microsoft.DependencyInjection" Version="7.0.0" />
-=======
-    <PackageReference Include="Hl7.Fhir.STU3" Version="1.2.1" />
-    <PackageReference Include="MediatR" Version="6.0.0" />
-    <PackageReference Include="MediatR.Extensions.Microsoft.DependencyInjection" Version="6.0.1" />
->>>>>>> d2f160bc
     <PackageReference Include="Microsoft.AspNetCore.Authentication.JwtBearer" Version="2.2.0" />
     <PackageReference Include="Microsoft.AspNetCore.Diagnostics" Version="2.2.0" />
     <PackageReference Include="Microsoft.AspNetCore.Diagnostics.HealthChecks" Version="2.2.0" />
