﻿// -------------------------------------------------------------------------------------------------
// Copyright (c) Microsoft Corporation. All rights reserved.
// Licensed under the MIT License (MIT). See LICENSE in the repo root for license information.
// -------------------------------------------------------------------------------------------------

using System;
using System.Collections.Concurrent;
using System.Collections.Generic;
using System.Diagnostics;
using System.Globalization;
using System.Linq;
using System.Threading;
using System.Threading.Tasks;
using EnsureThat;
using Microsoft.Azure.Cosmos;
using Microsoft.Extensions.Logging;
using Microsoft.Health.Core.Features.Context;
using Microsoft.Health.Fhir.Core.Exceptions;
using Microsoft.Health.Fhir.Core.Extensions;
using Microsoft.Health.Fhir.Core.Features;
using Microsoft.Health.Fhir.Core.Features.Context;
using Microsoft.Health.Fhir.Core.Features.Persistence;
using Microsoft.Health.Fhir.Core.Features.Search;
using Microsoft.Health.Fhir.Core.Features.Search.Expressions;
using Microsoft.Health.Fhir.Core.Models;
using Microsoft.Health.Fhir.CosmosDb.Core.Configs;
using Microsoft.Health.Fhir.CosmosDb.Features.Search.Queries;
using Microsoft.Health.Fhir.CosmosDb.Features.Storage;
using Microsoft.Health.Fhir.ValueSets;

namespace Microsoft.Health.Fhir.CosmosDb.Features.Search
{
    internal class FhirCosmosSearchService : SearchService
    {
        private static readonly SearchParameterInfo _wildcardReferenceSearchParameter = new(SearchValueConstants.WildcardReferenceSearchParameterName, SearchValueConstants.WildcardReferenceSearchParameterName);

        private readonly CosmosFhirDataStore _fhirDataStore;
        private readonly IQueryBuilder _queryBuilder;
        private readonly RequestContextAccessor<IFhirRequestContext> _requestContextAccessor;
        private readonly CosmosDataStoreConfiguration _cosmosConfig;
        private readonly ICosmosDbCollectionPhysicalPartitionInfo _physicalPartitionInfo;
        private readonly Lazy<IReadOnlyCollection<IExpressionVisitorWithInitialContext<object, Expression>>> _expressionRewriters;
        private readonly ILogger<FhirCosmosSearchService> _logger;
        private readonly SearchParameterInfo _resourceTypeSearchParameter;
        private readonly SearchParameterInfo _resourceIdSearchParameter;
        private const int _chainedSearchMaxSubqueryItemLimit = 1000;

        public FhirCosmosSearchService(
            ISearchOptionsFactory searchOptionsFactory,
            CosmosFhirDataStore fhirDataStore,
            IQueryBuilder queryBuilder,
            RequestContextAccessor<IFhirRequestContext> requestContextAccessor,
            CosmosDataStoreConfiguration cosmosConfig,
            ICosmosDbCollectionPhysicalPartitionInfo physicalPartitionInfo,
            CompartmentSearchRewriter compartmentSearchRewriter,
            SmartCompartmentSearchRewriter smartCompartmentSearchRewriter,
            ILogger<FhirCosmosSearchService> logger)
            : base(searchOptionsFactory, fhirDataStore, logger)
        {
            EnsureArg.IsNotNull(fhirDataStore, nameof(fhirDataStore));
            EnsureArg.IsNotNull(queryBuilder, nameof(queryBuilder));
            EnsureArg.IsNotNull(requestContextAccessor, nameof(requestContextAccessor));
            EnsureArg.IsNotNull(cosmosConfig, nameof(cosmosConfig));
            EnsureArg.IsNotNull(physicalPartitionInfo, nameof(physicalPartitionInfo));
            EnsureArg.IsNotNull(compartmentSearchRewriter, nameof(compartmentSearchRewriter));
            EnsureArg.IsNotNull(smartCompartmentSearchRewriter, nameof(smartCompartmentSearchRewriter));
            EnsureArg.IsNotNull(logger, nameof(logger));

            _fhirDataStore = fhirDataStore;
            _queryBuilder = queryBuilder;
            _requestContextAccessor = requestContextAccessor;
            _cosmosConfig = cosmosConfig;
            _physicalPartitionInfo = physicalPartitionInfo;
            _logger = logger;
            _resourceTypeSearchParameter = SearchParameterInfo.ResourceTypeSearchParameter;
            _resourceIdSearchParameter = new SearchParameterInfo(SearchParameterNames.Id, SearchParameterNames.Id);

            _expressionRewriters = new Lazy<IReadOnlyCollection<IExpressionVisitorWithInitialContext<object, Expression>>>(() =>
                new IExpressionVisitorWithInitialContext<object, Expression>[]
                {
                    compartmentSearchRewriter,
                    smartCompartmentSearchRewriter,
                    DateTimeEqualityRewriter.Instance,
                });
        }

        public override async Task<IReadOnlyList<string>> GetUsedResourceTypes(CancellationToken cancellationToken)
        {
            var sqlQuerySpec = new QueryDefinition(@"SELECT DISTINCT VALUE r.resourceTypeName
                FROM root r
                WHERE r.isSystem = false");

            var requestOptions = new QueryRequestOptions();

            return await _fhirDataStore.ExecutePagedQueryAsync<string>(sqlQuerySpec, requestOptions, cancellationToken: cancellationToken);
        }

        public override async Task<IEnumerable<string>> GetFeedRanges(CancellationToken cancellationToken)
        {
            var ranges = await _fhirDataStore.GetFeedRanges(cancellationToken);
            return ranges.Select(x => x.ToJsonString());
        }

        public override async Task<SearchResult> SearchAsync(
            SearchOptions searchOptions,
            CancellationToken cancellationToken)
        {
            // we're going to mutate searchOptions, so clone it first so the caller of this method does not see the changes.
            searchOptions = searchOptions.Clone();

            if (searchOptions.Expression != null)
            {
                // Apply Cosmos specific expression rewriters
                searchOptions.Expression = _expressionRewriters.Value
                    .Aggregate(searchOptions.Expression, (e, rewriter) => e.AcceptVisitor(rewriter));
            }

            // pull out the _include and _revinclude expressions.
            bool hasIncludeOrRevIncludeExpressions = searchOptions.Expression.ExtractIncludeAndChainedExpressions(
                out Expression expressionWithoutIncludes,
                out IReadOnlyList<IncludeExpression> includeExpressions,
                out IReadOnlyList<IncludeExpression> revIncludeExpressions,
                out IReadOnlyList<ChainedExpression> chainedExpressions);

            if (hasIncludeOrRevIncludeExpressions)
            {
                searchOptions.Expression = expressionWithoutIncludes;

                if (includeExpressions.Any(e => e.Iterate) || revIncludeExpressions.Any(e => e.Iterate))
                {
                    // We haven't implemented this yet.
                    _logger.LogWarning("Bad Request (IncludeIterateNotSupported)");
                    throw new BadRequestException(Resources.IncludeIterateNotSupported);
                }
            }

            if (hasIncludeOrRevIncludeExpressions && chainedExpressions.Count > 0)
            {
                List<Expression> chainedReferences = await PerformChainedSearch(searchOptions, chainedExpressions, cancellationToken);

                // Expressions where provided and some results to filter by were found.
                if (chainedReferences?.Count == chainedExpressions.Count)
                {
                    chainedReferences.Insert(0, searchOptions.Expression);
                    searchOptions.Expression = Expression.And(chainedReferences);
                }
                else
                {
                    if (searchOptions.CountOnly)
                    {
                        return new SearchResult(0, searchOptions.UnsupportedSearchParams);
                    }

                    return CreateSearchResult(searchOptions, ArraySegment<SearchResultEntry>.Empty, continuationToken: null);
                }
            }

            if (searchOptions.CountOnly)
            {
                int count = await ExecuteCountSearchAsync(
                    _queryBuilder.BuildSqlQuerySpec(searchOptions),
                    cancellationToken);

                return new SearchResult(count, searchOptions.UnsupportedSearchParams);
            }

            (IReadOnlyList<FhirCosmosResourceWrapper> results, string continuationToken, _) = await ExecuteSearchAsync<FhirCosmosResourceWrapper>(
                _queryBuilder.BuildSqlQuerySpec(searchOptions, new QueryBuilderOptions(includeExpressions, searchOptions.OnlyIds ? QueryProjection.IdAndType : QueryProjection.Default)),
                searchOptions,
                searchOptions.CountOnly ? null : searchOptions.ContinuationToken,
                null,
                null,
                cancellationToken);

            (IList<FhirCosmosResourceWrapper> includes, bool includesTruncated) = await PerformIncludeQueries(results, includeExpressions, revIncludeExpressions, searchOptions.IncludeCount, cancellationToken);

            SearchResult searchResult = CreateSearchResult(
                searchOptions,
                results.Select(m => new SearchResultEntry(m, SearchEntryMode.Match)).Concat(includes.Select(i => new SearchResultEntry(i, SearchEntryMode.Include))),
                continuationToken,
                includesTruncated);

            if (searchOptions.IncludeTotal == TotalType.Accurate)
            {
                Debug.Assert(!searchOptions.CountOnly, "We should not be computing the total of a CountOnly search.");

                searchOptions = searchOptions.Clone();

                // If this is the first page and there aren't any more pages
                if (searchOptions.ContinuationToken == null && continuationToken == null)
                {
                    // Count the results on the page.
                    searchResult.TotalCount = results.Count;
                }
                else
                {
                    // Otherwise, indicate that we'd like to get the count
                    searchOptions.CountOnly = true;

                    // And perform a second read.
                    searchResult.TotalCount = await ExecuteCountSearchAsync(
                        _queryBuilder.BuildSqlQuerySpec(searchOptions),
                        cancellationToken);
                }
            }

            return searchResult;
        }

        private async Task<List<Expression>> PerformChainedSearch(SearchOptions searchOptions, IReadOnlyList<ChainedExpression> chainedExpressions, CancellationToken cancellationToken)
        {
            var chainedReferences = new List<Expression>();
            SearchOptions chainedOptions = searchOptions.Clone();
            chainedOptions.CountOnly = false;
            chainedOptions.MaxItemCount = _chainedSearchMaxSubqueryItemLimit;
            chainedOptions.MaxItemCountSpecifiedByClient = false;
            chainedOptions.Sort = Array.Empty<(SearchParameterInfo searchParameterInfo, SortOrder sortOrder)>();

            // Loop over all chained expressions in the search query and pass them into the local recursion function
            foreach (ChainedExpression item in chainedExpressions)
            {
                Expression recursiveLookup = await RecurseChainedExpression(item, chainedOptions, cancellationToken);

                if (recursiveLookup == null)
                {
                    return null;
                }

                chainedReferences.Add(recursiveLookup);
            }

            return chainedReferences;
        }

        /// <summary>
        /// This lets us walk to the end of the expression to start filtering, the results are used to filter against the parent layer.
        /// </summary>
        private async Task<Expression> RecurseChainedExpression(ChainedExpression expression, SearchOptions chainedOptions, CancellationToken cancellationToken)
        {
            Expression criteria = expression.Expression;

            if (expression.Expression is ChainedExpression innerChained)
            {
                criteria = await RecurseChainedExpression(innerChained, chainedOptions, cancellationToken);
            }

            if (criteria == null)
            {
                // No items where returned by the sub-queries, break
                return null;
            }

            string filteredType = expression.TargetResourceTypes.First();
            var includeExpressions = new List<IncludeExpression>();

            if (expression.Reversed)
            {
                // When reversed we'll use the Include expression code to return the ids
                // in the search index on the matched resources
                foreach (var targetInclude in expression.TargetResourceTypes)
                {
                    includeExpressions.Add(Expression.Include(
                        expression.ResourceTypes,
                        expression.ReferenceSearchParameter,
                        null,
                        targetInclude,
                        expression.TargetResourceTypes,
                        false,
                        false,
                        false));
                }

                // When reversed the ids from the sub-query will match the base resource type
                filteredType = expression.ResourceTypes.First();
            }

            MultiaryExpression filterExpression = Expression.And(
                Expression.SearchParameter(_resourceTypeSearchParameter, Expression.StringEquals(FieldName.TokenCode, null, filteredType, false)),
                criteria);

            chainedOptions.Expression = filterExpression;

            var chainedResults = new List<FhirCosmosResourceWrapper>();

            try
            {
                // Because ExecuteSubQueryAsync will continue to search until the result set is filled, set a time-limit for this part of the chained expression
                using var queryTimeout = CancellationTokenSource.CreateLinkedTokenSource(cancellationToken);
                queryTimeout.CancelAfter(TimeSpan.FromSeconds(15));

                if (!await ExecuteSubQueryAsync(
                    chainedResults,
                    _queryBuilder.BuildSqlQuerySpec(chainedOptions, new QueryBuilderOptions(includeExpressions, projection: includeExpressions.Any() ? QueryProjection.ReferencesOnly : QueryProjection.IdAndType)),
                    _chainedSearchMaxSubqueryItemLimit,
                    chainedOptions,
                    queryTimeout.Token))
                {
                    _logger.LogWarning("Invalid Search Operation (ChainedExpressionSubqueryLimit)");
                    throw new InvalidSearchOperationException(string.Format(CultureInfo.InvariantCulture, Resources.ChainedExpressionSubqueryLimit, _chainedSearchMaxSubqueryItemLimit));
                }
            }
            catch (OperationCanceledException)
            {
<<<<<<< HEAD
                throw new RequestTooCostlyException(Microsoft.Health.Fhir.Core.Resources.ConditionalRequestTooCostly);
=======
                _logger.LogWarning("Request Too Costly (ConditionalRequestTooCostly)");
                throw new RequestTooCostlyException(Core.Resources.ConditionalRequestTooCostly);
>>>>>>> 8968ae14
            }

            if (!chainedResults.Any())
            {
                return null;
            }

            if (expression.Reversed)
            {
                // When reverse chained, we take the ids and types from the child object and use it to filter the parent objects.
                // e.g. Patient?_has:Group:member:_id=group1. In this case we would have run the query there Group.id = group1
                // and returned the indexed entries for Group.member. The following query will use these items to filter the parent Patient query.

                List<ResourceTypeAndId> resourceTypeAndIds = chainedResults.SelectMany(x => x.ReferencesToInclude.Select(y => y)).Distinct().ToList();

                if (!resourceTypeAndIds.Any())
                {
                    return null;
                }

                List<MultiaryExpression> typeAndResourceExpressions = resourceTypeAndIds
                    .GroupBy(x => x.ResourceTypeName)
                    .Select(g =>
                        Expression.And(
                            Expression.SearchParameter(_resourceTypeSearchParameter, Expression.Equals(FieldName.TokenCode, null, g.Key)),
                            Expression.SearchParameter(_resourceIdSearchParameter, Expression.In(FieldName.TokenCode, null, g.Select(x => x.ResourceId))))).ToList();

                return typeAndResourceExpressions.Count == 1 ? typeAndResourceExpressions.First() : Expression.Or(typeAndResourceExpressions.ToArray());
            }

            // When normal chained expression we can filter using references in the parent object. e.g. Observation.subject
            // The following expression constrains "subject" references on "Observation" with the ids that have matched the sub-query

            return Expression.SearchParameter(
                expression.ReferenceSearchParameter,
                Expression.Or(
                    chainedResults
                        .GroupBy(m => m.ResourceTypeName)
                        .Select(g =>
                            Expression.And(
                                Expression.Equals(FieldName.ReferenceResourceType, null, g.Key),
                                Expression.In(FieldName.ReferenceResourceId, null, g.Select(x => x.ResourceId)))).ToList()));
        }

        protected override async Task<SearchResult> SearchForReindexInternalAsync(
            SearchOptions searchOptions,
            string searchParameterHash,
            CancellationToken cancellationToken)
        {
            QueryDefinition queryDefinition = _queryBuilder.GenerateReindexSql(searchOptions, searchParameterHash);

            if (searchOptions.CountOnly)
            {
                int count = await ExecuteCountSearchAsync(queryDefinition, cancellationToken);
                return new SearchResult(count, searchOptions.UnsupportedSearchParams);
            }

            (IReadOnlyList<FhirCosmosResourceWrapper> results, string continuationToken, _) = await ExecuteSearchAsync<FhirCosmosResourceWrapper>(
                queryDefinition,
                searchOptions,
                searchOptions.CountOnly ? null : searchOptions.ContinuationToken,
                null,
                null,
                cancellationToken);

            return CreateSearchResult(searchOptions, results.Select(r => new SearchResultEntry(r)), continuationToken);
        }

        /// <summary>
        /// Executes a search query. Determines whether to parallelize the query across physical partitions based on previous performance of similar queries, unless <paramref name="queryRequestOptionsOverride"/> is specified.
        /// </summary>
        /// <typeparam name="T">The result type.</typeparam>
        /// <param name="sqlQuerySpec">The query to execute</param>
        /// <param name="searchOptions">The <see cref="SearchOptions"/> for this query.</param>
        /// <param name="continuationToken">The continuation token or null.</param>
        /// <param name="searchEnumerationTimeoutOverrideIfSequential">If method determines to execute the query sequentially across partitions, this optional value overrides the maximum amount of time to wait to attempt to obtain results.</param>
        /// <param name="queryRequestOptionsOverride">Specifies the <see cref="QueryRequestOptions"/> instead of this method determining them. Optional.</param>
        /// <param name="cancellationToken">The cancellation token.</param>
        /// <returns>A tuple with the results, a possible continuation token, and the maximum degree of parallelism that was applied to the query. The latter corresponds to <see cref="QueryRequestOptions.MaxConcurrency"/></returns>
        private async Task<(IReadOnlyList<T> results, string continuationToken, int? maxConcurrency)> ExecuteSearchAsync<T>(
            QueryDefinition sqlQuerySpec,
            SearchOptions searchOptions,
            string continuationToken,
            TimeSpan? searchEnumerationTimeoutOverrideIfSequential,
            QueryRequestOptions queryRequestOptionsOverride,
            CancellationToken cancellationToken)
        {
            var feedOptions = queryRequestOptionsOverride ??
                              new QueryRequestOptions
                              {
                                  MaxItemCount = searchOptions.MaxItemCount,
                              };

            // If the database has many physical physical partitions, and this query is selective, we will want to instruct
            // the Cosmos DB SDK to query the partitions in parallel. If the query is not selective, we want to stick to
            // sequential querying, so that we do not waste RUs and time on results that will be discarded.
            // It's hard for us to determine the selectivity of an arbitrary search, so we maintain a cache of queries, keyed
            // by their value-insensitive search expression, where we accumulate averages of the number of physical partitions
            // a query hits. That way, when we see a similar query again, we can have a better idea of whether it will be selective or not.
            // This does not work perfectly. A query like Observation?date=2013-08-23T22:44:23 is likely to be selective, but
            // Observation?date=2013 is not, and these two searches look the same, but with different values.
            // Additionally, when we query sequentially, we would like to gradually fan out the parallelism, but the Cosmos DB SDK
            // does not currently properly support that. See https://github.com/Azure/azure-cosmos-dotnet-v3/issues/2290

            IFhirRequestContext fhirRequestContext = null;
            ConcurrentBag<CosmosResponseMessage> messagesList = null;
            if (queryRequestOptionsOverride == null)
            {
                if (searchOptions.Sort?.Count > 0)
                {
                    feedOptions.MaxConcurrency = _cosmosConfig.ParallelQueryOptions.MaxQueryConcurrency;
                }
                else
                {
                    if (searchOptions.Expression != null && // without a filter the query will not be selective
                        string.IsNullOrEmpty(searchOptions.ContinuationToken))
                    {
                        // Telemetry currently shows that when there is a continuation token, then the query only hits one partition.
                        // This may not be true forever, in which case we would want to encode the max concurrency in the continuation token.

                        fhirRequestContext = _requestContextAccessor.RequestContext;
                        if (fhirRequestContext != null)
                        {
                            // Check if the "Optimize Concurrency" flag is present in the FHIR context, then Cosmos DB
                            // will be able to maximize the number of concurrent operations.
                            if (fhirRequestContext.Properties.TryGetValue(KnownQueryParameterNames.OptimizeConcurrency, out object maxParallelAsObject))
                            {
                                if (maxParallelAsObject != null && Convert.ToBoolean(maxParallelAsObject))
                                {
                                    feedOptions.MaxConcurrency = _cosmosConfig.ParallelQueryOptions.MaxQueryConcurrency;
                                }
                            }

                            // Plant a ConcurrentBag int the request context's properties, so the CosmosResponseProcessor
                            // knows to add the individual ResponseMessages sent as part of this search.
                            messagesList = new ConcurrentBag<CosmosResponseMessage>();
                            fhirRequestContext.Properties[Constants.CosmosDbResponseMessagesProperty] = messagesList;
                        }
                    }
                }
            }

            try
            {
                (IReadOnlyList<T> results, string nextContinuationToken) = (null, null);
                var desiredItemCount = feedOptions.MaxItemCount * CosmosFhirDataStore.ExecuteDocumentQueryAsyncMinimumFillFactor;

                // Set timeout for sequential query execution
                if (feedOptions.MaxConcurrency == null &&
                    _cosmosConfig.ParallelQueryOptions.EnableConcurrencyIfQueryExceedsTimeLimit == true &&
                    string.IsNullOrEmpty(searchOptions.ContinuationToken) &&
                    string.IsNullOrEmpty(continuationToken) &&
                    searchEnumerationTimeoutOverrideIfSequential == null &&
                    searchOptions.IsLargeAsyncOperation != true)
                {
                    searchEnumerationTimeoutOverrideIfSequential = TimeSpan.FromSeconds(5);

                    // Executing query sequentially until the timeout
                    (results, nextContinuationToken) = await _fhirDataStore.ExecuteDocumentQueryAsync<T>(
                        sqlQuerySpec: sqlQuerySpec,
                        feedOptions: feedOptions,
                        mustNotExceedMaxItemCount: searchOptions.MaxItemCountSpecifiedByClient,
                        searchEnumerationTimeoutOverride: searchEnumerationTimeoutOverrideIfSequential,
                        cancellationToken: cancellationToken);

                    // check if we need to restart the query in parallel
                    if (results.Count < desiredItemCount && !string.IsNullOrEmpty(nextContinuationToken))
                    {
                        feedOptions.MaxConcurrency = _cosmosConfig.ParallelQueryOptions.MaxQueryConcurrency;
                        (results, nextContinuationToken) = await _fhirDataStore.ExecuteDocumentQueryAsync<T>(
                            sqlQuerySpec: sqlQuerySpec,
                            feedOptions: feedOptions,
                            mustNotExceedMaxItemCount: searchOptions.MaxItemCountSpecifiedByClient,
                            cancellationToken: cancellationToken);
                    }
                }
                else
                {
                    var mustNotExceedMaxItemCount = searchOptions.MaxItemCountSpecifiedByClient;
                    FeedRange queryFeedRange = null;

                    // Large async operations also need the full result set. Accounting for the till factor to achieve that.
                    if (searchOptions.IsLargeAsyncOperation)
                    {
                        mustNotExceedMaxItemCount = false;
                        feedOptions.MaxItemCount = (int)(feedOptions.MaxItemCount / CosmosFhirDataStore.ExecuteDocumentQueryAsyncMinimumFillFactor);

                        try
                        {
                            if (searchOptions.FeedRange is not null)
                            {
                                queryFeedRange = FeedRange.FromJsonString(searchOptions.FeedRange);
                            }
                        }
                        catch (ArgumentException)
                        {
                            _logger.LogWarning("Bad Request (InvalidFeedRange)");
                            throw new BadRequestException(Resources.InvalidFeedRange);
                        }
                    }

                    (results, nextContinuationToken) = await _fhirDataStore.ExecuteDocumentQueryAsync<T>(
                        sqlQuerySpec: sqlQuerySpec,
                        feedOptions: feedOptions,
                        feedRange: queryFeedRange,
                        continuationToken: continuationToken,
                        mustNotExceedMaxItemCount: mustNotExceedMaxItemCount,
                        searchEnumerationTimeoutOverride: feedOptions.MaxConcurrency == null ? searchEnumerationTimeoutOverrideIfSequential : null,
                        cancellationToken: cancellationToken);
                }

                if (messagesList != null)
                {
                    if ((results == null || results.Count < desiredItemCount) && !string.IsNullOrEmpty(nextContinuationToken))
                    {
                        // ExecuteDocumentQueryAsync gave up on filling the pages. This suggests that we would have been better off querying in parallel.

                        _logger.LogWarning(
                            "Failed to fill items, found {ItemCount}, needed {DesiredItemCount}. Physical partition count {PhysicalPartitionCount}",
                            results.Count,
                            desiredItemCount,
                            _physicalPartitionInfo.PhysicalPartitionCount);
                    }
                }

                return (results, nextContinuationToken, feedOptions.MaxConcurrency);
            }
            finally
            {
                if (fhirRequestContext != null)
                {
                    fhirRequestContext.Properties.Remove(Constants.CosmosDbResponseMessagesProperty);
                }
            }
        }

        private async Task<int> ExecuteCountSearchAsync(
            QueryDefinition sqlQuerySpec,
            CancellationToken cancellationToken)
        {
            var feedOptions = new QueryRequestOptions
            {
                MaxConcurrency = _cosmosConfig.ParallelQueryOptions.MaxQueryConcurrency, // execute counts across all partitions
            };

            long count = (await _fhirDataStore.ExecuteDocumentQueryAsync<long>(sqlQuerySpec, feedOptions, continuationToken: null, cancellationToken: cancellationToken)).results.Single();
            if (count > int.MaxValue)
            {
                _requestContextAccessor.RequestContext.BundleIssues.Add(
                    new OperationOutcomeIssue(
                        OperationOutcomeConstants.IssueSeverity.Error,
                        OperationOutcomeConstants.IssueType.NotSupported,
                        string.Format(Microsoft.Health.Fhir.Core.Resources.SearchCountResultsExceedLimit, count, int.MaxValue)));

<<<<<<< HEAD
                throw new InvalidSearchOperationException(string.Format(Microsoft.Health.Fhir.Core.Resources.SearchCountResultsExceedLimit, count, int.MaxValue));
=======
                _logger.LogWarning("Invalid Search Operation (SearchCountResultsExceedLimit)");
                throw new InvalidSearchOperationException(string.Format(Core.Resources.SearchCountResultsExceedLimit, count, int.MaxValue));
>>>>>>> 8968ae14
            }

            return (int)count;
        }

        private SearchResult CreateSearchResult(SearchOptions searchOptions, IEnumerable<SearchResultEntry> results, string continuationToken, bool includesTruncated = false)
        {
            if (includesTruncated)
            {
                _requestContextAccessor.RequestContext.BundleIssues.Add(
                    new OperationOutcomeIssue(
                        OperationOutcomeConstants.IssueSeverity.Warning,
                        OperationOutcomeConstants.IssueType.Incomplete,
                        Microsoft.Health.Fhir.Core.Resources.TruncatedIncludeMessage));
            }

            return new SearchResult(
                results,
                continuationToken,
                searchOptions.Sort,
                searchOptions.UnsupportedSearchParams);
        }

        private async Task<(IList<FhirCosmosResourceWrapper> includes, bool includesTruncated)> PerformIncludeQueries(
            IReadOnlyList<FhirCosmosResourceWrapper> matches,
            IReadOnlyCollection<IncludeExpression> includeExpressions,
            IReadOnlyCollection<IncludeExpression> revIncludeExpressions,
            int maxIncludeCount,
            CancellationToken cancellationToken)
        {
            if (matches.Count == 0 || (includeExpressions.Count == 0 && revIncludeExpressions.Count == 0))
            {
                return (Array.Empty<FhirCosmosResourceWrapper>(), false);
            }

            var includes = new List<FhirCosmosResourceWrapper>();
            var matchIds = matches.Select(x => new ResourceKey(x.ResourceTypeName, x.ResourceId)).ToHashSet();

            if (includeExpressions.Count > 0)
            {
                // fetch in the resources to include from _include parameters.

                var referencesToInclude = matches
                    .SelectMany(m => m.ReferencesToInclude)
                    .Where(r => r.ResourceTypeName != null) // exclude untyped references to align with the current SQL behavior
                    .Select(x => new ResourceKey(x.ResourceTypeName, x.ResourceId))
                    .Distinct()
                    .Where(x => !matchIds.Contains(x))
                    .ToList();

                foreach (IEnumerable<ResourceKey> resourceTypeAndIds in referencesToInclude.TakeBatch(maxIncludeCount))
                {
                    // issue the requests in parallel
                    var tasks = resourceTypeAndIds.Select(r => _fhirDataStore.GetAsync(r, cancellationToken)).ToList();

                    foreach (Task<ResourceWrapper> task in tasks)
                    {
                        var resourceWrapper = (FhirCosmosResourceWrapper)await task;

                        // Get Async always return latest resource, so no need to check for history flag.
                        if (resourceWrapper != null && !resourceWrapper.IsDeleted)
                        {
                            includes.Add(resourceWrapper);
                            if (includes.Count > maxIncludeCount)
                            {
                                return (includes, true);
                            }
                        }
                    }
                }
            }

            bool includesTruncated = false;
            if (revIncludeExpressions.Count > 0)
            {
                // fetch in the resources to include from _revinclude parameters.

                foreach (IncludeExpression revIncludeExpression in revIncludeExpressions)
                {
                    // construct the expression resourceType = <SourceResourceType> AND (referenceSearchParameter = <MatchResourceType1, MatchResourceId1> OR referenceSearchParameter = <MatchResourceType2, MatchResourceId2> OR ...)

                    SearchParameterExpression sourceTypeExpression = Expression.SearchParameter(_resourceTypeSearchParameter, Expression.Equals(FieldName.TokenCode, null, revIncludeExpression.SourceResourceType));
                    SearchParameterInfo referenceSearchParameter = revIncludeExpression.WildCard ? _wildcardReferenceSearchParameter : revIncludeExpression.ReferenceSearchParameter;

                    List<IGrouping<string, FhirCosmosResourceWrapper>> matchesGroupedByType = matches.GroupBy(m => m.ResourceTypeName).ToList();

                    Expression referenceExpression = Expression.And(
                        Expression.SearchParameter(
                            referenceSearchParameter,
                            Expression.Or(matchesGroupedByType
                                    .Select(g =>
                                        Expression.And(
                                            Expression.Equals(FieldName.ReferenceResourceType, null, g.Key),
                                            Expression.In(FieldName.ReferenceResourceId, null, g.Select(x => x.ResourceId)))).ToList())),
                        /* This part of the expression ensures that the reference isn't the same as a resource that has already been selected as a match */
                        Expression.Not(Expression.Or(matchesGroupedByType
                            .Select(g =>
                                Expression.And(
                                    Expression.SearchParameter(_resourceTypeSearchParameter, Expression.StringEquals(FieldName.TokenCode, null, g.Key, false)),
                                    Expression.SearchParameter(_resourceIdSearchParameter, Expression.In(FieldName.TokenCode, null, g.Select(x => x.ResourceId))))).ToList())));

                    Expression expression = referenceExpression;

                    // If source type is a not a wildcard, include the sourceTypeExpression in the subquery
                    if (revIncludeExpression.SourceResourceType != "*")
                    {
                        expression = Expression.And(sourceTypeExpression, referenceExpression);
                    }

                    var revIncludeSearchOptions = new SearchOptions
                    {
                        Expression = expression,
                        Sort = Array.Empty<(SearchParameterInfo searchParameterInfo, SortOrder sortOrder)>(),
                    };

                    QueryDefinition revIncludeQuery = _queryBuilder.BuildSqlQuerySpec(revIncludeSearchOptions);

                    includesTruncated = !await ExecuteSubQueryAsync(includes, revIncludeQuery, maxIncludeCount, revIncludeSearchOptions, cancellationToken);
                }
            }

            return (includes, includesTruncated);
        }

        /// <summary>
        /// Aggressively searches for results as part of server-side sub-queries
        /// </summary>
        /// <returns>True if results were within MaxCount. False if results were truncated</returns>
        private async Task<bool> ExecuteSubQueryAsync(List<FhirCosmosResourceWrapper> includes, QueryDefinition query, int maxCount, SearchOptions searchOptions, CancellationToken cancellationToken)
        {
            (IReadOnlyList<FhirCosmosResourceWrapper> results, string continuationToken, int? maxConcurrency) includeResponse = default;

            for (int i = 0; i == 0 || !string.IsNullOrEmpty(includeResponse.continuationToken); i++)
            {
                cancellationToken.ThrowIfCancellationRequested();

                // inflate the item count so that we we get at least maxIncludeCount - includes.Count results back
                searchOptions.MaxItemCount = (int)((maxCount - includes.Count) / CosmosFhirDataStore.ExecuteDocumentQueryAsyncMinimumFillFactor);

                switch (i)
                {
                    case 0:

                        // First time around. The query may or may not execute in parallel depending on past performance. If it is not going to execute in parallel, we give it 5 seconds before cancelling. After that, we will force parallelism.

                        includeResponse = await ExecuteSearchAsync<FhirCosmosResourceWrapper>(
                            query,
                            searchOptions,
                            null,
                            TimeSpan.FromSeconds(5),
                            queryRequestOptionsOverride: null,
                            cancellationToken);

                        // check if we will restart the query in the next iteration (see next case below)
                        // if not, take the results now
                        if (includeResponse.continuationToken == null || includeResponse.maxConcurrency != null || includeResponse.results.Count >= maxCount)
                        {
                            includes.AddRange(includeResponse.results);
                        }

                        break;

                    case 1 when includeResponse.maxConcurrency == null:

                        // The previous iteration executed sequentially and did not retrieve the desired number of results. We will switch to parallel execution.
                        // Note that we are not passing in the continuation token, because if we do, the SDK does not execute in parallel.

                        var queryRequestOptionsOverride = new QueryRequestOptions { MaxItemCount = searchOptions.MaxItemCount, MaxConcurrency = _cosmosConfig.ParallelQueryOptions.MaxQueryConcurrency };

                        includeResponse = await ExecuteSearchAsync<FhirCosmosResourceWrapper>(
                            query,
                            searchOptions,
                            null,
                            null,
                            queryRequestOptionsOverride,
                            cancellationToken);

                        includes.AddRange(includeResponse.results);
                        break;

                    default:

                        // follow the continuation

                        includeResponse = await ExecuteSearchAsync<FhirCosmosResourceWrapper>(
                            query,
                            searchOptions,
                            includeResponse.continuationToken,
                            null,
                            null,
                            cancellationToken);

                        includes.AddRange(includeResponse.results);
                        break;
                }

                if (includes.Count > maxCount)
                {
                    int toRemove = includes.Count - maxCount;
                    includes.RemoveRange(includes.Count - toRemove, toRemove);

                    // break from the for loop because enough results have been found
                    return false;
                }
                else if (includes.Count == maxCount && !string.IsNullOrEmpty(includeResponse.continuationToken))
                {
                    return false;
                }
            }

            return true;
        }
    }
}<|MERGE_RESOLUTION|>--- conflicted
+++ resolved
@@ -301,12 +301,8 @@
             }
             catch (OperationCanceledException)
             {
-<<<<<<< HEAD
-                throw new RequestTooCostlyException(Microsoft.Health.Fhir.Core.Resources.ConditionalRequestTooCostly);
-=======
                 _logger.LogWarning("Request Too Costly (ConditionalRequestTooCostly)");
                 throw new RequestTooCostlyException(Core.Resources.ConditionalRequestTooCostly);
->>>>>>> 8968ae14
             }
 
             if (!chainedResults.Any())
@@ -561,12 +557,8 @@
                         OperationOutcomeConstants.IssueType.NotSupported,
                         string.Format(Microsoft.Health.Fhir.Core.Resources.SearchCountResultsExceedLimit, count, int.MaxValue)));
 
-<<<<<<< HEAD
-                throw new InvalidSearchOperationException(string.Format(Microsoft.Health.Fhir.Core.Resources.SearchCountResultsExceedLimit, count, int.MaxValue));
-=======
                 _logger.LogWarning("Invalid Search Operation (SearchCountResultsExceedLimit)");
                 throw new InvalidSearchOperationException(string.Format(Core.Resources.SearchCountResultsExceedLimit, count, int.MaxValue));
->>>>>>> 8968ae14
             }
 
             return (int)count;
