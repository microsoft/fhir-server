--- conflicted
+++ resolved
@@ -12,6 +12,7 @@
 using System.Linq;
 using System.Net;
 using System.Text;
+using System.Text.RegularExpressions;
 using System.Threading;
 using System.Threading.Tasks;
 using EnsureThat;
@@ -144,10 +145,6 @@
 
             Stopwatch watch = Stopwatch.StartNew();
             var results = new ConcurrentDictionary<DataStoreOperationIdentifier, DataStoreOperationOutcome>();
-<<<<<<< HEAD
-            ParallelOptions parallelOptions = new ParallelOptions() { MaxDegreeOfParallelism = MergeAsyncDegreeOfParallelism };
-            await Parallel.ForEachAsync(resources, parallelOptions, async (resource, cancellationToken) =>
-=======
 
             await MergeInternalAsync(resources, results, null, cancellationToken);
 
@@ -155,7 +152,6 @@
                 results.Where(x => x.Value.Exception is RequestRateExceededException).ToArray();
 
             if (retrySequentially.Any())
->>>>>>> 2951f577
             {
                 ResourceWrapperOperation[] filtered = resources
                     .Where(x => retrySequentially.Any(y => x.GetIdentifier().Equals(y.Key)))
@@ -167,6 +163,11 @@
                 }
             }
 
+            if (resources.Count > 2)
+            {
+                _logger.LogDebug("CosmosDbMergeAsync - Resource: {CountOfResources} - {ElapsedTime}ms", resources.Count, watch.ElapsedMilliseconds);
+            }
+
             return results;
         }
 
@@ -177,6 +178,10 @@
             if (maxParallelism.HasValue)
             {
                 parallelOptions.MaxDegreeOfParallelism = maxParallelism.Value;
+            }
+            else
+            {
+                parallelOptions.MaxDegreeOfParallelism = MergeAsyncDegreeOfParallelism;
             }
 
             await Parallel.ForEachAsync(resources, parallelOptions, async (resource, innerCt) =>
@@ -211,16 +216,6 @@
                     throw new IncompleteOperationException<IDictionary<DataStoreOperationIdentifier, DataStoreOperationOutcome>>(ex, results);
                 }
             });
-<<<<<<< HEAD
-
-            if (resources.Count > 2)
-            {
-                _logger.LogDebug("CosmosDbMergeAsync - Resource: {CountOfResources} - Parallelism: {MaxDegreeOfParallelism} - {ElapsedTime}ms", resources.Count, parallelOptions.MaxDegreeOfParallelism, watch.ElapsedMilliseconds);
-            }
-
-            return results;
-=======
->>>>>>> 2951f577
         }
 
         public async Task<UpsertOutcome> UpsertAsync(ResourceWrapperOperation resource, CancellationToken cancellationToken)
