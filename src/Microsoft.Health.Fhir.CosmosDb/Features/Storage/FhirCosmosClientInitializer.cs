﻿// -------------------------------------------------------------------------------------------------
// Copyright (c) Microsoft Corporation. All rights reserved.
// Licensed under the MIT License (MIT). See LICENSE in the repo root for license information.
// -------------------------------------------------------------------------------------------------

using System;
using System.Collections.Concurrent;
using System.Collections.Generic;
using System.IO;
using System.Linq;
using System.Threading;
using System.Threading.Tasks;
using Azure.Identity;
using EnsureThat;
using Microsoft.Azure.Cosmos;
using Microsoft.Azure.Cosmos.Fluent;
using Microsoft.Extensions.Logging;
using Microsoft.Health.Abstractions.Exceptions;
using Microsoft.Health.Fhir.CosmosDb.Core.Configs;
using Microsoft.Health.Fhir.CosmosDb.Core.Features.Storage;
using Microsoft.Health.Fhir.CosmosDb.Initialization.Features.Storage;
using Microsoft.IO;
using Newtonsoft.Json;
using Newtonsoft.Json.Converters;

namespace Microsoft.Health.Fhir.CosmosDb.Features.Storage
{
    public class FhirCosmosClientInitializer : ICosmosClientInitializer
    {
        private readonly ICosmosClientTestProvider _testProvider;
        private readonly ILogger<FhirCosmosClientInitializer> _logger;
        private readonly Func<IEnumerable<RequestHandler>> _requestHandlerFactory;
        private readonly RetryExceptionPolicyFactory _retryExceptionPolicyFactory;
        private CosmosClient _cosmosClient;
        private readonly object _lockObject;

        public FhirCosmosClientInitializer(
            ICosmosClientTestProvider testProvider,
            Func<IEnumerable<RequestHandler>> requestHandlerFactory,
            RetryExceptionPolicyFactory retryExceptionPolicyFactory,
            ILogger<FhirCosmosClientInitializer> logger)
        {
            EnsureArg.IsNotNull(testProvider, nameof(testProvider));
            EnsureArg.IsNotNull(requestHandlerFactory, nameof(requestHandlerFactory));
            EnsureArg.IsNotNull(retryExceptionPolicyFactory, nameof(retryExceptionPolicyFactory));
            EnsureArg.IsNotNull(logger, nameof(logger));

            _testProvider = testProvider;
            _requestHandlerFactory = requestHandlerFactory;
            _retryExceptionPolicyFactory = retryExceptionPolicyFactory;
            _logger = logger;
            _lockObject = new object();
        }

        /// <inheritdoc />
        public CosmosClient CreateCosmosClient(CosmosDataStoreConfiguration configuration)
        {
            EnsureArg.IsNotNull(configuration, nameof(configuration));

            // Thread-safe logic to ensure that a single instance of CosmosClient is created.
            if (_cosmosClient != null)
            {
                return _cosmosClient;
            }
<<<<<<< HEAD

            _logger.LogInformation("Creating CosmosClient instance for {DatabaseId}, Host: {Host}", configuration.DatabaseId, host);

            IEnumerable<RequestHandler> requestHandlers = _requestHandlerFactory.Invoke();

            var builder = new CosmosClientBuilder(host, new DefaultAzureCredential())
                .WithConnectionModeDirect(enableTcpConnectionEndpointRediscovery: true)
                .WithCustomSerializer(new FhirCosmosSerializer(_logger))
                .WithThrottlingRetryOptions(TimeSpan.FromSeconds(configuration.RetryOptions.MaxWaitTimeInSeconds), configuration.RetryOptions.MaxNumberOfRetries)
                .AddCustomHandlers(requestHandlers.ToArray());

            if (configuration.PreferredLocations?.Any() == true)
=======
            else
>>>>>>> 6f07bfc1
            {
                lock (_lockObject)
                {
                    if (_cosmosClient == null)
                    {
                        _cosmosClient = CreateCosmosClientInternal(configuration);
                    }

                    return _cosmosClient;
                }
            }
        }

        public Container CreateFhirContainer(CosmosClient client, string databaseId, string collectionId)
        {
            return client.GetContainer(databaseId, collectionId);
        }

        /// <inheritdoc />
        public async Task OpenCosmosClient(CosmosClient client, CosmosDataStoreConfiguration configuration, CosmosCollectionConfiguration cosmosCollectionConfiguration)
        {
            EnsureArg.IsNotNull(client, nameof(client));
            EnsureArg.IsNotNull(configuration, nameof(configuration));

            _logger.LogInformation("Opening CosmosClient connection to {CollectionId}", cosmosCollectionConfiguration.CollectionId);
            try
            {
                await _retryExceptionPolicyFactory.RetryPolicy.ExecuteAsync(async () =>
                    await _testProvider.PerformTestAsync(client.GetContainer(configuration.DatabaseId, cosmosCollectionConfiguration.CollectionId), configuration, cosmosCollectionConfiguration));

                _logger.LogInformation("Established CosmosClient connection to {CollectionId}", cosmosCollectionConfiguration.CollectionId);
            }
            catch (Exception e)
            {
                LogLevel logLevel = e is RequestRateExceededException ? LogLevel.Warning : LogLevel.Critical;
                _logger.Log(logLevel, e, "Failed to connect to CosmosClient collection {CollectionId}", cosmosCollectionConfiguration.CollectionId);
                throw;
            }
        }

        private CosmosClient CreateCosmosClientInternal(CosmosDataStoreConfiguration configuration)
        {
            var host = configuration.Host;
            var key = configuration.Key;

            if (string.IsNullOrWhiteSpace(host) && string.IsNullOrWhiteSpace(key))
            {
                _logger.LogWarning("No connection string provided, attempting to connect to local emulator.");

                host = CosmosDbLocalEmulator.Host;
                key = CosmosDbLocalEmulator.Key;
            }

            _logger.LogInformation("Creating CosmosClient instance for {DatabaseId}, Host: {Host}", configuration.DatabaseId, host);

            IEnumerable<RequestHandler> requestHandlers = _requestHandlerFactory.Invoke();

            var builder = new CosmosClientBuilder(host, key)
                .WithConnectionModeDirect(enableTcpConnectionEndpointRediscovery: true)
                .WithCustomSerializer(new FhirCosmosSerializer(_logger))
                .WithThrottlingRetryOptions(TimeSpan.FromSeconds(configuration.RetryOptions.MaxWaitTimeInSeconds), configuration.RetryOptions.MaxNumberOfRetries)
                .AddCustomHandlers(requestHandlers.ToArray());

            if (configuration.PreferredLocations?.Any() == true)
            {
                builder.WithApplicationPreferredRegions(configuration.PreferredLocations?.ToArray());
            }

            if (configuration.DefaultConsistencyLevel != null)
            {
                builder.WithConsistencyLevel(configuration.DefaultConsistencyLevel.Value);
            }

            return builder.Build();
        }

        private class FhirCosmosSerializer : CosmosSerializer
        {
            private const int BlobSizeThresholdWarningInBytes = 1000000; // 1MB threshold.

            private static readonly RecyclableMemoryStreamManager _manager = new RecyclableMemoryStreamManager();

            private readonly ILogger<FhirCosmosClientInitializer> _logger;
            private readonly JsonSerializer _serializer;

            public FhirCosmosSerializer(ILogger<FhirCosmosClientInitializer> logger)
            {
                _logger = logger;
                _serializer = CreateSerializer();
            }

            private static JsonSerializer CreateSerializer()
            {
                // Setting TypeNameHandling to any value other than 'None' will be flagged
                // as causing potential security issues
                var serializerSettings = new JsonSerializerSettings
                {
                    NullValueHandling = NullValueHandling.Ignore,
                    DateFormatHandling = DateFormatHandling.IsoDateFormat,
                    DateParseHandling = DateParseHandling.DateTimeOffset,
                    DateTimeZoneHandling = DateTimeZoneHandling.RoundtripKind,
                    TypeNameHandling = TypeNameHandling.None,
                };

                serializerSettings.Converters.Add(new StringEnumConverter());

                // By default, the Json.NET serializer uses 'F' instead of 'f' for fractions.
                // 'F' will omit the trailing digits if they are 0. You might end up getting something like '2018-02-07T20:04:49.97114+00:00'
                // where the fraction is actually 971140. Because the ordering is done as string,
                // if the values don't always have complete 7 digits, the comparison might not work properly.
                serializerSettings.Converters.Add(new IsoDateTimeConverter { DateTimeFormat = "o" });

                return JsonSerializer.Create(serializerSettings);
            }

            public override T FromStream<T>(Stream stream)
            {
                try
                {
                    using var textReader = new StreamReader(stream);
                    using var reader = new JsonTextReader(textReader);

                    if (stream.Length >= BlobSizeThresholdWarningInBytes)
                    {
                        _logger.LogInformation(
                            "{Origin} - MemoryWatch - Heavy deserialization in memory. Stream size: {StreamSize}. Current memory in use: {MemoryInUse}.",
                            nameof(FhirCosmosSerializer),
                            stream.Length,
                            GC.GetTotalMemory(forceFullCollection: false));
                    }

                    return _serializer.Deserialize<T>(reader);
                }
                finally
                {
                    // As the documentation suggests, the implementation is responsible for Disposing of the stream, including when an exception is thrown, to avoid memory leaks.
                    // Reference: https://learn.microsoft.com/en-us/dotnet/api/microsoft.azure.cosmos.cosmosserializer.fromstream
                    if (stream != null)
                    {
                        stream.Dispose();
                    }
                }
            }

            public override Stream ToStream<T>(T input)
            {
                // Stream is returned to the method caller, unable to dispose it under the current scope.
                MemoryStream stream = _manager.GetStream(tag: nameof(FhirCosmosSerializer));
                using var writer = new StreamWriter(stream, leaveOpen: true);
                using var jsonWriter = new JsonTextWriter(writer);
                _serializer.Serialize(jsonWriter, input);
                jsonWriter.Flush();
                stream.Position = 0;

                if (stream.Length >= BlobSizeThresholdWarningInBytes)
                {
                    _logger.LogInformation(
                        "{Origin} - MemoryWatch - Heavy serialization in memory. Stream size: {StreamSize}. Current memory in use: {MemoryInUse}.",
                        nameof(FhirCosmosSerializer),
                        stream.Length,
                        GC.GetTotalMemory(forceFullCollection: false));
                }

                return stream;
            }
        }
    }
}<|MERGE_RESOLUTION|>--- conflicted
+++ resolved
@@ -62,22 +62,7 @@
             {
                 return _cosmosClient;
             }
-<<<<<<< HEAD
-
-            _logger.LogInformation("Creating CosmosClient instance for {DatabaseId}, Host: {Host}", configuration.DatabaseId, host);
-
-            IEnumerable<RequestHandler> requestHandlers = _requestHandlerFactory.Invoke();
-
-            var builder = new CosmosClientBuilder(host, new DefaultAzureCredential())
-                .WithConnectionModeDirect(enableTcpConnectionEndpointRediscovery: true)
-                .WithCustomSerializer(new FhirCosmosSerializer(_logger))
-                .WithThrottlingRetryOptions(TimeSpan.FromSeconds(configuration.RetryOptions.MaxWaitTimeInSeconds), configuration.RetryOptions.MaxNumberOfRetries)
-                .AddCustomHandlers(requestHandlers.ToArray());
-
-            if (configuration.PreferredLocations?.Any() == true)
-=======
             else
->>>>>>> 6f07bfc1
             {
                 lock (_lockObject)
                 {
@@ -135,7 +120,7 @@
 
             IEnumerable<RequestHandler> requestHandlers = _requestHandlerFactory.Invoke();
 
-            var builder = new CosmosClientBuilder(host, key)
+            var builder = new CosmosClientBuilder(host, new DefaultAzureCredential())
                 .WithConnectionModeDirect(enableTcpConnectionEndpointRediscovery: true)
                 .WithCustomSerializer(new FhirCosmosSerializer(_logger))
                 .WithThrottlingRetryOptions(TimeSpan.FromSeconds(configuration.RetryOptions.MaxWaitTimeInSeconds), configuration.RetryOptions.MaxNumberOfRetries)
