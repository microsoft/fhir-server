--- conflicted
+++ resolved
@@ -82,11 +82,7 @@
                 }
                 catch (Exception e)
                 {
-<<<<<<< HEAD
-                    _logger.LogError(e, "Unable to get physical partition count.");
-=======
                     _logger.LogError(e, "Unable to get physical partition count");
->>>>>>> 5ed1e1cb
                 }
             }
         }
