﻿// -------------------------------------------------------------------------------------------------
// Copyright (c) Microsoft Corporation. All rights reserved.
// Licensed under the MIT License (MIT). See LICENSE in the repo root for license information.
// -------------------------------------------------------------------------------------------------

using System;
using System.Collections.Concurrent;
using System.Globalization;
using System.Net;
using System.Threading;
using System.Threading.Tasks;
using EnsureThat;
using MediatR;
using Microsoft.Azure.Cosmos;
using Microsoft.Extensions.Logging;
using Microsoft.Extensions.Primitives;
using Microsoft.Health.Abstractions.Exceptions;
using Microsoft.Health.Core.Features.Context;
using Microsoft.Health.Fhir.Api.Features.ExceptionNotifications;
using Microsoft.Health.Fhir.Core.Extensions;
using Microsoft.Health.Fhir.Core.Features.Context;
using Microsoft.Health.Fhir.CosmosDb.Features.Metrics;
using Microsoft.Health.Fhir.CosmosDb.Features.Queries;

namespace Microsoft.Health.Fhir.CosmosDb.Features.Storage
{
    public class CosmosResponseProcessor : ICosmosResponseProcessor
    {
        private readonly RequestContextAccessor<IFhirRequestContext> _fhirRequestContextAccessor;
        private readonly IMediator _mediator;
        private readonly ICosmosQueryLogger _queryLogger;
        private readonly ILogger<CosmosResponseProcessor> _logger;

        public CosmosResponseProcessor(RequestContextAccessor<IFhirRequestContext> fhirRequestContextAccessor, IMediator mediator, ICosmosQueryLogger queryLogger, ILogger<CosmosResponseProcessor> logger)
        {
            EnsureArg.IsNotNull(fhirRequestContextAccessor, nameof(fhirRequestContextAccessor));
            EnsureArg.IsNotNull(mediator, nameof(mediator));
            EnsureArg.IsNotNull(queryLogger, nameof(queryLogger));
            EnsureArg.IsNotNull(logger, nameof(logger));

            _fhirRequestContextAccessor = fhirRequestContextAccessor;
            _mediator = mediator;
            _queryLogger = queryLogger;
            _logger = logger;
        }

        /// <summary>
        /// Adds request charge to the response headers and throws a <see cref="RequestRateExceededException"/>
        /// if the status code is 429.
        /// </summary>
        /// <param name="response">The response that has errored</param>
        public async Task ProcessErrorResponse(ResponseMessage response)
        {
            if (!response.IsSuccessStatusCode)
            {
                await ProcessErrorResponse(response.StatusCode, response.Headers, response.ErrorMessage);
            }
        }

        public async Task ProcessErrorResponse(HttpStatusCode statusCode, Headers headers, string errorMessage)
        {
<<<<<<< HEAD
            Exception exception = null;

            if (statusCode == HttpStatusCode.TooManyRequests)
=======
            // Stored procedure statuses will be in the substatuscode
            if (statusCode == HttpStatusCode.TooManyRequests || headers.GetSubStatusValue() == (int)HttpStatusCode.TooManyRequests)
>>>>>>> 822f9fe3
            {
                string retryHeader = headers["x-ms-retry-after-ms"];
                exception = new RequestRateExceededException(int.TryParse(retryHeader, out int milliseconds) ? TimeSpan.FromMilliseconds(milliseconds) : null);
            }
            else if (errorMessage.Contains("Invalid Continuation Token", StringComparison.OrdinalIgnoreCase) || errorMessage.Contains("Malformed Continuation Token", StringComparison.OrdinalIgnoreCase))
            {
                exception = new Core.Exceptions.RequestNotValidException(Core.Resources.InvalidContinuationToken);
            }
            else if (statusCode == HttpStatusCode.RequestEntityTooLarge
                     || (statusCode == HttpStatusCode.BadRequest && errorMessage.Contains("Request size is too large", StringComparison.OrdinalIgnoreCase)))
            {
                // There are multiple known failures relating to RequestEntityTooLarge.
                // 1. When the document size is ~2mb (just under or at the limit) it can make it into the stored proc and fail on create
                // 2. Larger documents are rejected by CosmosDb with HttpStatusCode.RequestEntityTooLarge
                exception = new Core.Exceptions.RequestEntityTooLargeException();
            }
            else if (statusCode == HttpStatusCode.Forbidden)
            {
                int? subStatusValue = headers.GetSubStatusValue();
                if (subStatusValue.HasValue && Enum.IsDefined(typeof(KnownCosmosDbCmkSubStatusValue), subStatusValue))
                {
                    exception = new Core.Exceptions.CustomerManagedKeyException(GetCustomerManagedKeyErrorMessage(subStatusValue.Value));
                }
            }

            if (exception != null)
            {
                await EmitExceptionNotificationAsync(statusCode, exception);
                throw exception;
            }
        }

        /// <summary>
        /// Updates the request context with Cosmos DB info and updates response headers with the session token and request change values.
        /// </summary>
        /// <param name="responseMessage">The response message</param>
        public async Task ProcessResponse(ResponseMessage responseMessage)
        {
            var responseRequestCharge = responseMessage.Headers.RequestCharge;

            _queryLogger.LogQueryExecutionResult(
                responseMessage.Headers.ActivityId,
                responseMessage.Headers.RequestCharge,
                responseMessage.ContinuationToken == null ? null : "<nonempty>",
                int.TryParse(responseMessage.Headers["x-ms-item-count"], out var count) ? count : 0,
                double.TryParse(responseMessage.Headers["x-ms-request-duration-ms"], out var duration) ? duration : 0,
                responseMessage.Headers["x-ms-documentdb-partitionkeyrangeid"]);

            IFhirRequestContext fhirRequestContext = _fhirRequestContextAccessor.RequestContext;
            if (fhirRequestContext == null)
            {
                return;
            }

            var sessionToken = responseMessage.Headers.Session;

            if (!string.IsNullOrEmpty(sessionToken))
            {
                fhirRequestContext.ResponseHeaders[CosmosDbHeaders.SessionToken] = sessionToken;
            }

            if (fhirRequestContext.Properties.TryGetValue(Constants.CosmosDbResponseMessagesProperty, out object propertyValue))
            {
                // This is planted in FhirCosmosSearchService in order for us to relay the individual responses
                // back for analysis of the selectivity of the search.
                ((ConcurrentBag<ResponseMessage>)propertyValue).Add(responseMessage);
            }

            await AddRequestChargeToFhirRequestContext(responseRequestCharge, responseMessage.StatusCode);
        }

        private async Task AddRequestChargeToFhirRequestContext(double responseRequestCharge, HttpStatusCode? statusCode)
        {
            IFhirRequestContext requestContext = _fhirRequestContextAccessor.RequestContext;

            lock (requestContext.ResponseHeaders)
            {
                // If there has already been a request to the database for this request, then we want to add to it.
                if (requestContext.ResponseHeaders.TryGetValue(CosmosDbHeaders.RequestCharge, out StringValues existingHeaderValue))
                {
                    if (double.TryParse(existingHeaderValue.ToString(), out double existing))
                    {
                        responseRequestCharge += existing;
                    }
                    else
                    {
                        _logger.LogWarning("Unable to parse request charge header: {request change}", existingHeaderValue);
                    }
                }

                requestContext.ResponseHeaders[CosmosDbHeaders.RequestCharge] = responseRequestCharge.ToString(CultureInfo.InvariantCulture);
            }

            var cosmosMetrics = new CosmosStorageRequestMetricsNotification(requestContext.AuditEventType, requestContext.ResourceType)
            {
                TotalRequestCharge = responseRequestCharge,
            };

            if (statusCode.HasValue && statusCode == HttpStatusCode.TooManyRequests)
            {
                cosmosMetrics.IsThrottled = true;
            }

            try
            {
                await _mediator.Publish(cosmosMetrics, CancellationToken.None);
            }
            catch (Exception ex)
            {
                _logger.LogCritical(ex, "Unable to publish CosmosDB metric.");
            }
        }

        private static string GetCustomerManagedKeyErrorMessage(int subStatusCode)
        {
            string errorMessage = Resources.CmkDefaultError;

            switch ((KnownCosmosDbCmkSubStatusValue)subStatusCode)
            {
                case KnownCosmosDbCmkSubStatusValue.AadClientCredentialsGrantFailure:
                    errorMessage = Resources.AadClientCredentialsGrantFailure;
                    break;
                case KnownCosmosDbCmkSubStatusValue.AadServiceUnavailable:
                    errorMessage = Resources.AadServiceUnavailable;
                    break;
                case KnownCosmosDbCmkSubStatusValue.KeyVaultAuthenticationFailure:
                    errorMessage = Resources.KeyVaultAuthenticationFailure;
                    break;
                case KnownCosmosDbCmkSubStatusValue.KeyVaultKeyNotFound:
                    errorMessage = Resources.KeyVaultKeyNotFound;
                    break;
                case KnownCosmosDbCmkSubStatusValue.KeyVaultServiceUnavailable:
                    errorMessage = Resources.KeyVaultServiceUnavailable;
                    break;
                case KnownCosmosDbCmkSubStatusValue.KeyVaultWrapUnwrapFailure:
                    errorMessage = Resources.KeyVaultWrapUnwrapFailure;
                    break;
                case KnownCosmosDbCmkSubStatusValue.InvalidKeyVaultKeyUri:
                    errorMessage = Resources.InvalidKeyVaultKeyUri;
                    break;
                case KnownCosmosDbCmkSubStatusValue.KeyVaultInternalServerError:
                    errorMessage = Resources.KeyVaultInternalServerError;
                    break;
                case KnownCosmosDbCmkSubStatusValue.KeyVaultDnsNotResolved:
                    errorMessage = Resources.KeyVaultDnsNotResolved;
                    break;
            }

            return errorMessage;
        }

        private async Task EmitExceptionNotificationAsync(HttpStatusCode statusCode, Exception exception)
        {
            var exceptionNotification = new ExceptionNotification();

            try
            {
                IFhirRequestContext fhirRequestContext = _fhirRequestContextAccessor.RequestContext;
                var innerMostException = exception.GetBaseException();

                exceptionNotification.CorrelationId = fhirRequestContext?.CorrelationId;
                exceptionNotification.FhirOperation = fhirRequestContext?.AuditEventType;
                exceptionNotification.OuterExceptionType = exception.GetType().ToString();
                exceptionNotification.ResourceType = fhirRequestContext?.ResourceType;
                exceptionNotification.StatusCode = statusCode;
                exceptionNotification.ExceptionMessage = exception.Message;
                exceptionNotification.StackTrace = exception.StackTrace;
                exceptionNotification.InnerMostExceptionType = innerMostException.GetType().ToString();
                exceptionNotification.InnerMostExceptionMessage = innerMostException.Message;
                exceptionNotification.HResult = exception.HResult;
                exceptionNotification.Source = exception.Source;
                exceptionNotification.OuterMethod = exception.TargetSite?.Name;
                exceptionNotification.IsRequestEntityTooLarge = exception.IsRequestEntityTooLarge();
                exceptionNotification.IsRequestRateExceeded = exception.IsRequestRateExceeded();

                await _mediator.Publish(exceptionNotification, CancellationToken.None);
            }
            catch (Exception e)
            {
                // Failures in publishing exception notifications should not cause the API to return an error.
                _logger.LogWarning(e, "Failure while publishing Exception notification.");
            }
        }
    }
}<|MERGE_RESOLUTION|>--- conflicted
+++ resolved
@@ -59,14 +59,10 @@
 
         public async Task ProcessErrorResponse(HttpStatusCode statusCode, Headers headers, string errorMessage)
         {
-<<<<<<< HEAD
             Exception exception = null;
 
-            if (statusCode == HttpStatusCode.TooManyRequests)
-=======
             // Stored procedure statuses will be in the substatuscode
             if (statusCode == HttpStatusCode.TooManyRequests || headers.GetSubStatusValue() == (int)HttpStatusCode.TooManyRequests)
->>>>>>> 822f9fe3
             {
                 string retryHeader = headers["x-ms-retry-after-ms"];
                 exception = new RequestRateExceededException(int.TryParse(retryHeader, out int milliseconds) ? TimeSpan.FromMilliseconds(milliseconds) : null);
