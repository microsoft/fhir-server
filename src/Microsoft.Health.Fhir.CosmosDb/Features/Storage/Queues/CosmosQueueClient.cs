﻿// -------------------------------------------------------------------------------------------------
// Copyright (c) Microsoft Corporation. All rights reserved.
// Licensed under the MIT License (MIT). See LICENSE in the repo root for license information.
// -------------------------------------------------------------------------------------------------

using System;
using System.Collections.Generic;
using System.Linq;
using System.Net;
using System.Security.Cryptography;
using System.Threading;
using System.Threading.Tasks;
using EnsureThat;
using Microsoft.Azure.Cosmos;
using Microsoft.Extensions.Logging;
using Microsoft.Health.Abstractions.Exceptions;
using Microsoft.Health.Core;
using Microsoft.Health.Core.Extensions;
using Microsoft.Health.Extensions.DependencyInjection;
using Microsoft.Health.Fhir.Core.Extensions;
using Microsoft.Health.Fhir.CosmosDb.Core.Features.Storage;
using Microsoft.Health.Fhir.CosmosDb.Features.Queries;
using Microsoft.Health.JobManagement;
using Polly;

namespace Microsoft.Health.Fhir.CosmosDb.Features.Storage.Queues;

public class CosmosQueueClient : IQueueClient
{
    private readonly Func<IScoped<Container>> _containerFactory;
    private readonly ICosmosQueryFactory _queryFactory;
    private readonly ICosmosDbDistributedLockFactory _distributedLockFactory;
    private readonly RetryExceptionPolicyFactory _retryExceptionPolicyFactory;
    private readonly AsyncPolicy _retryPolicy;
    private readonly ILogger<CosmosQueueClient> _logger;

    public CosmosQueueClient(
        Func<IScoped<Container>> containerFactory,
        ICosmosQueryFactory queryFactory,
        ICosmosDbDistributedLockFactory distributedLockFactory,
        RetryExceptionPolicyFactory retryExceptionPolicyFactory,
        ILogger<CosmosQueueClient> logger)
    {
        _containerFactory = EnsureArg.IsNotNull(containerFactory, nameof(containerFactory));
        _queryFactory = EnsureArg.IsNotNull(queryFactory, nameof(queryFactory));
        _distributedLockFactory = EnsureArg.IsNotNull(distributedLockFactory, nameof(distributedLockFactory));
        _retryExceptionPolicyFactory = EnsureArg.IsNotNull(retryExceptionPolicyFactory, nameof(retryExceptionPolicyFactory));
        _logger = EnsureArg.IsNotNull(logger, nameof(logger));

        _retryPolicy = _retryExceptionPolicyFactory.BackgroundWorkerRetryPolicy;
    }

    public bool IsInitialized() => true;

    /// <inheritdoc />
    public async Task<IReadOnlyList<JobInfo>> EnqueueAsync(
        byte queueType,
        string[] definitions,
        long? groupId,
        bool forceOneActiveJobGroup,
        CancellationToken cancellationToken)
    {
        EnsureArg.IsNotNull(definitions, nameof(definitions));

        var id = GetLongId();
        var jobInfos = new List<JobInfo>();

        using IScoped<Container> container = _containerFactory.Invoke();

        // Check if there are any existing jobs with the same definition
        var definitionHashes = definitions
            .Distinct()
            .ToDictionary(d => d.ComputeHash(), d => d);

        QueryDefinition existingJobsSpec = new QueryDefinition(@$"SELECT VALUE c FROM root c
             JOIN d in c.definitions
             WHERE c.queueType = @queueType 
              AND (c.groupId = @groupId OR @groupId = null)
              AND ARRAY_CONTAINS([0, 1], d.status)
              AND ARRAY_CONTAINS([{string.Join(",", definitionHashes.Select(x => $"'{x.Key}'"))}], d.definitionHash)")
            .WithParameter("@queueType", queueType)
            .WithParameter("@groupId", groupId);

        // Add existing job records to the list of job infos
        IReadOnlyList<JobGroupWrapper> existingJobs = await ExecuteQueryAsync(existingJobsSpec, null, queueType, cancellationToken);
        if (existingJobs.Count > 0)
        {
            IEnumerable<JobInfo> existingJobInfos =
                existingJobs.SelectMany(x => x.ToJobInfo(x.Definitions.Where(y => definitionHashes.ContainsKey(y.DefinitionHash))));

            jobInfos.AddRange(existingJobInfos);
        }

        // Filter new job definitions
        var existingJobHashes = existingJobs.SelectMany(x => x.Definitions).Select(x => x.DefinitionHash).ToHashSet();
        var newDefinitions = definitionHashes.Where(x => !existingJobHashes.Contains(x.Key)).Select(x => x.Value).ToArray();

        // If there are no new definitions, there is no need to create a new JobGroup record
        if (newDefinitions.Length == 0)
        {
            return jobInfos;
        }

        // If forceOneActiveJobGroup is true, then check if there are any existing active jobs with the same queue type
        if (forceOneActiveJobGroup)
        {
            await using ICosmosDbDistributedLock distributedLock = _distributedLockFactory.Create(container.Value, "__jobQueue:" + queueType);

            if (await distributedLock.TryAcquireLock())
            {
                QueryDefinition sqlQuerySpec = new QueryDefinition(@"SELECT VALUE count(1) FROM root c JOIN d in c.definitions
         WHERE c.queueType = @queueType 
           AND ARRAY_CONTAINS([0, 1], d.status)").WithParameter("@queueType", queueType);

                var query = _queryFactory.Create<int>(
                    container.Value,
                    new CosmosQueryContext(
                        sqlQuerySpec,
                        new QueryRequestOptions { PartitionKey = new PartitionKey(JobGroupWrapper.GetJobInfoPartitionKey(queueType)) }));

                FeedResponse<int> itemResponse = await query.ExecuteNextAsync(cancellationToken);

                if (itemResponse.Resource.FirstOrDefault() > 0)
                {
                    throw new JobConflictException("Failed to enqueue job.");
                }

                jobInfos.AddRange(await CreateNewJob(id, queueType, newDefinitions, groupId, cancellationToken));
            }
        }
        else
        {
            jobInfos.AddRange(await CreateNewJob(id, queueType, newDefinitions, groupId, cancellationToken));
        }

        return jobInfos;
    }

    private async Task<IReadOnlyList<JobInfo>> CreateNewJob(long id, byte queueType, string[] definitions, long? groupId, CancellationToken cancellationToken)
    {
        var jobInfo = new JobGroupWrapper
        {
            Id = id.ToString(),
            QueueType = queueType,
            GroupId = groupId?.ToString() ?? id.ToString(),
            CreateDate = Clock.UtcNow,
            TimeToLive = (int)TimeSpan.FromDays(30).TotalSeconds,
        };

        // The first JobId is the same as the JobGroupWrapper.Id and is sequentially incremented
        var jobId = id;

        foreach (var item in definitions)
        {
            var definitionInfo = new JobDefinitionWrapper
            {
                JobId = (jobId++).ToString(),
                Status = (byte)JobStatus.Created,
                Definition = item,
                DefinitionHash = item.ComputeHash(),
            };

            jobInfo.Definitions.Add(definitionInfo);
        }

        using IScoped<Container> container = _containerFactory.Invoke();
        ItemResponse<JobGroupWrapper> result = await _retryPolicy.ExecuteAsync(async () => await container.Value.CreateItemAsync(jobInfo, new PartitionKey(jobInfo.PartitionKey), cancellationToken: cancellationToken));

        return result.Resource.ToJobInfo().ToList();
    }

    /// <inheritdoc />
    public async Task<IReadOnlyCollection<JobInfo>> DequeueJobsAsync(
        byte queueType,
        int numberOfJobsToDequeue,
        string worker,
        int heartbeatTimeoutSec,
        CancellationToken cancellationToken)
    {
        QueryDefinition sqlQuerySpec = new QueryDefinition(@"SELECT VALUE c FROM root c
           JOIN d in c.definitions
           WHERE c.queueType = @queueType 
           AND (d.status = 0 OR
               (d.status = 1 AND d.heartbeatDateTime < @heartbeatDateTimeout))
           ORDER BY c.priority ASC")
            .WithParameter("@queueType", queueType)
            .WithParameter("@heartbeatDateTimeout", Clock.UtcNow.AddSeconds(-heartbeatTimeoutSec));

        var dequeuedJobs = new List<JobInfo>();

        return await _retryPolicy.ExecuteAsync(async () =>
            {
                IReadOnlyList<JobGroupWrapper> response = await ExecuteQueryAsync(sqlQuerySpec, numberOfJobsToDequeue, queueType, cancellationToken);

                foreach (JobGroupWrapper item in response)
                {
                    // JobGroupWrapper can convert to multiple JobsInfos.
                    // The collection is outside the scope of the retry since once we've saved that JobGroupWrapper we have successfully dequeued those job.
                    // This loop is to check additional JobGroupWrappers if we're trying find more jobs up to 'numberOfJobsToDequeue'.
                    IReadOnlyCollection<JobInfo> dequeued = await DequeueItemsInternalAsync(item, numberOfJobsToDequeue - dequeuedJobs.Count, worker, heartbeatTimeoutSec, cancellationToken);
                    dequeuedJobs.AddRange(dequeued);

                    if (numberOfJobsToDequeue - dequeuedJobs.Count <= 0)
                    {
                        break;
                    }
                }

                return dequeuedJobs;
            });
    }

    private async Task<IReadOnlyCollection<JobInfo>> DequeueItemsInternalAsync(JobGroupWrapper item, int numberOfJobsToDequeue, string worker, int heartbeatTimeoutSec, CancellationToken cancellationToken, string jobId = null)
    {
        // Filter Job Definitions needing to be dequeued
        var scan = item.Definitions
            .Where(x => x.JobId == jobId
                 || (jobId == null &&
                     (x.Status == (byte)JobStatus.Created
                     || (x.Status == (byte)JobStatus.Running && x.HeartbeatDateTime < Clock.UtcNow.AddSeconds(-heartbeatTimeoutSec)))))
            .OrderBy(x => x.Status)
            .ToList();

        if (scan.Count == 0)
        {
            return Array.Empty<JobInfo>();
        }

        var toReturn = new List<JobDefinitionWrapper>();
        foreach (JobDefinitionWrapper job in scan.Take(numberOfJobsToDequeue))
        {
            if (!string.IsNullOrEmpty(job.Worker))
            {
                job.Info = $"Prev worker: {job.Worker}. ";
            }

            if (job.DequeueCount > 10)
            {
                if (job.Status == (byte)JobStatus.Running)
                {
                    job.CancelRequested = true;
                }

                job.Status = (byte)JobStatus.Failed;
                job.Info += "Dequeue count exceeded.";
            }
            else
            {
                job.Status = (byte)JobStatus.Running;
                job.HeartbeatDateTime = Clock.UtcNow;
                job.Worker = worker;
                job.DequeueCount += 1;
                job.StartDate ??= Clock.UtcNow;

                // Job Version is used to detect if the job has been updated while it was running (used by Heartbeat)
                job.Version = GenerateVersion();

                toReturn.Add(job);
            }
        }

        try
        {
            await SaveJobGroupAsync(item, cancellationToken);
            return item.ToJobInfo(toReturn).ToList();
        }
        catch (JobConflictException)
        {
            // If another worker has modified this job group while we were processing it,
            // return an empty result. The job will be re-evaluated on the next dequeue attempt.
            return Array.Empty<JobInfo>();
        }
    }

    /// <inheritdoc />
    public async Task<JobInfo> DequeueAsync(byte queueType, string worker, int heartbeatTimeoutSec, CancellationToken cancellationToken, long? jobId = null, bool checkTimeoutJobsOnly = false)
    {
        return await _retryPolicy.ExecuteAsync(async () =>
        {
            if (jobId == null)
            {
                var job = await DequeueJobsAsync(queueType, 1, worker, heartbeatTimeoutSec, cancellationToken);
                return job?.FirstOrDefault();
            }

            var jobs = await GetJobsByIdsInternalAsync(queueType, new[] { jobId.Value }, false, cancellationToken);
            if (jobs.Count == 1)
            {
                var job = await DequeueItemsInternalAsync(jobs[0].JobGroup, 1, worker, heartbeatTimeoutSec, cancellationToken);
                return job?.FirstOrDefault();
            }

            throw new JobNotExistException("Job not found.");
        });
    }

    /// <inheritdoc />
    public async Task<JobInfo> GetJobByIdAsync(byte queueType, long jobId, bool returnDefinition, CancellationToken cancellationToken)
    {
        IReadOnlyList<JobInfo> job = await GetJobsByIdsAsync(queueType, new[] { jobId }, returnDefinition, cancellationToken);

        if (job.Count == 1)
        {
            return job[0];
        }

        if (job.Count > 1)
        {
            throw new InvalidOperationException("More than one job found.");
        }

        return null;
    }

    /// <inheritdoc />
    public async Task<IReadOnlyList<JobInfo>> GetJobsByIdsAsync(byte queueType, long[] jobIds, bool returnDefinition, CancellationToken cancellationToken)
    {
        var jobs = await GetJobsByIdsInternalAsync(queueType, jobIds, returnDefinition, cancellationToken);

        var infos = new List<JobInfo>();
        foreach ((JobGroupWrapper JobGroup, IReadOnlyList<JobDefinitionWrapper> MatchingJob) item in jobs)
        {
            infos.AddRange(item.JobGroup.ToJobInfo(item.MatchingJob));
        }

        return infos;
    }

    /// <inheritdoc />
    public async Task<IReadOnlyList<JobInfo>> GetJobByGroupIdAsync(byte queueType, long groupId, bool returnDefinition, CancellationToken cancellationToken)
    {
        IReadOnlyList<JobGroupWrapper> jobs = await GetGroupInternalAsync(queueType, groupId, cancellationToken);
        return jobs.SelectMany(job => job.ToJobInfo(job.Definitions)).ToList();
    }

    /// <inheritdoc />
    public async Task<bool> PutJobHeartbeatAsync(JobInfo jobInfo, CancellationToken cancellationToken)
    {
        return await _retryPolicy.ExecuteAsync(async () =>
        {
            var jobs = await GetJobsByIdsInternalAsync(jobInfo.QueueType, new[] { jobInfo.Id }, false, cancellationToken);

            var job = jobs.Single();
            JobDefinitionWrapper item = job.MatchingJob.Single();

            if (item.Version != jobInfo.Version)
            {
                throw new JobConflictException("Job version mismatch.");
            }

            if (item.Status == (byte)JobStatus.Running)
            {
                item.HeartbeatDateTime = Clock.UtcNow;

                if (jobInfo.Data.HasValue)
                {
                    item.Data = jobInfo.Data;
                }

                if (!string.IsNullOrEmpty(jobInfo.Result))
                {
                    item.Result = jobInfo.Result;
                }

                await SaveJobGroupAsync(job.JobGroup, cancellationToken);
            }

            return item.CancelRequested;
        });
    }

    /// <inheritdoc />
    public async Task CancelJobByGroupIdAsync(byte queueType, long groupId, CancellationToken cancellationToken)
    {
        IReadOnlyList<JobGroupWrapper> jobs = default;
        var cancelTasks = new List<Task>();

        await _retryPolicy.ExecuteAsync(async () =>
        {
            jobs = await GetGroupInternalAsync(queueType, groupId, cancellationToken);
        });

        foreach (JobGroupWrapper job in jobs)
        {
            bool saveRequired = false;

            foreach (JobDefinitionWrapper item in job.Definitions)
            {
                if (item.Status == (byte)JobStatus.Running)
                {
                    item.CancelRequested = true;
                    saveRequired = true;
                }
                else if (item.Status == (byte)JobStatus.Created)
                {
                    item.Status = (byte)JobStatus.Cancelled;
                    item.CancelRequested = true;
                    saveRequired = true;
                }
            }

            if (saveRequired)
            {
                cancelTasks.Add(Task.Run(
                    async () =>
                    {
                        await _retryPolicy.ExecuteAsync(async () =>
                        {
                            await SaveJobGroupAsync(job, cancellationToken, ignoreEtag: true);
                        });
                    },
                    cancellationToken));
            }
        }

        await Task.WhenAll(cancelTasks);
    }

    /// <inheritdoc />
    public async Task CancelJobByIdAsync(byte queueType, long jobId, CancellationToken cancellationToken)
    {
        await _retryPolicy.ExecuteAsync(async () =>
        {
            var jobs = await GetJobsByIdsInternalAsync(queueType, new[] { jobId }, false, cancellationToken);

            if (jobs.Count == 1)
            {
                (JobGroupWrapper JobGroup, IReadOnlyList<JobDefinitionWrapper> MatchingJob) job = jobs[0];
                JobDefinitionWrapper item = job.MatchingJob[0];

                if (item != null)
                {
                    CancelJobDefinition(item);

                    await SaveJobGroupAsync(job.JobGroup, cancellationToken, ignoreEtag: true);
                }
            }
        });
    }

    /// <inheritdoc />
    public async Task CompleteJobAsync(JobInfo jobInfo, bool requestCancellationOnFailure, CancellationToken cancellationToken)
    {
        await _retryPolicy.ExecuteAsync(async () =>
        {
            var jobs = await GetJobsByIdsInternalAsync(jobInfo.QueueType, new[] { jobInfo.Id }, false, cancellationToken);

            (JobGroupWrapper JobGroup, IReadOnlyList<JobDefinitionWrapper> MatchingJob) definitionTuple = jobs.Single();
            JobDefinitionWrapper item = definitionTuple.MatchingJob.Single();

            if (jobInfo.Status == JobStatus.Failed)
            {
                // If a job fails with requestCancellationOnFailure, all other jobs in the group should be cancelled.
                if (requestCancellationOnFailure)
                {
                    foreach (JobDefinitionWrapper jobDefinition in definitionTuple.JobGroup.Definitions)
                    {
                        CancelJobDefinition(jobDefinition);
                    }
                }

                item.Status = (byte)JobStatus.Failed;
            }
            else if (item.CancelRequested)
            {
                item.Status = (byte)JobStatus.Cancelled;
            }
            else
            {
                item.Status = (byte?)JobStatus.Completed;
            }

            item.EndDate = Clock.UtcNow;
            item.Result = jobInfo.Result;

            await SaveJobGroupAsync(definitionTuple.JobGroup, cancellationToken);
        });
    }

<<<<<<< HEAD
    public async Task<string> PeekAsync(byte queueType, CancellationToken cancellationToken)
    {
        var job = await PeekInternalAsync(queueType, cancellationToken);
        return job?.Id.ToString() ?? null;
    }

    private async Task<JobInfo> PeekInternalAsync(byte queueType, CancellationToken cancellationToken)
    {
        QueryDefinition sqlQuerySpec = new QueryDefinition(@"SELECT VALUE c FROM root c
           WHERE c.queueType = @queueType and c.status in (0,1)")
        .WithParameter("@queueType", queueType);

        var response = await ExecuteQueryAsync(sqlQuerySpec, 1, queueType, cancellationToken);

        // Use indexable collection directly to avoid CA1826
        if (response.Count == 0)
        {
            return null;
        }

        return response[0].ToJobInfo().FirstOrDefault();
=======
    public async Task<IReadOnlyList<JobInfo>> GetActiveJobsByQueueTypeAsync(byte queueType, bool returnParentOnly, CancellationToken cancellationToken)
    {
        return await GetActiveJobsByQueueTypeInternalAsync(queueType, returnParentOnly, cancellationToken);
    }

    private async Task<IReadOnlyList<JobInfo>> GetActiveJobsByQueueTypeInternalAsync(byte queueType, bool returnParentOnly, CancellationToken cancellationToken)
    {
        QueryDefinition sqlQuerySpec = new QueryDefinition(@"SELECT VALUE c FROM root c
           JOIN d in c.definitions
           WHERE c.queueType = @queueType 
           AND ARRAY_CONTAINS([0, 1], d.status)")
        .WithParameter("@queueType", queueType);

        var response = await ExecuteQueryAsync(sqlQuerySpec, null, queueType, cancellationToken);

        if (response.Count == 0)
        {
            return Array.Empty<JobInfo>();
        }

        var jobInfos = new List<JobInfo>();

        foreach (var jobGroup in response)
        {
            if (returnParentOnly)
            {
                // Parent job is the one where JobId equals the JobGroupWrapper.Id
                var parentJob = jobGroup.Definitions.FirstOrDefault(d => d.JobId == jobGroup.Id);
                if (parentJob != null && (parentJob.Status == (byte)JobStatus.Created || parentJob.Status == (byte)JobStatus.Running))
                {
                    jobInfos.AddRange(jobGroup.ToJobInfo(new[] { parentJob }));
                }
            }
            else
            {
                // Return all active jobs in the group
                var activeJobs = jobGroup.Definitions.Where(d =>
                    d.Status == (byte)JobStatus.Created || d.Status == (byte)JobStatus.Running);
                jobInfos.AddRange(jobGroup.ToJobInfo(activeJobs));
            }
        }

        return jobInfos;
>>>>>>> 5fd46982
    }

    private async Task<IReadOnlyList<JobGroupWrapper>> GetGroupInternalAsync(
        byte queueType,
        long groupId,
        CancellationToken cancellationToken)
    {
            QueryDefinition sqlQuerySpec = new QueryDefinition(@"SELECT VALUE c FROM root c
           WHERE c.groupId = @groupId and c.queueType = @queueType")
                .WithParameter("@groupId", groupId.ToString())
                .WithParameter("@queueType", queueType);

            var response = await ExecuteQueryAsync(sqlQuerySpec, null, queueType, cancellationToken);

            return response.ToList();
    }

    private async Task<IReadOnlyList<(JobGroupWrapper JobGroup, IReadOnlyList<JobDefinitionWrapper> MatchingJob)>> GetJobsByIdsInternalAsync(byte queueType, long[] jobIds, bool returnDefinition, CancellationToken cancellationToken)
    {
        QueryDefinition sqlQuerySpec = new QueryDefinition(@$"SELECT VALUE c FROM root c JOIN d in c.definitions
           WHERE c.queueType = @queueType 
           AND ARRAY_CONTAINS([{string.Join(",", jobIds.Select(x => $"'{x}'"))}], d.jobId)")
            .WithParameter("@queueType", queueType);

        var response = await ExecuteQueryAsync(sqlQuerySpec, jobIds.Length, queueType, cancellationToken);

        var infos = new List<(JobGroupWrapper JobGroup, IReadOnlyList<JobDefinitionWrapper> MatchingJob)>();
        var jobIdsString = jobIds.Select(x => x.ToString()).ToHashSet();

        foreach (JobGroupWrapper item in response)
        {
            var scan = item.Definitions
                .Where(x => jobIdsString.Contains(x.JobId))
                .ToList();

            infos.Add((item, scan));
        }

        return infos;
    }

    private static void CancelJobDefinition(JobDefinitionWrapper item)
    {
        switch (item.Status)
        {
            case (byte)JobStatus.Running:
                item.CancelRequested = true;
                break;
            case (byte)JobStatus.Created:
                item.Status = (byte)JobStatus.Cancelled;
                item.EndDate = Clock.UtcNow;
                break;
        }
    }

    private async Task<IReadOnlyList<JobGroupWrapper>> ExecuteQueryAsync(QueryDefinition sqlQuerySpec, int? itemCount, byte queueType, CancellationToken cancellationToken)
    {
        IScoped<Container> container = null;

        try
        {
            container = _containerFactory.Invoke();
        }
        catch (ObjectDisposedException ode)
        {
            throw new ServiceUnavailableException(Resources.NotAbleToExecuteQuery, ode);
        }

        using (container)
        {
            ICosmosQuery<JobGroupWrapper> query = _queryFactory.Create<JobGroupWrapper>(
                container.Value,
                new CosmosQueryContext(
                    sqlQuerySpec,
                    new QueryRequestOptions { PartitionKey = new PartitionKey(JobGroupWrapper.GetJobInfoPartitionKey(queueType)), MaxItemCount = itemCount }));

            var items = new List<JobGroupWrapper>();
            FeedResponse<JobGroupWrapper> response;

            while (itemCount == null || items.Count < itemCount.Value)
            {
                response = await _retryPolicy.ExecuteAsync(async () => await query.ExecuteNextAsync(cancellationToken));
                items.AddRange(response);

                if (string.IsNullOrEmpty(response.ContinuationToken))
                {
                    break;
                }
            }

            return items;
        }
    }

    private async Task SaveJobGroupAsync(JobGroupWrapper definition, CancellationToken cancellationToken, bool ignoreEtag = false)
    {
        using IScoped<Container> container = _containerFactory.Invoke();

        try
        {
            await _retryPolicy.ExecuteAsync(async () =>
                await container.Value.UpsertItemAsync(
                    definition,
                    new PartitionKey(definition.PartitionKey),
                    ignoreEtag ? new() : new() { IfMatchEtag = definition.ETag },
                    cancellationToken: cancellationToken));
        }
        catch (CosmosException ex) when (ex.StatusCode == HttpStatusCode.RequestEntityTooLarge)
        {
            throw new JobExecutionException("Job data too large.", ex, false);
        }
        catch (CosmosException ex) when (ex.StatusCode == HttpStatusCode.PreconditionFailed && !ignoreEtag)
        {
            // This occurs when multiple workers are attempting to dequeue the same job
            // Instead of failing, we will just log this and return. This is handled at the caller level.
            _logger.LogWarning(
                ex,
                "Job conflict detected. Another worker has modified the job group while we were processing it. Job ID: {JobId}, Group ID: {GroupId}, Queue Type: {QueueType}",
                definition.Id,
                definition.GroupId,
                definition.QueueType);
            throw new JobConflictException("Job was modified by another worker.", ex);
        }
    }

    private static long GetLongId()
    {
        return Clock.UtcNow.ToId() + RandomNumberGenerator.GetInt32(100, 999);
    }

    /// <summary>
    /// Returns a version number based on the current time.
    /// Similar to SQL "datediff_big(millisecond,'0001-01-01',getUTCdate())"
    /// </summary>
    private static long GenerateVersion()
    {
        TimeSpan diff = DateTime.UtcNow - new DateTime(1, 1, 1, 0, 0, 0, DateTimeKind.Utc);
        return (long)diff.TotalMilliseconds;
    }
}<|MERGE_RESOLUTION|>--- conflicted
+++ resolved
@@ -477,29 +477,6 @@
         });
     }
 
-<<<<<<< HEAD
-    public async Task<string> PeekAsync(byte queueType, CancellationToken cancellationToken)
-    {
-        var job = await PeekInternalAsync(queueType, cancellationToken);
-        return job?.Id.ToString() ?? null;
-    }
-
-    private async Task<JobInfo> PeekInternalAsync(byte queueType, CancellationToken cancellationToken)
-    {
-        QueryDefinition sqlQuerySpec = new QueryDefinition(@"SELECT VALUE c FROM root c
-           WHERE c.queueType = @queueType and c.status in (0,1)")
-        .WithParameter("@queueType", queueType);
-
-        var response = await ExecuteQueryAsync(sqlQuerySpec, 1, queueType, cancellationToken);
-
-        // Use indexable collection directly to avoid CA1826
-        if (response.Count == 0)
-        {
-            return null;
-        }
-
-        return response[0].ToJobInfo().FirstOrDefault();
-=======
     public async Task<IReadOnlyList<JobInfo>> GetActiveJobsByQueueTypeAsync(byte queueType, bool returnParentOnly, CancellationToken cancellationToken)
     {
         return await GetActiveJobsByQueueTypeInternalAsync(queueType, returnParentOnly, cancellationToken);
@@ -543,7 +520,6 @@
         }
 
         return jobInfos;
->>>>>>> 5fd46982
     }
 
     private async Task<IReadOnlyList<JobGroupWrapper>> GetGroupInternalAsync(
