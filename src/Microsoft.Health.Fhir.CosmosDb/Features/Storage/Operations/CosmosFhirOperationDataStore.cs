﻿// -------------------------------------------------------------------------------------------------
// Copyright (c) Microsoft Corporation. All rights reserved.
// Licensed under the MIT License (MIT). See LICENSE in the repo root for license information.
// -------------------------------------------------------------------------------------------------

using System;
using System.Collections.Generic;
using System.Linq;
using System.Net;
using System.Threading;
using System.Threading.Tasks;
using EnsureThat;
using Microsoft.Azure.Cosmos;
using Microsoft.Extensions.Logging;
using Microsoft.Extensions.Options;
using Microsoft.Health.Core.Extensions;
using Microsoft.Health.Extensions.DependencyInjection;
using Microsoft.Health.Fhir.Core.Extensions;
using Microsoft.Health.Fhir.Core.Features.Operations;
using Microsoft.Health.Fhir.Core.Features.Operations.Export;
using Microsoft.Health.Fhir.Core.Features.Operations.Export.Models;
using Microsoft.Health.Fhir.Core.Features.Persistence;
using Microsoft.Health.Fhir.CosmosDb.Configs;
using Microsoft.Health.Fhir.CosmosDb.Features.Storage.Operations.Export;
using Microsoft.Health.Fhir.CosmosDb.Features.Storage.StoredProcedures.AcquireExportJobs;
using Microsoft.Health.JobManagement;
using Newtonsoft.Json;
using JobConflictException = Microsoft.Health.Fhir.Core.Features.Operations.JobConflictException;

namespace Microsoft.Health.Fhir.CosmosDb.Features.Storage.Operations
{
    public sealed class CosmosFhirOperationDataStore : FhirOperationDataStoreBase, ILegacyExportOperationDataStore
    {
<<<<<<< HEAD
=======
        private const string HashParameterName = "@hash";

        private static readonly string GetJobByHashQuery =
            $"SELECT TOP 1 * FROM ROOT r WHERE r.{JobRecordProperties.JobRecord}.{JobRecordProperties.Hash} = {HashParameterName} AND r.{JobRecordProperties.JobRecord}.{JobRecordProperties.Status} IN ('{OperationStatus.Queued}', '{OperationStatus.Running}') ORDER BY r.{KnownDocumentProperties.Timestamp} ASC";

        private static readonly string CheckActiveJobsByStatusQuery =
            $"SELECT TOP 1 * FROM ROOT r WHERE r.{JobRecordProperties.JobRecord}.{JobRecordProperties.Status} IN ('{OperationStatus.Queued}', '{OperationStatus.Running}', '{OperationStatus.Paused}')";

>>>>>>> 9cec2fb6
        private readonly IScoped<Container> _containerScope;
        private readonly CosmosDataStoreConfiguration _cosmosDataStoreConfiguration;
        private readonly RetryExceptionPolicyFactory _retryExceptionPolicyFactory;
        private readonly ICosmosQueryFactory _queryFactory;
        private readonly ILogger _logger;

        private static readonly AcquireExportJobs _acquireExportJobs = new();

        /// <summary>
        /// Initializes a new instance of the <see cref="CosmosFhirOperationDataStore"/> class.
        /// </summary>
        /// <param name="queueClient">The QueueClient.</param>
        /// <param name="containerScope">The factory for <see cref="Container"/>.</param>
        /// <param name="cosmosDataStoreConfiguration">The data store configuration.</param>
        /// <param name="namedCosmosCollectionConfigurationAccessor">The IOptions accessor to get a named version.</param>
        /// <param name="retryExceptionPolicyFactory">The retry exception policy factory.</param>
        /// <param name="queryFactory">The Query Factory</param>
        /// <param name="logger">The logger.</param>
        /// <param name="loggerFactory">The Logger Factory.</param>
        public CosmosFhirOperationDataStore(
            IQueueClient queueClient,
            IScoped<Container> containerScope,
            CosmosDataStoreConfiguration cosmosDataStoreConfiguration,
            IOptionsMonitor<CosmosCollectionConfiguration> namedCosmosCollectionConfigurationAccessor,
            RetryExceptionPolicyFactory retryExceptionPolicyFactory,
            ICosmosQueryFactory queryFactory,
            ILogger<CosmosFhirOperationDataStore> logger,
            ILoggerFactory loggerFactory)
            : base(queueClient, loggerFactory)
        {
            EnsureArg.IsNotNull(containerScope, nameof(containerScope));
            EnsureArg.IsNotNull(cosmosDataStoreConfiguration, nameof(cosmosDataStoreConfiguration));
            EnsureArg.IsNotNull(namedCosmosCollectionConfigurationAccessor, nameof(namedCosmosCollectionConfigurationAccessor));
            EnsureArg.IsNotNull(retryExceptionPolicyFactory, nameof(retryExceptionPolicyFactory));
            EnsureArg.IsNotNull(logger, nameof(logger));

            _containerScope = containerScope;
            _cosmosDataStoreConfiguration = cosmosDataStoreConfiguration;
            _retryExceptionPolicyFactory = retryExceptionPolicyFactory;
            _queryFactory = queryFactory;
            _logger = logger;

            CosmosCollectionConfiguration collectionConfiguration = namedCosmosCollectionConfigurationAccessor.Get(Constants.CollectionConfigurationName);

            DatabaseId = cosmosDataStoreConfiguration.DatabaseId;
            CollectionId = collectionConfiguration.CollectionId;
        }

        private string DatabaseId { get; }

        private string CollectionId { get; }

        public override async Task<ExportJobOutcome> CreateExportJobAsync(ExportJobRecord jobRecord, CancellationToken cancellationToken)
        {
            if (_cosmosDataStoreConfiguration.UseQueueClientJobs)
            {
                return await base.CreateExportJobAsync(jobRecord, cancellationToken);
            }

            // try old job records
            var oldJobs = (ILegacyExportOperationDataStore)this;
            return await oldJobs.CreateLegacyExportJobAsync(jobRecord, cancellationToken);
        }

        public override async Task<ExportJobOutcome> GetExportJobByIdAsync(string id, CancellationToken cancellationToken)
        {
            if (IsLegacyJob(id))
            {
                // try old job records
                var oldJobs = (ILegacyExportOperationDataStore)this;
                return await oldJobs.GetLegacyExportJobByIdAsync(id, cancellationToken);
            }

            return await base.GetExportJobByIdAsync(id, cancellationToken);
        }

        public override async Task<ExportJobOutcome> UpdateExportJobAsync(ExportJobRecord jobRecord, WeakETag eTag, CancellationToken cancellationToken)
        {
            if (IsLegacyJob(jobRecord.Id))
            {
                // try old job records
                var oldJobs = (ILegacyExportOperationDataStore)this;
                return await oldJobs.UpdateLegacyExportJobAsync(jobRecord, eTag, cancellationToken);
            }

            return await base.UpdateExportJobAsync(jobRecord, eTag, cancellationToken);
        }

        private static bool IsLegacyJob(string jobId)
        {
            return !long.TryParse(jobId, out long _);
        }

        async Task<IReadOnlyCollection<ExportJobOutcome>> ILegacyExportOperationDataStore.AcquireLegacyExportJobsAsync(
            ushort numberOfJobsToAcquire,
            TimeSpan jobHeartbeatTimeoutThreshold,
            CancellationToken cancellationToken)
        {
            try
            {
                var response = await _retryExceptionPolicyFactory.RetryPolicy.ExecuteAsync(
                    async ct => await _acquireExportJobs.ExecuteAsync(
                        _containerScope.Value.Scripts,
                        numberOfJobsToAcquire,
                        (ushort)jobHeartbeatTimeoutThreshold.TotalSeconds,
                        ct),
                    cancellationToken);

                return response.Resource.Select(wrapper => new ExportJobOutcome(wrapper.JobRecord, WeakETag.FromVersionId(wrapper.ETag))).ToList();
            }
            catch (CosmosException dce)
            {
                if (dce.IsRequestEntityTooLarge())
                {
                    throw;
                }

                _logger.LogError(dce, "Failed to acquire export jobs.");
                throw;
            }
        }

        async Task<ExportJobOutcome> ILegacyExportOperationDataStore.CreateLegacyExportJobAsync(ExportJobRecord jobRecord, CancellationToken cancellationToken)
        {
            EnsureArg.IsNotNull(jobRecord, nameof(jobRecord));

            var hashObject = new { jobRecord.RequestUri, jobRecord.RequestorClaims };
            var hash = JsonConvert.SerializeObject(hashObject).ComputeHash();

            ExportJobOutcome resultFromHash = await GetExportJobByHashAsync(hash, cancellationToken);
            if (resultFromHash != null)
            {
                return resultFromHash;
            }

            jobRecord.Hash = hash;

            var cosmosExportJob = new CosmosExportJobRecordWrapper(jobRecord);

            try
            {
                var result = await _containerScope.Value.CreateItemAsync(
                    cosmosExportJob,
                    new PartitionKey(CosmosDbExportConstants.ExportJobPartitionKey),
                    cancellationToken: cancellationToken);

                return new ExportJobOutcome(jobRecord, WeakETag.FromVersionId(result.Resource.ETag));
            }
            catch (CosmosException dce)
            {
                if (dce.IsRequestRateExceeded())
                {
                    throw;
                }

                _logger.LogError(dce, "Failed to create an export job.");
                throw;
            }
        }

        async Task<ExportJobOutcome> ILegacyExportOperationDataStore.GetLegacyExportJobByIdAsync(string id, CancellationToken cancellationToken)
        {
            EnsureArg.IsNotNullOrWhiteSpace(id, nameof(id));

            try
            {
                ItemResponse<CosmosExportJobRecordWrapper> cosmosExportJobRecord = await _containerScope.Value.ReadItemAsync<CosmosExportJobRecordWrapper>(
                    id,
                    new PartitionKey(CosmosDbExportConstants.ExportJobPartitionKey),
                    cancellationToken: cancellationToken);

                var outcome = new ExportJobOutcome(cosmosExportJobRecord.Resource.JobRecord, WeakETag.FromVersionId(cosmosExportJobRecord.Resource.ETag));

                return outcome;
            }
            catch (CosmosException dce)
            {
                if (dce.IsRequestRateExceeded())
                {
                    throw;
                }

                if (dce.StatusCode == HttpStatusCode.NotFound)
                {
                    throw new JobNotFoundException(string.Format(Core.Resources.JobNotFound, id));
                }

                _logger.LogError(dce, "Failed to get an export job by id.");
                throw;
            }
        }

        async Task<ExportJobOutcome> ILegacyExportOperationDataStore.UpdateLegacyExportJobAsync(ExportJobRecord jobRecord, WeakETag eTag, CancellationToken cancellationToken)
        {
            EnsureArg.IsNotNull(jobRecord, nameof(jobRecord));

            var cosmosExportJob = new CosmosExportJobRecordWrapper(jobRecord);
            var requestOptions = new ItemRequestOptions();

            // Create access condition so that record is replaced only if eTag matches.
            if (eTag != null)
            {
                requestOptions.IfMatchEtag = eTag.VersionId;
            }

            try
            {
                var replaceResult = await _retryExceptionPolicyFactory.RetryPolicy.ExecuteAsync(
                    () => _containerScope.Value.ReplaceItemAsync(
                        cosmosExportJob,
                        jobRecord.Id,
                        new PartitionKey(CosmosDbExportConstants.ExportJobPartitionKey),
                        cancellationToken: cancellationToken,
                        requestOptions: requestOptions));

                var latestETag = replaceResult.Resource.ETag;
                return new ExportJobOutcome(jobRecord, WeakETag.FromVersionId(latestETag));
            }
            catch (CosmosException dce)
            {
                if (dce.IsRequestRateExceeded())
                {
                    throw;
                }
                else if (dce.StatusCode == HttpStatusCode.PreconditionFailed)
                {
                    throw new JobConflictException();
                }
                else if (dce.StatusCode == HttpStatusCode.NotFound)
                {
                    throw new JobNotFoundException(string.Format(Core.Resources.JobNotFound, jobRecord.Id));
                }

                _logger.LogError(dce, "Failed to update an export job.");
                throw;
            }
        }

        public override async Task<IReadOnlyCollection<ExportJobOutcome>> AcquireExportJobsAsync(
            ushort numberOfJobsToAcquire,
            TimeSpan jobHeartbeatTimeoutThreshold,
            CancellationToken cancellationToken)
        {
            try
            {
                var response = await _retryExceptionPolicyFactory.RetryPolicy.ExecuteAsync(
                    async ct => await _acquireExportJobs.ExecuteAsync(
                        _containerScope.Value.Scripts,
                        numberOfJobsToAcquire,
                        (ushort)jobHeartbeatTimeoutThreshold.TotalSeconds,
                        ct),
                    cancellationToken);

                return response.Resource.Select(wrapper => new ExportJobOutcome(wrapper.JobRecord, WeakETag.FromVersionId(wrapper.ETag))).ToList();
            }
            catch (CosmosException dce)
            {
                if (dce.IsRequestEntityTooLarge())
                {
                    throw;
                }

                _logger.LogError(dce, "Failed to acquire export jobs.");
                throw;
            }
        }

        private async Task<ExportJobOutcome> GetExportJobByHashAsync(string hash, CancellationToken cancellationToken)
        {
            EnsureArg.IsNotNullOrWhiteSpace(hash, nameof(hash));

            try
            {
                var query = _queryFactory.Create<CosmosExportJobRecordWrapper>(
                    _containerScope.Value,
                    new CosmosQueryContext(
                        new QueryDefinition(GetJobByHashQuery)
                            .WithParameter(HashParameterName, hash),
                        new QueryRequestOptions { PartitionKey = new PartitionKey(CosmosDbExportConstants.ExportJobPartitionKey) }));

                FeedResponse<CosmosExportJobRecordWrapper> result = await query.ExecuteNextAsync(cancellationToken);

                if (result.Count == 1)
                {
                    // We found an existing job that matches the hash.
                    CosmosExportJobRecordWrapper wrapper = result.First();

                    return new ExportJobOutcome(wrapper.JobRecord, WeakETag.FromVersionId(wrapper.ETag));
                }

                return null;
            }
            catch (CosmosException dce)
            {
                if (dce.IsRequestRateExceeded())
                {
                    throw;
                }

                _logger.LogError(dce, "Failed to get an export job by hash.");
                throw;
            }
        }
    }
}<|MERGE_RESOLUTION|>--- conflicted
+++ resolved
@@ -31,8 +31,6 @@
 {
     public sealed class CosmosFhirOperationDataStore : FhirOperationDataStoreBase, ILegacyExportOperationDataStore
     {
-<<<<<<< HEAD
-=======
         private const string HashParameterName = "@hash";
 
         private static readonly string GetJobByHashQuery =
@@ -41,7 +39,6 @@
         private static readonly string CheckActiveJobsByStatusQuery =
             $"SELECT TOP 1 * FROM ROOT r WHERE r.{JobRecordProperties.JobRecord}.{JobRecordProperties.Status} IN ('{OperationStatus.Queued}', '{OperationStatus.Running}', '{OperationStatus.Paused}')";
 
->>>>>>> 9cec2fb6
         private readonly IScoped<Container> _containerScope;
         private readonly CosmosDataStoreConfiguration _cosmosDataStoreConfiguration;
         private readonly RetryExceptionPolicyFactory _retryExceptionPolicyFactory;
