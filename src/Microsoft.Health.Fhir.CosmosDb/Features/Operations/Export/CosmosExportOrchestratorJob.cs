﻿// -------------------------------------------------------------------------------------------------
// Copyright (c) Microsoft Corporation. All rights reserved.
// Licensed under the MIT License (MIT). See LICENSE in the repo root for license information.
// -------------------------------------------------------------------------------------------------

using System;
using System.Collections.Generic;
using System.Linq;
using System.Threading;
using System.Threading.Tasks;
using EnsureThat;
using Hl7.Fhir.Model;
using Microsoft.Health.Fhir.Core.Features.Operations;
using Microsoft.Health.Fhir.Core.Features.Operations.Export;
using Microsoft.Health.Fhir.Core.Features.Operations.Export.Models;
using Microsoft.Health.Fhir.Core.Features.Search;
using Microsoft.Health.Fhir.Core.Models;
using Microsoft.Health.JobManagement;
using Newtonsoft.Json;

namespace Microsoft.Health.Fhir.CosmosDb.Features.Operations.Export
{
    [JobTypeId((int)JobType.ExportOrchestrator)]
    public class CosmosExportOrchestratorJob : IJob
    {
        private const int DefaultMaxNumberOfFeedRangesPerJob = 100;

        private readonly IQueueClient _queueClient;
        private ISearchService _searchService;

        public CosmosExportOrchestratorJob(
            IQueueClient queueClient,
            ISearchService searchService)
        {
            _queueClient = EnsureArg.IsNotNull(queueClient, nameof(queueClient));
            _searchService = EnsureArg.IsNotNull(searchService, nameof(searchService));
        }

        internal int MaxNumberOfFeedRangesPerJob { get; set; } = DefaultMaxNumberOfFeedRangesPerJob;

        public async Task<string> ExecuteAsync(JobInfo jobInfo, IProgress<string> progress, CancellationToken cancellationToken)
        {
            EnsureArg.IsNotNull(jobInfo, nameof(jobInfo));
            EnsureArg.IsNotNull(progress, nameof(progress));

            var record = jobInfo.DeserializeDefinition<ExportJobRecord>();
            record.QueuedTime = jobInfo.CreateDate; // get record of truth

            var groupJobs = await _queueClient.GetJobByGroupIdAsync(QueueType.Export, jobInfo.GroupId, true, cancellationToken);

            // Parallel system level export is parallelized by resource type and CosmosDB physical partitions feed range.
            if (record.ExportType == ExportJobType.All && record.IsParallel && (record.Filters == null || record.Filters.Count == 0))
            {
                var resourceTypes = string.IsNullOrEmpty(record.ResourceType)
                                 ? (await _searchService.GetUsedResourceTypes(cancellationToken))
                                 : record.ResourceType.Split(',');

                var physicalPartitionFeedRanges = await _searchService.GetFeedRanges(cancellationToken);

                var enqueuedRangesByResourceType = groupJobs.Select(x => JsonConvert.DeserializeObject<ExportJobRecord>(x.Definition))
                                                    .Where(x => x.ResourceType is not null)
                                                    .GroupBy(x => x.ResourceType)
                                                    .ToDictionary(x => x.Key, x => x.Select(x => x.FeedRange).ToList());

                foreach (var resourceType in resourceTypes)
                {
                    var definitions = new List<string>();

                    // Skip any feed range/resource type combos that have already been queued.
                    // This scenario is when the coordinator is killed during queueing of export jobs.
                    var notEnqueued = enqueuedRangesByResourceType.TryGetValue(resourceType, out var enqueuedRangesThisResourceType) ?
                                            physicalPartitionFeedRanges.Where(x => !enqueuedRangesThisResourceType.Contains(x)) :
                                            physicalPartitionFeedRanges;

                    foreach (var partitionRange in notEnqueued)
                    {
                        var processingRecord = CreateExportRecord(
                                record,
                                jobInfo.GroupId,
                                resourceType: resourceType,
                                feedRange: partitionRange);

                        definitions.Add(JsonConvert.SerializeObject(processingRecord));

                        if (definitions.Count >= MaxNumberOfFeedRangesPerJob)
                        {
                            await _queueClient.EnqueueAsync((byte)QueueType.Export, definitions.ToArray(), jobInfo.GroupId, false, false, cancellationToken);
                            definitions.Clear();
                        }
                    }

                    if (definitions.Count > 0)
                    {
                        await _queueClient.EnqueueAsync((byte)QueueType.Export, definitions.ToArray(), jobInfo.GroupId, false, false, cancellationToken);
                    }
                }
            }
            else if (groupJobs.Count == 1)
            {
                var processingRecord = CreateExportRecord(record, jobInfo.GroupId);
                await _queueClient.EnqueueAsync(QueueType.Export, cancellationToken, groupId: jobInfo.GroupId, definitions: processingRecord);
            }

            record.Status = OperationStatus.Completed;
            return JsonConvert.SerializeObject(record);
        }

        private static ExportJobRecord CreateExportRecord(ExportJobRecord record, long groupId, string resourceType = null, string feedRange = null)
        {
            var format = $"{ExportFormatTags.ResourceName}-{ExportFormatTags.Id}";
            var container = record.StorageAccountContainerName;

            if (record.Id != record.StorageAccountContainerName)
            {
                format = $"{ExportFormatTags.Timestamp}-{groupId}/{format}";
            }
            else
            {
                // Need the export- to make sure the container meets the minimum length requirements of 3 characters.
                container = $"export-{groupId}";
            }

            var rec = new ExportJobRecord(
                        requestUri: record.RequestUri,
                        exportType: record.ExportType,
                        exportFormat: format,
                        resourceType: record.ResourceType,
                        filters: record.Filters,
                        hash: record.Hash,
                        rollingFileSizeInMB: record.RollingFileSizeInMB,
                        requestorClaims: record.RequestorClaims,
                        since: record.Since,
                        till: record.Till,
                        startSurrogateId: null,
                        endSurrogateId: null,
                        globalStartSurrogateId: null,
                        globalEndSurrogateId: null,
<<<<<<< HEAD
                        feedRange: feedRange,
                        groupId: record.GroupId,
                        storageAccountConnectionHash: record.StorageAccountConnectionHash,
                        storageAccountUri: record.StorageAccountUri,
                        anonymizationConfigurationCollectionReference: record.AnonymizationConfigurationCollectionReference,
                        anonymizationConfigurationLocation: record.AnonymizationConfigurationLocation,
                        anonymizationConfigurationFileETag: record.AnonymizationConfigurationFileETag,
                        maximumNumberOfResourcesPerQuery: record.MaximumNumberOfResourcesPerQuery,
                        numberOfPagesPerCommit: record.NumberOfPagesPerCommit,
                        storageAccountContainerName: container,
                        isParallel: record.IsParallel,
                        includeHistory: record.IncludeHistory,
                        includeDeleted: record.IncludeDeleted,
                        schemaVersion: record.SchemaVersion,
                        typeId: (int)JobType.ExportProcessing,
                        smartRequest: record.SmartRequest)
            {
                Id = string.Empty,
                QueuedTime = record.QueuedTime, // preserve create date of coordinator job in form of queued time for all children, so same time is used on file names.
            };
=======
                        record.GroupId,
                        record.StorageAccountConnectionHash,
                        record.StorageAccountUri,
                        record.AnonymizationConfigurationCollectionReference,
                        record.AnonymizationConfigurationLocation,
                        record.AnonymizationConfigurationFileETag,
                        record.MaximumNumberOfResourcesPerQuery,
                        record.NumberOfPagesPerCommit,
                        container,
                        record.IsParallel,
                        record.IncludeHistory,
                        record.IncludeDeleted,
                        record.SchemaVersion,
                        (int)JobType.ExportProcessing,
                        record.SmartRequest);

            rec.Id = string.Empty;
            rec.QueuedTime = record.QueuedTime; // preserve create date of coordinator job in form of queued time for all children, so same time is used on file names.
>>>>>>> c44bdda8

            return rec;
        }
    }
}<|MERGE_RESOLUTION|>--- conflicted
+++ resolved
@@ -135,7 +135,6 @@
                         endSurrogateId: null,
                         globalStartSurrogateId: null,
                         globalEndSurrogateId: null,
-<<<<<<< HEAD
                         feedRange: feedRange,
                         groupId: record.GroupId,
                         storageAccountConnectionHash: record.StorageAccountConnectionHash,
@@ -151,31 +150,10 @@
                         includeDeleted: record.IncludeDeleted,
                         schemaVersion: record.SchemaVersion,
                         typeId: (int)JobType.ExportProcessing,
-                        smartRequest: record.SmartRequest)
-            {
-                Id = string.Empty,
-                QueuedTime = record.QueuedTime, // preserve create date of coordinator job in form of queued time for all children, so same time is used on file names.
-            };
-=======
-                        record.GroupId,
-                        record.StorageAccountConnectionHash,
-                        record.StorageAccountUri,
-                        record.AnonymizationConfigurationCollectionReference,
-                        record.AnonymizationConfigurationLocation,
-                        record.AnonymizationConfigurationFileETag,
-                        record.MaximumNumberOfResourcesPerQuery,
-                        record.NumberOfPagesPerCommit,
-                        container,
-                        record.IsParallel,
-                        record.IncludeHistory,
-                        record.IncludeDeleted,
-                        record.SchemaVersion,
-                        (int)JobType.ExportProcessing,
-                        record.SmartRequest);
+                        smartRequest: record.SmartRequest);
 
             rec.Id = string.Empty;
             rec.QueuedTime = record.QueuedTime; // preserve create date of coordinator job in form of queued time for all children, so same time is used on file names.
->>>>>>> c44bdda8
 
             return rec;
         }
