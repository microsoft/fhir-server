--- conflicted
+++ resolved
@@ -12,11 +12,8 @@
 using Microsoft.Health.Fhir.Core.Features.Operations;
 using Microsoft.Health.Fhir.Core.Features.Operations.Export;
 using Microsoft.Health.Fhir.Core.Features.Operations.Export.Models;
-<<<<<<< HEAD
 using Microsoft.Health.Fhir.Core.Features.Search;
 using Microsoft.Health.Fhir.Core.Models;
-=======
->>>>>>> 00facae7
 using Microsoft.Health.JobManagement;
 using Newtonsoft.Json;
 
@@ -47,12 +44,8 @@
 
             var record = jobInfo.DeserializeDefinition<ExportJobRecord>();
             record.QueuedTime = jobInfo.CreateDate; // get record of truth
-<<<<<<< HEAD
-            var groupJobs = await _queueClient.GetJobByGroupIdAsync((byte)QueueType.Export, jobInfo.GroupId, true, cancellationToken);
-=======
 
             var groupJobs = await _queueClient.GetJobByGroupIdAsync(QueueType.Export, jobInfo.GroupId, true, cancellationToken);
->>>>>>> 00facae7
 
             // Parallel system level export is parallelized by resource type and CosmosDB physical partitions feed range.
             if (record.ExportType == ExportJobType.All && record.IsParallel && (record.Filters == null || record.Filters.Count == 0))
