--- conflicted
+++ resolved
@@ -7,11 +7,7 @@
 {
     public class AuthorizationConfiguration
     {
-<<<<<<< HEAD
-        public const string RolesClaim = "http://schemas.microsoft.com/ws/2008/06/identity/claims/role";
-=======
         public const string RolesClaim = "roles";
->>>>>>> b5699d2b
 
         public bool Enabled { get; set; }
 
