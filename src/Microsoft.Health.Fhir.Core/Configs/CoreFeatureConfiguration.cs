--- conflicted
+++ resolved
@@ -83,14 +83,13 @@
         public bool SupportsBulkDelete { get; set; }
 
         /// <summary>
-<<<<<<< HEAD
         /// Gets or set a value indicating whether the server supports Subscription processing.
         /// </summary>
         public bool SupportsSubscriptions { get; set; }
-=======
+
+        /// <summary>
         /// Whether the service supports SQL read only replicas.
         /// </summary>
         public bool SupportsSqlReplicas { get; set; } = false;
->>>>>>> 07290d61
     }
 }