﻿// -------------------------------------------------------------------------------------------------
// Copyright (c) Microsoft Corporation. All rights reserved.
// Licensed under the MIT License (MIT). See LICENSE in the repo root for license information.
// -------------------------------------------------------------------------------------------------

using Microsoft.Health.Fhir.Core.Features.Search;

namespace Microsoft.Health.Fhir.Core.Configs
{
    /// <summary>
    /// Core feature configurations.
    /// </summary>
    public class CoreFeatureConfiguration
    {
        /// <summary>
        /// Defines CapabilityStatement.name
        /// </summary>
        public string SoftwareName { get; set; } = Resources.ServerName;

        /// <summary>
        /// Gets or sets a value indicating whether Batch is enabled or not.
        /// </summary>
        public bool SupportsBatch { get; set; }

        /// <summary>
        /// Gets or sets a value indicating whether Transaction is enabled or not.
        /// </summary>
        public bool SupportsTransaction { get; set; }

        /// <summary>
        /// Gets or sets the default value for IncludeTotal in search bundles.
        /// </summary>
        public TotalType IncludeTotalInBundle { get; set; } = TotalType.None;

        /// <summary>
        /// Gets or sets the maximum value for _count in search.
        /// </summary>
        public int MaxItemCountPerSearch { get; set; } = 1000;

        /// <summary>
        /// Gets or sets the default value for _count in search.
        /// </summary>
        public int DefaultItemCountPerSearch { get; set; } = 10;

        /// <summary>
        /// Gets or sets the max value for included search results.
        /// </summary>
        public int MaxIncludeCountPerSearch { get; set; } = 1000;

        /// <summary>
        /// Gets or sets the default value for included search results.
        /// </summary>
        public int DefaultIncludeCountPerSearch { get; set; } = 1000;

        /// <summary>
        /// Gets or sets a value whether we need to run profile validation during resource creation.
        /// </summary>
        public bool ProfileValidationOnCreate { get; set; } = false;

        /// <summary>
        /// Gets or sets a value whether we need to run profile validation during resource update.
        /// </summary>
        public bool ProfileValidationOnUpdate { get; set; } = false;

        /// <summary>
        /// Maximum items allowed to be deleted when using Conditional Delete.
        /// </summary>
        public int ConditionalDeleteMaxItems { get; set; } = 100;

        /// <summary>
        /// Gets or sets a value whether capturing resource change data is enabled or not.
        /// </summary>
        public bool SupportsResourceChangeCapture { get; set; } = false;

        /// <summary>
        /// Gets or sets the resource versioning policy.
        /// </summary>
        public VersioningConfiguration Versioning { get; set; } = new VersioningConfiguration();

        /// <summary>
        /// Gets or sets a value indicating whether the server supports the $status operation for SearchParameters.
        /// </summary>
        public bool SupportsSelectableSearchParameters { get; set; }

        /// <summary>
        /// Whether the service supports SQL read only replicas.
        /// </summary>
        public bool SupportsSqlReplicas { get; set; } = false;

        /// <summary>
        /// Gets or sets a value indicating whether the server supports the includes.
        /// </summary>
        public bool SupportsIncludes { get; set; } = false;

        /// <summary>
        /// Gets or sets a value indicating whether geo-redundancy monitoring is enabled.
        /// When enabled, the system will monitor geo-replication lag and status through
        /// the GeoReplicationLagWatchdog. This feature is only applicable when using
        /// Azure SQL Database with geo-replication configured.
        /// </summary>
        public bool EnableGeoRedundancy { get; set; }

        /// <summary>
<<<<<<< HEAD
        /// Gets or sets a value indicating whether the server enables clinical reference duplication.
        /// </summary>
        public bool EnableClinicalReferenceDuplication { get; set; } = false;
=======
        /// Gets or sets the refresh interval in minutes for the SearchParameter cache background service.
        /// The background service will call EnsureCacheFreshnessAsync at this interval to keep
        /// SearchParameter cache synchronized across instances. Default is 1 minute if not specified.
        /// </summary>
        public int SearchParameterCacheRefreshIntervalMinutes { get; set; } = 1;
>>>>>>> 08c4b4b4
    }
}<|MERGE_RESOLUTION|>--- conflicted
+++ resolved
@@ -101,16 +101,15 @@
         public bool EnableGeoRedundancy { get; set; }
 
         /// <summary>
-<<<<<<< HEAD
-        /// Gets or sets a value indicating whether the server enables clinical reference duplication.
-        /// </summary>
-        public bool EnableClinicalReferenceDuplication { get; set; } = false;
-=======
         /// Gets or sets the refresh interval in minutes for the SearchParameter cache background service.
         /// The background service will call EnsureCacheFreshnessAsync at this interval to keep
         /// SearchParameter cache synchronized across instances. Default is 1 minute if not specified.
         /// </summary>
         public int SearchParameterCacheRefreshIntervalMinutes { get; set; } = 1;
->>>>>>> 08c4b4b4
+
+        /// <summary>
+        /// Gets or sets a value indicating whether the server enables clinical reference duplication.
+        /// </summary>
+        public bool EnableClinicalReferenceDuplication { get; set; } = false;
     }
 }