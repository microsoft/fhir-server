﻿<?xml version="1.0" encoding="utf-8"?>
<root>
  <!-- 
    Microsoft ResX Schema 
    
    Version 2.0
    
    The primary goals of this format is to allow a simple XML format 
    that is mostly human readable. The generation and parsing of the 
    various data types are done through the TypeConverter classes 
    associated with the data types.
    
    Example:
    
    ... ado.net/XML headers & schema ...
    <resheader name="resmimetype">text/microsoft-resx</resheader>
    <resheader name="version">2.0</resheader>
    <resheader name="reader">System.Resources.ResXResourceReader, System.Windows.Forms, ...</resheader>
    <resheader name="writer">System.Resources.ResXResourceWriter, System.Windows.Forms, ...</resheader>
    <data name="Name1"><value>this is my long string</value><comment>this is a comment</comment></data>
    <data name="Color1" type="System.Drawing.Color, System.Drawing">Blue</data>
    <data name="Bitmap1" mimetype="application/x-microsoft.net.object.binary.base64">
        <value>[base64 mime encoded serialized .NET Framework object]</value>
    </data>
    <data name="Icon1" type="System.Drawing.Icon, System.Drawing" mimetype="application/x-microsoft.net.object.bytearray.base64">
        <value>[base64 mime encoded string representing a byte array form of the .NET Framework object]</value>
        <comment>This is a comment</comment>
    </data>
                
    There are any number of "resheader" rows that contain simple 
    name/value pairs.
    
    Each data row contains a name, and value. The row also contains a 
    type or mimetype. Type corresponds to a .NET class that support 
    text/value conversion through the TypeConverter architecture. 
    Classes that don't support this are serialized and stored with the 
    mimetype set.
    
    The mimetype is used for serialized objects, and tells the 
    ResXResourceReader how to depersist the object. This is currently not 
    extensible. For a given mimetype the value must be set accordingly:
    
    Note - application/x-microsoft.net.object.binary.base64 is the format 
    that the ResXResourceWriter will generate, however the reader can 
    read any of the formats listed below.
    
    mimetype: application/x-microsoft.net.object.binary.base64
    value   : The object must be serialized with 
            : System.Runtime.Serialization.Formatters.Binary.BinaryFormatter
            : and then encoded with base64 encoding.
    
    mimetype: application/x-microsoft.net.object.soap.base64
    value   : The object must be serialized with 
            : System.Runtime.Serialization.Formatters.Soap.SoapFormatter
            : and then encoded with base64 encoding.

    mimetype: application/x-microsoft.net.object.bytearray.base64
    value   : The object must be serialized into a byte array 
            : using a System.ComponentModel.TypeConverter
            : and then encoded with base64 encoding.
    -->
  <xsd:schema id="root" xmlns="" xmlns:xsd="http://www.w3.org/2001/XMLSchema" xmlns:msdata="urn:schemas-microsoft-com:xml-msdata">
    <xsd:import namespace="http://www.w3.org/XML/1998/namespace" />
    <xsd:element name="root" msdata:IsDataSet="true">
      <xsd:complexType>
        <xsd:choice maxOccurs="unbounded">
          <xsd:element name="metadata">
            <xsd:complexType>
              <xsd:sequence>
                <xsd:element name="value" type="xsd:string" minOccurs="0" />
              </xsd:sequence>
              <xsd:attribute name="name" use="required" type="xsd:string" />
              <xsd:attribute name="type" type="xsd:string" />
              <xsd:attribute name="mimetype" type="xsd:string" />
              <xsd:attribute ref="xml:space" />
            </xsd:complexType>
          </xsd:element>
          <xsd:element name="assembly">
            <xsd:complexType>
              <xsd:attribute name="alias" type="xsd:string" />
              <xsd:attribute name="name" type="xsd:string" />
            </xsd:complexType>
          </xsd:element>
          <xsd:element name="data">
            <xsd:complexType>
              <xsd:sequence>
                <xsd:element name="value" type="xsd:string" minOccurs="0" msdata:Ordinal="1" />
                <xsd:element name="comment" type="xsd:string" minOccurs="0" msdata:Ordinal="2" />
              </xsd:sequence>
              <xsd:attribute name="name" type="xsd:string" use="required" msdata:Ordinal="1" />
              <xsd:attribute name="type" type="xsd:string" msdata:Ordinal="3" />
              <xsd:attribute name="mimetype" type="xsd:string" msdata:Ordinal="4" />
              <xsd:attribute ref="xml:space" />
            </xsd:complexType>
          </xsd:element>
          <xsd:element name="resheader">
            <xsd:complexType>
              <xsd:sequence>
                <xsd:element name="value" type="xsd:string" minOccurs="0" msdata:Ordinal="1" />
              </xsd:sequence>
              <xsd:attribute name="name" type="xsd:string" use="required" />
            </xsd:complexType>
          </xsd:element>
        </xsd:choice>
      </xsd:complexType>
    </xsd:element>
  </xsd:schema>
  <resheader name="resmimetype">
    <value>text/microsoft-resx</value>
  </resheader>
  <resheader name="version">
    <value>2.0</value>
  </resheader>
  <resheader name="reader">
    <value>System.Resources.ResXResourceReader, System.Windows.Forms, Version=4.0.0.0, Culture=neutral, PublicKeyToken=b77a5c561934e089</value>
  </resheader>
  <resheader name="writer">
    <value>System.Resources.ResXResourceWriter, System.Windows.Forms, Version=4.0.0.0, Culture=neutral, PublicKeyToken=b77a5c561934e089</value>
  </resheader>
  <data name="AtCannotBeSpecifiedWithBeforeOrSince" xml:space="preserve">
    <value>{0} and {1} cannot both be specified.</value>
  </data>
  <data name="BundleRequiredForBatchOrTransaction" xml:space="preserve">
    <value>Only a bundle can be submitted for batch or transaction processing.</value>
    <comment>Bundle is a FHIR resource type.</comment>
  </data>
  <data name="ChainedParameterMustBeReferenceSearchParamType" xml:space="preserve">
    <value>The chained parameter must be a reference search parameter type.</value>
  </data>
  <data name="ChainedParameterNotSupported" xml:space="preserve">
    <value>The chained parameter is not supported.</value>
  </data>
  <data name="ChainedParameterSpecifyType" xml:space="preserve">
    <value>The reference search parameter '{0}' refers to multiple possible resource types. Please specify a type in the search expression: {1}</value>
    <comment>{1}: space-delimited list of search examples.</comment>
  </data>
  <data name="ComparatorNotSupported" xml:space="preserve">
    <value>Comparator '{0}' is not supported for search parameter '{1}'.</value>
  </data>
  <data name="CompartmentDefinitionContainsInvalidEntry" xml:space="preserve">
    <value>The compartment definition contains one or more invalid entries.</value>
  </data>
  <data name="CompartmentDefinitionDupeResource" xml:space="preserve">
    <value>bundle.entry[{0}].resource has duplicate resources.</value>
  </data>
  <data name="CompartmentDefinitionInvalidBundle" xml:space="preserve">
    <value>bundle.entry[{0}] is null.</value>
    <comment>{0}: The bundle entry id.</comment>
  </data>
  <data name="CompartmentDefinitionInvalidCompartmentType" xml:space="preserve">
    <value>bundle.entry[{0}].resource.code is null. Not a valid compartment type.</value>
  </data>
  <data name="CompartmentDefinitionInvalidResource" xml:space="preserve">
    <value>bundle.entry[{0}].resource is null or is not a CompartmentDefinition resource.</value>
  </data>
  <data name="CompartmentDefinitionInvalidUrl" xml:space="preserve">
    <value>bundle.entry[{0}].resource.url is invalid.</value>
  </data>
  <data name="CompartmentDefinitionIsDupe" xml:space="preserve">
    <value>bundle.entry[{0}].resource has duplicate compartment definitions.</value>
  </data>
  <data name="CompartmentIdIsInvalid" xml:space="preserve">
    <value>Compartment id is null or empty.</value>
  </data>
  <data name="CompartmentTypeIsInvalid" xml:space="preserve">
    <value>Compartment type {0} is invalid.</value>
  </data>
  <data name="CompositeSeparatorNotFound" xml:space="preserve">
    <value>The composite separator cannot be found.</value>
  </data>
  <data name="ConditionalOperationNotSelectiveEnough" xml:space="preserve">
    <value>Conditional operation on {0} was not attempted because search criteria was not selective enough.</value>
    <comment>{0} should be a ResourceType</comment>
  </data>
  <data name="ConditionalUpdateMismatchedIds" xml:space="preserve">
    <value>Found result with Id '{0}', which did not match the provided Id '{1}'.</value>
    <comment>{0} is an Id e.g. 123456</comment>
  </data>
  <data name="CustomHeaderPrefixCannotBeEmpty" xml:space="preserve">
    <value>The prefix used to identify custom audit headers cannot be empty.</value>
  </data>
  <data name="DateTimeStringIsIncorrectlyFormatted" xml:space="preserve">
    <value>The date time string '{0}' is not in a correct format.</value>
    <comment>{0} is the incorrect date time string.</comment>
  </data>
  <data name="DateTimeStringIsOutOfRange" xml:space="preserve">
    <value>At least one portion of the date time string '{0}' is out of range.</value>
    <comment>{0} is the date time string that is out of range.</comment>
  </data>
  <data name="DeleteVersionNotAllowed" xml:space="preserve">
    <value>Deleting a specific record version is not supported.</value>
  </data>
  <data name="DuplicateRoleNames" xml:space="preserve">
    <value>There are {0} roles with the name '{1}'</value>
  </data>
  <data name="ErrorValidatingRoles" xml:space="preserve">
    <value>Error validating roles:
{0}</value>
  </data>
  <data name="Forbidden" xml:space="preserve">
    <value>Authorization failed.</value>
  </data>
  <data name="HistoryParameterBeforeCannotBeFuture" xml:space="preserve">
    <value>Parameter {0} cannot a be a value in the future.</value>
  </data>
  <data name="IdRequirements" xml:space="preserve">
    <value>Id must be any combination of upper or lower case ASCII letters ('A'..'Z', and 'a'..'z'), numerals ('0'..'9'), '-' and '.', with a length limit of 64 characters. (This might be an integer, an un-prefixed OID, UUID, or any other identifier pattern that meets these constraints.)</value>
  </data>
  <data name="IfMatchHeaderRequiredForResource" xml:space="preserve">
    <value>A valid if-match header is required for resource type '{0}'.</value>
  </data>
  <data name="IllegalHtmlAttribute" xml:space="preserve">
    <value>Illegal attribute name '{0}' on element '{1}'.</value>
  </data>
  <data name="IllegalHtmlElement" xml:space="preserve">
    <value>Illegal element name '{0}'.</value>
  </data>
  <data name="IllegalHtmlEmpty" xml:space="preserve">
    <value>The div element must not be empty or only whitespace.</value>
  </data>
  <data name="IllegalHtmlOuterDiv" xml:space="preserve">
    <value>XHTML content should be contained within a single &lt;div&gt; element.</value>
  </data>
  <data name="IllegalHtmlParsingError" xml:space="preserve">
    <value>Error while parsing XHTML: {0} Line: {1} Col: {2}.</value>
  </data>
  <data name="IncludeCannotBeAgainstBase" xml:space="preserve">
    <value>The _include search cannot be used against the base route.</value>
    <comment>_include is a query parameter.</comment>
  </data>
  <data name="IncludeIterateCircularReferenceExecutedOnce" xml:space="preserve">
    <value>The parameter {0}={1} with circular reference is executed once (a single iteration).</value>
    <comment>_include:iterate or _revinclude:iterate is a query parameter.</comment>
  </data>
  <data name="IncludeMissingType" xml:space="preserve">
    <value>The _include search is missing the type to search.</value>
    <comment>_include is a query parameter.</comment>
  </data>
  <data name="RevIncludeMissingType" xml:space="preserve">
    <value>The _revinclude search is missing the type to search.</value>
    <comment>_revinclude is a query parameter.</comment>
  </data>
  <data name="RevIncludeIterateTargetTypeNotSpecified" xml:space="preserve">
    <value>The '_revinclude:iterate={0}' search parameter has multiple target types. Please specify a target type.</value>
    <comment>_revinclude:iterate is a query parameter.</comment>
  </data>
  <data name="IncludeRevIncludeInvalidTargetResourceType" xml:space="preserve">
    <value>The target resource type cannot be empty.</value>
    <comment>TargetResourceType is an optional parameter</comment>
  </data>
  <data name="InvalidBooleanConfigSetting" xml:space="preserve">
    <value>Field '{0}' with value '{1}' is not supported.</value>
  </data>
  <data name="InvalidConditionalReference" xml:space="preserve">
    <value>Given conditional reference '{0}' does not resolve to a resource.</value>
    <comment>{0} is the conditional reference parameter.</comment>
  </data>
  <data name="InvalidConditionalReferenceParameters" xml:space="preserve">
    <value>Resource type and query parameter must be present in a given request '{0}'.</value>
    <comment>{0} is the request url.</comment>
  </data>
  <data name="InvalidConfigSetting" xml:space="preserve">
    <value>Value '{0}' is not supported. Please select from the following list of supported capabilities: [{1}].</value>
  </data>
  <data name="InvalidContinuationToken" xml:space="preserve">
    <value>The continuation token is invalid.</value>
  </data>
  <data name="InvalidReIndexParameterValue" xml:space="preserve">
    <value>Reindex operation parameter '{0}' was out of the range of valid values. Please specify different value within a range '{1}' - '{2}'.</value>
  </data>
  <data name="InvalidSearchCountSpecified" xml:space="preserve">
    <value>The count must be greater than zero.</value>
  </data>
  <data name="InvalidTotalParameter" xml:space="preserve">
    <value>The '_total' parameter value '{0}' is invalid. The supported values are: {1}.</value>
    <comment>{0}: the invalid _total parameter value. {1}: the supported _total parameter values.</comment>
  </data>
  <data name="InvalidSecurityConfigurationBaseEndpoint" xml:space="preserve">
    <value>"Security configuration base endpoint {0} is an invalid Uri".</value>
  </data>
  <data name="InvalidValueTypeForMissingModifier" xml:space="preserve">
    <value>Invalid value for :missing modifier. Valid values are: true, false.</value>
  </data>
  <data name="JobNotFound" xml:space="preserve">
    <value>The requested job "{0}" was not found.</value>
    <comment>{0} is the job id</comment>
  </data>
  <data name="MalformedSearchValue" xml:space="preserve">
    <value>Malformed search value '{0}'.</value>
  </data>
  <data name="ModifierNotSupported" xml:space="preserve">
    <value>Modifier '{0}' is not supported for search parameter '{1}'.</value>
  </data>
  <data name="MoreThanOneTokenSeparatorSpecified" xml:space="preserve">
    <value>Only one token separator can be specified.</value>
  </data>
  <data name="MoreThanTwoTokenSeparatorSpecified" xml:space="preserve">
    <value>No more than two token separators can be specified.</value>
  </data>
  <data name="MultipleQueryParametersNotAllowed" xml:space="preserve">
    <value>Query parameter '{0}' cannot be specified more than once.</value>
  </data>
  <data name="NoSearchParametersNeededToBeIndexed" xml:space="preserve">
    <value>No search parameters found needing to be indexed.  Job cancelled.</value>
  </data>
  <data name="NumberOfCompositeComponentsExceeded" xml:space="preserve">
    <value>The number of composite components specified for search parameter '{0}' exceeded the number of components defined.</value>
  </data>
  <data name="OnlyEqualComparatorIsSupported" xml:space="preserve">
    <value>Only equal comparator is supported for this search type.</value>
  </data>
  <data name="OnlyOneModifierSeparatorSupported" xml:space="preserve">
    <value>Only one modifier separator can be specified.</value>
  </data>
  <data name="OnlyOneResourceJobAllowed" xml:space="preserve">
    <value>Only one active or paused reindex job allowed.  Cancel job with id: {0} before submitting a new job.</value>
    <comment>{0} is Id of currently active reindex job</comment>
  </data>
  <data name="OpenIdConfiguration" xml:space="preserve">
    <value>Failed to retrieve the OpenId configuration from the authentication provider.</value>
  </data>
  <data name="OperationFailed" xml:space="preserve">
    <value>{0} operation failed for reason: {1}</value>
    <comment>{0} is operation name, {1} is failure reason.</comment>
  </data>
  <data name="OrDelimiter" xml:space="preserve">
    <value> or </value>
    <comment>Used as a list delimiter. Note the spaces.</comment>
  </data>
  <data name="ReadHistoryDisabled" xml:space="preserve">
    <value>ReadHistory is disabled for resources of type '{0}'.</value>
  </data>
  <data name="ReferenceResourceTypeNotSupported" xml:space="preserve">
    <value>Resource type '{0}' in the reference '{1}' is not supported.</value>
    <comment>{0} is the resource type. {1} is the reference.</comment>
  </data>
  <data name="RequestedActionNotAllowed" xml:space="preserve">
    <value>The requested action is not allowed.</value>
  </data>
  <data name="ResourceCreationNotAllowed" xml:space="preserve">
    <value>Resource creation is not allowed.</value>
  </data>
  <data name="ResourceNotFoundById" xml:space="preserve">
    <value>Resource type '{0}' with id '{1}' couldn't be found.</value>
  </data>
  <data name="ResourceNotFoundByIdAndVersion" xml:space="preserve">
    <value>Resource type '{0}' with id '{1}' and version '{2}' couldn't be found.</value>
  </data>
  <data name="ResourceNotSupported" xml:space="preserve">
    <value>Resource type '{0}' is not supported.</value>
  </data>
  <data name="ResourceTooLarge" xml:space="preserve">
    <value>The requested resource exceeded the backing database's size limit.</value>
  </data>
  <data name="ResourceVersionConflict" xml:space="preserve">
    <value>The supplied version '{0}' did not match.</value>
    <comment>{0}: ETag</comment>
  </data>
  <data name="ReverseChainMissingReference" xml:space="preserve">
    <value>The reverse chain search is missing the reference to search.</value>
  </data>
  <data name="ReverseChainMissingType" xml:space="preserve">
    <value>The reverse chain search is missing the type to search.</value>
  </data>
  <data name="SecurityConfigurationAuthorizationNotEnabled" xml:space="preserve">
    <value>Security configuration authorization is not enabled.</value>
  </data>
  <data name="SearchComparatorNotSupported" xml:space="preserve">
    <value>Comparator is not supported when multiple values are specified using OR search parameter.</value>
  </data>
  <data name="SearchParamaterCountExceedLimit" xml:space="preserve">
    <value>The '_count' parameter exceeds limit configured for server. Current limit is {0} while `_count` parameter set to {1}.</value>
  </data>
  <data name="SearchParameterByDefinitionUriNotSupported" xml:space="preserve">
    <value>The search parameter with definition URL '{0}' is not supported.</value>
  </data>
  <data name="SearchParameterDefinitionBaseNotDefined" xml:space="preserve">
    <value>SearchParameter[{0}].resource.base is not defined.</value>
    <comment>{0} Is the Uri Identifying the SearchParameter</comment>
  </data>
  <data name="SearchParameterDefinitionComponentReferenceCannotBeComposite" xml:space="preserve">
    <value>SearchParameter[{0}].component[{1}] cannot refer to a composite SearchParameter.</value>
    <comment>{0} Is the Uri Identifying the SearchParameter, {1} is the index of the component</comment>
  </data>
  <data name="SearchParameterDefinitionContainsInvalidEntry" xml:space="preserve">
    <value>The search parameter definition contains one or more invalid entries.</value>
  </data>
  <data name="SearchParameterDefinitionDuplicatedEntry" xml:space="preserve">
    <value>A search parameter with the same definition URL '{0}' already exists.</value>
  </data>
  <data name="SearchParameterDefinitionInvalidComponent" xml:space="preserve">
    <value>SearchParameter[{0}].component is null or empty.</value>
    <comment>{0} Is the Uri Identifying the SearchParameter</comment>
  </data>
  <data name="SearchParameterDefinitionInvalidComponentExpression" xml:space="preserve">
    <value>SearchParameter[{0}].component[{1}].expression is null or empty.</value>
    <comment>{0} Is the Uri Identifying the SearchParameter, {1} is the index of the component</comment>
  </data>
  <data name="SearchParameterDefinitionInvalidComponentReference" xml:space="preserve">
    <value>SearchParameter[{0}].component[{1}].definition.reference is null or empty or does not refer to a valid SearchParameter resource.</value>
    <comment>{0} Is the Uri Identifying the SearchParameter, {1} is the index of the component</comment>
  </data>
  <data name="SearchParameterDefinitionInvalidDefinitionUri" xml:space="preserve">
    <value>SearchParameter[{0}].url is invalid.</value>
    <comment>{0} Index of the processed element in the ennumeration</comment>
  </data>
  <data name="SearchParameterDefinitionInvalidExpression" xml:space="preserve">
    <value>SearchParameter[{0}].resource.expression is null or empty.</value>
    <comment>{0} Is the Uri Identifying the SearchParameter</comment>
  </data>
  <data name="ValueCannotBeNull" xml:space="preserve">
    <value>Value cannot be null.  Parameter name: {0}.</value>
    <comment>Error message for missing query parameter, {0} is the parameter name</comment>
  </data>
  <data name="SearchParameterDefinitionInvalidResource" xml:space="preserve">
    <value>Entry {0} is not a SearchParameter resource.</value>
    <comment>{0} Index of the processed element in the ennumeration</comment>
  </data>
  <data name="SearchParameterNotSupported" xml:space="preserve">
    <value>The search parameter '{0}' is not supported for resource type '{1}'.</value>
  </data>
  <data name="MultiSortParameterNotSupported" xml:space="preserve">
    <value>Multiple sort parameters are currently not supported. Only a single sort parameter is supported.</value>
  </data>
  <data name="SearchSortParameterNotSupported" xml:space="preserve">
    <value>Sorting by the '{0}' parameter is not supported.</value>
  </data>
  <data name="ServerName" xml:space="preserve">
    <value>FHIR Server for Azure</value>
  </data>
  <data name="SortNotSupported" xml:space="preserve">
    <value>The _sort parameter is not supported.</value>
  </data>
  <data name="TruncatedIncludeMessage" xml:space="preserve">
    <value>Include result was truncated</value>
  </data>
  <data name="TypeNotPresent" xml:space="preserve">
    <value>Bundle type is not present. Possible values are: transaction or batch</value>
  </data>
  <data name="UnableToDeleteSecret" xml:space="preserve">
    <value>Unable to delete secret from SecretStore</value>
  </data>
  <data name="UnableToGetSecret" xml:space="preserve">
    <value>Unable to get secret from SecretStore</value>
  </data>
  <data name="UnableToSetSecret" xml:space="preserve">
    <value>Unable to set secret in SecretStore</value>
  </data>
  <data name="UnknownError" xml:space="preserve">
    <value>Unknown Error.</value>
  </data>
  <data name="UnsupportedConfigurationMessage" xml:space="preserve">
    <value>Unsupported configuration found.</value>
  </data>
  <data name="UnsupportedTotalParameter" xml:space="preserve">
    <value>The '_total' parameter value '{0}' is not supported. The supported values are: {1}.</value>
    <comment>{0}: the unsupported _total parameter value. {1}: the supported _total parameter values.</comment>
  </data>
  <data name="UpdateRequestsRequireId" xml:space="preserve">
    <value>Resource id is required for updates.</value>
  </data>
  <data name="UserRequestedCancellation" xml:space="preserve">
    <value>User requested cancellation of operation.</value>
  </data>
  <data name="ValidationPassed" xml:space="preserve">
    <value>All OK</value>
    <comment>{NumberedPlaceHolder="All OK"}</comment>
  </data>
  <data name="VersionIdFormatNotETag" xml:space="preserve">
    <value>VersionId should not be in the weak ETag format.</value>
  </data>
  <data name="WeakETagFormatRequired" xml:space="preserve">
    <value>WeakETag '{0}' must be in the weak ETag format.</value>
  </data>
  <data name="SearchParameterNoLongerSupported" xml:space="preserve">
    <value>{0} So it cannot be marked enabled.</value>
    <comment>{0} SearchParameterNotSupported string populated with search parameter info.</comment>
  </data>
  <data name="ReindexJobInCompletedState" xml:space="preserve">
    <value>Reindex job id {0} is in state {1} and cannot be cancelled.</value>
    <comment>{0} is the id of the reindex which is a a GUID.  {1} is the state, an enumerated set of state values.</comment>
  </data>
  <data name="SearchParameterDefinitionInvalidMissingUri" xml:space="preserve">
    <value>The search parameter defintion is missing the Uri.</value>
  </data>
  <data name="SearchParameterDefinitionNotFound" xml:space="preserve">
    <value>A search parameter with Uri '{0}' was not found.</value>
  </data>
  <data name="ChangesToSearchParametersNotAllowedWhileReindexing" xml:space="preserve">
    <value>Changes to search parameters is not allowed while a reindex job is ongoing.  Wait for the reindex job with Id: {0} to finish, or cancel it.</value>
    <comment>{0} Id of currently active Reindex job.</comment>
  </data>
  <data name="ConvertDataFailed" xml:space="preserve">
    <value>Failed to convert the input data. Reason: {0}</value>
    <comment>{0} is the failure reason.</comment>
  </data>
  <data name="FetchTemplateCollectionFailed" xml:space="preserve">
    <value>Failed to fetch the template collection. Reason: {0}</value>
    <comment>{0} is the failure reason</comment>
  </data>
  <data name="ContainerRegistryNotAuthorized" xml:space="preserve">
    <value>Fail to access the container registry '{0}', please check the registry configuration.</value>
  </data>
  <data name="ConvertDataOperationTimeout" xml:space="preserve">
    <value>Convert data operation has timed out.</value>
  </data>
  <data name="ExportFormatNotFound" xml:space="preserve">
    <value>The format '{0}' could not be found.</value>
    <comment>{0}: The provided format name</comment>
  </data>
  <data name="InvalidTypeParameter" xml:space="preserve">
    <value>The '_type' parameter contains unknown resource(s): {0}</value>
    <comment>{0}: Single or list of unknown resources.</comment>
  </data>
  <data name="ElementsAndSummaryParametersAreIncompatible" xml:space="preserve">
    <value>The '_elements' parameter is supported only when '_summary' is SummaryType.False or '_summary' is not specified at all.</value>
  </data>
  <data name="SearchParameterTooComplex" xml:space="preserve">
    <value>A search parameter is too complex.</value>
  </data>
  <data name="SearchParameterUnknownNotSupported" xml:space="preserve">
    <value>A search parameter is no longer supported.</value>
  </data>
  <data name="CustomSearchCreateError" xml:space="preserve">
    <value>An error occurred creating the custom search parameter.  The issue must be resolved and the parameter resubmitted to become functional.</value>
  </data>
  <data name="CustomSearchUpdateError" xml:space="preserve">
    <value>An error occurred updating the custom search parameter.  The issue must be resolved and the update resubmitted to be applied.</value>
  </data>
  <data name="TypeFilterUnparseable" xml:space="preserve">
    <value>The _typeFilter segment '{0}' could not be parsed.</value>
    <comment>Error message for a bad _typeFilter parameter on an export job. {0} is the segment that couldn't be parsed.</comment>
  </data>
  <data name="TypeFilterWithoutTypeIsUnsupported" xml:space="preserve">
    <value>The _type parameter must be included when using the _typeFilter parameter.</value>
    <comment>Export job parameter exception messsage</comment>
  </data>
  <data name="SearchParameterMustBeCommon" xml:space="preserve">
    <value>Search parameter '{0}' is not common for '{1}' and '{2}'.</value>
    <comment>{0}: the invalid search parameter. {1}: first resource type. {2} other resource type.</comment>
  </data>
  <data name="CustomSearchDeleteError" xml:space="preserve">
    <value>An error occurred deleting the custom search parameter.  The issue must be resolved and the delete request resubmitted to remove the parameter.</value>
  </data>
  <data name="CustomSearchParameterNotfound" xml:space="preserve">
    <value>Custom Search parameter with Uri: {0} was not found.</value>
    <comment>{0} the uri identifying the custom search parameter.</comment>
  </data>
  <data name="NoResourcesNeedToBeReindexed" xml:space="preserve">
    <value>No resources were found matching the type of the updated search parameters needing to be reindexed.  ReindexJob marked completed.</value>
  </data>
  <data name="ProvenanceHeaderMalformed" xml:space="preserve">
    <value>X-Provenance header is malformed and can't be parsed</value>
  </data>
  <data name="ProvenanceHeaderShouldntHaveTarget" xml:space="preserve">
    <value>X-Provenance header shall not have a specified `Provenance.target`</value>
  </data>
  <data name="InvalidHandlingValue" xml:space="preserve">
    <value>The 'handling' value '{0}' is invalid. The supported values are: {1}.</value>
    <comment>{0}: the invalid handling value. {1}: the supported handling values.</comment>
  </data>
  <data name="ReindexingResourceVersionConflictWithCount" xml:space="preserve">
    <value>{0} resource(s) failed to reindex due to a non-matching version.</value>
  </data>
  <data name="ReindexingResourceNotFound" xml:space="preserve">
    <value>One or more resources to be reindexed were not found, indicating that they have been deleted since the reindex job kicked off.</value>
  </data>
  <data name="PatchImmutablePropertiesIsNotValid" xml:space="preserve">
    <value>Patching immutable properties is not allowed.</value>
  </data>
  <data name="PatchResourceError" xml:space="preserve">
    <value>Error patching resource: '{0}'.</value>
  </data>
  <data name="PatchVersionNotAllowed" xml:space="preserve">
    <value>Patching a specific record version is not supported.</value>
  </data>
  <data name="UnableToUpdateSearchParameter" xml:space="preserve">
    <value>Attempt to update SearchParameter {0} failed.</value>
    <comment>{0} the uri identifying the search parameter.</comment>
  </data>
  <data name="MemberMatchMultipleMatchesFound" xml:space="preserve">
    <value>Found multiple matches, narrow search criteria.</value>
  </data>
  <data name="MemberMatchNoMatchFound" xml:space="preserve">
    <value>No match found.</value>
  </data>
  <data name="ConditionalDeleteCountOutOfRange" xml:space="preserve">
    <value>The _count parameter must be between {0} and {1}.</value>
  </data>
  <data name="SearchParameterDefinitionConflictingCodeValue" xml:space="preserve">
    <value>A search parameter with the same code value '{0}' already exists for base type '{1}'.</value>
  </data>
  <data name="FailedToAnonymizeResource" xml:space="preserve">
    <value>Failed to anonymize resource. The job will be marked as failed. {0}</value>
  </data>
  <data name="InvalidEverythingOperationPhase" xml:space="preserve">
    <value>The phase '{0}' in $everything operation is invalid.</value>
  </data>
  <data name="ImportJobIsRunning" xml:space="preserve">
    <value>There is already an import job running.</value>
  </data>
  <data name="ImportJobNotFound" xml:space="preserve">
    <value>The requested import job "{0}" was not found.</value>
    <comment>{0} is the import job id.</comment>
  </data>
  <data name="ImportOperationCompleted" xml:space="preserve">
    <value>Import operation has already completed</value>
  </data>
  <data name="ConditionalRequestTooCostly" xml:space="preserve">
    <value>The operation was stopped due to the underlying request being too resource intensive. If possible, try narrowing or changing the criteria.</value>
  </data>
  <data name="LinksCantBeCreated" xml:space="preserve">
    <value>Bundle.link values omitted because they exceeded the maximum Uri length.</value>
  </data>
  <data name="PatchResourceMustBeJson" xml:space="preserve">
    <value>The resource to patch must be in JSON format.</value>
  </data>
  <data name="ReindexingUserAction" xml:space="preserve">
    <value>Resubmit the same reindex job to finish indexing the remaining resources.</value>
  </data>
  <data name="ReindexingResourceVersionConflict" xml:space="preserve">
    <value>One or more resources failed to reindex due to a non-matching version.</value>
  </data>
  <data name="CantResolveExpressionForAType" xml:space="preserve">
    <value>Can't find '{0}' in type '{1}'</value>
    <comment>{0}: expression we trying to resolve, {1}: FHIR type</comment>
  </data>
  <data name="CapabilityStatementNameFormat" xml:space="preserve">
    <value>{0} {1} {2} Capability Statement</value>
  </data>
  <data name="EverythingOperationResourceIrrelevant" xml:space="preserve">
    <value>The patient with id `{0}` is no longer relevant. Use patient with id `{1}` instead.</value>
  </data>
  <data name="CurrentSeeAlsoLinkIdShouldNotBeNull" xml:space="preserve">
    <value>The 'seealso' link id cannot be null when a 'seealso' link is being processed.</value>
  </data>
  <data name="SortParameterValueIsNotValidSearchParameter" xml:space="preserve">
    <value>Sort parameter value '{0}' is invalid, must be a subset of valid search parameters for resource type '{1}'.</value>
    <comment>Clarifies confusing situation when sort parameter value is not a valid search parameter (do we return search parameter or sort parameter value error).</comment>
  </data>
  <data name="SearchParameterDefinitionNullorEmptyCodeValue" xml:space="preserve">
    <value>Code value cannot be null or empty</value>
  </data>
  <data name="Meta" xml:space="preserve">
    <value>Meta</value>
  </data>
  <data name="MissingSearchIndices" xml:space="preserve">
    <value>Missing search indices for resource type '{0}'.</value>
  </data>
  <data name="OperationOutcomeLocationDeprication" xml:space="preserve">
    <value>OperationOutcome.Location is deprecated, please use OperationOutcome.Expression</value>
    <comment>Warning message informing users of a field deprecation</comment>
  </data>
  <data name="SearchCountResultsExceedLimit" xml:space="preserve">
    <value>Search count returned {0} and exceeds the maximum defined limit of {1}.</value>
    <comment>{0} is the rows returned by the query, {1} is the defined limit of the bundle.Total field.</comment>
  </data>
  <data name="InvalidInnerUnionExpression" xml:space="preserve">
    <value>Inner '{0}' are not supported</value>
    <comment>Union expression can't have other union expressions as children.</comment>
  </data>
  <data name="RequestEntityTooLargeExceptionDuringExport" xml:space="preserve">
    <value>Timespan in export request contains too much data to export in a single request. Please try reducing the time range and try again.</value>
  </data>
  <data name="GenericMemberMatch" xml:space="preserve">
    <value>Member match encountered an unknown exception while performing the search.</value>
  </data>
  <data name="SqlQueryProcessorRanOutOfInternalResourcesException" xml:space="preserve">
    <value>The query processor ran out of internal resources and could not produce a query plan. Please limit your parameters and retry.</value>
  </data>
  <data name="ResourceTypeNotAllowedRestrictedByClinicalScopes" xml:space="preserve">
    <value>Resource type {0} is not allowed. Additional clinical scopes should be requested to allow searching using this type.</value>
    <comment>{0} is a string of the name of the resource type.</comment>
  </data>
  <data name="ChainedResourceTypesNotAllowedDueToScope" xml:space="preserve">
    <value>The (rev)chained resource type is not allowed.  Additional clinical scopes must be requested to allow searches using the chained type.</value>
  </data>
  <data name="OperationCanceled" xml:space="preserve">
    <value>The attempted operation was cancelled, please retry the request. If you believe you have received this message in error, please contact Customer Support.</value>
  </data>
  <data name="TransactionDeadlock" xml:space="preserve">
    <value>There was resource contention with another process in the datastore. Please retry this transaction.</value>
  </data>
  <data name="FhirUserClaimMustHaveResourceTypeAndId" xml:space="preserve">
    <value>The given fhirUser claim:{0} is not valid.  It must have a resource type of Patient or Practicioner and a resource id.</value>
    <comment>{0} is a string value of given fhirUser claim.</comment>
  </data>
  <data name="FhirUserClaimInvalidFormat" xml:space="preserve">
    <value>The fhirUser claim must be a URI with an ending format of &lt;resourceType&gt;/&lt;resourceId&gt;.</value>
  </data>
  <data name="FhirUserClaimIsNotAValidResource" xml:space="preserve">
    <value>Provided fhirUser claim {0} is not a valid resource in this fhir server.</value>
    <comment>{0} is a url of a fhir resource.</comment>
  </data>
  <data name="InternalServerError" xml:space="preserve">
    <value>An internal error has occurred. If this problem persists, please contact Customer Support.</value>
  </data>
  <data name="USCoreDeserializationError" xml:space="preserve">
    <value>Error deserializing resource '{0}/{1}' for validation: {2}</value>
    <comment>The resource caused a failure while deserializing for validation. {0} is the resource type of a FHIR resource. {1} is the ID of a FHIR resource. {2} are the exception details.</comment>
  </data>
  <data name="USCoreMissingDataRequirement" xml:space="preserve">
    <value>Status code is missing for the resource '{0}/{1}'.</value>
    <comment>The resource does not contain the expected status code following US Core requirements. {0} is the resource type of a FHIR resource. {1} is the ID of a FHIR resource.</comment>
  </data>
  <data name="ReindexMultipleTargetsNotSupported" xml:space="preserve">
    <value>Reindex targets are mutually exclusive. Please only use one at a time.</value>
  </data>
  <data name="UnsupportedSearchParameterStateQueryParameter" xml:space="preserve">
    <value>Only Code, ResourceType, and Url are supported as query parameters for $status</value>
    <comment>{NumberedPlaceHolder="$status"}</comment>
  </data>
  <data name="InvalidUpdateStatus" xml:space="preserve">
    <value>The provided status of '{0}' for url '{1}' is invalid. It can be either 'supported or 'disabled'</value>
    <comment>'{0}' Is the status of the SearchParameter. '{1}' Is the Uri Identifying the SearchParameter</comment>
  </data>
  <data name="SearchParameterDeleted" xml:space="preserve">
    <value>Search parameter matching the url '{0}' is deleted or unsupported and cannot be updated. </value>
    <comment>'{0}' Is the Uri Identifying the SearchParameter</comment>
  </data>
  <data name="SearchParameterNotFound" xml:space="preserve">
    <value>Search parameter matching the url '{0}' does not exist in datastore. The $status operation cannot be used to add a search parameter.</value>
    <comment>{NumberedPlaceHolder="$status"}. '{0}' Is the Uri Identifying the SearchParameter</comment>
  </data>
  <data name="SearchParameterRequestNotValid" xml:space="preserve">
    <value>Update request is invalid. Requires a 'url' and 'status' for each search parameter to be updated.</value>
  </data>
  <data name="SearchParameterStatusNotValid" xml:space="preserve">
    <value>Search Parameter status '{0}' for url '{1}' is invalid. Only 'supported' or 'disabled' are allowed.</value>
    <comment>'{0}' the status of the search paramter.'{1}' the uri identifying the search parameter.</comment>
  </data>
  <data name="SearchParameterStatusNotFound" xml:space="preserve">
    <value>Search Parameter Status was not found.</value>
  </data>
  <data name="DuplicatedResourceInABundle" xml:space="preserve">
    <value>A resource should only appear once in each Bundle.</value>
    <comment>Error message for a duplicate resource key in the same bundle</comment>
  </data>
  <data name="PartialDeleteSuccess" xml:space="preserve">
    <value>Deleted {0} versions of the target resource.</value>
    <comment>{0} is replaced with the number of deleted versions of the resource.</comment>
  </data>
  <data name="ExportOutOfMemoryException" xml:space="preserve">
    <value>The FHIR Server ran out of memory while processing an export job. Please use the _maxCount parameter when requesting an export job to reduce the number of resources exported at one time. The count used in this job was {0}</value>
    <comment>'{0}' the value of _maxCount used for this export job.</comment>
  </data>
  <data name="CannotGetAccessToken" xml:space="preserve">
    <value>Unable to get an access token for '{0}'.</value>
  </data>
  <data name="OperationFailedWithErrorFile" xml:space="preserve">
    <value>{0} operation failed for reason: {1} ErrorFile: {2}</value>
  </data>
  <data name="NoConverterForSearchParamType" xml:space="preserve">
    <value>The provided search parameter type {0} is not supported for the given expression {1}.</value>
    <comment>{0}: The type field in the search parameter. {1}: The expression field in the search parameter.</comment>
  </data>
  <data name="OperationFailedForCustomerManagedKey" xml:space="preserve">
    <value>Error occurred during an operation that is dependent on the customer-managed key. Use https://go.microsoft.com/fwlink/?linkid=2300268 to troubleshoot the issue.</value>
  </data>
  <data name="ReindexRunning" xml:space="preserve">
    <value>A Reindex job is currenlty active. Search parameters cannot be updated until Reindex is complete.</value>
  </data>
  <data name="TooManyIncludeResults" xml:space="preserve">
    <value>The search criteria provided returns partial included resources. Use '_includesCount' parameter to retrieve all included resources (Default: {0}, Max: {1}).</value>
  </data>
  <data name="UnsupportedIncludesOperation" xml:space="preserve">
    <value>The '$includes' operation is not supported.</value>
  </data>
  <data name="SearchParamaterIncludesCountExceedLimit" xml:space="preserve">
    <value>The '_includesCount' parameter exceeds limit configured for server. Current limit is {0} while the `_includesCount` parameter set to {1}.</value>
  </data>
  <data name="InvalidSearchIncludesCountSpecified" xml:space="preserve">
    <value>The '_includesCount' parameter value must be an integer greater than zero.</value>
  </data>
  <data name="MissingIncludesContinuationToken" xml:space="preserve">
    <value>"The 'includesCt' parameter must be provided for the $includes operation."</value>
  </data>
  <data name="IncludesContinuationTokenIgnored" xml:space="preserve">
    <value>The 'includesCt' parameter is ignored for a non-$includes request.</value>
  </data>
  <data name="TooManyParameters" xml:space="preserve">
    <value>The incoming request has too many parameters. Reduce the number of parameters and resend the request.</value>
  </data>
  <data name="NotReferencedParameterInvalidValue" xml:space="preserve">
    <value>Not referenced only supports the value *:*</value>
  </data>
  <data name="TruncatedIncludeMessageForIncludes" xml:space="preserve">
    <value>Included items are truncated. Use the related link in the response to retrieve all included items.</value>
  </data>
<<<<<<< HEAD
  <data name="ConstraintViolation" xml:space="preserve">
    <value>Failure inserting data due to a code value overflow. Please contact support for assistance.</value>
=======
  <data name="InvalidReturnPreferenceValue" xml:space="preserve">
    <value>The 'returnPreference' value '{0}' is invalid. The supported values are: {1}.</value>
>>>>>>> 1a9c4a0d
  </data>
</root><|MERGE_RESOLUTION|>--- conflicted
+++ resolved
@@ -787,12 +787,9 @@
   <data name="TruncatedIncludeMessageForIncludes" xml:space="preserve">
     <value>Included items are truncated. Use the related link in the response to retrieve all included items.</value>
   </data>
-<<<<<<< HEAD
   <data name="ConstraintViolation" xml:space="preserve">
     <value>Failure inserting data due to a code value overflow. Please contact support for assistance.</value>
-=======
   <data name="InvalidReturnPreferenceValue" xml:space="preserve">
     <value>The 'returnPreference' value '{0}' is invalid. The supported values are: {1}.</value>
->>>>>>> 1a9c4a0d
   </data>
 </root>