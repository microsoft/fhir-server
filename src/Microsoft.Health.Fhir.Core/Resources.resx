﻿<?xml version="1.0" encoding="utf-8"?>
<root>
  <!-- 
    Microsoft ResX Schema 
    
    Version 2.0
    
    The primary goals of this format is to allow a simple XML format 
    that is mostly human readable. The generation and parsing of the 
    various data types are done through the TypeConverter classes 
    associated with the data types.
    
    Example:
    
    ... ado.net/XML headers & schema ...
    <resheader name="resmimetype">text/microsoft-resx</resheader>
    <resheader name="version">2.0</resheader>
    <resheader name="reader">System.Resources.ResXResourceReader, System.Windows.Forms, ...</resheader>
    <resheader name="writer">System.Resources.ResXResourceWriter, System.Windows.Forms, ...</resheader>
    <data name="Name1"><value>this is my long string</value><comment>this is a comment</comment></data>
    <data name="Color1" type="System.Drawing.Color, System.Drawing">Blue</data>
    <data name="Bitmap1" mimetype="application/x-microsoft.net.object.binary.base64">
        <value>[base64 mime encoded serialized .NET Framework object]</value>
    </data>
    <data name="Icon1" type="System.Drawing.Icon, System.Drawing" mimetype="application/x-microsoft.net.object.bytearray.base64">
        <value>[base64 mime encoded string representing a byte array form of the .NET Framework object]</value>
        <comment>This is a comment</comment>
    </data>
                
    There are any number of "resheader" rows that contain simple 
    name/value pairs.
    
    Each data row contains a name, and value. The row also contains a 
    type or mimetype. Type corresponds to a .NET class that support 
    text/value conversion through the TypeConverter architecture. 
    Classes that don't support this are serialized and stored with the 
    mimetype set.
    
    The mimetype is used for serialized objects, and tells the 
    ResXResourceReader how to depersist the object. This is currently not 
    extensible. For a given mimetype the value must be set accordingly:
    
    Note - application/x-microsoft.net.object.binary.base64 is the format 
    that the ResXResourceWriter will generate, however the reader can 
    read any of the formats listed below.
    
    mimetype: application/x-microsoft.net.object.binary.base64
    value   : The object must be serialized with 
            : System.Runtime.Serialization.Formatters.Binary.BinaryFormatter
            : and then encoded with base64 encoding.
    
    mimetype: application/x-microsoft.net.object.soap.base64
    value   : The object must be serialized with 
            : System.Runtime.Serialization.Formatters.Soap.SoapFormatter
            : and then encoded with base64 encoding.

    mimetype: application/x-microsoft.net.object.bytearray.base64
    value   : The object must be serialized into a byte array 
            : using a System.ComponentModel.TypeConverter
            : and then encoded with base64 encoding.
    -->
  <xsd:schema id="root" xmlns="" xmlns:xsd="http://www.w3.org/2001/XMLSchema" xmlns:msdata="urn:schemas-microsoft-com:xml-msdata">
    <xsd:import namespace="http://www.w3.org/XML/1998/namespace" />
    <xsd:element name="root" msdata:IsDataSet="true">
      <xsd:complexType>
        <xsd:choice maxOccurs="unbounded">
          <xsd:element name="metadata">
            <xsd:complexType>
              <xsd:sequence>
                <xsd:element name="value" type="xsd:string" minOccurs="0" />
              </xsd:sequence>
              <xsd:attribute name="name" use="required" type="xsd:string" />
              <xsd:attribute name="type" type="xsd:string" />
              <xsd:attribute name="mimetype" type="xsd:string" />
              <xsd:attribute ref="xml:space" />
            </xsd:complexType>
          </xsd:element>
          <xsd:element name="assembly">
            <xsd:complexType>
              <xsd:attribute name="alias" type="xsd:string" />
              <xsd:attribute name="name" type="xsd:string" />
            </xsd:complexType>
          </xsd:element>
          <xsd:element name="data">
            <xsd:complexType>
              <xsd:sequence>
                <xsd:element name="value" type="xsd:string" minOccurs="0" msdata:Ordinal="1" />
                <xsd:element name="comment" type="xsd:string" minOccurs="0" msdata:Ordinal="2" />
              </xsd:sequence>
              <xsd:attribute name="name" type="xsd:string" use="required" msdata:Ordinal="1" />
              <xsd:attribute name="type" type="xsd:string" msdata:Ordinal="3" />
              <xsd:attribute name="mimetype" type="xsd:string" msdata:Ordinal="4" />
              <xsd:attribute ref="xml:space" />
            </xsd:complexType>
          </xsd:element>
          <xsd:element name="resheader">
            <xsd:complexType>
              <xsd:sequence>
                <xsd:element name="value" type="xsd:string" minOccurs="0" msdata:Ordinal="1" />
              </xsd:sequence>
              <xsd:attribute name="name" type="xsd:string" use="required" />
            </xsd:complexType>
          </xsd:element>
        </xsd:choice>
      </xsd:complexType>
    </xsd:element>
  </xsd:schema>
  <resheader name="resmimetype">
    <value>text/microsoft-resx</value>
  </resheader>
  <resheader name="version">
    <value>2.0</value>
  </resheader>
  <resheader name="reader">
    <value>System.Resources.ResXResourceReader, System.Windows.Forms, Version=4.0.0.0, Culture=neutral, PublicKeyToken=b77a5c561934e089</value>
  </resheader>
  <resheader name="writer">
    <value>System.Resources.ResXResourceWriter, System.Windows.Forms, Version=4.0.0.0, Culture=neutral, PublicKeyToken=b77a5c561934e089</value>
  </resheader>
  <data name="AtCannotBeSpecifiedWithBeforeOrSince" xml:space="preserve">
    <value>{0} and {1} cannot both be specified.</value>
  </data>
  <data name="BundleRequiredForBatchOrTransaction" xml:space="preserve">
    <value>Only a bundle can be submitted for batch or transaction processing.</value>
    <comment>Bundle is a FHIR resource type.</comment>
  </data>
  <data name="ChainedParameterMustBeReferenceSearchParamType" xml:space="preserve">
    <value>The chained parameter must be a reference search parameter type.</value>
  </data>
  <data name="ChainedParameterNotSupported" xml:space="preserve">
    <value>The chained parameter is not supported.</value>
  </data>
  <data name="ChainedParameterSpecifyType" xml:space="preserve">
    <value>The reference search parameter '{0}' refers to multiple possible resource types. Please specify a type in the search expression: {1}</value>
    <comment>{1}: space-delimited list of search examples.</comment>
  </data>
  <data name="ComparatorNotSupported" xml:space="preserve">
    <value>Comparator '{0}' is not supported for search parameter '{1}'.</value>
  </data>
  <data name="CompartmentDefinitionContainsInvalidEntry" xml:space="preserve">
    <value>The compartment definition contains one or more invalid entries.</value>
  </data>
  <data name="CompartmentDefinitionDupeResource" xml:space="preserve">
    <value>bundle.entry[{0}].resource has duplicate resources.</value>
  </data>
  <data name="CompartmentDefinitionInvalidBundle" xml:space="preserve">
    <value>bundle.entry[{0}] is null.</value>
    <comment>{0}: The bundle entry id.</comment>
  </data>
  <data name="CompartmentDefinitionInvalidCompartmentType" xml:space="preserve">
    <value>bundle.entry[{0}].resource.code is null. Not a valid compartment type.</value>
  </data>
  <data name="CompartmentDefinitionInvalidResource" xml:space="preserve">
    <value>bundle.entry[{0}].resource is null or is not a CompartmentDefinition resource.</value>
  </data>
  <data name="CompartmentDefinitionInvalidUrl" xml:space="preserve">
    <value>bundle.entry[{0}].resource.url is invalid.</value>
  </data>
  <data name="CompartmentDefinitionIsDupe" xml:space="preserve">
    <value>bundle.entry[{0}].resource has duplicate compartment definitions.</value>
  </data>
  <data name="CompartmentIdIsInvalid" xml:space="preserve">
    <value>Compartment id is null or empty.</value>
  </data>
  <data name="CompartmentTypeIsInvalid" xml:space="preserve">
    <value>Compartment type {0} is invalid.</value>
  </data>
  <data name="CompositeSeparatorNotFound" xml:space="preserve">
    <value>The composite separator cannot be found.</value>
  </data>
  <data name="ConditionalOperationNotSelectiveEnough" xml:space="preserve">
    <value>Operation was not attempted because search criteria was not selective enough.</value>
  </data>
  <data name="ConditionalUpdateMismatchedIds" xml:space="preserve">
    <value>Found result with Id '{0}', which did not match the provided Id '{1}'.</value>
    <comment>{0} is an Id e.g. 123456</comment>
  </data>
  <data name="CustomHeaderPrefixCannotBeEmpty" xml:space="preserve">
    <value>The prefix used to identify custom audit headers cannot be empty.</value>
  </data>
  <data name="DateTimeStringIsIncorrectlyFormatted" xml:space="preserve">
    <value>The date time string '{0}' is not in a correct format.</value>
    <comment>{0} is the incorrect date time string.</comment>
  </data>
  <data name="DateTimeStringIsOutOfRange" xml:space="preserve">
    <value>At least one portion of the date time string '{0}' is out of range.</value>
    <comment>{0} is the date time string that is out of range.</comment>
  </data>
  <data name="DeleteVersionNotAllowed" xml:space="preserve">
    <value>Deleting a specific record version is not supported.</value>
  </data>
  <data name="DuplicateRoleNames" xml:space="preserve">
    <value>There are {0} roles with the name '{1}'</value>
  </data>
  <data name="ErrorValidatingRoles" xml:space="preserve">
    <value>Error validating roles:
{0}</value>
  </data>
  <data name="Forbidden" xml:space="preserve">
    <value>Authorization failed.</value>
  </data>
  <data name="HistoryParameterBeforeCannotBeFuture" xml:space="preserve">
    <value>Parameter {0} cannot a be a value in the future.</value>
  </data>
  <data name="IdRequirements" xml:space="preserve">
    <value>Id must be any combination of upper or lower case ASCII letters ('A'..'Z', and 'a'..'z'), numerals ('0'..'9'), '-' and '.', with a length limit of 64 characters. (This might be an integer, an un-prefixed OID, UUID, or any other identifier pattern that meets these constraints.)</value>
  </data>
  <data name="IfMatchHeaderRequiredForResource" xml:space="preserve">
    <value>A valid if-match header is required for resource type '{0}'.</value>
  </data>
  <data name="IllegalHtmlAttribute" xml:space="preserve">
    <value>Illegal attribute name '{0}' on element '{1}'.</value>
  </data>
  <data name="IllegalHtmlElement" xml:space="preserve">
    <value>Illegal element name '{0}'.</value>
  </data>
  <data name="IllegalHtmlEmpty" xml:space="preserve">
    <value>The div element must not be empty or only whitespace.</value>
  </data>
  <data name="IllegalHtmlOuterDiv" xml:space="preserve">
    <value>XHTML content should be contained within a single &lt;div&gt; element.</value>
  </data>
  <data name="IllegalHtmlParsingError" xml:space="preserve">
    <value>Error while parsing XHTML: {0} Line: {1} Col: {2}.</value>
  </data>
  <data name="IncludeCannotBeAgainstBase" xml:space="preserve">
    <value>The _include search cannot be used against the base route.</value>
    <comment>_include is a query parameter.</comment>
  </data>
  <data name="IncludeIterateCircularReferenceExecutedOnce" xml:space="preserve">
    <value>The parameter {0}={1} with circular reference is executed once (a single iteration).</value>
    <comment>_include:iterate or _revinclude:iterate is a query parameter.</comment>
  </data>
  <data name="IncludeMissingType" xml:space="preserve">
    <value>The _include search is missing the type to search.</value>
    <comment>_include is a query parameter.</comment>
  </data>
  <data name="RevIncludeMissingType" xml:space="preserve">
    <value>The _revinclude search is missing the type to search.</value>
    <comment>_revinclude is a query parameter.</comment>
  </data>
  <data name="RevIncludeIterateTargetTypeNotSpecified" xml:space="preserve">
    <value>The '_revinclude:iterate={0}' search parameter has multiple target types. Please specify a target type.</value>
    <comment>_revinclude:iterate is a query parameter.</comment>
  </data>
  <data name="IncludeRevIncludeInvalidTargetResourceType" xml:space="preserve">
    <value>The target resource type cannot be empty.</value>
    <comment>TargetResourceType is an optional parameter</comment>
  </data>
  <data name="InvalidBooleanConfigSetting" xml:space="preserve">
    <value>Field '{0}' with value '{1}' is not supported.</value>
  </data>
  <data name="InvalidConditionalReference" xml:space="preserve">
    <value>Given conditional reference '{0}' does not resolve to a resource.</value>
    <comment>{0} is the conditional reference parameter.</comment>
  </data>
  <data name="InvalidConditionalReferenceParameters" xml:space="preserve">
    <value>Resource type and query parameter must be present in a given request '{0}'.</value>
    <comment>{0} is the request url.</comment>
  </data>
  <data name="InvalidConfigSetting" xml:space="preserve">
    <value>Value '{0}' is not supported. Please select from the following list of supported capabilities: [{1}].</value>
  </data>
  <data name="InvalidContinuationToken" xml:space="preserve">
    <value>The continuation token is invalid.</value>
  </data>
  <data name="InvalidReIndexParameterValue" xml:space="preserve">
    <value>Reindex operation parameter '{0}' was out of the range of valid values. Please specify different value within a range '{1}' - '{2}'.</value>
  </data>
  <data name="InvalidSearchCountSpecified" xml:space="preserve">
    <value>The count must be greater than zero.</value>
  </data>
  <data name="InvalidTotalParameter" xml:space="preserve">
    <value>The '_total' parameter value '{0}' is invalid. The supported values are: {1}.</value>
    <comment>{0}: the invalid _total parameter value. {1}: the supported _total parameter values.</comment>
  </data>
  <data name="InvalidSecurityConfigurationBaseEndpoint" xml:space="preserve">
    <value>"Security configuration base endpoint {0} is an invalid Uri".</value>
  </data>
  <data name="InvalidValueTypeForMissingModifier" xml:space="preserve">
    <value>Invalid value for :missing modifier. Valid values are: true, false.</value>
  </data>
  <data name="JobNotFound" xml:space="preserve">
    <value>The requested job "{0}" was not found.</value>
    <comment>{0} is the job id</comment>
  </data>
  <data name="MalformedSearchValue" xml:space="preserve">
    <value>Malformed search value '{0}'.</value>
  </data>
  <data name="ModifierNotSupported" xml:space="preserve">
    <value>Modifier '{0}' is not supported for search parameter '{1}'.</value>
  </data>
  <data name="MoreThanOneTokenSeparatorSpecified" xml:space="preserve">
    <value>Only one token separator can be specified.</value>
  </data>
  <data name="MoreThanTwoTokenSeparatorSpecified" xml:space="preserve">
    <value>No more than two token separators can be specified.</value>
  </data>
  <data name="MultipleQueryParametersNotAllowed" xml:space="preserve">
    <value>Query parameter '{0}' cannot be specified more than once.</value>
  </data>
  <data name="NoSearchParametersNeededToBeIndexed" xml:space="preserve">
    <value>No search parameters found needing to be indexed.  Job cancelled.</value>
  </data>
  <data name="NumberOfCompositeComponentsExceeded" xml:space="preserve">
    <value>The number of composite components specified for search parameter '{0}' exceeded the number of components defined.</value>
  </data>
  <data name="OnlyEqualComparatorIsSupported" xml:space="preserve">
    <value>Only equal comparator is supported for this search type.</value>
  </data>
  <data name="OnlyOneModifierSeparatorSupported" xml:space="preserve">
    <value>Only one modifier separator can be specified.</value>
  </data>
  <data name="OnlyOneResourceJobAllowed" xml:space="preserve">
    <value>Only one active or paused reindex job allowed.  Cancel job with id: {0} before submitting a new job.</value>
    <comment>{0} is Id of currently active reindex job</comment>
  </data>
  <data name="OpenIdConfiguration" xml:space="preserve">
    <value>Failed to retrieve the OpenId configuration from the authentication provider.</value>
  </data>
  <data name="OperationFailed" xml:space="preserve">
    <value>{0} operation failed for reason: {1}</value>
    <comment>{0} is operation name, {1} is failure reason.</comment>
  </data>
  <data name="OrDelimiter" xml:space="preserve">
    <value> or </value>
    <comment>Used as a list delimiter. Note the spaces.</comment>
  </data>
  <data name="ReadHistoryDisabled" xml:space="preserve">
    <value>ReadHistory is disabled for resources of type '{0}'.</value>
  </data>
  <data name="ReferenceResourceTypeNotSupported" xml:space="preserve">
    <value>Resource type '{0}' in the reference '{1}' is not supported.</value>
    <comment>{0} is the resource type. {1} is the reference.</comment>
  </data>
  <data name="RequestedActionNotAllowed" xml:space="preserve">
    <value>The requested action is not allowed.</value>
  </data>
  <data name="ResourceCreationNotAllowed" xml:space="preserve">
    <value>Resource creation is not allowed.</value>
  </data>
  <data name="ResourceNotFoundById" xml:space="preserve">
    <value>Resource type '{0}' with id '{1}' couldn't be found.</value>
  </data>
  <data name="ResourceNotFoundByIdAndVersion" xml:space="preserve">
    <value>Resource type '{0}' with id '{1}' and version '{2}' couldn't be found.</value>
  </data>
  <data name="ResourceNotSupported" xml:space="preserve">
    <value>Resource type '{0}' is not supported.</value>
  </data>
  <data name="ResourceTooLarge" xml:space="preserve">
    <value>The requested resource exceeded the backing database's size limit.</value>
  </data>
  <data name="ResourceVersionConflict" xml:space="preserve">
    <value>The supplied version '{0}' did not match.</value>
    <comment>{0}: ETag</comment>
  </data>
  <data name="ReverseChainMissingReference" xml:space="preserve">
    <value>The reverse chain search is missing the reference to search.</value>
  </data>
  <data name="ReverseChainMissingType" xml:space="preserve">
    <value>The reverse chain search is missing the type to search.</value>
  </data>
  <data name="SecurityConfigurationAuthorizationNotEnabled" xml:space="preserve">
    <value>Security configuration authorization is not enabled.</value>
  </data>
  <data name="SearchComparatorNotSupported" xml:space="preserve">
    <value>Comparator is not supported when multiple values are specified using OR search parameter.</value>
  </data>
  <data name="SearchParamaterCountExceedLimit" xml:space="preserve">
    <value>The '_count' parameter exceeds limit configured for server. Current limit is {0} while `_count` parameter set to {1}.</value>
  </data>
  <data name="SearchParameterByDefinitionUriNotSupported" xml:space="preserve">
    <value>The search parameter with definition URL '{0}' is not supported.</value>
  </data>
  <data name="SearchParameterDefinitionBaseNotDefined" xml:space="preserve">
    <value>SearchParameter[{0}].resource.base is not defined.</value>
    <comment>{0} Is the Uri Identifying the SearchParameter</comment>
  </data>
  <data name="SearchParameterDefinitionComponentReferenceCannotBeComposite" xml:space="preserve">
    <value>SearchParameter[{0}].component[{1}] cannot refer to a composite SearchParameter.</value>
    <comment>{0} Is the Uri Identifying the SearchParameter, {1} is the index of the component</comment>
  </data>
  <data name="SearchParameterDefinitionContainsInvalidEntry" xml:space="preserve">
    <value>The search parameter definition contains one or more invalid entries.</value>
  </data>
  <data name="SearchParameterDefinitionDuplicatedEntry" xml:space="preserve">
    <value>A search parameter with the same definition URL '{0}' already exists.</value>
  </data>
  <data name="SearchParameterDefinitionInvalidComponent" xml:space="preserve">
    <value>SearchParameter[{0}].component is null or empty.</value>
    <comment>{0} Is the Uri Identifying the SearchParameter</comment>
  </data>
  <data name="SearchParameterDefinitionInvalidComponentExpression" xml:space="preserve">
    <value>SearchParameter[{0}].component[{1}].expression is null or empty.</value>
    <comment>{0} Is the Uri Identifying the SearchParameter, {1} is the index of the component</comment>
  </data>
  <data name="SearchParameterDefinitionInvalidComponentReference" xml:space="preserve">
    <value>SearchParameter[{0}].component[{1}].definition.reference is null or empty or does not refer to a valid SearchParameter resource.</value>
    <comment>{0} Is the Uri Identifying the SearchParameter, {1} is the index of the component</comment>
  </data>
  <data name="SearchParameterDefinitionInvalidDefinitionUri" xml:space="preserve">
    <value>SearchParameter[{0}].url is invalid.</value>
    <comment>{0} Index of the processed element in the ennumeration</comment>
  </data>
  <data name="SearchParameterDefinitionInvalidExpression" xml:space="preserve">
    <value>SearchParameter[{0}].resource.expression is null or empty.</value>
    <comment>{0} Is the Uri Identifying the SearchParameter</comment>
  </data>
  <data name="ValueCannotBeNull" xml:space="preserve">
    <value>Value cannot be null.  Parameter name: {0}.</value>
    <comment>Error message for missing query parameter, {0} is the parameter name</comment>
  </data>
  <data name="SearchParameterDefinitionInvalidResource" xml:space="preserve">
    <value>Entry {0} is not a SearchParameter resource.</value>
    <comment>{0} Index of the processed element in the ennumeration</comment>
  </data>
  <data name="SearchParameterNotSupported" xml:space="preserve">
    <value>The search parameter '{0}' is not supported for resource type '{1}'.</value>
  </data>
  <data name="MultiSortParameterNotSupported" xml:space="preserve">
    <value>Multiple sort parameters are currently not supported. Only a single sort parameter is supported.</value>
  </data>
  <data name="SearchSortParameterNotSupported" xml:space="preserve">
    <value>Sorting by the '{0}' parameter is not supported.</value>
  </data>
  <data name="ServerName" xml:space="preserve">
    <value>FHIR Server for Azure</value>
  </data>
  <data name="SortNotSupported" xml:space="preserve">
    <value>The _sort parameter is not supported.</value>
  </data>
  <data name="TruncatedIncludeMessage" xml:space="preserve">
    <value>Include result was truncated</value>
  </data>
  <data name="TypeNotPresent" xml:space="preserve">
    <value>Bundle type is not present. Possible values are: transaction or batch</value>
  </data>
  <data name="UnableToDeleteSecret" xml:space="preserve">
    <value>Unable to delete secret from SecretStore</value>
  </data>
  <data name="UnableToGetSecret" xml:space="preserve">
    <value>Unable to get secret from SecretStore</value>
  </data>
  <data name="UnableToSetSecret" xml:space="preserve">
    <value>Unable to set secret in SecretStore</value>
  </data>
  <data name="UnknownError" xml:space="preserve">
    <value>Unknown Error.</value>
  </data>
  <data name="UnsupportedConfigurationMessage" xml:space="preserve">
    <value>Unsupported configuration found.</value>
  </data>
  <data name="UnsupportedTotalParameter" xml:space="preserve">
    <value>The '_total' parameter value '{0}' is not supported. The supported values are: {1}.</value>
    <comment>{0}: the unsupported _total parameter value. {1}: the supported _total parameter values.</comment>
  </data>
  <data name="UpdateRequestsRequireId" xml:space="preserve">
    <value>Resource id is required for updates.</value>
  </data>
  <data name="UserRequestedCancellation" xml:space="preserve">
    <value>User requested cancellation of operation.</value>
  </data>
  <data name="ValidationPassed" xml:space="preserve">
    <value>All OK</value>
    <comment>{NumberedPlaceHolder="All OK"}</comment>
  </data>
  <data name="VersionIdFormatNotETag" xml:space="preserve">
    <value>VersionId should not be in the weak ETag format.</value>
  </data>
  <data name="WeakETagFormatRequired" xml:space="preserve">
    <value>WeakETag '{0}' must be in the weak ETag format.</value>
  </data>
  <data name="SearchParameterNoLongerSupported" xml:space="preserve">
    <value>{0} So it cannot be marked enabled.</value>
    <comment>{0} SearchParameterNotSupported string populated with search parameter info.</comment>
  </data>
  <data name="ReindexJobInCompletedState" xml:space="preserve">
    <value>Reindex job id {0} is in state {1} and cannot be cancelled.</value>
    <comment>{0} is the id of the reindex which is a a GUID.  {1} is the state, an enumerated set of state values.</comment>
  </data>
  <data name="SearchParameterDefinitionInvalidMissingUri" xml:space="preserve">
    <value>The search parameter defintion is missing the Uri.</value>
  </data>
  <data name="SearchParameterDefinitionNotFound" xml:space="preserve">
    <value>A search parameter with Uri '{0}' was not found.</value>
  </data>
  <data name="ChangesToSearchParametersNotAllowedWhileReindexing" xml:space="preserve">
    <value>Changes to search parameters is not allowed while a reindex job is ongoing.  Wait for the reindex job with Id: {0} to finish, or cancel it.</value>
    <comment>{0} Id of currently active Reindex job.</comment>
  </data>
  <data name="ConvertDataFailed" xml:space="preserve">
    <value>Failed to convert the input data. Reason: {0}</value>
    <comment>{0} is the failure reason.</comment>
  </data>
  <data name="FetchTemplateCollectionFailed" xml:space="preserve">
    <value>Failed to fetch the template collection. Reason: {0}</value>
    <comment>{0} is the failure reason</comment>
  </data>
  <data name="ContainerRegistryNotAuthorized" xml:space="preserve">
    <value>Fail to access the container registry '{0}', please check the registry configuration.</value>
  </data>
  <data name="ConvertDataOperationTimeout" xml:space="preserve">
    <value>Convert data operation has timed out.</value>
  </data>
  <data name="ExportFormatNotFound" xml:space="preserve">
    <value>The format '{0}' could not be found.</value>
    <comment>{0}: The provided format name</comment>
  </data>
  <data name="InvalidTypeParameter" xml:space="preserve">
    <value>The '_type' parameter contains unknown resource(s): {0}</value>
    <comment>{0}: Single or list of unknown resources.</comment>
  </data>
  <data name="ElementsAndSummaryParametersAreIncompatible" xml:space="preserve">
    <value>The '_elements' parameter is supported only when '_summary' is SummaryType.False or '_summary' is not specified at all.</value>
  </data>
  <data name="SearchParameterUnknownNotSupported" xml:space="preserve">
    <value>A search parameter is no longer supported.</value>
  </data>
  <data name="CustomSearchCreateError" xml:space="preserve">
    <value>An error occurred creating the custom search parameter.  The issue must be resolved and the parameter resubmitted to become functional.</value>
  </data>
  <data name="CustomSearchUpdateError" xml:space="preserve">
    <value>An error occurred updating the custom search parameter.  The issue must be resolved and the update resubmitted to be applied.</value>
  </data>
  <data name="TypeFilterUnparseable" xml:space="preserve">
    <value>The _typeFilter segment '{0}' could not be parsed.</value>
    <comment>Error message for a bad _typeFilter parameter on an export job. {0} is the segment that couldn't be parsed.</comment>
  </data>
  <data name="TypeFilterWithoutTypeIsUnsupported" xml:space="preserve">
    <value>The _type parameter must be included when using the _typeFilter parameter.</value>
    <comment>Export job parameter exception messsage</comment>
  </data>
  <data name="SearchParameterMustBeCommon" xml:space="preserve">
    <value>Search parameter '{0}' is not common for '{1}' and '{2}'.</value>
    <comment>{0}: the invalid search parameter. {1}: first resource type. {2} other resource type.</comment>
  </data>
  <data name="CustomSearchDeleteError" xml:space="preserve">
    <value>An error occurred deleting the custom search parameter.  The issue must be resolved and the delete request resubmitted to remove the parameter.</value>
  </data>
  <data name="CustomSearchParameterNotfound" xml:space="preserve">
    <value>Custom Search parameter with Uri: {0} was not found.</value>
    <comment>{0} the uri identifying the custom search parameter.</comment>
  </data>
  <data name="NoResourcesNeedToBeReindexed" xml:space="preserve">
    <value>No resources were found matching the type of the updated search parameters needing to be reindexed.  ReindexJob marked completed.</value>
  </data>
  <data name="ProvenanceHeaderMalformed" xml:space="preserve">
    <value>X-Provenance header is malformed and can't be parsed</value>
  </data>
  <data name="ProvenanceHeaderShouldntHaveTarget" xml:space="preserve">
    <value>X-Provenance header shall not have a specified `Provenance.target`</value>
  </data>
  <data name="InvalidHandlingValue" xml:space="preserve">
    <value>The 'handling' value '{0}' is invalid. The supported values are: {1}.</value>
    <comment>{0}: the invalid handling value. {1}: the supported handling values.</comment>
  </data>
  <data name="ReindexingResourceVersionConflictWithCount" xml:space="preserve">
    <value>{0} resource(s) failed to reindex due to a non-matching version.</value>
  </data>
  <data name="ReindexingResourceNotFound" xml:space="preserve">
    <value>One or more resources to be reindexed were not found, indicating that they have been deleted since the reindex job kicked off.</value>
  </data>
  <data name="PatchImmutablePropertiesIsNotValid" xml:space="preserve">
    <value>Patching immutable properties is not allowed.</value>
  </data>
  <data name="PatchResourceError" xml:space="preserve">
    <value>Error patching resource: '{0}'.</value>
  </data>
  <data name="PatchVersionNotAllowed" xml:space="preserve">
    <value>Patching a specific record version is not supported.</value>
  </data>
  <data name="UnableToUpdateSearchParameter" xml:space="preserve">
    <value>Attempt to update SearchParameter {0} failed.</value>
    <comment>{0} the uri identifying the search parameter.</comment>
  </data>
  <data name="MemberMatchMultipleMatchesFound" xml:space="preserve">
    <value>Found multiple matches, narrow search criteria.</value>
  </data>
  <data name="MemberMatchNoMatchFound" xml:space="preserve">
    <value>No match found.</value>
  </data>
  <data name="ConditionalDeleteCountOutOfRange" xml:space="preserve">
    <value>The _count parameter must be between {0} and {1}.</value>
  </data>
  <data name="SearchParameterDefinitionConflictingCodeValue" xml:space="preserve">
    <value>A search parameter with the same code value '{0}' already exists for base type '{1}'.</value>
  </data>
  <data name="FailedToAnonymizeResource" xml:space="preserve">
    <value>Failed to anonymize resource. The job will be marked as failed. {0}</value>
  </data>
  <data name="InvalidEverythingOperationPhase" xml:space="preserve">
    <value>The phase '{0}' in $everything operation is invalid.</value>
  </data>
  <data name="ImportJobIsRunning" xml:space="preserve">
    <value>There is already an import job running.</value>
  </data>
  <data name="ImportJobNotFound" xml:space="preserve">
    <value>The requested import job "{0}" was not found.</value>
    <comment>{0} is the import job id.</comment>
  </data>
  <data name="ImportOperationCompleted" xml:space="preserve">
    <value>Import operation has already completed</value>
  </data>
  <data name="ConditionalRequestTooCostly" xml:space="preserve">
    <value>The operation was stopped due to the underlying request being too resource intensive. If possible, try narrowing or changing the criteria.</value>
  </data>
  <data name="LinksCantBeCreated" xml:space="preserve">
    <value>Bundle.link values omitted because they exceeded the maximum Uri length.</value>
  </data>
  <data name="PatchResourceMustBeJson" xml:space="preserve">
    <value>The resource to patch must be in JSON format.</value>
  </data>
  <data name="ReindexingUserAction" xml:space="preserve">
    <value>Resubmit the same reindex job to finish indexing the remaining resources.</value>
  </data>
  <data name="ReindexingResourceVersionConflict" xml:space="preserve">
    <value>One or more resources failed to reindex due to a non-matching version.</value>
  </data>
  <data name="CantResolveExpressionForAType" xml:space="preserve">
    <value>Can't find '{0}' in type '{1}'</value>
    <comment>{0}: expression we trying to resolve, {1}: FHIR type</comment>
  </data>
  <data name="CapabilityStatementNameFormat" xml:space="preserve">
    <value>{0} {1} {2} Capability Statement</value>
  </data>
  <data name="EverythingOperationResourceIrrelevant" xml:space="preserve">
    <value>The patient with id `{0}` is no longer relevant. Use patient with id `{1}` instead.</value>
  </data>
  <data name="CurrentSeeAlsoLinkIdShouldNotBeNull" xml:space="preserve">
    <value>The 'seealso' link id cannot be null when a 'seealso' link is being processed.</value>
  </data>
  <data name="SortParameterValueIsNotValidSearchParameter" xml:space="preserve">
    <value>Sort parameter value '{0}' is invalid, must be a subset of valid search parameters for resource type '{1}'.</value>
    <comment>Clarifies confusing situation when sort parameter value is not a valid search parameter (do we return search parameter or sort parameter value error).</comment>
  </data>
  <data name="SearchParameterDefinitionNullorEmptyCodeValue" xml:space="preserve">
    <value>Code value cannot be null or empty</value>
  </data>
  <data name="Meta" xml:space="preserve">
    <value>Meta</value>
  </data>
  <data name="OperationOutcomeLocationDeprication" xml:space="preserve">
    <value>OperationOutcome.Location is deprecated, please use OperationOutcome.Expression</value>
    <comment>Warning message informing users of a field deprecation</comment>
  </data>
  <data name="SearchCountResultsExceedLimit" xml:space="preserve">
    <value>Search count returned {0} and exceeds the maximum defined limit of {1}.</value>
    <comment>{0} is the rows returned by the query, {1} is the defined limit of the bundle.Total field.</comment>
  </data>
  <data name="InvalidInnerUnionExpression" xml:space="preserve">
    <value>Inner '{0}' are not supported</value>
    <comment>Union expression can't have other union expressions as children.</comment>
  </data>
  <data name="RequestEntityTooLargeExceptionDuringExport" xml:space="preserve">
    <value>Timespan in export request contains too much data to export in a single request. Please try reducing the time range and try again.</value>
  </data>
  <data name="GenericMemberMatch" xml:space="preserve">
    <value>Member match encountered an unknown exception while performing the search.</value>
  </data>
  <data name="SqlQueryProcessorRanOutOfInternalResourcesException" xml:space="preserve">
    <value>The query processor ran out of internal resources and could not produce a query plan. Please limit your parameters and retry.</value>
  </data>
  <data name="ResourceTypeNotAllowedRestrictedByClinicalScopes" xml:space="preserve">
    <value>Resource type {0} is not allowed. Additional clinical scopes should be requested to allow searching using this type.</value>
    <comment>{0} is a string of the name of the resource type.</comment>
  </data>
  <data name="ChainedResourceTypesNotAllowedDueToScope" xml:space="preserve">
    <value>The (rev)chained resource type is not allowed.  Additional clinical scopes must be requested to allow searches using the chained type.</value>
  </data>
  <data name="OperationCanceled" xml:space="preserve">
    <value>The attempted operation was cancelled, please retry the request. If you believe you have received this message in error, please contact Customer Support.</value>
  </data>
  <data name="FhirUserClaimMustHaveResourceTypeAndId" xml:space="preserve">
    <value>The given fhirUser claim:{0} is not valid.  It must have a resource type of Patient or Practicioner and a resource id.</value>
    <comment>{0} is a string value of given fhirUser claim.</comment>
  </data>
  <data name="FhirUserClaimInvalidFormat" xml:space="preserve">
    <value>The fhirUser claim must be a URI with an ending format of &lt;resourceType&gt;/&lt;resourceId&gt;.</value>
  </data>
<<<<<<< HEAD
  <data name="USCoreDeserializationError" xml:space="preserve">
    <value>Error deserializing resource '{0}' for validation: {1}</value>
    <comment>The record caused a failure while deserializing for validation.</comment>
  </data>
  <data name="USCoreMissingDataRequirement" xml:space="preserve">
    <value>Status code is missing for the resource '{0}/{1}'.</value>
    <comment>The record does not contain the expected status code following US Core requirements.</comment>
=======
  <data name="FhirUserClaimIsNotAValidResource" xml:space="preserve">
    <value>Provided fhirUser claim {0} is not a valid resource in this fhir server.</value>
    <comment>{0} is a url of a fhir resource.</comment>
>>>>>>> e9b4ce09
  </data>
</root><|MERGE_RESOLUTION|>--- conflicted
+++ resolved
@@ -678,18 +678,16 @@
   <data name="FhirUserClaimInvalidFormat" xml:space="preserve">
     <value>The fhirUser claim must be a URI with an ending format of &lt;resourceType&gt;/&lt;resourceId&gt;.</value>
   </data>
-<<<<<<< HEAD
-  <data name="USCoreDeserializationError" xml:space="preserve">
-    <value>Error deserializing resource '{0}' for validation: {1}</value>
-    <comment>The record caused a failure while deserializing for validation.</comment>
-  </data>
-  <data name="USCoreMissingDataRequirement" xml:space="preserve">
-    <value>Status code is missing for the resource '{0}/{1}'.</value>
-    <comment>The record does not contain the expected status code following US Core requirements.</comment>
-=======
   <data name="FhirUserClaimIsNotAValidResource" xml:space="preserve">
     <value>Provided fhirUser claim {0} is not a valid resource in this fhir server.</value>
     <comment>{0} is a url of a fhir resource.</comment>
->>>>>>> e9b4ce09
+  </data>
+  <data name="USCoreDeserializationError" xml:space="preserve">
+    <value>Error deserializing resource '{0}/{1}' for validation: {2}</value>
+    <comment>The resource caused a failure while deserializing for validation. {0} is the resource type of a FHIR resource. {1} is the ID of a FHIR resource. {2} are the exception details.</comment>
+  </data>
+  <data name="USCoreMissingDataRequirement" xml:space="preserve">
+    <value>Status code is missing for the resource '{0}/{1}'.</value>
+    <comment>The resource does not contain the expected status code following US Core requirements. {0} is the resource type of a FHIR resource. {1} is the ID of a FHIR resource.</comment>
   </data>
 </root>