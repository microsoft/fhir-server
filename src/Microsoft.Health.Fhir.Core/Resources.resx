﻿<?xml version="1.0" encoding="utf-8"?>
<root>
  <!-- 
    Microsoft ResX Schema 
    
    Version 2.0
    
    The primary goals of this format is to allow a simple XML format 
    that is mostly human readable. The generation and parsing of the 
    various data types are done through the TypeConverter classes 
    associated with the data types.
    
    Example:
    
    ... ado.net/XML headers & schema ...
    <resheader name="resmimetype">text/microsoft-resx</resheader>
    <resheader name="version">2.0</resheader>
    <resheader name="reader">System.Resources.ResXResourceReader, System.Windows.Forms, ...</resheader>
    <resheader name="writer">System.Resources.ResXResourceWriter, System.Windows.Forms, ...</resheader>
    <data name="Name1"><value>this is my long string</value><comment>this is a comment</comment></data>
    <data name="Color1" type="System.Drawing.Color, System.Drawing">Blue</data>
    <data name="Bitmap1" mimetype="application/x-microsoft.net.object.binary.base64">
        <value>[base64 mime encoded serialized .NET Framework object]</value>
    </data>
    <data name="Icon1" type="System.Drawing.Icon, System.Drawing" mimetype="application/x-microsoft.net.object.bytearray.base64">
        <value>[base64 mime encoded string representing a byte array form of the .NET Framework object]</value>
        <comment>This is a comment</comment>
    </data>
                
    There are any number of "resheader" rows that contain simple 
    name/value pairs.
    
    Each data row contains a name, and value. The row also contains a 
    type or mimetype. Type corresponds to a .NET class that support 
    text/value conversion through the TypeConverter architecture. 
    Classes that don't support this are serialized and stored with the 
    mimetype set.
    
    The mimetype is used for serialized objects, and tells the 
    ResXResourceReader how to depersist the object. This is currently not 
    extensible. For a given mimetype the value must be set accordingly:
    
    Note - application/x-microsoft.net.object.binary.base64 is the format 
    that the ResXResourceWriter will generate, however the reader can 
    read any of the formats listed below.
    
    mimetype: application/x-microsoft.net.object.binary.base64
    value   : The object must be serialized with 
            : System.Runtime.Serialization.Formatters.Binary.BinaryFormatter
            : and then encoded with base64 encoding.
    
    mimetype: application/x-microsoft.net.object.soap.base64
    value   : The object must be serialized with 
            : System.Runtime.Serialization.Formatters.Soap.SoapFormatter
            : and then encoded with base64 encoding.

    mimetype: application/x-microsoft.net.object.bytearray.base64
    value   : The object must be serialized into a byte array 
            : using a System.ComponentModel.TypeConverter
            : and then encoded with base64 encoding.
    -->
  <xsd:schema id="root" xmlns="" xmlns:xsd="http://www.w3.org/2001/XMLSchema" xmlns:msdata="urn:schemas-microsoft-com:xml-msdata">
    <xsd:import namespace="http://www.w3.org/XML/1998/namespace" />
    <xsd:element name="root" msdata:IsDataSet="true">
      <xsd:complexType>
        <xsd:choice maxOccurs="unbounded">
          <xsd:element name="metadata">
            <xsd:complexType>
              <xsd:sequence>
                <xsd:element name="value" type="xsd:string" minOccurs="0" />
              </xsd:sequence>
              <xsd:attribute name="name" use="required" type="xsd:string" />
              <xsd:attribute name="type" type="xsd:string" />
              <xsd:attribute name="mimetype" type="xsd:string" />
              <xsd:attribute ref="xml:space" />
            </xsd:complexType>
          </xsd:element>
          <xsd:element name="assembly">
            <xsd:complexType>
              <xsd:attribute name="alias" type="xsd:string" />
              <xsd:attribute name="name" type="xsd:string" />
            </xsd:complexType>
          </xsd:element>
          <xsd:element name="data">
            <xsd:complexType>
              <xsd:sequence>
                <xsd:element name="value" type="xsd:string" minOccurs="0" msdata:Ordinal="1" />
                <xsd:element name="comment" type="xsd:string" minOccurs="0" msdata:Ordinal="2" />
              </xsd:sequence>
              <xsd:attribute name="name" type="xsd:string" use="required" msdata:Ordinal="1" />
              <xsd:attribute name="type" type="xsd:string" msdata:Ordinal="3" />
              <xsd:attribute name="mimetype" type="xsd:string" msdata:Ordinal="4" />
              <xsd:attribute ref="xml:space" />
            </xsd:complexType>
          </xsd:element>
          <xsd:element name="resheader">
            <xsd:complexType>
              <xsd:sequence>
                <xsd:element name="value" type="xsd:string" minOccurs="0" msdata:Ordinal="1" />
              </xsd:sequence>
              <xsd:attribute name="name" type="xsd:string" use="required" />
            </xsd:complexType>
          </xsd:element>
        </xsd:choice>
      </xsd:complexType>
    </xsd:element>
  </xsd:schema>
  <resheader name="resmimetype">
    <value>text/microsoft-resx</value>
  </resheader>
  <resheader name="version">
    <value>2.0</value>
  </resheader>
  <resheader name="reader">
    <value>System.Resources.ResXResourceReader, System.Windows.Forms, Version=4.0.0.0, Culture=neutral, PublicKeyToken=b77a5c561934e089</value>
  </resheader>
  <resheader name="writer">
    <value>System.Resources.ResXResourceWriter, System.Windows.Forms, Version=4.0.0.0, Culture=neutral, PublicKeyToken=b77a5c561934e089</value>
  </resheader>
  <data name="AtCannotBeSpecifiedWithBeforeOrSince" xml:space="preserve">
    <value>{0} and {1} cannot both be specified.</value>
  </data>
  <data name="BundleRequiredForBatchOrTransaction" xml:space="preserve">
    <value>Only a bundle can be submitted for batch or transaction processing.</value>
    <comment>Bundle is a FHIR resource type.</comment>
  </data>
  <data name="ChainedParameterMustBeReferenceSearchParamType" xml:space="preserve">
    <value>The chained parameter must be a reference search parameter type.</value>
  </data>
  <data name="ChainedParameterNotSupported" xml:space="preserve">
    <value>The chained parameter is not supported.</value>
  </data>
  <data name="ChainedParameterSpecifyType" xml:space="preserve">
    <value>The reference search parameter '{0}' refers to multiple possible resource types. Please specify a type in the search expression: {1}</value>
    <comment>{1}: space-delimited list of search examples.</comment>
  </data>
  <data name="ComparatorNotSupported" xml:space="preserve">
    <value>Comparator '{0}' is not supported for search parameter '{1}'.</value>
  </data>
  <data name="CompartmentDefinitionContainsInvalidEntry" xml:space="preserve">
    <value>The compartment definition contains one or more invalid entries.</value>
  </data>
  <data name="CompartmentDefinitionDupeResource" xml:space="preserve">
    <value>bundle.entry[{0}].resource has duplicate resources.</value>
  </data>
  <data name="CompartmentDefinitionInvalidBundle" xml:space="preserve">
    <value>bundle.entry[{0}] is null.</value>
    <comment>{0}: The bundle entry id.</comment>
  </data>
  <data name="CompartmentDefinitionInvalidCompartmentType" xml:space="preserve">
    <value>bundle.entry[{0}].resource.code is null. Not a valid compartment type.</value>
  </data>
  <data name="CompartmentDefinitionInvalidResource" xml:space="preserve">
    <value>bundle.entry[{0}].resource is null or is not a CompartmentDefinition resource.</value>
  </data>
  <data name="CompartmentDefinitionInvalidUrl" xml:space="preserve">
    <value>bundle.entry[{0}].resource.url is invalid.</value>
  </data>
  <data name="CompartmentDefinitionIsDupe" xml:space="preserve">
    <value>bundle.entry[{0}].resource has duplicate compartment definitions.</value>
  </data>
  <data name="CompartmentIdIsInvalid" xml:space="preserve">
    <value>Compartment id is null or empty.</value>
  </data>
  <data name="CompartmentTypeIsInvalid" xml:space="preserve">
    <value>Compartment type {0} is invalid.</value>
  </data>
  <data name="CompositeSeparatorNotFound" xml:space="preserve">
    <value>The composite separator cannot be found.</value>
  </data>
  <data name="ConditionalOperationNotSelectiveEnough" xml:space="preserve">
    <value>Conditional operation on {0} was not attempted because search criteria was not selective enough.</value>
    <comment>{0} should be a ResourceType</comment>
  </data>
  <data name="ConditionalUpdateMismatchedIds" xml:space="preserve">
    <value>Found result with Id '{0}', which did not match the provided Id '{1}'.</value>
    <comment>{0} is an Id e.g. 123456</comment>
  </data>
  <data name="CustomHeaderPrefixCannotBeEmpty" xml:space="preserve">
    <value>The prefix used to identify custom audit headers cannot be empty.</value>
  </data>
  <data name="DateTimeStringIsIncorrectlyFormatted" xml:space="preserve">
    <value>The date time string '{0}' is not in a correct format.</value>
    <comment>{0} is the incorrect date time string.</comment>
  </data>
  <data name="DateTimeStringIsOutOfRange" xml:space="preserve">
    <value>At least one portion of the date time string '{0}' is out of range.</value>
    <comment>{0} is the date time string that is out of range.</comment>
  </data>
  <data name="DeleteVersionNotAllowed" xml:space="preserve">
    <value>Deleting a specific record version is not supported.</value>
  </data>
  <data name="DuplicateRoleNames" xml:space="preserve">
    <value>There are {0} roles with the name '{1}'</value>
  </data>
  <data name="ErrorValidatingRoles" xml:space="preserve">
    <value>Error validating roles:
{0}</value>
  </data>
  <data name="Forbidden" xml:space="preserve">
    <value>Authorization failed.</value>
  </data>
  <data name="HistoryParameterBeforeCannotBeFuture" xml:space="preserve">
    <value>Parameter {0} cannot a be a value in the future.</value>
  </data>
  <data name="IdRequirements" xml:space="preserve">
    <value>Id must be any combination of upper or lower case ASCII letters ('A'..'Z', and 'a'..'z'), numerals ('0'..'9'), '-' and '.', with a length limit of 64 characters. (This might be an integer, an un-prefixed OID, UUID, or any other identifier pattern that meets these constraints.)</value>
  </data>
  <data name="IfMatchHeaderRequiredForResource" xml:space="preserve">
    <value>A valid if-match header is required for resource type '{0}'.</value>
  </data>
  <data name="IllegalHtmlAttribute" xml:space="preserve">
    <value>Illegal attribute name '{0}' on element '{1}'.</value>
  </data>
  <data name="IllegalHtmlElement" xml:space="preserve">
    <value>Illegal element name '{0}'.</value>
  </data>
  <data name="IllegalHtmlEmpty" xml:space="preserve">
    <value>The div element must not be empty or only whitespace.</value>
  </data>
  <data name="IllegalHtmlOuterDiv" xml:space="preserve">
    <value>XHTML content should be contained within a single &lt;div&gt; element.</value>
  </data>
  <data name="IllegalHtmlParsingError" xml:space="preserve">
    <value>Error while parsing XHTML: {0} Line: {1} Col: {2}.</value>
  </data>
  <data name="IncludeCannotBeAgainstBase" xml:space="preserve">
    <value>The _include search cannot be used against the base route.</value>
    <comment>_include is a query parameter.</comment>
  </data>
  <data name="IncludeIterateCircularReferenceExecutedOnce" xml:space="preserve">
    <value>The parameter {0}={1} with circular reference is executed once (a single iteration).</value>
    <comment>_include:iterate or _revinclude:iterate is a query parameter.</comment>
  </data>
  <data name="IncludeMissingType" xml:space="preserve">
    <value>The _include search is missing the type to search.</value>
    <comment>_include is a query parameter.</comment>
  </data>
  <data name="RevIncludeMissingType" xml:space="preserve">
    <value>The _revinclude search is missing the type to search.</value>
    <comment>_revinclude is a query parameter.</comment>
  </data>
  <data name="RevIncludeIterateTargetTypeNotSpecified" xml:space="preserve">
    <value>The '_revinclude:iterate={0}' search parameter has multiple target types. Please specify a target type.</value>
    <comment>_revinclude:iterate is a query parameter.</comment>
  </data>
  <data name="IncludeRevIncludeInvalidTargetResourceType" xml:space="preserve">
    <value>The target resource type cannot be empty.</value>
    <comment>TargetResourceType is an optional parameter</comment>
  </data>
  <data name="InvalidBooleanConfigSetting" xml:space="preserve">
    <value>Field '{0}' with value '{1}' is not supported.</value>
  </data>
  <data name="InvalidConditionalReference" xml:space="preserve">
    <value>Given conditional reference '{0}' does not resolve to a resource.</value>
    <comment>{0} is the conditional reference parameter.</comment>
  </data>
  <data name="InvalidConditionalReferenceParameters" xml:space="preserve">
    <value>Resource type and query parameter must be present in a given request '{0}'.</value>
    <comment>{0} is the request url.</comment>
  </data>
  <data name="InvalidConfigSetting" xml:space="preserve">
    <value>Value '{0}' is not supported. Please select from the following list of supported capabilities: [{1}].</value>
  </data>
  <data name="InvalidContinuationToken" xml:space="preserve">
    <value>The continuation token is invalid.</value>
  </data>
  <data name="InvalidReIndexParameterValue" xml:space="preserve">
    <value>Reindex operation parameter '{0}' was out of the range of valid values. Please specify different value within a range '{1}' - '{2}'.</value>
  </data>
  <data name="InvalidSearchCountSpecified" xml:space="preserve">
    <value>The count must be greater than zero.</value>
  </data>
  <data name="InvalidTotalParameter" xml:space="preserve">
    <value>The '_total' parameter value '{0}' is invalid. The supported values are: {1}.</value>
    <comment>{0}: the invalid _total parameter value. {1}: the supported _total parameter values.</comment>
  </data>
  <data name="InvalidSecurityConfigurationBaseEndpoint" xml:space="preserve">
    <value>"Security configuration base endpoint {0} is an invalid Uri".</value>
  </data>
  <data name="InvalidValueTypeForMissingModifier" xml:space="preserve">
    <value>Invalid value for :missing modifier. Valid values are: true, false.</value>
  </data>
  <data name="JobNotFound" xml:space="preserve">
    <value>The requested job "{0}" was not found.</value>
    <comment>{0} is the job id</comment>
  </data>
  <data name="MalformedSearchValue" xml:space="preserve">
    <value>Malformed search value '{0}'.</value>
  </data>
  <data name="ModifierNotSupported" xml:space="preserve">
    <value>Modifier '{0}' is not supported for search parameter '{1}'.</value>
  </data>
  <data name="MoreThanOneTokenSeparatorSpecified" xml:space="preserve">
    <value>Only one token separator can be specified.</value>
  </data>
  <data name="MoreThanTwoTokenSeparatorSpecified" xml:space="preserve">
    <value>No more than two token separators can be specified.</value>
  </data>
  <data name="MultipleQueryParametersNotAllowed" xml:space="preserve">
    <value>Query parameter '{0}' cannot be specified more than once.</value>
  </data>
  <data name="NoSearchParametersNeededToBeIndexed" xml:space="preserve">
    <value>No search parameters found needing to be indexed.  Job cancelled.</value>
  </data>
  <data name="NumberOfCompositeComponentsExceeded" xml:space="preserve">
    <value>The number of composite components specified for search parameter '{0}' exceeded the number of components defined.</value>
  </data>
  <data name="OnlyEqualComparatorIsSupported" xml:space="preserve">
    <value>Only equal comparator is supported for this search type.</value>
  </data>
  <data name="OnlyOneModifierSeparatorSupported" xml:space="preserve">
    <value>Only one modifier separator can be specified.</value>
  </data>
  <data name="OnlyOneResourceJobAllowed" xml:space="preserve">
    <value>Only one active or paused reindex job allowed.  Cancel job with id: {0} before submitting a new job.</value>
    <comment>{0} is Id of currently active reindex job</comment>
  </data>
  <data name="OpenIdConfiguration" xml:space="preserve">
    <value>Failed to retrieve the OpenId configuration from the authentication provider.</value>
  </data>
  <data name="OperationFailed" xml:space="preserve">
    <value>{0} operation failed for reason: {1}</value>
    <comment>{0} is operation name, {1} is failure reason.</comment>
  </data>
  <data name="OrDelimiter" xml:space="preserve">
    <value> or </value>
    <comment>Used as a list delimiter. Note the spaces.</comment>
  </data>
  <data name="ReadHistoryDisabled" xml:space="preserve">
    <value>ReadHistory is disabled for resources of type '{0}'.</value>
  </data>
  <data name="ReferenceResourceTypeNotSupported" xml:space="preserve">
    <value>Resource type '{0}' in the reference '{1}' is not supported.</value>
    <comment>{0} is the resource type. {1} is the reference.</comment>
  </data>
  <data name="RequestedActionNotAllowed" xml:space="preserve">
    <value>The requested action is not allowed.</value>
  </data>
  <data name="ResourceCreationNotAllowed" xml:space="preserve">
    <value>Resource creation is not allowed.</value>
  </data>
  <data name="ResourceNotFoundById" xml:space="preserve">
    <value>Resource type '{0}' with id '{1}' couldn't be found.</value>
  </data>
  <data name="ResourceNotFoundByIdAndVersion" xml:space="preserve">
    <value>Resource type '{0}' with id '{1}' and version '{2}' couldn't be found.</value>
  </data>
  <data name="ResourceNotSupported" xml:space="preserve">
    <value>Resource type '{0}' is not supported.</value>
  </data>
  <data name="ResourceTooLarge" xml:space="preserve">
    <value>The requested resource exceeded the backing database's size limit.</value>
  </data>
  <data name="ResourceVersionConflict" xml:space="preserve">
    <value>The supplied version '{0}' did not match.</value>
    <comment>{0}: ETag</comment>
  </data>
  <data name="ReverseChainMissingReference" xml:space="preserve">
    <value>The reverse chain search is missing the reference to search.</value>
  </data>
  <data name="ReverseChainMissingType" xml:space="preserve">
    <value>The reverse chain search is missing the type to search.</value>
  </data>
  <data name="SecurityConfigurationAuthorizationNotEnabled" xml:space="preserve">
    <value>Security configuration authorization is not enabled.</value>
  </data>
  <data name="SearchComparatorNotSupported" xml:space="preserve">
    <value>Comparator is not supported when multiple values are specified using OR search parameter.</value>
  </data>
  <data name="SearchParamaterCountExceedLimit" xml:space="preserve">
    <value>The '_count' parameter exceeds limit configured for server. Current limit is {0} while `_count` parameter set to {1}.</value>
  </data>
  <data name="SearchParameterByDefinitionUriNotSupported" xml:space="preserve">
    <value>The search parameter with definition URL '{0}' is not supported.</value>
  </data>
  <data name="SearchParameterDefinitionBaseNotDefined" xml:space="preserve">
    <value>SearchParameter[{0}].resource.base is not defined.</value>
    <comment>{0} Is the Uri Identifying the SearchParameter</comment>
  </data>
  <data name="SearchParameterDefinitionComponentReferenceCannotBeComposite" xml:space="preserve">
    <value>SearchParameter[{0}].component[{1}] cannot refer to a composite SearchParameter.</value>
    <comment>{0} Is the Uri Identifying the SearchParameter, {1} is the index of the component</comment>
  </data>
  <data name="SearchParameterDefinitionContainsInvalidEntry" xml:space="preserve">
    <value>The search parameter definition contains one or more invalid entries.</value>
  </data>
  <data name="SearchParameterDefinitionDuplicatedEntry" xml:space="preserve">
    <value>A search parameter with the same definition URL '{0}' already exists.</value>
  </data>
  <data name="SearchParameterDefinitionInvalidComponent" xml:space="preserve">
    <value>SearchParameter[{0}].component is null or empty.</value>
    <comment>{0} Is the Uri Identifying the SearchParameter</comment>
  </data>
  <data name="SearchParameterDefinitionInvalidComponentExpression" xml:space="preserve">
    <value>SearchParameter[{0}].component[{1}].expression is null or empty.</value>
    <comment>{0} Is the Uri Identifying the SearchParameter, {1} is the index of the component</comment>
  </data>
  <data name="SearchParameterDefinitionInvalidComponentReference" xml:space="preserve">
    <value>SearchParameter[{0}].component[{1}].definition.reference is null or empty or does not refer to a valid SearchParameter resource.</value>
    <comment>{0} Is the Uri Identifying the SearchParameter, {1} is the index of the component</comment>
  </data>
  <data name="SearchParameterDefinitionInvalidDefinitionUri" xml:space="preserve">
    <value>SearchParameter[{0}].url is invalid.</value>
    <comment>{0} Index of the processed element in the ennumeration</comment>
  </data>
  <data name="SearchParameterDefinitionInvalidExpression" xml:space="preserve">
    <value>SearchParameter[{0}].resource.expression is null or empty.</value>
    <comment>{0} Is the Uri Identifying the SearchParameter</comment>
  </data>
  <data name="ValueCannotBeNull" xml:space="preserve">
    <value>Value cannot be null.  Parameter name: {0}.</value>
    <comment>Error message for missing query parameter, {0} is the parameter name</comment>
  </data>
  <data name="SearchParameterDefinitionInvalidResource" xml:space="preserve">
    <value>Entry {0} is not a SearchParameter resource.</value>
    <comment>{0} Index of the processed element in the ennumeration</comment>
  </data>
  <data name="SearchParameterNotSupported" xml:space="preserve">
    <value>The search parameter '{0}' is not supported for resource type '{1}'.</value>
  </data>
  <data name="MultiSortParameterNotSupported" xml:space="preserve">
    <value>Multiple sort parameters are currently not supported. Only a single sort parameter is supported.</value>
  </data>
  <data name="SearchSortParameterNotSupported" xml:space="preserve">
    <value>Sorting by the '{0}' parameter is not supported.</value>
  </data>
  <data name="ServerName" xml:space="preserve">
    <value>FHIR Server for Azure</value>
  </data>
  <data name="SortNotSupported" xml:space="preserve">
    <value>The _sort parameter is not supported.</value>
  </data>
  <data name="TruncatedIncludeMessage" xml:space="preserve">
    <value>Include result was truncated</value>
  </data>
  <data name="TypeNotPresent" xml:space="preserve">
    <value>Bundle type is not present. Possible values are: transaction or batch</value>
  </data>
  <data name="UnableToDeleteSecret" xml:space="preserve">
    <value>Unable to delete secret from SecretStore</value>
  </data>
  <data name="UnableToGetSecret" xml:space="preserve">
    <value>Unable to get secret from SecretStore</value>
  </data>
  <data name="UnableToSetSecret" xml:space="preserve">
    <value>Unable to set secret in SecretStore</value>
  </data>
  <data name="UnknownError" xml:space="preserve">
    <value>Unknown Error.</value>
  </data>
  <data name="UnsupportedConfigurationMessage" xml:space="preserve">
    <value>Unsupported configuration found.</value>
  </data>
  <data name="UnsupportedTotalParameter" xml:space="preserve">
    <value>The '_total' parameter value '{0}' is not supported. The supported values are: {1}.</value>
    <comment>{0}: the unsupported _total parameter value. {1}: the supported _total parameter values.</comment>
  </data>
  <data name="UpdateRequestsRequireId" xml:space="preserve">
    <value>Resource id is required for updates.</value>
  </data>
  <data name="UserRequestedCancellation" xml:space="preserve">
    <value>User requested cancellation of operation.</value>
  </data>
  <data name="ValidationPassed" xml:space="preserve">
    <value>All OK</value>
    <comment>{NumberedPlaceHolder="All OK"}</comment>
  </data>
  <data name="VersionIdFormatNotETag" xml:space="preserve">
    <value>VersionId should not be in the weak ETag format.</value>
  </data>
  <data name="WeakETagFormatRequired" xml:space="preserve">
    <value>WeakETag '{0}' must be in the weak ETag format.</value>
  </data>
  <data name="SearchParameterNoLongerSupported" xml:space="preserve">
    <value>{0} So it cannot be marked enabled.</value>
    <comment>{0} SearchParameterNotSupported string populated with search parameter info.</comment>
  </data>
  <data name="ReindexJobInCompletedState" xml:space="preserve">
    <value>Reindex job id {0} is in state {1} and cannot be cancelled.</value>
    <comment>{0} is the id of the reindex which is a a GUID.  {1} is the state, an enumerated set of state values.</comment>
  </data>
  <data name="SearchParameterDefinitionInvalidMissingUri" xml:space="preserve">
    <value>The search parameter defintion is missing the Uri.</value>
  </data>
  <data name="SearchParameterDefinitionNotFound" xml:space="preserve">
    <value>A search parameter with Uri '{0}' was not found.</value>
  </data>
  <data name="ChangesToSearchParametersNotAllowedWhileReindexing" xml:space="preserve">
    <value>Changes to search parameters is not allowed while a reindex job is ongoing.  Wait for the reindex job with Id: {0} to finish, or cancel it.</value>
    <comment>{0} Id of currently active Reindex job.</comment>
  </data>
  <data name="ConvertDataFailed" xml:space="preserve">
    <value>Failed to convert the input data. Reason: {0}</value>
    <comment>{0} is the failure reason.</comment>
  </data>
  <data name="FetchTemplateCollectionFailed" xml:space="preserve">
    <value>Failed to fetch the template collection. Reason: {0}</value>
    <comment>{0} is the failure reason</comment>
  </data>
  <data name="ContainerRegistryNotAuthorized" xml:space="preserve">
    <value>Fail to access the container registry '{0}', please check the registry configuration.</value>
  </data>
  <data name="ConvertDataOperationTimeout" xml:space="preserve">
    <value>Convert data operation has timed out.</value>
  </data>
  <data name="ExportFormatNotFound" xml:space="preserve">
    <value>The format '{0}' could not be found.</value>
    <comment>{0}: The provided format name</comment>
  </data>
  <data name="InvalidTypeParameter" xml:space="preserve">
    <value>The '_type' parameter contains unknown resource(s): {0}</value>
    <comment>{0}: Single or list of unknown resources.</comment>
  </data>
  <data name="ElementsAndSummaryParametersAreIncompatible" xml:space="preserve">
    <value>The '_elements' parameter is supported only when '_summary' is SummaryType.False or '_summary' is not specified at all.</value>
  </data>
  <data name="SearchParameterTooComplex" xml:space="preserve">
    <value>A search parameter is too complex.</value>
  </data>
  <data name="SearchParameterUnknownNotSupported" xml:space="preserve">
    <value>A search parameter is no longer supported.</value>
  </data>
  <data name="CustomSearchCreateError" xml:space="preserve">
    <value>An error occurred creating the custom search parameter.  The issue must be resolved and the parameter resubmitted to become functional.</value>
  </data>
  <data name="CustomSearchUpdateError" xml:space="preserve">
    <value>An error occurred updating the custom search parameter.  The issue must be resolved and the update resubmitted to be applied.</value>
  </data>
  <data name="TypeFilterUnparseable" xml:space="preserve">
    <value>The _typeFilter segment '{0}' could not be parsed.</value>
    <comment>Error message for a bad _typeFilter parameter on an export job. {0} is the segment that couldn't be parsed.</comment>
  </data>
  <data name="TypeFilterWithoutTypeIsUnsupported" xml:space="preserve">
    <value>The _type parameter must be included when using the _typeFilter parameter.</value>
    <comment>Export job parameter exception messsage</comment>
  </data>
  <data name="SearchParameterMustBeCommon" xml:space="preserve">
    <value>Search parameter '{0}' is not common for '{1}' and '{2}'.</value>
    <comment>{0}: the invalid search parameter. {1}: first resource type. {2} other resource type.</comment>
  </data>
  <data name="CustomSearchDeleteError" xml:space="preserve">
    <value>An error occurred deleting the custom search parameter.  The issue must be resolved and the delete request resubmitted to remove the parameter.</value>
  </data>
  <data name="CustomSearchParameterNotfound" xml:space="preserve">
    <value>Custom Search parameter with Uri: {0} was not found.</value>
    <comment>{0} the uri identifying the custom search parameter.</comment>
  </data>
  <data name="NoResourcesNeedToBeReindexed" xml:space="preserve">
    <value>No resources were found matching the type of the updated search parameters needing to be reindexed.  ReindexJob marked completed.</value>
  </data>
  <data name="ProvenanceHeaderMalformed" xml:space="preserve">
    <value>X-Provenance header is malformed and can't be parsed</value>
  </data>
  <data name="ProvenanceHeaderShouldntHaveTarget" xml:space="preserve">
    <value>X-Provenance header shall not have a specified `Provenance.target`</value>
  </data>
  <data name="InvalidHandlingValue" xml:space="preserve">
    <value>The 'handling' value '{0}' is invalid. The supported values are: {1}.</value>
    <comment>{0}: the invalid handling value. {1}: the supported handling values.</comment>
  </data>
  <data name="ReindexingResourceVersionConflictWithCount" xml:space="preserve">
    <value>{0} resource(s) failed to reindex due to a non-matching version.</value>
  </data>
  <data name="ReindexingResourceNotFound" xml:space="preserve">
    <value>One or more resources to be reindexed were not found, indicating that they have been deleted since the reindex job kicked off.</value>
  </data>
  <data name="PatchImmutablePropertiesIsNotValid" xml:space="preserve">
    <value>Patching immutable properties is not allowed.</value>
  </data>
  <data name="PatchResourceError" xml:space="preserve">
    <value>Error patching resource: '{0}'.</value>
  </data>
  <data name="PatchVersionNotAllowed" xml:space="preserve">
    <value>Patching a specific record version is not supported.</value>
  </data>
  <data name="UnableToUpdateSearchParameter" xml:space="preserve">
    <value>Attempt to update SearchParameter {0} failed.</value>
    <comment>{0} the uri identifying the search parameter.</comment>
  </data>
  <data name="MemberMatchMultipleMatchesFound" xml:space="preserve">
    <value>Found multiple matches, narrow search criteria.</value>
  </data>
  <data name="MemberMatchNoMatchFound" xml:space="preserve">
    <value>No match found.</value>
  </data>
  <data name="ConditionalDeleteCountOutOfRange" xml:space="preserve">
    <value>The _count parameter must be between {0} and {1}.</value>
  </data>
  <data name="SearchParameterDefinitionConflictingCodeValue" xml:space="preserve">
    <value>A search parameter with the same code value '{0}' already exists for base type '{1}'.</value>
  </data>
  <data name="FailedToAnonymizeResource" xml:space="preserve">
    <value>Failed to anonymize resource. The job will be marked as failed. {0}</value>
  </data>
  <data name="InvalidEverythingOperationPhase" xml:space="preserve">
    <value>The phase '{0}' in $everything operation is invalid.</value>
  </data>
  <data name="ImportJobIsRunning" xml:space="preserve">
    <value>There is already an import job running.</value>
  </data>
  <data name="ImportJobNotFound" xml:space="preserve">
    <value>The requested import job "{0}" was not found.</value>
    <comment>{0} is the import job id.</comment>
  </data>
  <data name="ImportOperationCompleted" xml:space="preserve">
    <value>Import operation has already completed</value>
  </data>
  <data name="ConditionalRequestTooCostly" xml:space="preserve">
    <value>The operation was stopped due to the underlying request being too resource intensive. If possible, try narrowing or changing the criteria.</value>
  </data>
  <data name="LinksCantBeCreated" xml:space="preserve">
    <value>Bundle.link values omitted because they exceeded the maximum Uri length.</value>
  </data>
  <data name="PatchResourceMustBeJson" xml:space="preserve">
    <value>The resource to patch must be in JSON format.</value>
  </data>
  <data name="ReindexingUserAction" xml:space="preserve">
    <value>Resubmit the same reindex job to finish indexing the remaining resources.</value>
  </data>
  <data name="ReindexingResourceVersionConflict" xml:space="preserve">
    <value>One or more resources failed to reindex due to a non-matching version.</value>
  </data>
  <data name="CantResolveExpressionForAType" xml:space="preserve">
    <value>Can't find '{0}' in type '{1}'</value>
    <comment>{0}: expression we trying to resolve, {1}: FHIR type</comment>
  </data>
  <data name="CapabilityStatementNameFormat" xml:space="preserve">
    <value>{0} {1} {2} Capability Statement</value>
  </data>
  <data name="EverythingOperationResourceIrrelevant" xml:space="preserve">
    <value>The patient with id `{0}` is no longer relevant. Use patient with id `{1}` instead.</value>
  </data>
  <data name="CurrentSeeAlsoLinkIdShouldNotBeNull" xml:space="preserve">
    <value>The 'seealso' link id cannot be null when a 'seealso' link is being processed.</value>
  </data>
  <data name="SortParameterValueIsNotValidSearchParameter" xml:space="preserve">
    <value>Sort parameter value '{0}' is invalid, must be a subset of valid search parameters for resource type '{1}'.</value>
    <comment>Clarifies confusing situation when sort parameter value is not a valid search parameter (do we return search parameter or sort parameter value error).</comment>
  </data>
  <data name="SearchParameterDefinitionNullorEmptyCodeValue" xml:space="preserve">
    <value>Code value cannot be null or empty</value>
  </data>
  <data name="Meta" xml:space="preserve">
    <value>Meta</value>
  </data>
  <data name="MissingSearchIndices" xml:space="preserve">
    <value>Missing search indices for resource type '{0}'.</value>
  </data>
  <data name="OperationOutcomeLocationDeprication" xml:space="preserve">
    <value>OperationOutcome.Location is deprecated, please use OperationOutcome.Expression</value>
    <comment>Warning message informing users of a field deprecation</comment>
  </data>
  <data name="SearchCountResultsExceedLimit" xml:space="preserve">
    <value>Search count returned {0} and exceeds the maximum defined limit of {1}.</value>
    <comment>{0} is the rows returned by the query, {1} is the defined limit of the bundle.Total field.</comment>
  </data>
  <data name="InvalidInnerUnionExpression" xml:space="preserve">
    <value>Inner '{0}' are not supported</value>
    <comment>Union expression can't have other union expressions as children.</comment>
  </data>
  <data name="RequestEntityTooLargeExceptionDuringExport" xml:space="preserve">
    <value>Timespan in export request contains too much data to export in a single request. Please try reducing the time range and try again.</value>
  </data>
  <data name="GenericMemberMatch" xml:space="preserve">
    <value>Member match encountered an unknown exception while performing the search.</value>
  </data>
  <data name="SqlQueryProcessorRanOutOfInternalResourcesException" xml:space="preserve">
    <value>The query processor ran out of internal resources and could not produce a query plan. Please limit your parameters and retry.</value>
  </data>
  <data name="ResourceTypeNotAllowedRestrictedByClinicalScopes" xml:space="preserve">
    <value>Resource type {0} is not allowed. Additional clinical scopes should be requested to allow searching using this type.</value>
    <comment>{0} is a string of the name of the resource type.</comment>
  </data>
  <data name="ChainedResourceTypesNotAllowedDueToScope" xml:space="preserve">
    <value>The (rev)chained resource type is not allowed.  Additional clinical scopes must be requested to allow searches using the chained type.</value>
  </data>
  <data name="OperationCanceled" xml:space="preserve">
    <value>The attempted operation was cancelled, please retry the request. If you believe you have received this message in error, please contact Customer Support.</value>
  </data>
  <data name="TransactionDeadlock" xml:space="preserve">
    <value>There was resource contention with another process in the datastore. Please retry this transaction.</value>
  </data>
  <data name="FhirUserClaimMustHaveResourceTypeAndId" xml:space="preserve">
    <value>The given fhirUser claim:{0} is not valid.  It must have a resource type of Patient or Practicioner and a resource id.</value>
    <comment>{0} is a string value of given fhirUser claim.</comment>
  </data>
  <data name="FhirUserClaimInvalidFormat" xml:space="preserve">
    <value>The fhirUser claim must be a URI with an ending format of &lt;resourceType&gt;/&lt;resourceId&gt;.</value>
  </data>
  <data name="FhirUserClaimIsNotAValidResource" xml:space="preserve">
    <value>Provided fhirUser claim {0} is not a valid resource in this fhir server.</value>
    <comment>{0} is a url of a fhir resource.</comment>
  </data>
  <data name="InternalServerError" xml:space="preserve">
    <value>An internal error has occurred. If this problem persists, please contact Customer Support.</value>
  </data>
  <data name="USCoreDeserializationError" xml:space="preserve">
    <value>Error deserializing resource '{0}/{1}' for validation: {2}</value>
    <comment>The resource caused a failure while deserializing for validation. {0} is the resource type of a FHIR resource. {1} is the ID of a FHIR resource. {2} are the exception details.</comment>
  </data>
  <data name="USCoreMissingDataRequirement" xml:space="preserve">
    <value>Status code is missing for the resource '{0}/{1}'.</value>
    <comment>The resource does not contain the expected status code following US Core requirements. {0} is the resource type of a FHIR resource. {1} is the ID of a FHIR resource.</comment>
  </data>
  <data name="ReindexMultipleTargetsNotSupported" xml:space="preserve">
    <value>Reindex targets are mutually exclusive. Please only use one at a time.</value>
  </data>
  <data name="UnsupportedSearchParameterStateQueryParameter" xml:space="preserve">
    <value>Only Code, ResourceType, and Url are supported as query parameters for $status</value>
    <comment>{NumberedPlaceHolder="$status"}</comment>
  </data>
  <data name="InvalidUpdateStatus" xml:space="preserve">
    <value>The provided status of '{0}' for url '{1}' is invalid. It can be either 'supported or 'disabled'</value>
    <comment>'{0}' Is the status of the SearchParameter. '{1}' Is the Uri Identifying the SearchParameter</comment>
  </data>
  <data name="SearchParameterDeleted" xml:space="preserve">
    <value>Search parameter matching the url '{0}' is deleted or unsupported and cannot be updated. </value>
    <comment>'{0}' Is the Uri Identifying the SearchParameter</comment>
  </data>
  <data name="SearchParameterNotFound" xml:space="preserve">
    <value>Search parameter matching the url '{0}' does not exist in datastore. The $status operation cannot be used to add a search parameter.</value>
    <comment>{NumberedPlaceHolder="$status"}. '{0}' Is the Uri Identifying the SearchParameter</comment>
  </data>
  <data name="SearchParameterRequestNotValid" xml:space="preserve">
    <value>Update request is invalid. Requires a 'url' and 'status' for each search parameter to be updated.</value>
  </data>
  <data name="SearchParameterStatusNotValid" xml:space="preserve">
    <value>Search Parameter status '{0}' for url '{1}' is invalid. Only 'supported' or 'disabled' are allowed.</value>
    <comment>'{0}' the status of the search paramter.'{1}' the uri identifying the search parameter.</comment>
  </data>
  <data name="SearchParameterStatusNotFound" xml:space="preserve">
    <value>Search Parameter Status was not found.</value>
  </data>
  <data name="DuplicatedResourceInABundle" xml:space="preserve">
    <value>A resource should only appear once in each Bundle.</value>
    <comment>Error message for a duplicate resource key in the same bundle</comment>
  </data>
<<<<<<< HEAD
  <data name="SearchParametersNotInitialized" xml:space="preserve">
    <value>Search parameters have not finished initializing. Please wait, then try again. If issue persists, please contact support.</value>
  </data>
  <data name="ReindexRunningException" xml:space="preserve">
    <value>A Reindex Job is currently running. Wait till it has completed before trying again.</value>
  </data>
  <data name="JobNotReindexOrchestratorJob" xml:space="preserve">
    <value>Found job id '{0}', but it is a child job and not the primary reindex job. </value>
    <comment>{0} is the job id</comment>
=======
  <data name="PartialDeleteSuccess" xml:space="preserve">
    <value>Deleted {0} versions of the target resource.</value>
    <comment>{0} is replaced with the number of deleted versions of the resource.</comment>
>>>>>>> 480b5c82
  </data>
</root><|MERGE_RESOLUTION|>--- conflicted
+++ resolved
@@ -736,7 +736,6 @@
     <value>A resource should only appear once in each Bundle.</value>
     <comment>Error message for a duplicate resource key in the same bundle</comment>
   </data>
-<<<<<<< HEAD
   <data name="SearchParametersNotInitialized" xml:space="preserve">
     <value>Search parameters have not finished initializing. Please wait, then try again. If issue persists, please contact support.</value>
   </data>
@@ -746,10 +745,9 @@
   <data name="JobNotReindexOrchestratorJob" xml:space="preserve">
     <value>Found job id '{0}', but it is a child job and not the primary reindex job. </value>
     <comment>{0} is the job id</comment>
-=======
+  </data>
   <data name="PartialDeleteSuccess" xml:space="preserve">
     <value>Deleted {0} versions of the target resource.</value>
     <comment>{0} is replaced with the number of deleted versions of the resource.</comment>
->>>>>>> 480b5c82
   </data>
 </root>