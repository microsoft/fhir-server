--- conflicted
+++ resolved
@@ -534,16 +534,14 @@
   <data name="ProvenanceHeaderShouldntHaveTarget" xml:space="preserve">
     <value>X-Provenance header shall not have a specified `Provenance.target`</value>
   </data>
-<<<<<<< HEAD
-  <data name="ReindexingResourceVersionConflict" xml:space="preserve">
-    <value>The version of one or more resources did not match, indicating that they have been updated since the reindex job kicked off.</value>
-  </data>
-  <data name="ReindexingResourceNotFound" xml:space="preserve">
-    <value>One or more resources to be reindexed were not found, indicating that they have been deleted since the reindex job kicked off.</value>
-=======
   <data name="InvalidHandlingValue" xml:space="preserve">
     <value>The 'handling' value '{0}' is invalid. The supported values are: {1}.</value>
     <comment>{0}: the invalid handling value. {1}: the supported handling values.</comment>
->>>>>>> 4c138a1f
+  </data>
+  <data name="ReindexingResourceVersionConflict" xml:space="preserve">
+    <value>The version of one or more resources did not match, indicating that they have been updated since the reindex job kicked off.</value>
+  </data>
+  <data name="ReindexingResourceNotFound" xml:space="preserve">
+    <value>One or more resources to be reindexed were not found, indicating that they have been deleted since the reindex job kicked off.</value>
   </data>
 </root>