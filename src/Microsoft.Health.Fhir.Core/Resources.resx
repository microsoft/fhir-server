--- conflicted
+++ resolved
@@ -503,18 +503,16 @@
   <data name="CustomSearchCreateError" xml:space="preserve">
     <value>An error occurred creating the custom search parameter.  The issue must be resolved and the parameter resubmitted to become functional.</value>
   </data>
-<<<<<<< HEAD
+  <data name="TypeFilterUnparseable" xml:space="preserve">
+    <value>The _typeFilter segment '{0}' could not be parsed.</value>
+    <comment>Error message for a bad _typeFilter parameter on an export job. {0} is the segment that couldn't be parsed.</comment>
+  </data>
+  <data name="TypeFilterWithoutTypeIsUnsupported" xml:space="preserve">
+    <value>The _type parameter must be included when using the _typeFilter parameter.</value>
+    <comment>Export job parameter exception messsage</comment>
+  </data>
   <data name="SearchParameterMustBeCommon" xml:space="preserve">
     <value>Search parameter '{0}' is not common for '{1}' and '{2}'.</value>
     <comment>{0}: the invalid search parameter. {1}: first resource type. {2} other resource type.</comment>
-=======
-  <data name="TypeFilterUnparseable" xml:space="preserve">
-    <value>The _typeFilter segment '{0}' could not be parsed.</value>
-    <comment>Error message for a bad _typeFilter parameter on an export job. {0} is the segment that couldn't be parsed.</comment>
-  </data>
-  <data name="TypeFilterWithoutTypeIsUnsupported" xml:space="preserve">
-    <value>The _type parameter must be included when using the _typeFilter parameter.</value>
-    <comment>Export job parameter exception messsage</comment>
->>>>>>> 123e8f31
   </data>
 </root>