﻿<?xml version="1.0" encoding="utf-8"?>
<root>
  <!-- 
    Microsoft ResX Schema 
    
    Version 2.0
    
    The primary goals of this format is to allow a simple XML format 
    that is mostly human readable. The generation and parsing of the 
    various data types are done through the TypeConverter classes 
    associated with the data types.
    
    Example:
    
    ... ado.net/XML headers & schema ...
    <resheader name="resmimetype">text/microsoft-resx</resheader>
    <resheader name="version">2.0</resheader>
    <resheader name="reader">System.Resources.ResXResourceReader, System.Windows.Forms, ...</resheader>
    <resheader name="writer">System.Resources.ResXResourceWriter, System.Windows.Forms, ...</resheader>
    <data name="Name1"><value>this is my long string</value><comment>this is a comment</comment></data>
    <data name="Color1" type="System.Drawing.Color, System.Drawing">Blue</data>
    <data name="Bitmap1" mimetype="application/x-microsoft.net.object.binary.base64">
        <value>[base64 mime encoded serialized .NET Framework object]</value>
    </data>
    <data name="Icon1" type="System.Drawing.Icon, System.Drawing" mimetype="application/x-microsoft.net.object.bytearray.base64">
        <value>[base64 mime encoded string representing a byte array form of the .NET Framework object]</value>
        <comment>This is a comment</comment>
    </data>
                
    There are any number of "resheader" rows that contain simple 
    name/value pairs.
    
    Each data row contains a name, and value. The row also contains a 
    type or mimetype. Type corresponds to a .NET class that support 
    text/value conversion through the TypeConverter architecture. 
    Classes that don't support this are serialized and stored with the 
    mimetype set.
    
    The mimetype is used for serialized objects, and tells the 
    ResXResourceReader how to depersist the object. This is currently not 
    extensible. For a given mimetype the value must be set accordingly:
    
    Note - application/x-microsoft.net.object.binary.base64 is the format 
    that the ResXResourceWriter will generate, however the reader can 
    read any of the formats listed below.
    
    mimetype: application/x-microsoft.net.object.binary.base64
    value   : The object must be serialized with 
            : System.Runtime.Serialization.Formatters.Binary.BinaryFormatter
            : and then encoded with base64 encoding.
    
    mimetype: application/x-microsoft.net.object.soap.base64
    value   : The object must be serialized with 
            : System.Runtime.Serialization.Formatters.Soap.SoapFormatter
            : and then encoded with base64 encoding.

    mimetype: application/x-microsoft.net.object.bytearray.base64
    value   : The object must be serialized into a byte array 
            : using a System.ComponentModel.TypeConverter
            : and then encoded with base64 encoding.
    -->
  <xsd:schema id="root" xmlns="" xmlns:xsd="http://www.w3.org/2001/XMLSchema" xmlns:msdata="urn:schemas-microsoft-com:xml-msdata">
    <xsd:import namespace="http://www.w3.org/XML/1998/namespace" />
    <xsd:element name="root" msdata:IsDataSet="true">
      <xsd:complexType>
        <xsd:choice maxOccurs="unbounded">
          <xsd:element name="metadata">
            <xsd:complexType>
              <xsd:sequence>
                <xsd:element name="value" type="xsd:string" minOccurs="0" />
              </xsd:sequence>
              <xsd:attribute name="name" use="required" type="xsd:string" />
              <xsd:attribute name="type" type="xsd:string" />
              <xsd:attribute name="mimetype" type="xsd:string" />
              <xsd:attribute ref="xml:space" />
            </xsd:complexType>
          </xsd:element>
          <xsd:element name="assembly">
            <xsd:complexType>
              <xsd:attribute name="alias" type="xsd:string" />
              <xsd:attribute name="name" type="xsd:string" />
            </xsd:complexType>
          </xsd:element>
          <xsd:element name="data">
            <xsd:complexType>
              <xsd:sequence>
                <xsd:element name="value" type="xsd:string" minOccurs="0" msdata:Ordinal="1" />
                <xsd:element name="comment" type="xsd:string" minOccurs="0" msdata:Ordinal="2" />
              </xsd:sequence>
              <xsd:attribute name="name" type="xsd:string" use="required" msdata:Ordinal="1" />
              <xsd:attribute name="type" type="xsd:string" msdata:Ordinal="3" />
              <xsd:attribute name="mimetype" type="xsd:string" msdata:Ordinal="4" />
              <xsd:attribute ref="xml:space" />
            </xsd:complexType>
          </xsd:element>
          <xsd:element name="resheader">
            <xsd:complexType>
              <xsd:sequence>
                <xsd:element name="value" type="xsd:string" minOccurs="0" msdata:Ordinal="1" />
              </xsd:sequence>
              <xsd:attribute name="name" type="xsd:string" use="required" />
            </xsd:complexType>
          </xsd:element>
        </xsd:choice>
      </xsd:complexType>
    </xsd:element>
  </xsd:schema>
  <resheader name="resmimetype">
    <value>text/microsoft-resx</value>
  </resheader>
  <resheader name="version">
    <value>2.0</value>
  </resheader>
  <resheader name="reader">
    <value>System.Resources.ResXResourceReader, System.Windows.Forms, Version=4.0.0.0, Culture=neutral, PublicKeyToken=b77a5c561934e089</value>
  </resheader>
  <resheader name="writer">
    <value>System.Resources.ResXResourceWriter, System.Windows.Forms, Version=4.0.0.0, Culture=neutral, PublicKeyToken=b77a5c561934e089</value>
  </resheader>
  <data name="AtCannotBeSpecifiedWithBeforeOrSince" xml:space="preserve">
    <value>{0} and {1} cannot both be specified.</value>
  </data>
  <data name="BundleRequiredForBatchOrTransaction" xml:space="preserve">
    <value>Only a bundle can be submitted for batch or transaction processing.</value>
    <comment>Bundle is a FHIR resource type.</comment>
  </data>
  <data name="ChainedParameterMustBeReferenceSearchParamType" xml:space="preserve">
    <value>The chained parameter must be a reference search parameter type.</value>
  </data>
  <data name="ChainedParameterNotSupported" xml:space="preserve">
    <value>The chained parameter is not supported.</value>
  </data>
  <data name="ChainedParameterSpecifyType" xml:space="preserve">
    <value>The reference search parameter '{0}' refers to multiple possible resource types. Please specify a type in the search expression: {1}</value>
    <comment>{1}: space-delimited list of search examples.</comment>
  </data>
  <data name="ComparatorNotSupported" xml:space="preserve">
    <value>Comparator '{0}' is not supported for search parameter '{1}'.</value>
  </data>
  <data name="CompartmentDefinitionContainsInvalidEntry" xml:space="preserve">
    <value>The compartment definition contains one or more invalid entries.</value>
  </data>
  <data name="CompartmentDefinitionDupeResource" xml:space="preserve">
    <value>bundle.entry[{0}].resource has duplicate resources.</value>
  </data>
  <data name="CompartmentDefinitionInvalidBundle" xml:space="preserve">
    <value>bundle.entry[{0}] is null.</value>
    <comment>{0}: The bundle entry id.</comment>
  </data>
  <data name="CompartmentDefinitionInvalidCompartmentType" xml:space="preserve">
    <value>bundle.entry[{0}].resource.code is null. Not a valid compartment type.</value>
  </data>
  <data name="CompartmentDefinitionInvalidResource" xml:space="preserve">
    <value>bundle.entry[{0}].resource is null or is not a CompartmentDefinition resource.</value>
  </data>
  <data name="CompartmentDefinitionInvalidUrl" xml:space="preserve">
    <value>bundle.entry[{0}].resource.url is invalid.</value>
  </data>
  <data name="CompartmentDefinitionIsDupe" xml:space="preserve">
    <value>bundle.entry[{0}].resource has duplicate compartment definitions.</value>
  </data>
  <data name="CompartmentIdIsInvalid" xml:space="preserve">
    <value>Compartment id is null or empty.</value>
  </data>
  <data name="CompartmentTypeIsInvalid" xml:space="preserve">
    <value>Compartment type {0} is invalid.</value>
  </data>
  <data name="CompositeSeparatorNotFound" xml:space="preserve">
    <value>The composite separator cannot be found.</value>
  </data>
  <data name="ConditionalOperationNotSelectiveEnough" xml:space="preserve">
    <value>Operation was not attempted because search criteria was not selective enough.</value>
  </data>
  <data name="ConditionalUpdateMismatchedIds" xml:space="preserve">
    <value>Found result with Id '{0}', which did not match the provided Id '{1}'.</value>
    <comment>{0} is an Id e.g. 123456</comment>
  </data>
  <data name="CustomHeaderPrefixCannotBeEmpty" xml:space="preserve">
    <value>The prefix used to identify custom audit headers cannot be empty.</value>
  </data>
  <data name="DateTimeStringIsIncorrectlyFormatted" xml:space="preserve">
    <value>The date time string '{0}' is not in a correct format.</value>
    <comment>{0} is the incorrect date time string.</comment>
  </data>
  <data name="DateTimeStringIsOutOfRange" xml:space="preserve">
    <value>At least one portion of the date time string '{0}' is out of range.</value>
    <comment>{0} is the date time string that is out of range.</comment>
  </data>
  <data name="DeleteVersionNotAllowed" xml:space="preserve">
    <value>Deleting a specific record version is not supported.</value>
  </data>
  <data name="DuplicateRoleNames" xml:space="preserve">
    <value>There are {0} roles with the name '{1}'</value>
  </data>
  <data name="ErrorValidatingRoles" xml:space="preserve">
    <value>Error validating roles:
{0}</value>
  </data>
  <data name="Forbidden" xml:space="preserve">
    <value>Authorization failed.</value>
  </data>
  <data name="HistoryParameterBeforeCannotBeFuture" xml:space="preserve">
    <value>Parameter {0} cannot a be a value in the future.</value>
  </data>
  <data name="IdRequirements" xml:space="preserve">
    <value>Id must be any combination of upper or lower case ASCII letters ('A'..'Z', and 'a'..'z'), numerals ('0'..'9'), '-' and '.', with a length limit of 64 characters. (This might be an integer, an un-prefixed OID, UUID, or any other identifier pattern that meets these constraints.)</value>
  </data>
  <data name="IfMatchHeaderRequiredForResource" xml:space="preserve">
    <value>A valid if-match header is required for resource type '{0}'.</value>
  </data>
  <data name="IllegalHtmlAttribute" xml:space="preserve">
    <value>Illegal attribute name '{0}' on element '{1}'.</value>
  </data>
  <data name="IllegalHtmlElement" xml:space="preserve">
    <value>Illegal element name '{0}'.</value>
  </data>
  <data name="IllegalHtmlEmpty" xml:space="preserve">
    <value>The div element must not be empty or only whitespace.</value>
  </data>
  <data name="IllegalHtmlOuterDiv" xml:space="preserve">
    <value>XHTML content should be contained within a single &lt;div&gt; element.</value>
  </data>
  <data name="IllegalHtmlParsingError" xml:space="preserve">
    <value>Error while parsing XHTML: {0} Line: {1} Col: {2}.</value>
  </data>
  <data name="IncludeCannotBeAgainstBase" xml:space="preserve">
    <value>The _include search cannot be used against the base route.</value>
    <comment>_include is a query parameter.</comment>
  </data>
  <data name="IncludeIterateCircularReferenceExecutedOnce" xml:space="preserve">
    <value>The parameter {0}={1} with circular reference is executed once (a single iteration).</value>
    <comment>_include:iterate or _revinclude:iterate is a query parameter.</comment>
  </data>
  <data name="IncludeMissingType" xml:space="preserve">
    <value>The _include search is missing the type to search.</value>
    <comment>_include is a query parameter.</comment>
  </data>
  <data name="RevIncludeMissingType" xml:space="preserve">
    <value>The _revinclude search is missing the type to search.</value>
    <comment>_revinclude is a query parameter.</comment>
  </data>
  <data name="RevIncludeIterateTargetTypeNotSpecified" xml:space="preserve">
    <value>The '_revinclude:iterate={0}' search parameter has multiple target types. Please specify a target type.</value>
    <comment>_revinclude:iterate is a query parameter.</comment>
  </data>
  <data name="InvalidBooleanConfigSetting" xml:space="preserve">
    <value>Field '{0}' with value '{1}' is not supported.</value>
  </data>
  <data name="InvalidConditionalReference" xml:space="preserve">
    <value>Given conditional reference '{0}' does not resolve to a resource.</value>
    <comment>{0} is the conditional reference parameter.</comment>
  </data>
  <data name="InvalidConditionalReferenceParameters" xml:space="preserve">
    <value>Resource type and query parameter must be present in a given request '{0}'.</value>
    <comment>{0} is the request url.</comment>
  </data>
  <data name="InvalidConfigSetting" xml:space="preserve">
    <value>Value '{0}' is not supported. Please select from the following list of supported capabilities: [{1}].</value>
  </data>
  <data name="InvalidContinuationToken" xml:space="preserve">
    <value>The continuation token is invalid.</value>
  </data>
  <data name="InvalidSearchCountSpecified" xml:space="preserve">
    <value>The count must be greater than zero.</value>
  </data>
  <data name="InvalidTotalParameter" xml:space="preserve">
    <value>The '_total' parameter value '{0}' is invalid. The supported values are: {1}.</value>
    <comment>{0}: the invalid _total parameter value. {1}: the supported _total parameter values.</comment>
  </data>
  <data name="InvalidValueTypeForMissingModifier" xml:space="preserve">
    <value>Invalid value for :missing modifier. Valid values are: true, false.</value>
  </data>
  <data name="JobNotFound" xml:space="preserve">
    <value>The requested job "{0}" was not found.</value>
    <comment>{0} is the job id</comment>
  </data>
  <data name="MalformedSearchValue" xml:space="preserve">
    <value>Malformed search value '{0}'.</value>
  </data>
  <data name="ModifierNotSupported" xml:space="preserve">
    <value>Modifier '{0}' is not supported for search parameter '{1}'.</value>
  </data>
  <data name="MoreThanOneTokenSeparatorSpecified" xml:space="preserve">
    <value>Only one token separator can be specified.</value>
  </data>
  <data name="MoreThanTwoTokenSeparatorSpecified" xml:space="preserve">
    <value>No more than two token separators can be specified.</value>
  </data>
  <data name="MultipleQueryParametersNotAllowed" xml:space="preserve">
    <value>Query parameter '{0}' cannot be specified more than once.</value>
  </data>
  <data name="NoSearchParametersNeededToBeIndexed" xml:space="preserve">
    <value>No search parameters found needing to be indexed.  Job cancelled.</value>
  </data>
  <data name="NumberOfCompositeComponentsExceeded" xml:space="preserve">
    <value>The number of composite components specified for search parameter '{0}' exceeded the number of components defined.</value>
  </data>
  <data name="OnlyEqualComparatorIsSupported" xml:space="preserve">
    <value>Only equal comparator is supported for this search type.</value>
  </data>
  <data name="OnlyOneModifierSeparatorSupported" xml:space="preserve">
    <value>Only one modifier separator can be specified.</value>
  </data>
  <data name="OnlyOneResourceJobAllowed" xml:space="preserve">
    <value>Only one active or paused reindex job allowed.  Cancel job with id: {0} before submitting a new job.</value>
    <comment>{0} is Id of currently active reindex job</comment>
  </data>
  <data name="OpenIdConfiguration" xml:space="preserve">
    <value>Failed to retrieve the OpenId configuration from the authentication provider.</value>
  </data>
  <data name="OperationFailed" xml:space="preserve">
    <value>{0} operation failed for reason: {1}</value>
    <comment>{0} is operation name, {1} is failure reason.</comment>
  </data>
  <data name="OrDelimiter" xml:space="preserve">
    <value> or </value>
    <comment>Used as a list delimiter. Note the spaces.</comment>
  </data>
  <data name="ReadHistoryDisabled" xml:space="preserve">
    <value>ReadHistory is disabled for resources of type '{0}'.</value>
  </data>
  <data name="ReferenceResourceTypeNotSupported" xml:space="preserve">
    <value>Resource type '{0}' in the reference '{1}' is not supported.</value>
    <comment>{0} is the resource type. {1} is the reference.</comment>
  </data>
  <data name="RequestedActionNotAllowed" xml:space="preserve">
    <value>The requested action is not allowed.</value>
  </data>
  <data name="ResourceCreationNotAllowed" xml:space="preserve">
    <value>Resource creation is not allowed.</value>
  </data>
  <data name="ResourceNotFoundById" xml:space="preserve">
    <value>Resource type '{0}' with id '{1}' couldn't be found.</value>
  </data>
  <data name="ResourceNotFoundByIdAndVersion" xml:space="preserve">
    <value>Resource type '{0}' with id '{1}' and version '{2}' couldn't be found.</value>
  </data>
  <data name="ResourceNotSupported" xml:space="preserve">
    <value>Resource type '{0}' is not supported.</value>
  </data>
  <data name="ResourceTooLarge" xml:space="preserve">
    <value>The requested resource exceeded the backing database's size limit.</value>
  </data>
  <data name="ResourceVersionConflict" xml:space="preserve">
    <value>The supplied version '{0}' did not match.</value>
    <comment>{0}: ETag</comment>
  </data>
  <data name="ReverseChainMissingReference" xml:space="preserve">
    <value>The reverse chain search is missing the reference to search.</value>
  </data>
  <data name="ReverseChainMissingType" xml:space="preserve">
    <value>The reverse chain search is missing the type to search.</value>
  </data>
  <data name="SearchComparatorNotSupported" xml:space="preserve">
    <value>Comparator is not supported when multiple values are specified using OR search parameter.</value>
  </data>
  <data name="SearchParamaterCountExceedLimit" xml:space="preserve">
    <value>The '_count' parameter exceeds limit configured for server. Current limit is {0} while `_count` parameter set to {1}.</value>
  </data>
  <data name="SearchParameterByDefinitionUriNotSupported" xml:space="preserve">
    <value>The search parameter with definition URL '{0}' is not supported.</value>
  </data>
  <data name="SearchParameterDefinitionBaseNotDefined" xml:space="preserve">
    <value>SearchParameter[{0}].resource.base is not defined.</value>
    <comment>{0} Is the Uri Identifying the SearchParameter</comment>
  </data>
  <data name="SearchParameterDefinitionComponentReferenceCannotBeComposite" xml:space="preserve">
    <value>SearchParameter[{0}].component[{1}] cannot refer to a composite SearchParameter.</value>
    <comment>{0} Is the Uri Identifying the SearchParameter, {1} is the index of the component</comment>
  </data>
  <data name="SearchParameterDefinitionContainsInvalidEntry" xml:space="preserve">
    <value>The search parameter definition contains one or more invalid entries.</value>
  </data>
  <data name="SearchParameterDefinitionDuplicatedEntry" xml:space="preserve">
    <value>A search parameter with the same definition URL '{0}' already exists.</value>
  </data>
  <data name="SearchParameterDefinitionInvalidComponent" xml:space="preserve">
    <value>SearchParameter[{0}].component is null or empty.</value>
    <comment>{0} Is the Uri Identifying the SearchParameter</comment>
  </data>
  <data name="SearchParameterDefinitionInvalidComponentExpression" xml:space="preserve">
    <value>SearchParameter[{0}].component[{1}].expression is null or empty.</value>
    <comment>{0} Is the Uri Identifying the SearchParameter, {1} is the index of the component</comment>
  </data>
  <data name="SearchParameterDefinitionInvalidComponentReference" xml:space="preserve">
    <value>SearchParameter[{0}].component[{1}].definition.reference is null or empty or does not refer to a valid SearchParameter resource.</value>
    <comment>{0} Is the Uri Identifying the SearchParameter, {1} is the index of the component</comment>
  </data>
  <data name="SearchParameterDefinitionInvalidDefinitionUri" xml:space="preserve">
    <value>SearchParameter[{0}].url is invalid.</value>
    <comment>{0} Index of the processed element in the ennumeration</comment>
  </data>
  <data name="SearchParameterDefinitionInvalidExpression" xml:space="preserve">
    <value>SearchParameter[{0}].resource.expression is null or empty.</value>
    <comment>{0} Is the Uri Identifying the SearchParameter</comment>
  </data>
  <data name="SearchParameterDefinitionInvalidResource" xml:space="preserve">
    <value>Entry {0} is not a SearchParameter resource.</value>
    <comment>{0} Index of the processed element in the ennumeration</comment>
  </data>
  <data name="SearchParameterNotSupported" xml:space="preserve">
    <value>The search parameter '{0}' is not supported for resource type '{1}'.</value>
  </data>
  <data name="MultiSortParameterNotSupported" xml:space="preserve">
    <value>Multiple sort parameters are currently not supported. Only a single sort parameter is supported.</value>
  </data>
  <data name="SearchSortParameterNotSupported" xml:space="preserve">
    <value>Sorting by the '{0}' parameter is not supported.</value>
  </data>
  <data name="ServerName" xml:space="preserve">
    <value>Microsoft FHIR Server</value>
  </data>
  <data name="SortNotSupported" xml:space="preserve">
    <value>The _sort parameter is not supported.</value>
  </data>
  <data name="TruncatedIncludeMessage" xml:space="preserve">
    <value>Include result was truncated</value>
  </data>
  <data name="TypeNotPresent" xml:space="preserve">
    <value>Bundle type is not present. Possible values are: transaction or batch</value>
  </data>
  <data name="UnableToDeleteSecret" xml:space="preserve">
    <value>Unable to delete secret from SecretStore</value>
  </data>
  <data name="UnableToGetSecret" xml:space="preserve">
    <value>Unable to get secret from SecretStore</value>
  </data>
  <data name="UnableToSetSecret" xml:space="preserve">
    <value>Unable to set secret in SecretStore</value>
  </data>
  <data name="UnknownError" xml:space="preserve">
    <value>Unknown Error.</value>
  </data>
  <data name="UnsupportedConfigurationMessage" xml:space="preserve">
    <value>Unsupported configuration found.</value>
  </data>
  <data name="UnsupportedTotalParameter" xml:space="preserve">
    <value>The '_total' parameter value '{0}' is not supported. The supported values are: {1}.</value>
    <comment>{0}: the unsupported _total parameter value. {1}: the supported _total parameter values.</comment>
  </data>
  <data name="UpdateRequestsRequireId" xml:space="preserve">
    <value>Resource id is required for updates.</value>
  </data>
  <data name="UserRequestedCancellation" xml:space="preserve">
    <value>User requested cancellation of operation.</value>
  </data>
  <data name="ValidationPassed" xml:space="preserve">
    <value>All OK</value>
    <comment>{NumberedPlaceHolder="All OK"}</comment>
  </data>
  <data name="VersionIdFormatNotETag" xml:space="preserve">
    <value>VersionId should not be in the weak ETag format.</value>
  </data>
  <data name="WeakETagFormatRequired" xml:space="preserve">
    <value>WeakETag must be in the weak ETag format.</value>
  </data>
  <data name="SearchParameterNoLongerSupported" xml:space="preserve">
    <value>{0} So it cannot be marked enabled.</value>
    <comment>{0} SearchParameterNotSupported string populated with search parameter info.</comment>
  </data>
  <data name="ReindexJobInCompletedState" xml:space="preserve">
    <value>Reindex job id {0} is in state {1} and cannot be cancelled.</value>
    <comment>{0} is the id of the reindex which is a a GUID.  {1} is the state, an enumerated set of state values.</comment>
  </data>
  <data name="SearchParameterDefinitionInvalidMissingUri" xml:space="preserve">
    <value>The search parameter defintion is missing the Uri.</value>
  </data>
  <data name="SearchParameterDefinitionNotFound" xml:space="preserve">
    <value>A search parameter with Uri '{0}' was not found.</value>
  </data>
  <data name="ChangesToSearchParametersNotAllowedWhileReindexing" xml:space="preserve">
    <value>Changes to seach parameters is not allowed while a reindex job is ongoing.  Wait for the reindex job with Id: {0} to finish, or cancel it.</value>
    <comment>{0} Id of currently active Reindex job.</comment>
  </data>
  <data name="ConvertDataFailed" xml:space="preserve">
    <value>Failed to convert the input data. Reason: {0}</value>
    <comment>{0} is the failure reason.</comment>
  </data>
  <data name="FetchTemplateCollectionFailed" xml:space="preserve">
    <value>Failed to fetch the template collection. Reason: {0}</value>
    <comment>{0} is the failure reason</comment>
  </data>
  <data name="ContainerRegistryNotAuthorized" xml:space="preserve">
    <value>Fail to access the container registry '{0}', please check the registry configuration.</value>
  </data>
  <data name="ConvertDataOperationTimeout" xml:space="preserve">
    <value>Convert data operation has timed out.</value>
  </data>
  <data name="ExportFormatNotFound" xml:space="preserve">
    <value>The format '{0}' could not be found.</value>
    <comment>{0}: The provided format name</comment>
  </data>
  <data name="InvalidTypeParameter" xml:space="preserve">
    <value>The '_type' parameter contains unknown resource(s): {0}</value>
    <comment>{0}: Single or list of unknown resources.</comment>
  </data>
  <data name="ElementsAndSummaryParametersAreIncompatible" xml:space="preserve">
    <value>The '_elements' parameter is supported only when '_summary' is SummaryType.False or '_summary' is not specified at all.</value>
  </data>
  <data name="SearchParameterUnknownNotSupported" xml:space="preserve">
    <value>A search parameter is no longer supported.</value>
  </data>
  <data name="CustomSearchCreateError" xml:space="preserve">
    <value>An error occurred creating the custom search parameter.  The issue must be resolved and the parameter resubmitted to become functional.</value>
  </data>
  <data name="CustomSearchUpdateError" xml:space="preserve">
    <value>An error occurred updating the custom search parameter.  The issue must be resolved and the update resubmitted to be applied.</value>
  </data>
  <data name="TypeFilterUnparseable" xml:space="preserve">
    <value>The _typeFilter segment '{0}' could not be parsed.</value>
    <comment>Error message for a bad _typeFilter parameter on an export job. {0} is the segment that couldn't be parsed.</comment>
  </data>
  <data name="TypeFilterWithoutTypeIsUnsupported" xml:space="preserve">
    <value>The _type parameter must be included when using the _typeFilter parameter.</value>
    <comment>Export job parameter exception messsage</comment>
  </data>
  <data name="SearchParameterMustBeCommon" xml:space="preserve">
    <value>Search parameter '{0}' is not common for '{1}' and '{2}'.</value>
    <comment>{0}: the invalid search parameter. {1}: first resource type. {2} other resource type.</comment>
  </data>
  <data name="CustomSearchDeleteError" xml:space="preserve">
    <value>An error occurred deleting the custom search parameter.  The issue must be resolved and the delete request resubmitted to remove the parameter.</value>
  </data>
  <data name="CustomSearchParameterNotfound" xml:space="preserve">
    <value>Custom Search parameter with Uri: {0} was not found.</value>
    <comment>{0} the uri identifying the custom search parameter.</comment>
  </data>
  <data name="NoResourcesNeedToBeReindexed" xml:space="preserve">
    <value>No resources were found matching the type of the updated search parameters needing to be reindexed.  ReindexJob marked completed.</value>
  </data>
  <data name="ProvenanceHeaderMalformed" xml:space="preserve">
    <value>X-Provenance header is malformed and can't be parsed</value>
  </data>
  <data name="ProvenanceHeaderShouldntHaveTarget" xml:space="preserve">
    <value>X-Provenance header shall not have a specified `Provenance.target`</value>
  </data>
  <data name="InvalidHandlingValue" xml:space="preserve">
    <value>The 'handling' value '{0}' is invalid. The supported values are: {1}.</value>
    <comment>{0}: the invalid handling value. {1}: the supported handling values.</comment>
  </data>
  <data name="ReindexingResourceVersionConflict" xml:space="preserve">
    <value>The version of one or more resources did not match, indicating that they have been updated since the reindex job kicked off.</value>
  </data>
  <data name="ReindexingResourceNotFound" xml:space="preserve">
    <value>One or more resources to be reindexed were not found, indicating that they have been deleted since the reindex job kicked off.</value>
  </data>
  <data name="UnableToUpdateSearchParameter" xml:space="preserve">
    <value>Attempt to update SearchParameter {0} failed.</value>
    <comment>{0} the uri identifying the search parameter.</comment>
  </data>
  <data name="MemberMatchMultipleMatchesFound" xml:space="preserve">
    <value>Found multiple matches, narrow search criteria.</value>
  </data>
  <data name="MemberMatchNoMatchFound" xml:space="preserve">
    <value>No match found.</value>
  </data>
  <data name="ConditionalDeleteCountOutOfRange" xml:space="preserve">
    <value>The _count parameter must be between {0} and {1}.</value>
  </data>
  <data name="SearchParameterDefinitionConflictingCodeValue" xml:space="preserve">
    <value>A search parameter with the same code value '{0}' already exists for base type '{1}'.</value>
  </data>
  <data name="FailedToAnonymizeResource" xml:space="preserve">
    <value>Failed to anonymize resource. The job will be marked as failed. {0}</value>
  </data>
<<<<<<< HEAD
  <data name="ImportTaskIsRunning" xml:space="preserve">
    <value>There is already an import task running.</value>
  </data>
  <data name="ImportTaskNotFound" xml:space="preserve">
    <value>The requested import task "{0}" was not found.</value>
    <comment>{0} is the import task id.</comment>
  </data>
  <data name="ImportOperationCompleted" xml:space="preserve">
    <value>Import operation has already completed</value>
=======
  <data name="InvalidEverythingOperationPhase" xml:space="preserve">
    <value>The phase '{0}' in $everything operation is invalid.</value>
>>>>>>> b38112e3
  </data>
</root><|MERGE_RESOLUTION|>--- conflicted
+++ resolved
@@ -563,7 +563,9 @@
   <data name="FailedToAnonymizeResource" xml:space="preserve">
     <value>Failed to anonymize resource. The job will be marked as failed. {0}</value>
   </data>
-<<<<<<< HEAD
+  <data name="InvalidEverythingOperationPhase" xml:space="preserve">
+    <value>The phase '{0}' in $everything operation is invalid.</value>
+  </data>
   <data name="ImportTaskIsRunning" xml:space="preserve">
     <value>There is already an import task running.</value>
   </data>
@@ -573,9 +575,5 @@
   </data>
   <data name="ImportOperationCompleted" xml:space="preserve">
     <value>Import operation has already completed</value>
-=======
-  <data name="InvalidEverythingOperationPhase" xml:space="preserve">
-    <value>The phase '{0}' in $everything operation is invalid.</value>
->>>>>>> b38112e3
   </data>
 </root>