﻿<?xml version="1.0" encoding="utf-8"?>
<root>
  <!-- 
    Microsoft ResX Schema 
    
    Version 2.0
    
    The primary goals of this format is to allow a simple XML format 
    that is mostly human readable. The generation and parsing of the 
    various data types are done through the TypeConverter classes 
    associated with the data types.
    
    Example:
    
    ... ado.net/XML headers & schema ...
    <resheader name="resmimetype">text/microsoft-resx</resheader>
    <resheader name="version">2.0</resheader>
    <resheader name="reader">System.Resources.ResXResourceReader, System.Windows.Forms, ...</resheader>
    <resheader name="writer">System.Resources.ResXResourceWriter, System.Windows.Forms, ...</resheader>
    <data name="Name1"><value>this is my long string</value><comment>this is a comment</comment></data>
    <data name="Color1" type="System.Drawing.Color, System.Drawing">Blue</data>
    <data name="Bitmap1" mimetype="application/x-microsoft.net.object.binary.base64">
        <value>[base64 mime encoded serialized .NET Framework object]</value>
    </data>
    <data name="Icon1" type="System.Drawing.Icon, System.Drawing" mimetype="application/x-microsoft.net.object.bytearray.base64">
        <value>[base64 mime encoded string representing a byte array form of the .NET Framework object]</value>
        <comment>This is a comment</comment>
    </data>
                
    There are any number of "resheader" rows that contain simple 
    name/value pairs.
    
    Each data row contains a name, and value. The row also contains a 
    type or mimetype. Type corresponds to a .NET class that support 
    text/value conversion through the TypeConverter architecture. 
    Classes that don't support this are serialized and stored with the 
    mimetype set.
    
    The mimetype is used for serialized objects, and tells the 
    ResXResourceReader how to depersist the object. This is currently not 
    extensible. For a given mimetype the value must be set accordingly:
    
    Note - application/x-microsoft.net.object.binary.base64 is the format 
    that the ResXResourceWriter will generate, however the reader can 
    read any of the formats listed below.
    
    mimetype: application/x-microsoft.net.object.binary.base64
    value   : The object must be serialized with 
            : System.Runtime.Serialization.Formatters.Binary.BinaryFormatter
            : and then encoded with base64 encoding.
    
    mimetype: application/x-microsoft.net.object.soap.base64
    value   : The object must be serialized with 
            : System.Runtime.Serialization.Formatters.Soap.SoapFormatter
            : and then encoded with base64 encoding.

    mimetype: application/x-microsoft.net.object.bytearray.base64
    value   : The object must be serialized into a byte array 
            : using a System.ComponentModel.TypeConverter
            : and then encoded with base64 encoding.
    -->
  <xsd:schema id="root" xmlns="" xmlns:xsd="http://www.w3.org/2001/XMLSchema" xmlns:msdata="urn:schemas-microsoft-com:xml-msdata">
    <xsd:import namespace="http://www.w3.org/XML/1998/namespace" />
    <xsd:element name="root" msdata:IsDataSet="true">
      <xsd:complexType>
        <xsd:choice maxOccurs="unbounded">
          <xsd:element name="metadata">
            <xsd:complexType>
              <xsd:sequence>
                <xsd:element name="value" type="xsd:string" minOccurs="0" />
              </xsd:sequence>
              <xsd:attribute name="name" use="required" type="xsd:string" />
              <xsd:attribute name="type" type="xsd:string" />
              <xsd:attribute name="mimetype" type="xsd:string" />
              <xsd:attribute ref="xml:space" />
            </xsd:complexType>
          </xsd:element>
          <xsd:element name="assembly">
            <xsd:complexType>
              <xsd:attribute name="alias" type="xsd:string" />
              <xsd:attribute name="name" type="xsd:string" />
            </xsd:complexType>
          </xsd:element>
          <xsd:element name="data">
            <xsd:complexType>
              <xsd:sequence>
                <xsd:element name="value" type="xsd:string" minOccurs="0" msdata:Ordinal="1" />
                <xsd:element name="comment" type="xsd:string" minOccurs="0" msdata:Ordinal="2" />
              </xsd:sequence>
              <xsd:attribute name="name" type="xsd:string" use="required" msdata:Ordinal="1" />
              <xsd:attribute name="type" type="xsd:string" msdata:Ordinal="3" />
              <xsd:attribute name="mimetype" type="xsd:string" msdata:Ordinal="4" />
              <xsd:attribute ref="xml:space" />
            </xsd:complexType>
          </xsd:element>
          <xsd:element name="resheader">
            <xsd:complexType>
              <xsd:sequence>
                <xsd:element name="value" type="xsd:string" minOccurs="0" msdata:Ordinal="1" />
              </xsd:sequence>
              <xsd:attribute name="name" type="xsd:string" use="required" />
            </xsd:complexType>
          </xsd:element>
        </xsd:choice>
      </xsd:complexType>
    </xsd:element>
  </xsd:schema>
  <resheader name="resmimetype">
    <value>text/microsoft-resx</value>
  </resheader>
  <resheader name="version">
    <value>2.0</value>
  </resheader>
  <resheader name="reader">
    <value>System.Resources.ResXResourceReader, System.Windows.Forms, Version=4.0.0.0, Culture=neutral, PublicKeyToken=b77a5c561934e089</value>
  </resheader>
  <resheader name="writer">
    <value>System.Resources.ResXResourceWriter, System.Windows.Forms, Version=4.0.0.0, Culture=neutral, PublicKeyToken=b77a5c561934e089</value>
  </resheader>
  <data name="AtCannotBeSpecifiedWithBeforeOrSince" xml:space="preserve">
    <value>{0} and {1} cannot both be specified.</value>
  </data>
  <data name="BundleRequiredForBatchOrTransaction" xml:space="preserve">
    <value>Only a bundle can be submitted for batch or transaction processing.</value>
    <comment>Bundle is a FHIR resource type.</comment>
  </data>
  <data name="ChainedParameterMustBeReferenceSearchParamType" xml:space="preserve">
    <value>The chained parameter must be a reference search parameter type.</value>
  </data>
  <data name="ChainedParameterNotSupported" xml:space="preserve">
    <value>The chained parameter is not supported.</value>
  </data>
  <data name="ChainedParameterSpecifyType" xml:space="preserve">
    <value>The reference search parameter '{0}' refers to multiple possible resource types. Please specify a type in the search expression: {1}</value>
    <comment>{1}: space-delimited list of search examples.</comment>
  </data>
  <data name="ComparatorNotSupported" xml:space="preserve">
    <value>Comparator '{0}' is not supported for search parameter '{1}'.</value>
  </data>
  <data name="CompartmentDefinitionContainsInvalidEntry" xml:space="preserve">
    <value>The compartment definition contains one or more invalid entries.</value>
  </data>
  <data name="CompartmentDefinitionDupeResource" xml:space="preserve">
    <value>bundle.entry[{0}].resource has duplicate resources.</value>
  </data>
  <data name="CompartmentDefinitionInvalidBundle" xml:space="preserve">
    <value>bundle.entry[{0}] is null.</value>
    <comment>{0}: The bundle entry id.</comment>
  </data>
  <data name="CompartmentDefinitionInvalidCompartmentType" xml:space="preserve">
    <value>bundle.entry[{0}].resource.code is null. Not a valid compartment type.</value>
  </data>
  <data name="CompartmentDefinitionInvalidResource" xml:space="preserve">
    <value>bundle.entry[{0}].resource is null or is not a CompartmentDefinition resource.</value>
  </data>
  <data name="CompartmentDefinitionInvalidUrl" xml:space="preserve">
    <value>bundle.entry[{0}].resource.url is invalid.</value>
  </data>
  <data name="CompartmentDefinitionIsDupe" xml:space="preserve">
    <value>bundle.entry[{0}].resource has duplicate compartment definitions.</value>
  </data>
  <data name="CompartmentIdIsInvalid" xml:space="preserve">
    <value>Compartment id is null or empty.</value>
  </data>
  <data name="CompartmentTypeIsInvalid" xml:space="preserve">
    <value>Compartment type {0} is invalid.</value>
  </data>
  <data name="CompositeSeparatorNotFound" xml:space="preserve">
    <value>The composite separator cannot be found.</value>
  </data>
  <data name="ConditionalOperationNotSelectiveEnough" xml:space="preserve">
    <value>Conditional operation on {0} was not attempted because search criteria was not selective enough.</value>
    <comment>{0} should be a ResourceType</comment>
  </data>
  <data name="ConditionalUpdateMismatchedIds" xml:space="preserve">
    <value>Found result with Id '{0}', which did not match the provided Id '{1}'.</value>
    <comment>{0} is an Id e.g. 123456</comment>
  </data>
  <data name="CustomHeaderPrefixCannotBeEmpty" xml:space="preserve">
    <value>The prefix used to identify custom audit headers cannot be empty.</value>
  </data>
  <data name="DateTimeStringIsIncorrectlyFormatted" xml:space="preserve">
    <value>The date time string '{0}' is not in a correct format.</value>
    <comment>{0} is the incorrect date time string.</comment>
  </data>
  <data name="DateTimeStringIsOutOfRange" xml:space="preserve">
    <value>At least one portion of the date time string '{0}' is out of range.</value>
    <comment>{0} is the date time string that is out of range.</comment>
  </data>
  <data name="DeleteVersionNotAllowed" xml:space="preserve">
    <value>Deleting a specific record version is not supported.</value>
  </data>
  <data name="DuplicateRoleNames" xml:space="preserve">
    <value>There are {0} roles with the name '{1}'</value>
  </data>
  <data name="ErrorValidatingRoles" xml:space="preserve">
    <value>Error validating roles:
{0}</value>
  </data>
  <data name="Forbidden" xml:space="preserve">
    <value>Authorization failed.</value>
  </data>
  <data name="HistoryParameterBeforeCannotBeFuture" xml:space="preserve">
    <value>Parameter {0} cannot a be a value in the future.</value>
  </data>
  <data name="IdRequirements" xml:space="preserve">
    <value>Id must be any combination of upper or lower case ASCII letters ('A'..'Z', and 'a'..'z'), numerals ('0'..'9'), '-' and '.', with a length limit of 64 characters. (This might be an integer, an un-prefixed OID, UUID, or any other identifier pattern that meets these constraints.)</value>
  </data>
  <data name="IfMatchHeaderRequiredForResource" xml:space="preserve">
    <value>A valid if-match header is required for resource type '{0}'.</value>
  </data>
  <data name="IllegalHtmlAttribute" xml:space="preserve">
    <value>Illegal attribute name '{0}' on element '{1}'.</value>
  </data>
  <data name="IllegalHtmlElement" xml:space="preserve">
    <value>Illegal element name '{0}'.</value>
  </data>
  <data name="IllegalHtmlEmpty" xml:space="preserve">
    <value>The div element must not be empty or only whitespace.</value>
  </data>
  <data name="IllegalHtmlOuterDiv" xml:space="preserve">
    <value>XHTML content should be contained within a single &lt;div&gt; element.</value>
  </data>
  <data name="IllegalHtmlParsingError" xml:space="preserve">
    <value>Error while parsing XHTML: {0} Line: {1} Col: {2}.</value>
  </data>
  <data name="IncludeCannotBeAgainstBase" xml:space="preserve">
    <value>The _include search cannot be used against the base route.</value>
    <comment>_include is a query parameter.</comment>
  </data>
  <data name="IncludeIterateCircularReferenceExecutedOnce" xml:space="preserve">
    <value>The parameter {0}={1} with circular reference is executed once (a single iteration).</value>
    <comment>_include:iterate or _revinclude:iterate is a query parameter.</comment>
  </data>
  <data name="IncludeMissingType" xml:space="preserve">
    <value>The _include search is missing the type to search.</value>
    <comment>_include is a query parameter.</comment>
  </data>
  <data name="RevIncludeMissingType" xml:space="preserve">
    <value>The _revinclude search is missing the type to search.</value>
    <comment>_revinclude is a query parameter.</comment>
  </data>
  <data name="RevIncludeIterateTargetTypeNotSpecified" xml:space="preserve">
    <value>The '_revinclude:iterate={0}' search parameter has multiple target types. Please specify a target type.</value>
    <comment>_revinclude:iterate is a query parameter.</comment>
  </data>
  <data name="IncludeRevIncludeInvalidTargetResourceType" xml:space="preserve">
    <value>The target resource type cannot be empty.</value>
    <comment>TargetResourceType is an optional parameter</comment>
  </data>
  <data name="InvalidBooleanConfigSetting" xml:space="preserve">
    <value>Field '{0}' with value '{1}' is not supported.</value>
  </data>
  <data name="InvalidConditionalReference" xml:space="preserve">
    <value>Given conditional reference '{0}' does not resolve to a resource.</value>
    <comment>{0} is the conditional reference parameter.</comment>
  </data>
  <data name="InvalidConditionalReferenceParameters" xml:space="preserve">
    <value>Resource type and query parameter must be present in a given request '{0}'.</value>
    <comment>{0} is the request url.</comment>
  </data>
  <data name="InvalidConfigSetting" xml:space="preserve">
    <value>Value '{0}' is not supported. Please select from the following list of supported capabilities: [{1}].</value>
  </data>
  <data name="InvalidContinuationToken" xml:space="preserve">
    <value>The continuation token is invalid.</value>
  </data>
  <data name="InvalidReIndexParameterValue" xml:space="preserve">
    <value>Reindex operation parameter '{0}' was out of the range of valid values. Please specify different value within a range '{1}' - '{2}'.</value>
  </data>
  <data name="InvalidSearchCountSpecified" xml:space="preserve">
    <value>The count must be greater than zero.</value>
  </data>
  <data name="InvalidTotalParameter" xml:space="preserve">
    <value>The '_total' parameter value '{0}' is invalid. The supported values are: {1}.</value>
    <comment>{0}: the invalid _total parameter value. {1}: the supported _total parameter values.</comment>
  </data>
  <data name="InvalidSecurityConfigurationBaseEndpoint" xml:space="preserve">
    <value>"Security configuration base endpoint {0} is an invalid Uri".</value>
  </data>
  <data name="InvalidValueTypeForMissingModifier" xml:space="preserve">
    <value>Invalid value for :missing modifier. Valid values are: true, false.</value>
  </data>
  <data name="JobNotFound" xml:space="preserve">
    <value>The requested job "{0}" was not found.</value>
    <comment>{0} is the job id</comment>
  </data>
  <data name="MalformedSearchValue" xml:space="preserve">
    <value>Malformed search value '{0}'.</value>
  </data>
  <data name="ModifierNotSupported" xml:space="preserve">
    <value>Modifier '{0}' is not supported for search parameter '{1}'.</value>
  </data>
  <data name="MoreThanOneTokenSeparatorSpecified" xml:space="preserve">
    <value>Only one token separator can be specified.</value>
  </data>
  <data name="MoreThanTwoTokenSeparatorSpecified" xml:space="preserve">
    <value>No more than two token separators can be specified.</value>
  </data>
  <data name="MultipleQueryParametersNotAllowed" xml:space="preserve">
    <value>Query parameter '{0}' cannot be specified more than once.</value>
  </data>
  <data name="NoSearchParametersNeededToBeIndexed" xml:space="preserve">
    <value>No search parameters found needing to be indexed.  Job cancelled.</value>
  </data>
  <data name="NumberOfCompositeComponentsExceeded" xml:space="preserve">
    <value>The number of composite components specified for search parameter '{0}' exceeded the number of components defined.</value>
  </data>
  <data name="OnlyEqualComparatorIsSupported" xml:space="preserve">
    <value>Only equal comparator is supported for this search type.</value>
  </data>
  <data name="OnlyOneModifierSeparatorSupported" xml:space="preserve">
    <value>Only one modifier separator can be specified.</value>
  </data>
  <data name="OnlyOneResourceJobAllowed" xml:space="preserve">
    <value>Only one active or paused reindex job allowed.  Cancel job with id: {0} before submitting a new job.</value>
    <comment>{0} is Id of currently active reindex job</comment>
  </data>
  <data name="OpenIdConfiguration" xml:space="preserve">
    <value>Failed to retrieve the OpenId configuration from the authentication provider.</value>
  </data>
  <data name="OperationFailed" xml:space="preserve">
    <value>{0} operation failed for reason: {1}</value>
    <comment>{0} is operation name, {1} is failure reason.</comment>
  </data>
  <data name="OrDelimiter" xml:space="preserve">
    <value> or </value>
    <comment>Used as a list delimiter. Note the spaces.</comment>
  </data>
  <data name="ReadHistoryDisabled" xml:space="preserve">
    <value>ReadHistory is disabled for resources of type '{0}'.</value>
  </data>
  <data name="ReferenceResourceTypeNotSupported" xml:space="preserve">
    <value>Resource type '{0}' in the reference '{1}' is not supported.</value>
    <comment>{0} is the resource type. {1} is the reference.</comment>
  </data>
  <data name="RequestedActionNotAllowed" xml:space="preserve">
    <value>The requested action is not allowed.</value>
  </data>
  <data name="ResourceCreationNotAllowed" xml:space="preserve">
    <value>Resource creation is not allowed.</value>
  </data>
  <data name="ResourceNotFoundById" xml:space="preserve">
    <value>Resource type '{0}' with id '{1}' couldn't be found.</value>
  </data>
  <data name="ResourceNotFoundByIdAndVersion" xml:space="preserve">
    <value>Resource type '{0}' with id '{1}' and version '{2}' couldn't be found.</value>
  </data>
  <data name="ResourceNotSupported" xml:space="preserve">
    <value>Resource type '{0}' is not supported.</value>
  </data>
  <data name="ResourceTooLarge" xml:space="preserve">
    <value>The requested resource exceeded the backing database's size limit.</value>
  </data>
  <data name="ResourceVersionConflict" xml:space="preserve">
    <value>The supplied version '{0}' did not match.</value>
    <comment>{0}: ETag</comment>
  </data>
  <data name="ReverseChainMissingReference" xml:space="preserve">
    <value>The reverse chain search is missing the reference to search.</value>
  </data>
  <data name="ReverseChainMissingType" xml:space="preserve">
    <value>The reverse chain search is missing the type to search.</value>
  </data>
  <data name="SecurityConfigurationAuthorizationNotEnabled" xml:space="preserve">
    <value>Security configuration authorization is not enabled.</value>
  </data>
  <data name="SearchComparatorNotSupported" xml:space="preserve">
    <value>Comparator is not supported when multiple values are specified using OR search parameter.</value>
  </data>
  <data name="SearchParamaterCountExceedLimit" xml:space="preserve">
    <value>The '_count' parameter exceeds limit configured for server. Current limit is {0} while `_count` parameter set to {1}.</value>
  </data>
  <data name="SearchParameterByDefinitionUriNotSupported" xml:space="preserve">
    <value>The search parameter with definition URL '{0}' is not supported.</value>
  </data>
  <data name="SearchParameterDefinitionBaseNotDefined" xml:space="preserve">
    <value>SearchParameter[{0}].resource.base is not defined.</value>
    <comment>{0} Is the Uri Identifying the SearchParameter</comment>
  </data>
  <data name="SearchParameterDefinitionComponentReferenceCannotBeComposite" xml:space="preserve">
    <value>SearchParameter[{0}].component[{1}] cannot refer to a composite SearchParameter.</value>
    <comment>{0} Is the Uri Identifying the SearchParameter, {1} is the index of the component</comment>
  </data>
  <data name="SearchParameterDefinitionContainsInvalidEntry" xml:space="preserve">
    <value>The search parameter definition contains one or more invalid entries.</value>
  </data>
  <data name="SearchParameterDefinitionDuplicatedEntry" xml:space="preserve">
    <value>A search parameter with the same definition URL '{0}' already exists.</value>
  </data>
  <data name="SearchParameterDefinitionInvalidComponent" xml:space="preserve">
    <value>SearchParameter[{0}].component is null or empty.</value>
    <comment>{0} Is the Uri Identifying the SearchParameter</comment>
  </data>
  <data name="SearchParameterDefinitionInvalidComponentExpression" xml:space="preserve">
    <value>SearchParameter[{0}].component[{1}].expression is null or empty.</value>
    <comment>{0} Is the Uri Identifying the SearchParameter, {1} is the index of the component</comment>
  </data>
  <data name="SearchParameterDefinitionInvalidComponentReference" xml:space="preserve">
    <value>SearchParameter[{0}].component[{1}].definition.reference is null or empty or does not refer to a valid SearchParameter resource.</value>
    <comment>{0} Is the Uri Identifying the SearchParameter, {1} is the index of the component</comment>
  </data>
  <data name="SearchParameterDefinitionInvalidDefinitionUri" xml:space="preserve">
    <value>SearchParameter[{0}].url is invalid.</value>
    <comment>{0} Index of the processed element in the ennumeration</comment>
  </data>
  <data name="SearchParameterDefinitionInvalidExpression" xml:space="preserve">
    <value>SearchParameter[{0}].resource.expression is null or empty.</value>
    <comment>{0} Is the Uri Identifying the SearchParameter</comment>
  </data>
  <data name="ValueCannotBeNull" xml:space="preserve">
    <value>Value cannot be null.  Parameter name: {0}.</value>
    <comment>Error message for missing query parameter, {0} is the parameter name</comment>
  </data>
  <data name="SearchParameterDefinitionInvalidResource" xml:space="preserve">
    <value>Entry {0} is not a SearchParameter resource.</value>
    <comment>{0} Index of the processed element in the ennumeration</comment>
  </data>
  <data name="SearchParameterNotSupported" xml:space="preserve">
    <value>The search parameter '{0}' is not supported for resource type '{1}'.</value>
  </data>
  <data name="MultiSortParameterNotSupported" xml:space="preserve">
    <value>Multiple sort parameters are currently not supported. Only a single sort parameter is supported.</value>
  </data>
  <data name="SearchSortParameterNotSupported" xml:space="preserve">
    <value>Sorting by the '{0}' parameter is not supported.</value>
  </data>
  <data name="ServerName" xml:space="preserve">
    <value>FHIR Server for Azure</value>
  </data>
  <data name="SortNotSupported" xml:space="preserve">
    <value>The _sort parameter is not supported.</value>
  </data>
  <data name="TruncatedIncludeMessage" xml:space="preserve">
    <value>Include result was truncated</value>
  </data>
  <data name="TypeNotPresent" xml:space="preserve">
    <value>Bundle type is not present. Possible values are: transaction or batch</value>
  </data>
  <data name="UnableToDeleteSecret" xml:space="preserve">
    <value>Unable to delete secret from SecretStore</value>
  </data>
  <data name="UnableToGetSecret" xml:space="preserve">
    <value>Unable to get secret from SecretStore</value>
  </data>
  <data name="UnableToSetSecret" xml:space="preserve">
    <value>Unable to set secret in SecretStore</value>
  </data>
  <data name="UnknownError" xml:space="preserve">
    <value>Unknown Error.</value>
  </data>
  <data name="UnsupportedConfigurationMessage" xml:space="preserve">
    <value>Unsupported configuration found.</value>
  </data>
  <data name="UnsupportedTotalParameter" xml:space="preserve">
    <value>The '_total' parameter value '{0}' is not supported. The supported values are: {1}.</value>
    <comment>{0}: the unsupported _total parameter value. {1}: the supported _total parameter values.</comment>
  </data>
  <data name="UpdateRequestsRequireId" xml:space="preserve">
    <value>Resource id is required for updates.</value>
  </data>
  <data name="UserRequestedCancellation" xml:space="preserve">
    <value>User requested cancellation of operation.</value>
  </data>
  <data name="ValidationPassed" xml:space="preserve">
    <value>All OK</value>
    <comment>{NumberedPlaceHolder="All OK"}</comment>
  </data>
  <data name="VersionIdFormatNotETag" xml:space="preserve">
    <value>VersionId should not be in the weak ETag format.</value>
  </data>
  <data name="WeakETagFormatRequired" xml:space="preserve">
    <value>WeakETag '{0}' must be in the weak ETag format.</value>
  </data>
  <data name="SearchParameterNoLongerSupported" xml:space="preserve">
    <value>{0} So it cannot be marked enabled.</value>
    <comment>{0} SearchParameterNotSupported string populated with search parameter info.</comment>
  </data>
  <data name="ReindexJobInCompletedState" xml:space="preserve">
    <value>Reindex job id {0} is in state {1} and cannot be cancelled.</value>
    <comment>{0} is the id of the reindex which is a a GUID.  {1} is the state, an enumerated set of state values.</comment>
  </data>
  <data name="SearchParameterDefinitionInvalidMissingUri" xml:space="preserve">
    <value>The search parameter defintion is missing the Uri.</value>
  </data>
  <data name="SearchParameterDefinitionNotFound" xml:space="preserve">
    <value>A search parameter with Uri '{0}' was not found.</value>
  </data>
  <data name="ChangesToSearchParametersNotAllowedWhileReindexing" xml:space="preserve">
    <value>Changes to search parameters is not allowed while a reindex job is ongoing.  Wait for the reindex job with Id: {0} to finish, or cancel it.</value>
    <comment>{0} Id of currently active Reindex job.</comment>
  </data>
  <data name="ConvertDataFailed" xml:space="preserve">
    <value>Failed to convert the input data. Reason: {0}</value>
    <comment>{0} is the failure reason.</comment>
  </data>
  <data name="FetchTemplateCollectionFailed" xml:space="preserve">
    <value>Failed to fetch the template collection. Reason: {0}</value>
    <comment>{0} is the failure reason</comment>
  </data>
  <data name="ContainerRegistryNotAuthorized" xml:space="preserve">
    <value>Fail to access the container registry '{0}', please check the registry configuration.</value>
  </data>
  <data name="ConvertDataOperationTimeout" xml:space="preserve">
    <value>Convert data operation has timed out.</value>
  </data>
  <data name="ExportFormatNotFound" xml:space="preserve">
    <value>The format '{0}' could not be found.</value>
    <comment>{0}: The provided format name</comment>
  </data>
  <data name="InvalidTypeParameter" xml:space="preserve">
    <value>The '_type' parameter contains unknown resource(s): {0}</value>
    <comment>{0}: Single or list of unknown resources.</comment>
  </data>
  <data name="ElementsAndSummaryParametersAreIncompatible" xml:space="preserve">
    <value>The '_elements' parameter is supported only when '_summary' is SummaryType.False or '_summary' is not specified at all.</value>
  </data>
  <data name="SearchParameterTooComplex" xml:space="preserve">
    <value>A search parameter is too complex.</value>
  </data>
  <data name="SearchParameterUnknownNotSupported" xml:space="preserve">
    <value>A search parameter is no longer supported.</value>
  </data>
  <data name="CustomSearchCreateError" xml:space="preserve">
    <value>An error occurred creating the custom search parameter.  The issue must be resolved and the parameter resubmitted to become functional.</value>
  </data>
  <data name="CustomSearchUpdateError" xml:space="preserve">
    <value>An error occurred updating the custom search parameter.  The issue must be resolved and the update resubmitted to be applied.</value>
  </data>
  <data name="TypeFilterUnparseable" xml:space="preserve">
    <value>The _typeFilter segment '{0}' could not be parsed.</value>
    <comment>Error message for a bad _typeFilter parameter on an export job. {0} is the segment that couldn't be parsed.</comment>
  </data>
  <data name="TypeFilterWithoutTypeIsUnsupported" xml:space="preserve">
    <value>The _type parameter must be included when using the _typeFilter parameter.</value>
    <comment>Export job parameter exception messsage</comment>
  </data>
  <data name="SearchParameterMustBeCommon" xml:space="preserve">
    <value>Search parameter '{0}' is not common for '{1}' and '{2}'.</value>
    <comment>{0}: the invalid search parameter. {1}: first resource type. {2} other resource type.</comment>
  </data>
  <data name="CustomSearchDeleteError" xml:space="preserve">
    <value>An error occurred deleting the custom search parameter.  The issue must be resolved and the delete request resubmitted to remove the parameter.</value>
  </data>
  <data name="CustomSearchParameterNotfound" xml:space="preserve">
    <value>Custom Search parameter with Uri: {0} was not found.</value>
    <comment>{0} the uri identifying the custom search parameter.</comment>
  </data>
  <data name="NoResourcesNeedToBeReindexed" xml:space="preserve">
    <value>No resources were found matching the type of the updated search parameters needing to be reindexed.  ReindexJob marked completed.</value>
  </data>
  <data name="ProvenanceHeaderMalformed" xml:space="preserve">
    <value>X-Provenance header is malformed and can't be parsed</value>
  </data>
  <data name="ProvenanceHeaderShouldntHaveTarget" xml:space="preserve">
    <value>X-Provenance header shall not have a specified `Provenance.target`</value>
  </data>
  <data name="InvalidHandlingValue" xml:space="preserve">
    <value>The 'handling' value '{0}' is invalid. The supported values are: {1}.</value>
    <comment>{0}: the invalid handling value. {1}: the supported handling values.</comment>
  </data>
  <data name="ReindexingResourceVersionConflictWithCount" xml:space="preserve">
    <value>{0} resource(s) failed to reindex due to a non-matching version.</value>
  </data>
  <data name="ReindexingResourceNotFound" xml:space="preserve">
    <value>One or more resources to be reindexed were not found, indicating that they have been deleted since the reindex job kicked off.</value>
  </data>
  <data name="PatchImmutablePropertiesIsNotValid" xml:space="preserve">
    <value>Patching immutable properties is not allowed.</value>
  </data>
  <data name="PatchResourceError" xml:space="preserve">
    <value>Error patching resource: '{0}'.</value>
  </data>
  <data name="PatchVersionNotAllowed" xml:space="preserve">
    <value>Patching a specific record version is not supported.</value>
  </data>
  <data name="UnableToUpdateSearchParameter" xml:space="preserve">
    <value>Attempt to update SearchParameter {0} failed.</value>
    <comment>{0} the uri identifying the search parameter.</comment>
  </data>
  <data name="MemberMatchMultipleMatchesFound" xml:space="preserve">
    <value>Found multiple matches, narrow search criteria.</value>
  </data>
  <data name="MemberMatchNoMatchFound" xml:space="preserve">
    <value>No match found.</value>
  </data>
  <data name="ConditionalDeleteCountOutOfRange" xml:space="preserve">
    <value>The _count parameter must be between {0} and {1}.</value>
  </data>
  <data name="SearchParameterDefinitionConflictingCodeValue" xml:space="preserve">
    <value>A search parameter with the same code value '{0}' already exists for base type '{1}'.</value>
  </data>
  <data name="FailedToAnonymizeResource" xml:space="preserve">
    <value>Failed to anonymize resource. The job will be marked as failed. {0}</value>
  </data>
  <data name="InvalidEverythingOperationPhase" xml:space="preserve">
    <value>The phase '{0}' in $everything operation is invalid.</value>
  </data>
  <data name="ImportJobIsRunning" xml:space="preserve">
    <value>There is already an import job running.</value>
  </data>
  <data name="ImportJobNotFound" xml:space="preserve">
    <value>The requested import job "{0}" was not found.</value>
    <comment>{0} is the import job id.</comment>
  </data>
  <data name="ImportOperationCompleted" xml:space="preserve">
    <value>Import operation has already completed</value>
  </data>
  <data name="ConditionalRequestTooCostly" xml:space="preserve">
    <value>The operation was stopped due to the underlying request being too resource intensive. If possible, try narrowing or changing the criteria.</value>
  </data>
  <data name="LinksCantBeCreated" xml:space="preserve">
    <value>Bundle.link values omitted because they exceeded the maximum Uri length.</value>
  </data>
  <data name="PatchResourceMustBeJson" xml:space="preserve">
    <value>The resource to patch must be in JSON format.</value>
  </data>
  <data name="ReindexingUserAction" xml:space="preserve">
    <value>Resubmit the same reindex job to finish indexing the remaining resources.</value>
  </data>
  <data name="ReindexingResourceVersionConflict" xml:space="preserve">
    <value>One or more resources failed to reindex due to a non-matching version.</value>
  </data>
  <data name="CantResolveExpressionForAType" xml:space="preserve">
    <value>Can't find '{0}' in type '{1}'</value>
    <comment>{0}: expression we trying to resolve, {1}: FHIR type</comment>
  </data>
  <data name="CapabilityStatementNameFormat" xml:space="preserve">
    <value>{0} {1} {2} Capability Statement</value>
  </data>
  <data name="EverythingOperationResourceIrrelevant" xml:space="preserve">
    <value>The patient with id `{0}` is no longer relevant. Use patient with id `{1}` instead.</value>
  </data>
  <data name="CurrentSeeAlsoLinkIdShouldNotBeNull" xml:space="preserve">
    <value>The 'seealso' link id cannot be null when a 'seealso' link is being processed.</value>
  </data>
  <data name="SortParameterValueIsNotValidSearchParameter" xml:space="preserve">
    <value>Sort parameter value '{0}' is invalid, must be a subset of valid search parameters for resource type '{1}'.</value>
    <comment>Clarifies confusing situation when sort parameter value is not a valid search parameter (do we return search parameter or sort parameter value error).</comment>
  </data>
  <data name="SearchParameterDefinitionNullorEmptyCodeValue" xml:space="preserve">
    <value>Code value cannot be null or empty</value>
  </data>
  <data name="Meta" xml:space="preserve">
    <value>Meta</value>
  </data>
  <data name="MissingSearchIndices" xml:space="preserve">
    <value>Missing search indices for resource type '{0}'.</value>
  </data>
  <data name="OperationOutcomeLocationDeprication" xml:space="preserve">
    <value>OperationOutcome.Location is deprecated, please use OperationOutcome.Expression</value>
    <comment>Warning message informing users of a field deprecation</comment>
  </data>
  <data name="SearchCountResultsExceedLimit" xml:space="preserve">
    <value>Search count returned {0} and exceeds the maximum defined limit of {1}.</value>
    <comment>{0} is the rows returned by the query, {1} is the defined limit of the bundle.Total field.</comment>
  </data>
  <data name="InvalidInnerUnionExpression" xml:space="preserve">
    <value>Inner '{0}' are not supported</value>
    <comment>Union expression can't have other union expressions as children.</comment>
  </data>
  <data name="RequestEntityTooLargeExceptionDuringExport" xml:space="preserve">
    <value>Timespan in export request contains too much data to export in a single request. Please try reducing the time range and try again.</value>
  </data>
  <data name="GenericMemberMatch" xml:space="preserve">
    <value>Member match encountered an unknown exception while performing the search.</value>
  </data>
  <data name="SqlQueryProcessorRanOutOfInternalResourcesException" xml:space="preserve">
    <value>The query processor ran out of internal resources and could not produce a query plan. Please limit your parameters and retry.</value>
  </data>
  <data name="ResourceTypeNotAllowedRestrictedByClinicalScopes" xml:space="preserve">
    <value>Resource type {0} is not allowed. Additional clinical scopes should be requested to allow searching using this type.</value>
    <comment>{0} is a string of the name of the resource type.</comment>
  </data>
  <data name="ChainedResourceTypesNotAllowedDueToScope" xml:space="preserve">
    <value>The (rev)chained resource type is not allowed.  Additional clinical scopes must be requested to allow searches using the chained type.</value>
  </data>
  <data name="OperationCanceled" xml:space="preserve">
    <value>The attempted operation was cancelled, please retry the request. If you believe you have received this message in error, please contact Customer Support.</value>
  </data>
  <data name="TransactionDeadlock" xml:space="preserve">
    <value>There was resource contention with another process in the datastore. Please retry this transaction.</value>
  </data>
  <data name="FhirUserClaimMustHaveResourceTypeAndId" xml:space="preserve">
    <value>The given fhirUser claim:{0} is not valid.  It must have a resource type of Patient or Practicioner and a resource id.</value>
    <comment>{0} is a string value of given fhirUser claim.</comment>
  </data>
  <data name="FhirUserClaimInvalidFormat" xml:space="preserve">
    <value>The fhirUser claim must be a URI with an ending format of &lt;resourceType&gt;/&lt;resourceId&gt;.</value>
  </data>
  <data name="FhirUserClaimIsNotAValidResource" xml:space="preserve">
    <value>Provided fhirUser claim {0} is not a valid resource in this fhir server.</value>
    <comment>{0} is a url of a fhir resource.</comment>
  </data>
  <data name="InternalServerError" xml:space="preserve">
    <value>An internal error has occurred. If this problem persists, please contact Customer Support.</value>
  </data>
  <data name="USCoreDeserializationError" xml:space="preserve">
    <value>Error deserializing resource '{0}/{1}' for validation: {2}</value>
    <comment>The resource caused a failure while deserializing for validation. {0} is the resource type of a FHIR resource. {1} is the ID of a FHIR resource. {2} are the exception details.</comment>
  </data>
  <data name="USCoreMissingDataRequirement" xml:space="preserve">
    <value>Status code is missing for the resource '{0}/{1}'.</value>
    <comment>The resource does not contain the expected status code following US Core requirements. {0} is the resource type of a FHIR resource. {1} is the ID of a FHIR resource.</comment>
  </data>
  <data name="ReindexMultipleTargetsNotSupported" xml:space="preserve">
    <value>Reindex targets are mutually exclusive. Please only use one at a time.</value>
  </data>
  <data name="UnsupportedSearchParameterStateQueryParameter" xml:space="preserve">
    <value>Only Code, ResourceType, and Url are supported as query parameters for $status</value>
    <comment>{NumberedPlaceHolder="$status"}</comment>
  </data>
  <data name="InvalidUpdateStatus" xml:space="preserve">
    <value>The provided status of '{0}' for url '{1}' is invalid. It can be either 'supported or 'disabled'</value>
    <comment>'{0}' Is the status of the SearchParameter. '{1}' Is the Uri Identifying the SearchParameter</comment>
  </data>
  <data name="SearchParameterDeleted" xml:space="preserve">
    <value>Search parameter matching the url '{0}' is deleted or unsupported and cannot be updated. </value>
    <comment>'{0}' Is the Uri Identifying the SearchParameter</comment>
  </data>
  <data name="SearchParameterNotFound" xml:space="preserve">
    <value>Search parameter matching the url '{0}' does not exist in datastore. The $status operation cannot be used to add a search parameter.</value>
    <comment>{NumberedPlaceHolder="$status"}. '{0}' Is the Uri Identifying the SearchParameter</comment>
  </data>
  <data name="SearchParameterRequestNotValid" xml:space="preserve">
    <value>Update request is invalid. Requires a 'url' and 'status' for each search parameter to be updated.</value>
  </data>
  <data name="SearchParameterStatusNotValid" xml:space="preserve">
    <value>Search Parameter status '{0}' for url '{1}' is invalid. Only 'supported' or 'disabled' are allowed.</value>
    <comment>'{0}' the status of the search paramter.'{1}' the uri identifying the search parameter.</comment>
  </data>
  <data name="SearchParameterStatusNotFound" xml:space="preserve">
    <value>Search Parameter Status was not found.</value>
  </data>
  <data name="DuplicatedResourceInABundle" xml:space="preserve">
    <value>A resource should only appear once in each Bundle.</value>
    <comment>Error message for a duplicate resource key in the same bundle</comment>
  </data>
  <data name="PartialDeleteSuccess" xml:space="preserve">
    <value>Deleted {0} versions of the target resource.</value>
    <comment>{0} is replaced with the number of deleted versions of the resource.</comment>
  </data>
  <data name="ExportOutOfMemoryException" xml:space="preserve">
    <value>The FHIR Server ran out of memory while processing an export job. Please use the _maxCount parameter when requesting an export job to reduce the number of resources exported at one time. The count used in this job was {0}</value>
    <comment>'{0}' the value of _maxCount used for this export job.</comment>
  </data>
  <data name="CannotGetAccessToken" xml:space="preserve">
    <value>Unable to get an access token for '{0}'.</value>
  </data>
  <data name="OperationFailedWithErrorFile" xml:space="preserve">
    <value>{0} operation failed for reason: {1} ErrorFile: {2}</value>
  </data>
  <data name="NoConverterForSearchParamType" xml:space="preserve">
    <value>The provided search parameter type {0} is not supported for the given expression {1}.</value>
    <comment>{0}: The type field in the search parameter. {1}: The expression field in the search parameter.</comment>
  </data>
  <data name="OperationFailedForCustomerManagedKey" xml:space="preserve">
    <value>Error occurred during an operation that is dependent on the customer-managed key. Use https://go.microsoft.com/fwlink/?linkid=2300268 to troubleshoot the issue.</value>
  </data>
<<<<<<< HEAD
  <data name="NotReferencedParameterInvalidValue" xml:space="preserve">
    <value>Not referenced only supports the value *:*</value>
=======
  <data name="ReindexRunning" xml:space="preserve">
    <value>A Reindex job is currenlty active. Search parameters cannot be updated until Reindex is complete.</value>
  </data>
  <data name="TooManyIncludeResults" xml:space="preserve">
    <value>The number of included results exceeded the limit of {0}</value>
    <comment>{0} is the limit of how many include results the service will return.</comment>
>>>>>>> 2be6524b
  </data>
</root><|MERGE_RESOLUTION|>--- conflicted
+++ resolved
@@ -757,16 +757,14 @@
   <data name="OperationFailedForCustomerManagedKey" xml:space="preserve">
     <value>Error occurred during an operation that is dependent on the customer-managed key. Use https://go.microsoft.com/fwlink/?linkid=2300268 to troubleshoot the issue.</value>
   </data>
-<<<<<<< HEAD
-  <data name="NotReferencedParameterInvalidValue" xml:space="preserve">
-    <value>Not referenced only supports the value *:*</value>
-=======
   <data name="ReindexRunning" xml:space="preserve">
     <value>A Reindex job is currenlty active. Search parameters cannot be updated until Reindex is complete.</value>
   </data>
   <data name="TooManyIncludeResults" xml:space="preserve">
     <value>The number of included results exceeded the limit of {0}</value>
     <comment>{0} is the limit of how many include results the service will return.</comment>
->>>>>>> 2be6524b
+  </data>
+  <data name="NotReferencedParameterInvalidValue" xml:space="preserve">
+    <value>Not referenced only supports the value *:*</value>
   </data>
 </root>