﻿<?xml version="1.0" encoding="utf-8"?>
<root>
  <!-- 
    Microsoft ResX Schema 
    
    Version 2.0
    
    The primary goals of this format is to allow a simple XML format 
    that is mostly human readable. The generation and parsing of the 
    various data types are done through the TypeConverter classes 
    associated with the data types.
    
    Example:
    
    ... ado.net/XML headers & schema ...
    <resheader name="resmimetype">text/microsoft-resx</resheader>
    <resheader name="version">2.0</resheader>
    <resheader name="reader">System.Resources.ResXResourceReader, System.Windows.Forms, ...</resheader>
    <resheader name="writer">System.Resources.ResXResourceWriter, System.Windows.Forms, ...</resheader>
    <data name="Name1"><value>this is my long string</value><comment>this is a comment</comment></data>
    <data name="Color1" type="System.Drawing.Color, System.Drawing">Blue</data>
    <data name="Bitmap1" mimetype="application/x-microsoft.net.object.binary.base64">
        <value>[base64 mime encoded serialized .NET Framework object]</value>
    </data>
    <data name="Icon1" type="System.Drawing.Icon, System.Drawing" mimetype="application/x-microsoft.net.object.bytearray.base64">
        <value>[base64 mime encoded string representing a byte array form of the .NET Framework object]</value>
        <comment>This is a comment</comment>
    </data>
                
    There are any number of "resheader" rows that contain simple 
    name/value pairs.
    
    Each data row contains a name, and value. The row also contains a 
    type or mimetype. Type corresponds to a .NET class that support 
    text/value conversion through the TypeConverter architecture. 
    Classes that don't support this are serialized and stored with the 
    mimetype set.
    
    The mimetype is used for serialized objects, and tells the 
    ResXResourceReader how to depersist the object. This is currently not 
    extensible. For a given mimetype the value must be set accordingly:
    
    Note - application/x-microsoft.net.object.binary.base64 is the format 
    that the ResXResourceWriter will generate, however the reader can 
    read any of the formats listed below.
    
    mimetype: application/x-microsoft.net.object.binary.base64
    value   : The object must be serialized with 
            : System.Runtime.Serialization.Formatters.Binary.BinaryFormatter
            : and then encoded with base64 encoding.
    
    mimetype: application/x-microsoft.net.object.soap.base64
    value   : The object must be serialized with 
            : System.Runtime.Serialization.Formatters.Soap.SoapFormatter
            : and then encoded with base64 encoding.

    mimetype: application/x-microsoft.net.object.bytearray.base64
    value   : The object must be serialized into a byte array 
            : using a System.ComponentModel.TypeConverter
            : and then encoded with base64 encoding.
    -->
  <xsd:schema id="root" xmlns="" xmlns:xsd="http://www.w3.org/2001/XMLSchema" xmlns:msdata="urn:schemas-microsoft-com:xml-msdata">
    <xsd:import namespace="http://www.w3.org/XML/1998/namespace" />
    <xsd:element name="root" msdata:IsDataSet="true">
      <xsd:complexType>
        <xsd:choice maxOccurs="unbounded">
          <xsd:element name="metadata">
            <xsd:complexType>
              <xsd:sequence>
                <xsd:element name="value" type="xsd:string" minOccurs="0" />
              </xsd:sequence>
              <xsd:attribute name="name" use="required" type="xsd:string" />
              <xsd:attribute name="type" type="xsd:string" />
              <xsd:attribute name="mimetype" type="xsd:string" />
              <xsd:attribute ref="xml:space" />
            </xsd:complexType>
          </xsd:element>
          <xsd:element name="assembly">
            <xsd:complexType>
              <xsd:attribute name="alias" type="xsd:string" />
              <xsd:attribute name="name" type="xsd:string" />
            </xsd:complexType>
          </xsd:element>
          <xsd:element name="data">
            <xsd:complexType>
              <xsd:sequence>
                <xsd:element name="value" type="xsd:string" minOccurs="0" msdata:Ordinal="1" />
                <xsd:element name="comment" type="xsd:string" minOccurs="0" msdata:Ordinal="2" />
              </xsd:sequence>
              <xsd:attribute name="name" type="xsd:string" use="required" msdata:Ordinal="1" />
              <xsd:attribute name="type" type="xsd:string" msdata:Ordinal="3" />
              <xsd:attribute name="mimetype" type="xsd:string" msdata:Ordinal="4" />
              <xsd:attribute ref="xml:space" />
            </xsd:complexType>
          </xsd:element>
          <xsd:element name="resheader">
            <xsd:complexType>
              <xsd:sequence>
                <xsd:element name="value" type="xsd:string" minOccurs="0" msdata:Ordinal="1" />
              </xsd:sequence>
              <xsd:attribute name="name" type="xsd:string" use="required" />
            </xsd:complexType>
          </xsd:element>
        </xsd:choice>
      </xsd:complexType>
    </xsd:element>
  </xsd:schema>
  <resheader name="resmimetype">
    <value>text/microsoft-resx</value>
  </resheader>
  <resheader name="version">
    <value>2.0</value>
  </resheader>
  <resheader name="reader">
    <value>System.Resources.ResXResourceReader, System.Windows.Forms, Version=4.0.0.0, Culture=neutral, PublicKeyToken=b77a5c561934e089</value>
  </resheader>
  <resheader name="writer">
    <value>System.Resources.ResXResourceWriter, System.Windows.Forms, Version=4.0.0.0, Culture=neutral, PublicKeyToken=b77a5c561934e089</value>
  </resheader>
  <data name="AtCannotBeSpecifiedWithBeforeOrSince" xml:space="preserve">
    <value>{0} and {1} cannot both be specified.</value>
  </data>
  <data name="BundleRequiredForBatchOrTransaction" xml:space="preserve">
    <value>Only a bundle can be submitted for batch or transaction processing.</value>
    <comment>Bundle is a FHIR resource type.</comment>
  </data>
  <data name="ChainedParameterMustBeReferenceSearchParamType" xml:space="preserve">
    <value>The chained parameter must be a reference search parameter type.</value>
  </data>
  <data name="ChainedParameterNotSupported" xml:space="preserve">
    <value>The chained parameter is not supported.</value>
  </data>
  <data name="ChainedParameterSpecifyType" xml:space="preserve">
    <value>The reference search parameter '{0}' refers to multiple possible resource types. Please specify a type in the search expression: {1}</value>
    <comment>{1}: space-delimited list of search examples.</comment>
  </data>
  <data name="ComparatorNotSupported" xml:space="preserve">
    <value>Comparator '{0}' is not supported for search parameter '{1}'.</value>
  </data>
  <data name="CompartmentDefinitionContainsInvalidEntry" xml:space="preserve">
    <value>The compartment definition contains one or more invalid entries.</value>
  </data>
  <data name="CompartmentDefinitionDupeResource" xml:space="preserve">
    <value>bundle.entry[{0}].resource has duplicate resources.</value>
  </data>
  <data name="CompartmentDefinitionInvalidBundle" xml:space="preserve">
    <value>bundle.entry[{0}] is null.</value>
    <comment>{0}: The bundle entry id.</comment>
  </data>
  <data name="CompartmentDefinitionInvalidCompartmentType" xml:space="preserve">
    <value>bundle.entry[{0}].resource.code is null. Not a valid compartment type.</value>
  </data>
  <data name="CompartmentDefinitionInvalidResource" xml:space="preserve">
    <value>bundle.entry[{0}].resource is null or is not a CompartmentDefinition resource.</value>
  </data>
  <data name="CompartmentDefinitionInvalidUrl" xml:space="preserve">
    <value>bundle.entry[{0}].resource.url is invalid.</value>
  </data>
  <data name="CompartmentDefinitionIsDupe" xml:space="preserve">
    <value>bundle.entry[{0}].resource has duplicate compartment definitions.</value>
  </data>
  <data name="CompartmentIdIsInvalid" xml:space="preserve">
    <value>Compartment id is null or empty.</value>
  </data>
  <data name="CompartmentTypeIsInvalid" xml:space="preserve">
    <value>Compartment type {0} is invalid.</value>
  </data>
  <data name="CompositeSeparatorNotFound" xml:space="preserve">
    <value>The composite separator cannot be found.</value>
  </data>
  <data name="ConditionalOperationNotSelectiveEnough" xml:space="preserve">
    <value>Operation was not attempted because search criteria was not selective enough.</value>
  </data>
  <data name="ConditionalUpdateMismatchedIds" xml:space="preserve">
    <value>Found result with Id '{0}', which did not match the provided Id '{1}'.</value>
    <comment>{0} is an Id e.g. 123456</comment>
  </data>
  <data name="CustomHeaderPrefixCannotBeEmpty" xml:space="preserve">
    <value>The prefix used to identify custom audit headers cannot be empty.</value>
  </data>
  <data name="DateTimeStringIsIncorrectlyFormatted" xml:space="preserve">
    <value>The date time string '{0}' is not in a correct format.</value>
    <comment>{0} is the incorrect date time string.</comment>
  </data>
  <data name="DateTimeStringIsOutOfRange" xml:space="preserve">
    <value>At least one portion of the date time string '{0}' is out of range.</value>
    <comment>{0} is the date time string that is out of range.</comment>
  </data>
  <data name="DeleteVersionNotAllowed" xml:space="preserve">
    <value>Deleting a specific record version is not supported.</value>
  </data>
  <data name="DuplicateRoleNames" xml:space="preserve">
    <value>There are {0} roles with the name '{1}'</value>
  </data>
  <data name="ErrorValidatingRoles" xml:space="preserve">
    <value>Error validating roles:
{0}</value>
  </data>
  <data name="Forbidden" xml:space="preserve">
    <value>Authorization failed.</value>
  </data>
  <data name="HistoryParameterBeforeCannotBeFuture" xml:space="preserve">
    <value>Parameter {0} cannot a be a value in the future.</value>
  </data>
  <data name="IdRequirements" xml:space="preserve">
    <value>Id must be any combination of upper or lower case ASCII letters ('A'..'Z', and 'a'..'z'), numerals ('0'..'9'), '-' and '.', with a length limit of 64 characters. (This might be an integer, an un-prefixed OID, UUID, or any other identifier pattern that meets these constraints.)</value>
  </data>
  <data name="IfMatchHeaderRequiredForResource" xml:space="preserve">
    <value>A valid if-match header is required for resource type '{0}'.</value>
  </data>
  <data name="IllegalHtmlAttribute" xml:space="preserve">
    <value>Illegal attribute name '{0}' on element '{1}'.</value>
  </data>
  <data name="IllegalHtmlElement" xml:space="preserve">
    <value>Illegal element name '{0}'.</value>
  </data>
  <data name="IllegalHtmlEmpty" xml:space="preserve">
    <value>The div element must not be empty or only whitespace.</value>
  </data>
  <data name="IllegalHtmlOuterDiv" xml:space="preserve">
    <value>XHTML content should be contained within a single &lt;div&gt; element.</value>
  </data>
  <data name="IllegalHtmlParsingError" xml:space="preserve">
    <value>Error while parsing XHTML: {0} Line: {1} Col: {2}.</value>
  </data>
  <data name="IncludeCannotBeAgainstBase" xml:space="preserve">
    <value>The _include search cannot be used against the base route.</value>
    <comment>_include is a query parameter.</comment>
  </data>
  <data name="IncludeIterateCircularReferenceExecutedOnce" xml:space="preserve">
    <value>The parameter {0}={1} with circular reference is executed once (a single iteration).</value>
    <comment>_include:iterate or _revinclude:iterate is a query parameter.</comment>
  </data>
  <data name="IncludeMissingType" xml:space="preserve">
    <value>The _include search is missing the type to search.</value>
    <comment>_include is a query parameter.</comment>
  </data>
  <data name="RevIncludeMissingType" xml:space="preserve">
    <value>The _revinclude search is missing the type to search.</value>
    <comment>_revinclude is a query parameter.</comment>
  </data>
  <data name="RevIncludeIterateTargetTypeNotSpecified" xml:space="preserve">
    <value>The '_revinclude:iterate={0}' search parameter has multiple target types. Please specify a target type.</value>
    <comment>_revinclude:iterate is a query parameter.</comment>
  </data>
  <data name="IncludeRevIncludeInvalidTargetResourceType" xml:space="preserve">
    <value>The target resource type cannot be empty.</value>
    <comment>TargetResourceType is an optional parameter</comment>
  </data>
  <data name="InvalidBooleanConfigSetting" xml:space="preserve">
    <value>Field '{0}' with value '{1}' is not supported.</value>
  </data>
  <data name="InvalidConditionalReference" xml:space="preserve">
    <value>Given conditional reference '{0}' does not resolve to a resource.</value>
    <comment>{0} is the conditional reference parameter.</comment>
  </data>
  <data name="InvalidConditionalReferenceParameters" xml:space="preserve">
    <value>Resource type and query parameter must be present in a given request '{0}'.</value>
    <comment>{0} is the request url.</comment>
  </data>
  <data name="InvalidConfigSetting" xml:space="preserve">
    <value>Value '{0}' is not supported. Please select from the following list of supported capabilities: [{1}].</value>
  </data>
  <data name="InvalidContinuationToken" xml:space="preserve">
    <value>The continuation token is invalid.</value>
  </data>
  <data name="InvalidReIndexParameterValue" xml:space="preserve">
    <value>Reindex operation parameter '{0}' was out of the range of valid values. Please specify different value within a range '{1}' - '{2}'.</value>
  </data>
  <data name="InvalidSearchCountSpecified" xml:space="preserve">
    <value>The count must be greater than zero.</value>
  </data>
  <data name="InvalidTotalParameter" xml:space="preserve">
    <value>The '_total' parameter value '{0}' is invalid. The supported values are: {1}.</value>
    <comment>{0}: the invalid _total parameter value. {1}: the supported _total parameter values.</comment>
  </data>
  <data name="InvalidSecurityConfigurationBaseEndpoint" xml:space="preserve">
    <value>"Security configuration base endpoint {0} is an invalid Uri".</value>
  </data>
  <data name="InvalidValueTypeForMissingModifier" xml:space="preserve">
    <value>Invalid value for :missing modifier. Valid values are: true, false.</value>
  </data>
  <data name="JobNotFound" xml:space="preserve">
    <value>The requested job "{0}" was not found.</value>
    <comment>{0} is the job id</comment>
  </data>
  <data name="MalformedSearchValue" xml:space="preserve">
    <value>Malformed search value '{0}'.</value>
  </data>
  <data name="ModifierNotSupported" xml:space="preserve">
    <value>Modifier '{0}' is not supported for search parameter '{1}'.</value>
  </data>
  <data name="MoreThanOneTokenSeparatorSpecified" xml:space="preserve">
    <value>Only one token separator can be specified.</value>
  </data>
  <data name="MoreThanTwoTokenSeparatorSpecified" xml:space="preserve">
    <value>No more than two token separators can be specified.</value>
  </data>
  <data name="MultipleQueryParametersNotAllowed" xml:space="preserve">
    <value>Query parameter '{0}' cannot be specified more than once.</value>
  </data>
  <data name="NoSearchParametersNeededToBeIndexed" xml:space="preserve">
    <value>No search parameters found needing to be indexed.  Job cancelled.</value>
  </data>
  <data name="NumberOfCompositeComponentsExceeded" xml:space="preserve">
    <value>The number of composite components specified for search parameter '{0}' exceeded the number of components defined.</value>
  </data>
  <data name="OnlyEqualComparatorIsSupported" xml:space="preserve">
    <value>Only equal comparator is supported for this search type.</value>
  </data>
  <data name="OnlyOneModifierSeparatorSupported" xml:space="preserve">
    <value>Only one modifier separator can be specified.</value>
  </data>
  <data name="OnlyOneResourceJobAllowed" xml:space="preserve">
    <value>Only one active or paused reindex job allowed.  Cancel job with id: {0} before submitting a new job.</value>
    <comment>{0} is Id of currently active reindex job</comment>
  </data>
  <data name="OpenIdConfiguration" xml:space="preserve">
    <value>Failed to retrieve the OpenId configuration from the authentication provider.</value>
  </data>
  <data name="OperationFailed" xml:space="preserve">
    <value>{0} operation failed for reason: {1}</value>
    <comment>{0} is operation name, {1} is failure reason.</comment>
  </data>
  <data name="OrDelimiter" xml:space="preserve">
    <value> or </value>
    <comment>Used as a list delimiter. Note the spaces.</comment>
  </data>
  <data name="ReadHistoryDisabled" xml:space="preserve">
    <value>ReadHistory is disabled for resources of type '{0}'.</value>
  </data>
  <data name="ReferenceResourceTypeNotSupported" xml:space="preserve">
    <value>Resource type '{0}' in the reference '{1}' is not supported.</value>
    <comment>{0} is the resource type. {1} is the reference.</comment>
  </data>
  <data name="RequestedActionNotAllowed" xml:space="preserve">
    <value>The requested action is not allowed.</value>
  </data>
  <data name="ResourceCreationNotAllowed" xml:space="preserve">
    <value>Resource creation is not allowed.</value>
  </data>
  <data name="ResourceNotFoundById" xml:space="preserve">
    <value>Resource type '{0}' with id '{1}' couldn't be found.</value>
  </data>
  <data name="ResourceNotFoundByIdAndVersion" xml:space="preserve">
    <value>Resource type '{0}' with id '{1}' and version '{2}' couldn't be found.</value>
  </data>
  <data name="ResourceNotSupported" xml:space="preserve">
    <value>Resource type '{0}' is not supported.</value>
  </data>
  <data name="ResourceTooLarge" xml:space="preserve">
    <value>The requested resource exceeded the backing database's size limit.</value>
  </data>
  <data name="ResourceVersionConflict" xml:space="preserve">
    <value>The supplied version '{0}' did not match.</value>
    <comment>{0}: ETag</comment>
  </data>
  <data name="ReverseChainMissingReference" xml:space="preserve">
    <value>The reverse chain search is missing the reference to search.</value>
  </data>
  <data name="ReverseChainMissingType" xml:space="preserve">
    <value>The reverse chain search is missing the type to search.</value>
  </data>
  <data name="SecurityConfigurationAuthorizationNotEnabled" xml:space="preserve">
    <value>Security configuration authorization is not enabled.</value>
  </data>
  <data name="SearchComparatorNotSupported" xml:space="preserve">
    <value>Comparator is not supported when multiple values are specified using OR search parameter.</value>
  </data>
  <data name="SearchParamaterCountExceedLimit" xml:space="preserve">
    <value>The '_count' parameter exceeds limit configured for server. Current limit is {0} while `_count` parameter set to {1}.</value>
  </data>
  <data name="SearchParameterByDefinitionUriNotSupported" xml:space="preserve">
    <value>The search parameter with definition URL '{0}' is not supported.</value>
  </data>
  <data name="SearchParameterDefinitionBaseNotDefined" xml:space="preserve">
    <value>SearchParameter[{0}].resource.base is not defined.</value>
    <comment>{0} Is the Uri Identifying the SearchParameter</comment>
  </data>
  <data name="SearchParameterDefinitionComponentReferenceCannotBeComposite" xml:space="preserve">
    <value>SearchParameter[{0}].component[{1}] cannot refer to a composite SearchParameter.</value>
    <comment>{0} Is the Uri Identifying the SearchParameter, {1} is the index of the component</comment>
  </data>
  <data name="SearchParameterDefinitionContainsInvalidEntry" xml:space="preserve">
    <value>The search parameter definition contains one or more invalid entries.</value>
  </data>
  <data name="SearchParameterDefinitionDuplicatedEntry" xml:space="preserve">
    <value>A search parameter with the same definition URL '{0}' already exists.</value>
  </data>
  <data name="SearchParameterDefinitionInvalidComponent" xml:space="preserve">
    <value>SearchParameter[{0}].component is null or empty.</value>
    <comment>{0} Is the Uri Identifying the SearchParameter</comment>
  </data>
  <data name="SearchParameterDefinitionInvalidComponentExpression" xml:space="preserve">
    <value>SearchParameter[{0}].component[{1}].expression is null or empty.</value>
    <comment>{0} Is the Uri Identifying the SearchParameter, {1} is the index of the component</comment>
  </data>
  <data name="SearchParameterDefinitionInvalidComponentReference" xml:space="preserve">
    <value>SearchParameter[{0}].component[{1}].definition.reference is null or empty or does not refer to a valid SearchParameter resource.</value>
    <comment>{0} Is the Uri Identifying the SearchParameter, {1} is the index of the component</comment>
  </data>
  <data name="SearchParameterDefinitionInvalidDefinitionUri" xml:space="preserve">
    <value>SearchParameter[{0}].url is invalid.</value>
    <comment>{0} Index of the processed element in the ennumeration</comment>
  </data>
  <data name="SearchParameterDefinitionInvalidExpression" xml:space="preserve">
    <value>SearchParameter[{0}].resource.expression is null or empty.</value>
    <comment>{0} Is the Uri Identifying the SearchParameter</comment>
  </data>
  <data name="ValueCannotBeNull" xml:space="preserve">
    <value>Value cannot be null.  Parameter name: {0}.</value>
    <comment>Error message for missing query parameter, {0} is the parameter name</comment>
  </data>
  <data name="SearchParameterDefinitionInvalidResource" xml:space="preserve">
    <value>Entry {0} is not a SearchParameter resource.</value>
    <comment>{0} Index of the processed element in the ennumeration</comment>
  </data>
  <data name="SearchParameterNotSupported" xml:space="preserve">
    <value>The search parameter '{0}' is not supported for resource type '{1}'.</value>
  </data>
  <data name="MultiSortParameterNotSupported" xml:space="preserve">
    <value>Multiple sort parameters are currently not supported. Only a single sort parameter is supported.</value>
  </data>
  <data name="SearchSortParameterNotSupported" xml:space="preserve">
    <value>Sorting by the '{0}' parameter is not supported.</value>
  </data>
  <data name="ServerName" xml:space="preserve">
    <value>FHIR Server for Azure</value>
  </data>
  <data name="SortNotSupported" xml:space="preserve">
    <value>The _sort parameter is not supported.</value>
  </data>
  <data name="TruncatedIncludeMessage" xml:space="preserve">
    <value>Include result was truncated</value>
  </data>
  <data name="TypeNotPresent" xml:space="preserve">
    <value>Bundle type is not present. Possible values are: transaction or batch</value>
  </data>
  <data name="UnableToDeleteSecret" xml:space="preserve">
    <value>Unable to delete secret from SecretStore</value>
  </data>
  <data name="UnableToGetSecret" xml:space="preserve">
    <value>Unable to get secret from SecretStore</value>
  </data>
  <data name="UnableToSetSecret" xml:space="preserve">
    <value>Unable to set secret in SecretStore</value>
  </data>
  <data name="UnknownError" xml:space="preserve">
    <value>Unknown Error.</value>
  </data>
  <data name="UnsupportedConfigurationMessage" xml:space="preserve">
    <value>Unsupported configuration found.</value>
  </data>
  <data name="UnsupportedTotalParameter" xml:space="preserve">
    <value>The '_total' parameter value '{0}' is not supported. The supported values are: {1}.</value>
    <comment>{0}: the unsupported _total parameter value. {1}: the supported _total parameter values.</comment>
  </data>
  <data name="UpdateRequestsRequireId" xml:space="preserve">
    <value>Resource id is required for updates.</value>
  </data>
  <data name="UserRequestedCancellation" xml:space="preserve">
    <value>User requested cancellation of operation.</value>
  </data>
  <data name="ValidationPassed" xml:space="preserve">
    <value>All OK</value>
    <comment>{NumberedPlaceHolder="All OK"}</comment>
  </data>
  <data name="VersionIdFormatNotETag" xml:space="preserve">
    <value>VersionId should not be in the weak ETag format.</value>
  </data>
  <data name="WeakETagFormatRequired" xml:space="preserve">
    <value>WeakETag '{0}' must be in the weak ETag format.</value>
  </data>
  <data name="SearchParameterNoLongerSupported" xml:space="preserve">
    <value>{0} So it cannot be marked enabled.</value>
    <comment>{0} SearchParameterNotSupported string populated with search parameter info.</comment>
  </data>
  <data name="ReindexJobInCompletedState" xml:space="preserve">
    <value>Reindex job id {0} is in state {1} and cannot be cancelled.</value>
    <comment>{0} is the id of the reindex which is a a GUID.  {1} is the state, an enumerated set of state values.</comment>
  </data>
  <data name="SearchParameterDefinitionInvalidMissingUri" xml:space="preserve">
    <value>The search parameter defintion is missing the Uri.</value>
  </data>
  <data name="SearchParameterDefinitionNotFound" xml:space="preserve">
    <value>A search parameter with Uri '{0}' was not found.</value>
  </data>
  <data name="ChangesToSearchParametersNotAllowedWhileReindexing" xml:space="preserve">
    <value>Changes to search parameters is not allowed while a reindex job is ongoing.  Wait for the reindex job with Id: {0} to finish, or cancel it.</value>
    <comment>{0} Id of currently active Reindex job.</comment>
  </data>
  <data name="ConvertDataFailed" xml:space="preserve">
    <value>Failed to convert the input data. Reason: {0}</value>
    <comment>{0} is the failure reason.</comment>
  </data>
  <data name="FetchTemplateCollectionFailed" xml:space="preserve">
    <value>Failed to fetch the template collection. Reason: {0}</value>
    <comment>{0} is the failure reason</comment>
  </data>
  <data name="ContainerRegistryNotAuthorized" xml:space="preserve">
    <value>Fail to access the container registry '{0}', please check the registry configuration.</value>
  </data>
  <data name="ConvertDataOperationTimeout" xml:space="preserve">
    <value>Convert data operation has timed out.</value>
  </data>
  <data name="ExportFormatNotFound" xml:space="preserve">
    <value>The format '{0}' could not be found.</value>
    <comment>{0}: The provided format name</comment>
  </data>
  <data name="InvalidTypeParameter" xml:space="preserve">
    <value>The '_type' parameter contains unknown resource(s): {0}</value>
    <comment>{0}: Single or list of unknown resources.</comment>
  </data>
  <data name="ElementsAndSummaryParametersAreIncompatible" xml:space="preserve">
    <value>The '_elements' parameter is supported only when '_summary' is SummaryType.False or '_summary' is not specified at all.</value>
  </data>
  <data name="SearchParameterUnknownNotSupported" xml:space="preserve">
    <value>A search parameter is no longer supported.</value>
  </data>
  <data name="CustomSearchCreateError" xml:space="preserve">
    <value>An error occurred creating the custom search parameter.  The issue must be resolved and the parameter resubmitted to become functional.</value>
  </data>
  <data name="CustomSearchUpdateError" xml:space="preserve">
    <value>An error occurred updating the custom search parameter.  The issue must be resolved and the update resubmitted to be applied.</value>
  </data>
  <data name="TypeFilterUnparseable" xml:space="preserve">
    <value>The _typeFilter segment '{0}' could not be parsed.</value>
    <comment>Error message for a bad _typeFilter parameter on an export job. {0} is the segment that couldn't be parsed.</comment>
  </data>
  <data name="TypeFilterWithoutTypeIsUnsupported" xml:space="preserve">
    <value>The _type parameter must be included when using the _typeFilter parameter.</value>
    <comment>Export job parameter exception messsage</comment>
  </data>
  <data name="SearchParameterMustBeCommon" xml:space="preserve">
    <value>Search parameter '{0}' is not common for '{1}' and '{2}'.</value>
    <comment>{0}: the invalid search parameter. {1}: first resource type. {2} other resource type.</comment>
  </data>
  <data name="CustomSearchDeleteError" xml:space="preserve">
    <value>An error occurred deleting the custom search parameter.  The issue must be resolved and the delete request resubmitted to remove the parameter.</value>
  </data>
  <data name="CustomSearchParameterNotfound" xml:space="preserve">
    <value>Custom Search parameter with Uri: {0} was not found.</value>
    <comment>{0} the uri identifying the custom search parameter.</comment>
  </data>
  <data name="NoResourcesNeedToBeReindexed" xml:space="preserve">
    <value>No resources were found matching the type of the updated search parameters needing to be reindexed.  ReindexJob marked completed.</value>
  </data>
  <data name="ProvenanceHeaderMalformed" xml:space="preserve">
    <value>X-Provenance header is malformed and can't be parsed</value>
  </data>
  <data name="ProvenanceHeaderShouldntHaveTarget" xml:space="preserve">
    <value>X-Provenance header shall not have a specified `Provenance.target`</value>
  </data>
  <data name="InvalidHandlingValue" xml:space="preserve">
    <value>The 'handling' value '{0}' is invalid. The supported values are: {1}.</value>
    <comment>{0}: the invalid handling value. {1}: the supported handling values.</comment>
  </data>
  <data name="ReindexingResourceVersionConflictWithCount" xml:space="preserve">
    <value>{0} resource(s) failed to reindex due to a non-matching version.</value>
  </data>
  <data name="ReindexingResourceNotFound" xml:space="preserve">
    <value>One or more resources to be reindexed were not found, indicating that they have been deleted since the reindex job kicked off.</value>
  </data>
  <data name="PatchImmutablePropertiesIsNotValid" xml:space="preserve">
    <value>Patching immutable properties is not allowed.</value>
  </data>
  <data name="PatchResourceError" xml:space="preserve">
    <value>Error patching resource: '{0}'.</value>
  </data>
  <data name="PatchVersionNotAllowed" xml:space="preserve">
    <value>Patching a specific record version is not supported.</value>
  </data>
  <data name="UnableToUpdateSearchParameter" xml:space="preserve">
    <value>Attempt to update SearchParameter {0} failed.</value>
    <comment>{0} the uri identifying the search parameter.</comment>
  </data>
  <data name="MemberMatchMultipleMatchesFound" xml:space="preserve">
    <value>Found multiple matches, narrow search criteria.</value>
  </data>
  <data name="MemberMatchNoMatchFound" xml:space="preserve">
    <value>No match found.</value>
  </data>
  <data name="ConditionalDeleteCountOutOfRange" xml:space="preserve">
    <value>The _count parameter must be between {0} and {1}.</value>
  </data>
  <data name="SearchParameterDefinitionConflictingCodeValue" xml:space="preserve">
    <value>A search parameter with the same code value '{0}' already exists for base type '{1}'.</value>
  </data>
  <data name="FailedToAnonymizeResource" xml:space="preserve">
    <value>Failed to anonymize resource. The job will be marked as failed. {0}</value>
  </data>
  <data name="InvalidEverythingOperationPhase" xml:space="preserve">
    <value>The phase '{0}' in $everything operation is invalid.</value>
  </data>
  <data name="ImportJobIsRunning" xml:space="preserve">
    <value>There is already an import job running.</value>
  </data>
  <data name="ImportJobNotFound" xml:space="preserve">
    <value>The requested import job "{0}" was not found.</value>
    <comment>{0} is the import job id.</comment>
  </data>
  <data name="ImportOperationCompleted" xml:space="preserve">
    <value>Import operation has already completed</value>
  </data>
  <data name="ConditionalRequestTooCostly" xml:space="preserve">
    <value>The operation was stopped due to the underlying request being too resource intensive. If possible, try narrowing or changing the criteria.</value>
  </data>
  <data name="LinksCantBeCreated" xml:space="preserve">
    <value>Bundle.link values omitted because they exceeded the maximum Uri length.</value>
  </data>
  <data name="PatchResourceMustBeJson" xml:space="preserve">
    <value>The resource to patch must be in JSON format.</value>
  </data>
  <data name="ReindexingUserAction" xml:space="preserve">
    <value>Resubmit the same reindex job to finish indexing the remaining resources.</value>
  </data>
  <data name="ReindexingResourceVersionConflict" xml:space="preserve">
    <value>One or more resources failed to reindex due to a non-matching version.</value>
  </data>
  <data name="CantResolveExpressionForAType" xml:space="preserve">
    <value>Can't find '{0}' in type '{1}'</value>
    <comment>{0}: expression we trying to resolve, {1}: FHIR type</comment>
  </data>
  <data name="CapabilityStatementNameFormat" xml:space="preserve">
    <value>{0} {1} {2} Capability Statement</value>
  </data>
  <data name="EverythingOperationResourceIrrelevant" xml:space="preserve">
    <value>The patient with id `{0}` is no longer relevant. Use patient with id `{1}` instead.</value>
  </data>
  <data name="CurrentSeeAlsoLinkIdShouldNotBeNull" xml:space="preserve">
    <value>The 'seealso' link id cannot be null when a 'seealso' link is being processed.</value>
  </data>
  <data name="SortParameterValueIsNotValidSearchParameter" xml:space="preserve">
    <value>Sort parameter value '{0}' is invalid, must be a subset of valid search parameters for resource type '{1}'.</value>
    <comment>Clarifies confusing situation when sort parameter value is not a valid search parameter (do we return search parameter or sort parameter value error).</comment>
  </data>
  <data name="SearchParameterDefinitionNullorEmptyCodeValue" xml:space="preserve">
    <value>Code value cannot be null or empty</value>
  </data>
  <data name="Meta" xml:space="preserve">
    <value>Meta</value>
  </data>
  <data name="OperationOutcomeLocationDeprication" xml:space="preserve">
    <value>OperationOutcome.Location is deprecated, please use OperationOutcome.Expression</value>
    <comment>Warning message informing users of a field deprecation</comment>
  </data>
  <data name="SearchCountResultsExceedLimit" xml:space="preserve">
    <value>Search count returned {0} and exceeds the maximum defined limit of {1}.</value>
    <comment>{0} is the rows returned by the query, {1} is the defined limit of the bundle.Total field.</comment>
  </data>
  <data name="InvalidInnerUnionExpression" xml:space="preserve">
    <value>Inner '{0}' are not supported</value>
    <comment>Union expression can't have other union expressions as children.</comment>
  </data>
  <data name="RequestEntityTooLargeExceptionDuringExport" xml:space="preserve">
    <value>Timespan in export request contains too much data to export in a single request. Please try reducing the time range and try again.</value>
  </data>
  <data name="GenericMemberMatch" xml:space="preserve">
    <value>Member match encountered an unknown exception while performing the search.</value>
  </data>
  <data name="SqlQueryProcessorRanOutOfInternalResourcesException" xml:space="preserve">
    <value>The query processor ran out of internal resources and could not produce a query plan. Please limit your parameters and retry.</value>
  </data>
<<<<<<< HEAD
  <data name="ResourceTypeNotAllowedRestrictedByClinicalScopes" xml:space="preserve">
    <value>Resource type {0} is not allowed. Additional clinical scopes should be requested to allow searching using this type.</value>
    <comment>{0} is a string of the name of the resource type.</comment>
  </data>
  <data name="ChainedResourceTypesNotAllowedDueToScope" xml:space="preserve">
    <value>The (rev)chained resource type is not allowed.  Additional clinical scopes must be requested to allow searches using the chained type.</value>
=======
  <data name="OperationCanceled" xml:space="preserve">
    <value>The attempted operation was cancelled, please retry the request. If you believe you have received this message in error, please contact Customer Support.</value>
>>>>>>> 73d9af73
  </data>
</root><|MERGE_RESOLUTION|>--- conflicted
+++ resolved
@@ -661,16 +661,14 @@
   <data name="SqlQueryProcessorRanOutOfInternalResourcesException" xml:space="preserve">
     <value>The query processor ran out of internal resources and could not produce a query plan. Please limit your parameters and retry.</value>
   </data>
-<<<<<<< HEAD
   <data name="ResourceTypeNotAllowedRestrictedByClinicalScopes" xml:space="preserve">
     <value>Resource type {0} is not allowed. Additional clinical scopes should be requested to allow searching using this type.</value>
     <comment>{0} is a string of the name of the resource type.</comment>
   </data>
   <data name="ChainedResourceTypesNotAllowedDueToScope" xml:space="preserve">
     <value>The (rev)chained resource type is not allowed.  Additional clinical scopes must be requested to allow searches using the chained type.</value>
-=======
+  </data>
   <data name="OperationCanceled" xml:space="preserve">
     <value>The attempted operation was cancelled, please retry the request. If you believe you have received this message in error, please contact Customer Support.</value>
->>>>>>> 73d9af73
   </data>
 </root>