﻿<?xml version="1.0" encoding="utf-8"?>
<root>
  <!-- 
    Microsoft ResX Schema 
    
    Version 2.0
    
    The primary goals of this format is to allow a simple XML format 
    that is mostly human readable. The generation and parsing of the 
    various data types are done through the TypeConverter classes 
    associated with the data types.
    
    Example:
    
    ... ado.net/XML headers & schema ...
    <resheader name="resmimetype">text/microsoft-resx</resheader>
    <resheader name="version">2.0</resheader>
    <resheader name="reader">System.Resources.ResXResourceReader, System.Windows.Forms, ...</resheader>
    <resheader name="writer">System.Resources.ResXResourceWriter, System.Windows.Forms, ...</resheader>
    <data name="Name1"><value>this is my long string</value><comment>this is a comment</comment></data>
    <data name="Color1" type="System.Drawing.Color, System.Drawing">Blue</data>
    <data name="Bitmap1" mimetype="application/x-microsoft.net.object.binary.base64">
        <value>[base64 mime encoded serialized .NET Framework object]</value>
    </data>
    <data name="Icon1" type="System.Drawing.Icon, System.Drawing" mimetype="application/x-microsoft.net.object.bytearray.base64">
        <value>[base64 mime encoded string representing a byte array form of the .NET Framework object]</value>
        <comment>This is a comment</comment>
    </data>
                
    There are any number of "resheader" rows that contain simple 
    name/value pairs.
    
    Each data row contains a name, and value. The row also contains a 
    type or mimetype. Type corresponds to a .NET class that support 
    text/value conversion through the TypeConverter architecture. 
    Classes that don't support this are serialized and stored with the 
    mimetype set.
    
    The mimetype is used for serialized objects, and tells the 
    ResXResourceReader how to depersist the object. This is currently not 
    extensible. For a given mimetype the value must be set accordingly:
    
    Note - application/x-microsoft.net.object.binary.base64 is the format 
    that the ResXResourceWriter will generate, however the reader can 
    read any of the formats listed below.
    
    mimetype: application/x-microsoft.net.object.binary.base64
    value   : The object must be serialized with 
            : System.Runtime.Serialization.Formatters.Binary.BinaryFormatter
            : and then encoded with base64 encoding.
    
    mimetype: application/x-microsoft.net.object.soap.base64
    value   : The object must be serialized with 
            : System.Runtime.Serialization.Formatters.Soap.SoapFormatter
            : and then encoded with base64 encoding.

    mimetype: application/x-microsoft.net.object.bytearray.base64
    value   : The object must be serialized into a byte array 
            : using a System.ComponentModel.TypeConverter
            : and then encoded with base64 encoding.
    -->
  <xsd:schema id="root" xmlns="" xmlns:xsd="http://www.w3.org/2001/XMLSchema" xmlns:msdata="urn:schemas-microsoft-com:xml-msdata">
    <xsd:import namespace="http://www.w3.org/XML/1998/namespace" />
    <xsd:element name="root" msdata:IsDataSet="true">
      <xsd:complexType>
        <xsd:choice maxOccurs="unbounded">
          <xsd:element name="metadata">
            <xsd:complexType>
              <xsd:sequence>
                <xsd:element name="value" type="xsd:string" minOccurs="0" />
              </xsd:sequence>
              <xsd:attribute name="name" use="required" type="xsd:string" />
              <xsd:attribute name="type" type="xsd:string" />
              <xsd:attribute name="mimetype" type="xsd:string" />
              <xsd:attribute ref="xml:space" />
            </xsd:complexType>
          </xsd:element>
          <xsd:element name="assembly">
            <xsd:complexType>
              <xsd:attribute name="alias" type="xsd:string" />
              <xsd:attribute name="name" type="xsd:string" />
            </xsd:complexType>
          </xsd:element>
          <xsd:element name="data">
            <xsd:complexType>
              <xsd:sequence>
                <xsd:element name="value" type="xsd:string" minOccurs="0" msdata:Ordinal="1" />
                <xsd:element name="comment" type="xsd:string" minOccurs="0" msdata:Ordinal="2" />
              </xsd:sequence>
              <xsd:attribute name="name" type="xsd:string" use="required" msdata:Ordinal="1" />
              <xsd:attribute name="type" type="xsd:string" msdata:Ordinal="3" />
              <xsd:attribute name="mimetype" type="xsd:string" msdata:Ordinal="4" />
              <xsd:attribute ref="xml:space" />
            </xsd:complexType>
          </xsd:element>
          <xsd:element name="resheader">
            <xsd:complexType>
              <xsd:sequence>
                <xsd:element name="value" type="xsd:string" minOccurs="0" msdata:Ordinal="1" />
              </xsd:sequence>
              <xsd:attribute name="name" type="xsd:string" use="required" />
            </xsd:complexType>
          </xsd:element>
        </xsd:choice>
      </xsd:complexType>
    </xsd:element>
  </xsd:schema>
  <resheader name="resmimetype">
    <value>text/microsoft-resx</value>
  </resheader>
  <resheader name="version">
    <value>2.0</value>
  </resheader>
  <resheader name="reader">
    <value>System.Resources.ResXResourceReader, System.Windows.Forms, Version=4.0.0.0, Culture=neutral, PublicKeyToken=b77a5c561934e089</value>
  </resheader>
  <resheader name="writer">
    <value>System.Resources.ResXResourceWriter, System.Windows.Forms, Version=4.0.0.0, Culture=neutral, PublicKeyToken=b77a5c561934e089</value>
  </resheader>
  <data name="AtCannotBeSpecifiedWithBeforeOrSince" xml:space="preserve">
    <value>{0} and {1} cannot both be specified.</value>
  </data>
  <data name="BundleRequiredForBatchOrTransaction" xml:space="preserve">
    <value>Only a bundle can be submitted for batch or transaction processing.</value>
    <comment>Bundle is a FHIR resource type.</comment>
  </data>
  <data name="ChainedParameterMustBeReferenceSearchParamType" xml:space="preserve">
    <value>The chained parameter must be a reference search parameter type.</value>
  </data>
  <data name="ChainedParameterNotSupported" xml:space="preserve">
    <value>The chained parameter is not supported.</value>
  </data>
  <data name="ChainedParameterSpecifyType" xml:space="preserve">
    <value>The reference search parameter '{0}' refers to multiple possible resource types. Please specify a type in the search expression: {1}</value>
    <comment>{1}: space-delimited list of search examples.</comment>
  </data>
  <data name="ComparatorNotSupported" xml:space="preserve">
    <value>Comparator '{0}' is not supported for search parameter '{1}'.</value>
  </data>
  <data name="CompartmentDefinitionContainsInvalidEntry" xml:space="preserve">
    <value>The compartment definition contains one or more invalid entries.</value>
  </data>
  <data name="CompartmentDefinitionDupeResource" xml:space="preserve">
    <value>bundle.entry[{0}].resource has duplicate resources.</value>
  </data>
  <data name="CompartmentDefinitionInvalidBundle" xml:space="preserve">
    <value>bundle.entry[{0}] is null.</value>
    <comment>{0}: The bundle entry id.</comment>
  </data>
  <data name="CompartmentDefinitionInvalidCompartmentType" xml:space="preserve">
    <value>bundle.entry[{0}].resource.code is null. Not a valid compartment type.</value>
  </data>
  <data name="CompartmentDefinitionInvalidResource" xml:space="preserve">
    <value>bundle.entry[{0}].resource is null or is not a CompartmentDefinition resource.</value>
  </data>
  <data name="CompartmentDefinitionInvalidUrl" xml:space="preserve">
    <value>bundle.entry[{0}].resource.url is invalid.</value>
  </data>
  <data name="CompartmentDefinitionIsDupe" xml:space="preserve">
    <value>bundle.entry[{0}].resource has duplicate compartment definitions.</value>
  </data>
  <data name="CompartmentIdIsInvalid" xml:space="preserve">
    <value>Compartment id is null or empty.</value>
  </data>
  <data name="CompartmentTypeIsInvalid" xml:space="preserve">
    <value>Compartment type {0} is invalid.</value>
  </data>
  <data name="CompositeSeparatorNotFound" xml:space="preserve">
    <value>The composite separator cannot be found.</value>
  </data>
  <data name="ConditionalOperationNotSelectiveEnough" xml:space="preserve">
    <value>Operation was not attempted because search criteria was not selective enough.</value>
  </data>
  <data name="ConditionalUpdateMismatchedIds" xml:space="preserve">
    <value>Found result with Id '{0}', which did not match the provided Id '{1}'.</value>
    <comment>{0} is an Id e.g. 123456</comment>
  </data>
  <data name="CustomHeaderPrefixCannotBeEmpty" xml:space="preserve">
    <value>The prefix used to identify custom audit headers cannot be empty.</value>
  </data>
  <data name="DateTimeStringIsIncorrectlyFormatted" xml:space="preserve">
    <value>The date time string '{0}' is not in a correct format.</value>
    <comment>{0} is the incorrect date time string.</comment>
  </data>
  <data name="DateTimeStringIsOutOfRange" xml:space="preserve">
    <value>At least one portion of the date time string '{0}' is out of range.</value>
    <comment>{0} is the date time string that is out of range.</comment>
  </data>
  <data name="DeleteVersionNotAllowed" xml:space="preserve">
    <value>Deleting a specific record version is not supported.</value>
  </data>
  <data name="DuplicateRoleNames" xml:space="preserve">
    <value>There are {0} roles with the name '{1}'</value>
  </data>
  <data name="ErrorValidatingRoles" xml:space="preserve">
    <value>Error validating roles:
{0}</value>
  </data>
  <data name="Forbidden" xml:space="preserve">
    <value>Authorization failed.</value>
  </data>
  <data name="HistoryParameterBeforeCannotBeFuture" xml:space="preserve">
    <value>Parameter {0} cannot a be a value in the future.</value>
  </data>
  <data name="IdRequirements" xml:space="preserve">
    <value>Id must be any combination of upper or lower case ASCII letters ('A'..'Z', and 'a'..'z'), numerals ('0'..'9'), '-' and '.', with a length limit of 64 characters. (This might be an integer, an un-prefixed OID, UUID, or any other identifier pattern that meets these constraints.)</value>
  </data>
  <data name="IfMatchHeaderRequiredForResource" xml:space="preserve">
    <value>A valid if-match header is required for resource type '{0}'.</value>
  </data>
  <data name="IllegalHtmlAttribute" xml:space="preserve">
    <value>Illegal attribute name '{0}' on element '{1}'.</value>
  </data>
  <data name="IllegalHtmlElement" xml:space="preserve">
    <value>Illegal element name '{0}'.</value>
  </data>
  <data name="IllegalHtmlEmpty" xml:space="preserve">
    <value>The div element must not be empty or only whitespace.</value>
  </data>
  <data name="IllegalHtmlOuterDiv" xml:space="preserve">
    <value>XHTML content should be contained within a single &lt;div&gt; element.</value>
  </data>
  <data name="IllegalHtmlParsingError" xml:space="preserve">
    <value>Error while parsing XHTML: {0} Line: {1} Col: {2}.</value>
  </data>
  <data name="IncludeCannotBeAgainstBase" xml:space="preserve">
    <value>The _include search cannot be used against the base route.</value>
    <comment>_include is a query parameter.</comment>
  </data>
  <data name="IncludeIterateCircularReferenceExecutedOnce" xml:space="preserve">
    <value>The parameter {0}={1} with circular reference is executed once (a single iteration).</value>
    <comment>_include:iterate or _revinclude:iterate is a query parameter.</comment>
  </data>
  <data name="IncludeMissingType" xml:space="preserve">
    <value>The _include search is missing the type to search.</value>
    <comment>_include is a query parameter.</comment>
  </data>
  <data name="RevIncludeMissingType" xml:space="preserve">
    <value>The _revinclude search is missing the type to search.</value>
    <comment>_revinclude is a query parameter.</comment>
  </data>
  <data name="RevIncludeIterateTargetTypeNotSpecified" xml:space="preserve">
    <value>The '_revinclude:iterate={0}' search parameter has multiple target types. Please specify a target type.</value>
    <comment>_revinclude:iterate is a query parameter.</comment>
  </data>
  <data name="IncludeRevIncludeInvalidTargetResourceType" xml:space="preserve">
    <value>The target resource type cannot be empty.</value>
    <comment>TargetResourceType is an optional parameter</comment>
  </data>
  <data name="InvalidBooleanConfigSetting" xml:space="preserve">
    <value>Field '{0}' with value '{1}' is not supported.</value>
  </data>
  <data name="InvalidConditionalReference" xml:space="preserve">
    <value>Given conditional reference '{0}' does not resolve to a resource.</value>
    <comment>{0} is the conditional reference parameter.</comment>
  </data>
  <data name="InvalidConditionalReferenceParameters" xml:space="preserve">
    <value>Resource type and query parameter must be present in a given request '{0}'.</value>
    <comment>{0} is the request url.</comment>
  </data>
  <data name="InvalidConfigSetting" xml:space="preserve">
    <value>Value '{0}' is not supported. Please select from the following list of supported capabilities: [{1}].</value>
  </data>
  <data name="InvalidContinuationToken" xml:space="preserve">
    <value>The continuation token is invalid.</value>
  </data>
  <data name="InvalidReIndexParameterValue" xml:space="preserve">
    <value>Reindex operation parameter '{0}' was out of the range of valid values. Please specify different value within a range '{1}' - '{2}'.</value>
  </data>
  <data name="InvalidSearchCountSpecified" xml:space="preserve">
    <value>The count must be greater than zero.</value>
  </data>
  <data name="InvalidTotalParameter" xml:space="preserve">
    <value>The '_total' parameter value '{0}' is invalid. The supported values are: {1}.</value>
    <comment>{0}: the invalid _total parameter value. {1}: the supported _total parameter values.</comment>
  </data>
  <data name="InvalidSecurityConfigurationBaseEndpoint" xml:space="preserve">
    <value>"Security configuration base endpoint {0} is an invalid Uri".</value>
  </data>
  <data name="InvalidValueTypeForMissingModifier" xml:space="preserve">
    <value>Invalid value for :missing modifier. Valid values are: true, false.</value>
  </data>
  <data name="JobNotFound" xml:space="preserve">
    <value>The requested job "{0}" was not found.</value>
    <comment>{0} is the job id</comment>
  </data>
  <data name="MalformedSearchValue" xml:space="preserve">
    <value>Malformed search value '{0}'.</value>
  </data>
  <data name="ModifierNotSupported" xml:space="preserve">
    <value>Modifier '{0}' is not supported for search parameter '{1}'.</value>
  </data>
  <data name="MoreThanOneTokenSeparatorSpecified" xml:space="preserve">
    <value>Only one token separator can be specified.</value>
  </data>
  <data name="MoreThanTwoTokenSeparatorSpecified" xml:space="preserve">
    <value>No more than two token separators can be specified.</value>
  </data>
  <data name="MultipleQueryParametersNotAllowed" xml:space="preserve">
    <value>Query parameter '{0}' cannot be specified more than once.</value>
  </data>
  <data name="NoSearchParametersNeededToBeIndexed" xml:space="preserve">
    <value>No search parameters found needing to be indexed.  Job cancelled.</value>
  </data>
  <data name="NumberOfCompositeComponentsExceeded" xml:space="preserve">
    <value>The number of composite components specified for search parameter '{0}' exceeded the number of components defined.</value>
  </data>
  <data name="OnlyEqualComparatorIsSupported" xml:space="preserve">
    <value>Only equal comparator is supported for this search type.</value>
  </data>
  <data name="OnlyOneModifierSeparatorSupported" xml:space="preserve">
    <value>Only one modifier separator can be specified.</value>
  </data>
  <data name="OnlyOneResourceJobAllowed" xml:space="preserve">
    <value>Only one active or paused reindex job allowed.  Cancel job with id: {0} before submitting a new job.</value>
    <comment>{0} is Id of currently active reindex job</comment>
  </data>
  <data name="OpenIdConfiguration" xml:space="preserve">
    <value>Failed to retrieve the OpenId configuration from the authentication provider.</value>
  </data>
  <data name="OperationFailed" xml:space="preserve">
    <value>{0} operation failed for reason: {1}</value>
    <comment>{0} is operation name, {1} is failure reason.</comment>
  </data>
  <data name="OrDelimiter" xml:space="preserve">
    <value> or </value>
    <comment>Used as a list delimiter. Note the spaces.</comment>
  </data>
  <data name="ReadHistoryDisabled" xml:space="preserve">
    <value>ReadHistory is disabled for resources of type '{0}'.</value>
  </data>
  <data name="ReferenceResourceTypeNotSupported" xml:space="preserve">
    <value>Resource type '{0}' in the reference '{1}' is not supported.</value>
    <comment>{0} is the resource type. {1} is the reference.</comment>
  </data>
  <data name="RequestedActionNotAllowed" xml:space="preserve">
    <value>The requested action is not allowed.</value>
  </data>
  <data name="ResourceCreationNotAllowed" xml:space="preserve">
    <value>Resource creation is not allowed.</value>
  </data>
  <data name="ResourceNotFoundById" xml:space="preserve">
    <value>Resource type '{0}' with id '{1}' couldn't be found.</value>
  </data>
  <data name="ResourceNotFoundByIdAndVersion" xml:space="preserve">
    <value>Resource type '{0}' with id '{1}' and version '{2}' couldn't be found.</value>
  </data>
  <data name="ResourceNotSupported" xml:space="preserve">
    <value>Resource type '{0}' is not supported.</value>
  </data>
  <data name="ResourceTooLarge" xml:space="preserve">
    <value>The requested resource exceeded the backing database's size limit.</value>
  </data>
  <data name="ResourceVersionConflict" xml:space="preserve">
    <value>The supplied version '{0}' did not match.</value>
    <comment>{0}: ETag</comment>
  </data>
  <data name="ReverseChainMissingReference" xml:space="preserve">
    <value>The reverse chain search is missing the reference to search.</value>
  </data>
  <data name="ReverseChainMissingType" xml:space="preserve">
    <value>The reverse chain search is missing the type to search.</value>
  </data>
  <data name="SecurityConfigurationAuthorizationNotEnabled" xml:space="preserve">
    <value>Security configuration authorization is not enabled.</value>
  </data>
  <data name="SearchComparatorNotSupported" xml:space="preserve">
    <value>Comparator is not supported when multiple values are specified using OR search parameter.</value>
  </data>
  <data name="SearchParamaterCountExceedLimit" xml:space="preserve">
    <value>The '_count' parameter exceeds limit configured for server. Current limit is {0} while `_count` parameter set to {1}.</value>
  </data>
  <data name="SearchParameterByDefinitionUriNotSupported" xml:space="preserve">
    <value>The search parameter with definition URL '{0}' is not supported.</value>
  </data>
  <data name="SearchParameterDefinitionBaseNotDefined" xml:space="preserve">
    <value>SearchParameter[{0}].resource.base is not defined.</value>
    <comment>{0} Is the Uri Identifying the SearchParameter</comment>
  </data>
  <data name="SearchParameterDefinitionComponentReferenceCannotBeComposite" xml:space="preserve">
    <value>SearchParameter[{0}].component[{1}] cannot refer to a composite SearchParameter.</value>
    <comment>{0} Is the Uri Identifying the SearchParameter, {1} is the index of the component</comment>
  </data>
  <data name="SearchParameterDefinitionContainsInvalidEntry" xml:space="preserve">
    <value>The search parameter definition contains one or more invalid entries.</value>
  </data>
  <data name="SearchParameterDefinitionDuplicatedEntry" xml:space="preserve">
    <value>A search parameter with the same definition URL '{0}' already exists.</value>
  </data>
  <data name="SearchParameterDefinitionInvalidComponent" xml:space="preserve">
    <value>SearchParameter[{0}].component is null or empty.</value>
    <comment>{0} Is the Uri Identifying the SearchParameter</comment>
  </data>
  <data name="SearchParameterDefinitionInvalidComponentExpression" xml:space="preserve">
    <value>SearchParameter[{0}].component[{1}].expression is null or empty.</value>
    <comment>{0} Is the Uri Identifying the SearchParameter, {1} is the index of the component</comment>
  </data>
  <data name="SearchParameterDefinitionInvalidComponentReference" xml:space="preserve">
    <value>SearchParameter[{0}].component[{1}].definition.reference is null or empty or does not refer to a valid SearchParameter resource.</value>
    <comment>{0} Is the Uri Identifying the SearchParameter, {1} is the index of the component</comment>
  </data>
  <data name="SearchParameterDefinitionInvalidDefinitionUri" xml:space="preserve">
    <value>SearchParameter[{0}].url is invalid.</value>
    <comment>{0} Index of the processed element in the ennumeration</comment>
  </data>
  <data name="SearchParameterDefinitionInvalidExpression" xml:space="preserve">
    <value>SearchParameter[{0}].resource.expression is null or empty.</value>
    <comment>{0} Is the Uri Identifying the SearchParameter</comment>
  </data>
  <data name="ValueCannotBeNull" xml:space="preserve">
    <value>Value cannot be null.  Parameter name: {0}.</value>
    <comment>Error message for missing query parameter, {0} is the parameter name</comment>
  </data>
  <data name="SearchParameterDefinitionInvalidResource" xml:space="preserve">
    <value>Entry {0} is not a SearchParameter resource.</value>
    <comment>{0} Index of the processed element in the ennumeration</comment>
  </data>
  <data name="SearchParameterNotSupported" xml:space="preserve">
    <value>The search parameter '{0}' is not supported for resource type '{1}'.</value>
  </data>
  <data name="MultiSortParameterNotSupported" xml:space="preserve">
    <value>Multiple sort parameters are currently not supported. Only a single sort parameter is supported.</value>
  </data>
  <data name="SearchSortParameterNotSupported" xml:space="preserve">
    <value>Sorting by the '{0}' parameter is not supported.</value>
  </data>
  <data name="ServerName" xml:space="preserve">
    <value>FHIR Server for Azure</value>
  </data>
  <data name="SortNotSupported" xml:space="preserve">
    <value>The _sort parameter is not supported.</value>
  </data>
  <data name="TruncatedIncludeMessage" xml:space="preserve">
    <value>Include result was truncated</value>
  </data>
  <data name="TypeNotPresent" xml:space="preserve">
    <value>Bundle type is not present. Possible values are: transaction or batch</value>
  </data>
  <data name="UnableToDeleteSecret" xml:space="preserve">
    <value>Unable to delete secret from SecretStore</value>
  </data>
  <data name="UnableToGetSecret" xml:space="preserve">
    <value>Unable to get secret from SecretStore</value>
  </data>
  <data name="UnableToSetSecret" xml:space="preserve">
    <value>Unable to set secret in SecretStore</value>
  </data>
  <data name="UnknownError" xml:space="preserve">
    <value>Unknown Error.</value>
  </data>
  <data name="UnsupportedConfigurationMessage" xml:space="preserve">
    <value>Unsupported configuration found.</value>
  </data>
  <data name="UnsupportedTotalParameter" xml:space="preserve">
    <value>The '_total' parameter value '{0}' is not supported. The supported values are: {1}.</value>
    <comment>{0}: the unsupported _total parameter value. {1}: the supported _total parameter values.</comment>
  </data>
  <data name="UpdateRequestsRequireId" xml:space="preserve">
    <value>Resource id is required for updates.</value>
  </data>
  <data name="UserRequestedCancellation" xml:space="preserve">
    <value>User requested cancellation of operation.</value>
  </data>
  <data name="ValidationPassed" xml:space="preserve">
    <value>All OK</value>
    <comment>{NumberedPlaceHolder="All OK"}</comment>
  </data>
  <data name="VersionIdFormatNotETag" xml:space="preserve">
    <value>VersionId should not be in the weak ETag format.</value>
  </data>
  <data name="WeakETagFormatRequired" xml:space="preserve">
    <value>WeakETag '{0}' must be in the weak ETag format.</value>
  </data>
  <data name="SearchParameterNoLongerSupported" xml:space="preserve">
    <value>{0} So it cannot be marked enabled.</value>
    <comment>{0} SearchParameterNotSupported string populated with search parameter info.</comment>
  </data>
  <data name="ReindexJobInCompletedState" xml:space="preserve">
    <value>Reindex job id {0} is in state {1} and cannot be cancelled.</value>
    <comment>{0} is the id of the reindex which is a a GUID.  {1} is the state, an enumerated set of state values.</comment>
  </data>
  <data name="SearchParameterDefinitionInvalidMissingUri" xml:space="preserve">
    <value>The search parameter defintion is missing the Uri.</value>
  </data>
  <data name="SearchParameterDefinitionNotFound" xml:space="preserve">
    <value>A search parameter with Uri '{0}' was not found.</value>
  </data>
  <data name="ChangesToSearchParametersNotAllowedWhileReindexing" xml:space="preserve">
    <value>Changes to search parameters is not allowed while a reindex job is ongoing.  Wait for the reindex job with Id: {0} to finish, or cancel it.</value>
    <comment>{0} Id of currently active Reindex job.</comment>
  </data>
  <data name="ConvertDataFailed" xml:space="preserve">
    <value>Failed to convert the input data. Reason: {0}</value>
    <comment>{0} is the failure reason.</comment>
  </data>
  <data name="FetchTemplateCollectionFailed" xml:space="preserve">
    <value>Failed to fetch the template collection. Reason: {0}</value>
    <comment>{0} is the failure reason</comment>
  </data>
  <data name="ContainerRegistryNotAuthorized" xml:space="preserve">
    <value>Fail to access the container registry '{0}', please check the registry configuration.</value>
  </data>
  <data name="ConvertDataOperationTimeout" xml:space="preserve">
    <value>Convert data operation has timed out.</value>
  </data>
  <data name="ExportFormatNotFound" xml:space="preserve">
    <value>The format '{0}' could not be found.</value>
    <comment>{0}: The provided format name</comment>
  </data>
  <data name="InvalidTypeParameter" xml:space="preserve">
    <value>The '_type' parameter contains unknown resource(s): {0}</value>
    <comment>{0}: Single or list of unknown resources.</comment>
  </data>
  <data name="ElementsAndSummaryParametersAreIncompatible" xml:space="preserve">
    <value>The '_elements' parameter is supported only when '_summary' is SummaryType.False or '_summary' is not specified at all.</value>
  </data>
  <data name="SearchParameterUnknownNotSupported" xml:space="preserve">
    <value>A search parameter is no longer supported.</value>
  </data>
  <data name="CustomSearchCreateError" xml:space="preserve">
    <value>An error occurred creating the custom search parameter.  The issue must be resolved and the parameter resubmitted to become functional.</value>
  </data>
  <data name="CustomSearchUpdateError" xml:space="preserve">
    <value>An error occurred updating the custom search parameter.  The issue must be resolved and the update resubmitted to be applied.</value>
  </data>
  <data name="TypeFilterUnparseable" xml:space="preserve">
    <value>The _typeFilter segment '{0}' could not be parsed.</value>
    <comment>Error message for a bad _typeFilter parameter on an export job. {0} is the segment that couldn't be parsed.</comment>
  </data>
  <data name="TypeFilterWithoutTypeIsUnsupported" xml:space="preserve">
    <value>The _type parameter must be included when using the _typeFilter parameter.</value>
    <comment>Export job parameter exception messsage</comment>
  </data>
  <data name="SearchParameterMustBeCommon" xml:space="preserve">
    <value>Search parameter '{0}' is not common for '{1}' and '{2}'.</value>
    <comment>{0}: the invalid search parameter. {1}: first resource type. {2} other resource type.</comment>
  </data>
  <data name="CustomSearchDeleteError" xml:space="preserve">
    <value>An error occurred deleting the custom search parameter.  The issue must be resolved and the delete request resubmitted to remove the parameter.</value>
  </data>
  <data name="CustomSearchParameterNotfound" xml:space="preserve">
    <value>Custom Search parameter with Uri: {0} was not found.</value>
    <comment>{0} the uri identifying the custom search parameter.</comment>
  </data>
  <data name="NoResourcesNeedToBeReindexed" xml:space="preserve">
    <value>No resources were found matching the type of the updated search parameters needing to be reindexed.  ReindexJob marked completed.</value>
  </data>
  <data name="ProvenanceHeaderMalformed" xml:space="preserve">
    <value>X-Provenance header is malformed and can't be parsed</value>
  </data>
  <data name="ProvenanceHeaderShouldntHaveTarget" xml:space="preserve">
    <value>X-Provenance header shall not have a specified `Provenance.target`</value>
  </data>
  <data name="InvalidHandlingValue" xml:space="preserve">
    <value>The 'handling' value '{0}' is invalid. The supported values are: {1}.</value>
    <comment>{0}: the invalid handling value. {1}: the supported handling values.</comment>
  </data>
  <data name="ReindexingResourceVersionConflictWithCount" xml:space="preserve">
    <value>{0} resource(s) failed to reindex due to a non-matching version.</value>
  </data>
  <data name="ReindexingResourceNotFound" xml:space="preserve">
    <value>One or more resources to be reindexed were not found, indicating that they have been deleted since the reindex job kicked off.</value>
  </data>
  <data name="PatchImmutablePropertiesIsNotValid" xml:space="preserve">
    <value>Patching immutable properties is not allowed.</value>
  </data>
  <data name="PatchResourceError" xml:space="preserve">
    <value>Error patching resource: '{0}'.</value>
  </data>
  <data name="PatchVersionNotAllowed" xml:space="preserve">
    <value>Patching a specific record version is not supported.</value>
  </data>
  <data name="UnableToUpdateSearchParameter" xml:space="preserve">
    <value>Attempt to update SearchParameter {0} failed.</value>
    <comment>{0} the uri identifying the search parameter.</comment>
  </data>
  <data name="MemberMatchMultipleMatchesFound" xml:space="preserve">
    <value>Found multiple matches, narrow search criteria.</value>
  </data>
  <data name="MemberMatchNoMatchFound" xml:space="preserve">
    <value>No match found.</value>
  </data>
  <data name="ConditionalDeleteCountOutOfRange" xml:space="preserve">
    <value>The _count parameter must be between {0} and {1}.</value>
  </data>
  <data name="SearchParameterDefinitionConflictingCodeValue" xml:space="preserve">
    <value>A search parameter with the same code value '{0}' already exists for base type '{1}'.</value>
  </data>
  <data name="FailedToAnonymizeResource" xml:space="preserve">
    <value>Failed to anonymize resource. The job will be marked as failed. {0}</value>
  </data>
  <data name="InvalidEverythingOperationPhase" xml:space="preserve">
    <value>The phase '{0}' in $everything operation is invalid.</value>
  </data>
  <data name="ImportJobIsRunning" xml:space="preserve">
    <value>There is already an import job running.</value>
  </data>
  <data name="ImportJobNotFound" xml:space="preserve">
    <value>The requested import job "{0}" was not found.</value>
    <comment>{0} is the import job id.</comment>
  </data>
  <data name="ImportOperationCompleted" xml:space="preserve">
    <value>Import operation has already completed</value>
  </data>
  <data name="ConditionalRequestTooCostly" xml:space="preserve">
    <value>The operation was stopped due to the underlying request being too resource intensive. If possible, try narrowing or changing the criteria.</value>
  </data>
  <data name="LinksCantBeCreated" xml:space="preserve">
    <value>Bundle.link values omitted because they exceeded the maximum Uri length.</value>
  </data>
  <data name="PatchResourceMustBeJson" xml:space="preserve">
    <value>The resource to patch must be in JSON format.</value>
  </data>
  <data name="ReindexingUserAction" xml:space="preserve">
    <value>Resubmit the same reindex job to finish indexing the remaining resources.</value>
  </data>
  <data name="ReindexingResourceVersionConflict" xml:space="preserve">
    <value>One or more resources failed to reindex due to a non-matching version.</value>
  </data>
  <data name="CantResolveExpressionForAType" xml:space="preserve">
    <value>Can't find '{0}' in type '{1}'</value>
    <comment>{0}: expression we trying to resolve, {1}: FHIR type</comment>
  </data>
  <data name="CapabilityStatementNameFormat" xml:space="preserve">
    <value>{0} {1} {2} Capability Statement</value>
  </data>
  <data name="EverythingOperationResourceIrrelevant" xml:space="preserve">
    <value>The patient with id `{0}` is no longer relevant. Use patient with id `{1}` instead.</value>
  </data>
  <data name="CurrentSeeAlsoLinkIdShouldNotBeNull" xml:space="preserve">
    <value>The 'seealso' link id cannot be null when a 'seealso' link is being processed.</value>
  </data>
  <data name="SortParameterValueIsNotValidSearchParameter" xml:space="preserve">
    <value>Sort parameter value '{0}' is invalid, must be a subset of valid search parameters for resource type '{1}'.</value>
    <comment>Clarifies confusing situation when sort parameter value is not a valid search parameter (do we return search parameter or sort parameter value error).</comment>
  </data>
  <data name="SearchParameterDefinitionNullorEmptyCodeValue" xml:space="preserve">
    <value>Code value cannot be null or empty</value>
  </data>
  <data name="Meta" xml:space="preserve">
    <value>Meta</value>
  </data>
  <data name="OperationOutcomeLocationDeprication" xml:space="preserve">
    <value>OperationOutcome.Location is deprecated, please use OperationOutcome.Expression</value>
    <comment>Warning message informing users of a field deprecation</comment>
  </data>
  <data name="SearchCountResultsExceedLimit" xml:space="preserve">
    <value>Search count returned {0} and exceeds the maximum defined limit of {1}.</value>
    <comment>{0} is the rows returned by the query, {1} is the defined limit of the bundle.Total field.</comment>
  </data>
  <data name="InvalidInnerUnionExpression" xml:space="preserve">
    <value>Inner '{0}' are not supported</value>
    <comment>Union expression can't have other union expressions as children.</comment>
  </data>
  <data name="RequestEntityTooLargeExceptionDuringExport" xml:space="preserve">
    <value>Timespan in export request contains too much data to export in a single request. Please try reducing the time range and try again.</value>
  </data>
  <data name="GenericMemberMatch" xml:space="preserve">
    <value>Member match encountered an unknown exception while performing the search.</value>
  </data>
  <data name="SqlQueryProcessorRanOutOfInternalResourcesException" xml:space="preserve">
    <value>The query processor ran out of internal resources and could not produce a query plan. Please limit your parameters and retry.</value>
  </data>
<<<<<<< HEAD
  <data name="USCoreDeserializationError" xml:space="preserve">
    <value>Error deserializing record for validation: {0}</value>
    <comment>The record caused a failure while deserializing for validation.</comment>
  </data>
  <data name="USCoreMissingDataRequirement" xml:space="preserve">
    <value>Status code is missing.</value>
    <comment>The record does not contain the expected status code following US Core requirements.</comment>
=======
  <data name="ResourceTypeNotAllowedRestrictedByClinicalScopes" xml:space="preserve">
    <value>Resource type {0} is not allowed. Additional clinical scopes should be requested to allow searching using this type.</value>
    <comment>{0} is a string of the name of the resource type.</comment>
  </data>
  <data name="ChainedResourceTypesNotAllowedDueToScope" xml:space="preserve">
    <value>The (rev)chained resource type is not allowed.  Additional clinical scopes must be requested to allow searches using the chained type.</value>
  </data>
  <data name="OperationCanceled" xml:space="preserve">
    <value>The attempted operation was cancelled, please retry the request. If you believe you have received this message in error, please contact Customer Support.</value>
  </data>
  <data name="FhirUserClaimMustHaveResourceTypeAndId" xml:space="preserve">
    <value>The given fhirUser claim:{0} is not valid.  It must have a resource type of Patient or Practicioner and a resource id.</value>
    <comment>{0} is a string value of given fhirUser claim.</comment>
  </data>
  <data name="FhirUserClaimInvalidFormat" xml:space="preserve">
    <value>The fhirUser claim must be a URI with an ending format of &lt;resourceType&gt;/&lt;resourceId&gt;.</value>
>>>>>>> 47ab6c12
  </data>
</root><|MERGE_RESOLUTION|>--- conflicted
+++ resolved
@@ -661,7 +661,23 @@
   <data name="SqlQueryProcessorRanOutOfInternalResourcesException" xml:space="preserve">
     <value>The query processor ran out of internal resources and could not produce a query plan. Please limit your parameters and retry.</value>
   </data>
-<<<<<<< HEAD
+  <data name="ResourceTypeNotAllowedRestrictedByClinicalScopes" xml:space="preserve">
+    <value>Resource type {0} is not allowed. Additional clinical scopes should be requested to allow searching using this type.</value>
+    <comment>{0} is a string of the name of the resource type.</comment>
+  </data>
+  <data name="ChainedResourceTypesNotAllowedDueToScope" xml:space="preserve">
+    <value>The (rev)chained resource type is not allowed.  Additional clinical scopes must be requested to allow searches using the chained type.</value>
+  </data>
+  <data name="OperationCanceled" xml:space="preserve">
+    <value>The attempted operation was cancelled, please retry the request. If you believe you have received this message in error, please contact Customer Support.</value>
+  </data>
+  <data name="FhirUserClaimMustHaveResourceTypeAndId" xml:space="preserve">
+    <value>The given fhirUser claim:{0} is not valid.  It must have a resource type of Patient or Practicioner and a resource id.</value>
+    <comment>{0} is a string value of given fhirUser claim.</comment>
+  </data>
+  <data name="FhirUserClaimInvalidFormat" xml:space="preserve">
+    <value>The fhirUser claim must be a URI with an ending format of &lt;resourceType&gt;/&lt;resourceId&gt;.</value>
+  </data>
   <data name="USCoreDeserializationError" xml:space="preserve">
     <value>Error deserializing record for validation: {0}</value>
     <comment>The record caused a failure while deserializing for validation.</comment>
@@ -669,23 +685,5 @@
   <data name="USCoreMissingDataRequirement" xml:space="preserve">
     <value>Status code is missing.</value>
     <comment>The record does not contain the expected status code following US Core requirements.</comment>
-=======
-  <data name="ResourceTypeNotAllowedRestrictedByClinicalScopes" xml:space="preserve">
-    <value>Resource type {0} is not allowed. Additional clinical scopes should be requested to allow searching using this type.</value>
-    <comment>{0} is a string of the name of the resource type.</comment>
-  </data>
-  <data name="ChainedResourceTypesNotAllowedDueToScope" xml:space="preserve">
-    <value>The (rev)chained resource type is not allowed.  Additional clinical scopes must be requested to allow searches using the chained type.</value>
-  </data>
-  <data name="OperationCanceled" xml:space="preserve">
-    <value>The attempted operation was cancelled, please retry the request. If you believe you have received this message in error, please contact Customer Support.</value>
-  </data>
-  <data name="FhirUserClaimMustHaveResourceTypeAndId" xml:space="preserve">
-    <value>The given fhirUser claim:{0} is not valid.  It must have a resource type of Patient or Practicioner and a resource id.</value>
-    <comment>{0} is a string value of given fhirUser claim.</comment>
-  </data>
-  <data name="FhirUserClaimInvalidFormat" xml:space="preserve">
-    <value>The fhirUser claim must be a URI with an ending format of &lt;resourceType&gt;/&lt;resourceId&gt;.</value>
->>>>>>> 47ab6c12
   </data>
 </root>