--- conflicted
+++ resolved
@@ -611,18 +611,16 @@
     <value>Can't find '{0}' in type '{1}'</value>
     <comment>{0}: expression we trying to resolve, {1}: FHIR type</comment>
   </data>
-<<<<<<< HEAD
+  <data name="CapabilityStatementNameFormat" xml:space="preserve">
+    <value>{0} {1} {2} Capability Statement</value>
+  </data>
+  <data name="EverythingOperationResourceIrrelevant" xml:space="preserve">
+    <value>The patient with id `{0}` is no longer relevant. Use patient with id `{1}` instead.</value>
+  </data>
+  <data name="CurrentSeeAlsoLinkIdShouldNotBeNull" xml:space="preserve">
+    <value>The 'seealso' link id cannot be null when a 'seealso' link is being processed.</value>
+  </data>
   <data name="SearchParameterDefinitionNullorEmptyCodeValue" xml:space="preserve">
     <value>Code value cannot be null or empty</value>
-=======
-  <data name="CapabilityStatementNameFormat" xml:space="preserve">
-    <value>{0} {1} {2} Capability Statement</value>
-  </data>
-  <data name="EverythingOperationResourceIrrelevant" xml:space="preserve">
-    <value>The patient with id `{0}` is no longer relevant. Use patient with id `{1}` instead.</value>
-  </data>
-  <data name="CurrentSeeAlsoLinkIdShouldNotBeNull" xml:space="preserve">
-    <value>The 'seealso' link id cannot be null when a 'seealso' link is being processed.</value>
->>>>>>> e4fc85e7
   </data>
 </root>