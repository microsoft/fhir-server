﻿<?xml version="1.0" encoding="utf-8"?>
<root>
  <!--
    Microsoft ResX Schema

    Version 2.0

    The primary goals of this format is to allow a simple XML format
    that is mostly human readable. The generation and parsing of the
    various data types are done through the TypeConverter classes
    associated with the data types.

    Example:

    ... ado.net/XML headers & schema ...
    <resheader name="resmimetype">text/microsoft-resx</resheader>
    <resheader name="version">2.0</resheader>
    <resheader name="reader">System.Resources.ResXResourceReader, System.Windows.Forms, ...</resheader>
    <resheader name="writer">System.Resources.ResXResourceWriter, System.Windows.Forms, ...</resheader>
    <data name="Name1"><value>this is my long string</value><comment>this is a comment</comment></data>
    <data name="Color1" type="System.Drawing.Color, System.Drawing">Blue</data>
    <data name="Bitmap1" mimetype="application/x-microsoft.net.object.binary.base64">
        <value>[base64 mime encoded serialized .NET Framework object]</value>
    </data>
    <data name="Icon1" type="System.Drawing.Icon, System.Drawing" mimetype="application/x-microsoft.net.object.bytearray.base64">
        <value>[base64 mime encoded string representing a byte array form of the .NET Framework object]</value>
        <comment>This is a comment</comment>
    </data>

    There are any number of "resheader" rows that contain simple
    name/value pairs.

    Each data row contains a name, and value. The row also contains a
    type or mimetype. Type corresponds to a .NET class that support
    text/value conversion through the TypeConverter architecture.
    Classes that don't support this are serialized and stored with the
    mimetype set.

    The mimetype is used for serialized objects, and tells the
    ResXResourceReader how to depersist the object. This is currently not
    extensible. For a given mimetype the value must be set accordingly:

    Note - application/x-microsoft.net.object.binary.base64 is the format
    that the ResXResourceWriter will generate, however the reader can
    read any of the formats listed below.

    mimetype: application/x-microsoft.net.object.binary.base64
    value   : The object must be serialized with
            : System.Runtime.Serialization.Formatters.Binary.BinaryFormatter
            : and then encoded with base64 encoding.

    mimetype: application/x-microsoft.net.object.soap.base64
    value   : The object must be serialized with
            : System.Runtime.Serialization.Formatters.Soap.SoapFormatter
            : and then encoded with base64 encoding.

    mimetype: application/x-microsoft.net.object.bytearray.base64
    value   : The object must be serialized into a byte array
            : using a System.ComponentModel.TypeConverter
            : and then encoded with base64 encoding.
    -->
  <xsd:schema id="root" xmlns="" xmlns:xsd="http://www.w3.org/2001/XMLSchema" xmlns:msdata="urn:schemas-microsoft-com:xml-msdata">
    <xsd:import namespace="http://www.w3.org/XML/1998/namespace" />
    <xsd:element name="root" msdata:IsDataSet="true">
      <xsd:complexType>
        <xsd:choice maxOccurs="unbounded">
          <xsd:element name="metadata">
            <xsd:complexType>
              <xsd:sequence>
                <xsd:element name="value" type="xsd:string" minOccurs="0" />
              </xsd:sequence>
              <xsd:attribute name="name" use="required" type="xsd:string" />
              <xsd:attribute name="type" type="xsd:string" />
              <xsd:attribute name="mimetype" type="xsd:string" />
              <xsd:attribute ref="xml:space" />
            </xsd:complexType>
          </xsd:element>
          <xsd:element name="assembly">
            <xsd:complexType>
              <xsd:attribute name="alias" type="xsd:string" />
              <xsd:attribute name="name" type="xsd:string" />
            </xsd:complexType>
          </xsd:element>
          <xsd:element name="data">
            <xsd:complexType>
              <xsd:sequence>
                <xsd:element name="value" type="xsd:string" minOccurs="0" msdata:Ordinal="1" />
                <xsd:element name="comment" type="xsd:string" minOccurs="0" msdata:Ordinal="2" />
              </xsd:sequence>
              <xsd:attribute name="name" type="xsd:string" use="required" msdata:Ordinal="1" />
              <xsd:attribute name="type" type="xsd:string" msdata:Ordinal="3" />
              <xsd:attribute name="mimetype" type="xsd:string" msdata:Ordinal="4" />
              <xsd:attribute ref="xml:space" />
            </xsd:complexType>
          </xsd:element>
          <xsd:element name="resheader">
            <xsd:complexType>
              <xsd:sequence>
                <xsd:element name="value" type="xsd:string" minOccurs="0" msdata:Ordinal="1" />
              </xsd:sequence>
              <xsd:attribute name="name" type="xsd:string" use="required" />
            </xsd:complexType>
          </xsd:element>
        </xsd:choice>
      </xsd:complexType>
    </xsd:element>
  </xsd:schema>
  <resheader name="resmimetype">
    <value>text/microsoft-resx</value>
  </resheader>
  <resheader name="version">
    <value>2.0</value>
  </resheader>
  <resheader name="reader">
    <value>System.Resources.ResXResourceReader, System.Windows.Forms, Version=4.0.0.0, Culture=neutral, PublicKeyToken=b77a5c561934e089</value>
  </resheader>
  <resheader name="writer">
    <value>System.Resources.ResXResourceWriter, System.Windows.Forms, Version=4.0.0.0, Culture=neutral, PublicKeyToken=b77a5c561934e089</value>
  </resheader>
  <data name="AtCannotBeSpecifiedWithBeforeOrSince" xml:space="preserve">
    <value>{0} and {1} cannot both be specified.</value>
  </data>
  <data name="BundleRequiredForBatchOrTransaction" xml:space="preserve">
    <value>Only a bundle can be submitted for batch or transaction processing.</value>
    <comment>Bundle is a FHIR resource type.</comment>
  </data>
  <data name="ChainedParameterMustBeReferenceSearchParamType" xml:space="preserve">
    <value>The chained parameter must be a reference search parameter type.</value>
  </data>
  <data name="ChainedParameterNotSupported" xml:space="preserve">
    <value>The chained parameter is not supported.</value>
  </data>
  <data name="ChainedParameterSpecifyType" xml:space="preserve">
    <value>The reference search parameter '{0}' refers to multiple possible resource types. Please specify a type in the search expression: {1}</value>
    <comment>{1}: space-delimited list of search examples.</comment>
  </data>
  <data name="ComparatorNotSupported" xml:space="preserve">
    <value>Comparator '{0}' is not supported for search parameter '{1}'.</value>
  </data>
  <data name="CompartmentDefinitionContainsInvalidEntry" xml:space="preserve">
    <value>The compartment definition contains one or more invalid entries.</value>
  </data>
  <data name="CompartmentDefinitionDupeResource" xml:space="preserve">
    <value>bundle.entry[{0}].resource has duplicate resources.</value>
  </data>
  <data name="CompartmentDefinitionInvalidBundle" xml:space="preserve">
    <value>bundle.entry[{0}] is null.</value>
    <comment>{0}: The bundle entry id.</comment>
  </data>
  <data name="CompartmentDefinitionInvalidCompartmentType" xml:space="preserve">
    <value>bundle.entry[{0}].resource.code is null. Not a valid compartment type.</value>
  </data>
  <data name="CompartmentDefinitionInvalidResource" xml:space="preserve">
    <value>bundle.entry[{0}].resource is null or is not a CompartmentDefinition resource.</value>
  </data>
  <data name="CompartmentDefinitionInvalidUrl" xml:space="preserve">
    <value>bundle.entry[{0}].resource.url is invalid.</value>
  </data>
  <data name="CompartmentDefinitionIsDupe" xml:space="preserve">
    <value>bundle.entry[{0}].resource has duplicate compartment definitions.</value>
  </data>
  <data name="CompartmentIdIsInvalid" xml:space="preserve">
    <value>Compartment id is null or empty.</value>
  </data>
  <data name="CompartmentTypeIsInvalid" xml:space="preserve">
    <value>Compartment type {0} is invalid.</value>
  </data>
  <data name="CompositeSeparatorNotFound" xml:space="preserve">
    <value>The composite separator cannot be found.</value>
  </data>
  <data name="ConditionalOperationNotSelectiveEnough" xml:space="preserve">
    <value>Operation was not attempted because search criteria was not selective enough.</value>
  </data>
  <data name="ConditionalUpdateMismatchedIds" xml:space="preserve">
    <value>Found result with Id '{0}', which did not match the provided Id '{1}'.</value>
    <comment>{0} is an Id e.g. 123456</comment>
  </data>
  <data name="CustomHeaderPrefixCannotBeEmpty" xml:space="preserve">
    <value>The prefix used to identify custom audit headers cannot be empty.</value>
  </data>
  <data name="DateTimeStringIsIncorrectlyFormatted" xml:space="preserve">
    <value>The date time string '{0}' is not in a correct format.</value>
    <comment>{0} is the incorrect date time string.</comment>
  </data>
  <data name="DateTimeStringIsOutOfRange" xml:space="preserve">
    <value>At least one portion of the date time string '{0}' is out of range.</value>
    <comment>{0} is the date time string that is out of range.</comment>
  </data>
  <data name="DeleteVersionNotAllowed" xml:space="preserve">
    <value>Deleting a specific record version is not supported.</value>
  </data>
  <data name="DuplicateRoleNames" xml:space="preserve">
    <value>There are {0} roles with the name '{1}'</value>
  </data>
  <data name="ErrorValidatingRoles" xml:space="preserve">
    <value>Error validating roles:
{0}</value>
  </data>
  <data name="Forbidden" xml:space="preserve">
    <value>Authorization failed.</value>
  </data>
  <data name="HistoryParameterBeforeCannotBeFuture" xml:space="preserve">
    <value>Parameter {0} cannot a be a value in the future.</value>
  </data>
  <data name="IdRequirements" xml:space="preserve">
    <value>Id must be any combination of upper or lower case ASCII letters ('A'..'Z', and 'a'..'z'), numerals ('0'..'9'), '-' and '.', with a length limit of 64 characters. (This might be an integer, an un-prefixed OID, UUID, or any other identifier pattern that meets these constraints.)</value>
  </data>
  <data name="IfMatchHeaderRequiredForResource" xml:space="preserve">
    <value>A valid if-match header is required for resource type '{0}'.</value>
  </data>
  <data name="IllegalHtmlAttribute" xml:space="preserve">
    <value>Illegal attribute name '{0}' on element '{1}'.</value>
  </data>
  <data name="IllegalHtmlElement" xml:space="preserve">
    <value>Illegal element name '{0}'.</value>
  </data>
  <data name="IllegalHtmlEmpty" xml:space="preserve">
    <value>The div element must not be empty or only whitespace.</value>
  </data>
  <data name="IllegalHtmlOuterDiv" xml:space="preserve">
    <value>XHTML content should be contained within a single &lt;div&gt; element.</value>
  </data>
  <data name="IllegalHtmlParsingError" xml:space="preserve">
    <value>Error while parsing XHTML: {0} Line: {1} Col: {2}.</value>
  </data>
  <data name="IncludeCannotBeAgainstBase" xml:space="preserve">
    <value>The _include search cannot be used against the base route.</value>
    <comment>_include is a query parameter.</comment>
  </data>
  <data name="IncludeIterateCircularReferenceExecutedOnce" xml:space="preserve">
    <value>The parameter {0}={1} with circular reference is executed once (a single iteration).</value>
    <comment>_include:iterate or _revinclude:iterate is a query parameter.</comment>
  </data>
  <data name="IncludeMissingType" xml:space="preserve">
    <value>The _include search is missing the type to search.</value>
    <comment>_include is a query parameter.</comment>
  </data>
  <data name="RevIncludeMissingType" xml:space="preserve">
    <value>The _revinclude search is missing the type to search.</value>
    <comment>_revinclude is a query parameter.</comment>
  </data>
  <data name="RevIncludeIterateTargetTypeNotSpecified" xml:space="preserve">
    <value>The '_revinclude:iterate={0}' search parameter has multiple target types. Please specify a target type.</value>
    <comment>_revinclude:iterate is a query parameter.</comment>
  </data>
  <data name="InvalidBooleanConfigSetting" xml:space="preserve">
    <value>Field '{0}' with value '{1}' is not supported.</value>
  </data>
  <data name="InvalidConditionalReference" xml:space="preserve">
    <value>Given conditional reference '{0}' does not resolve to a resource.</value>
    <comment>{0} is the conditional reference parameter.</comment>
  </data>
  <data name="InvalidConditionalReferenceParameters" xml:space="preserve">
    <value>Resource type and query parameter must be present in a given request '{0}'.</value>
    <comment>{0} is the request url.</comment>
  </data>
  <data name="InvalidConfigSetting" xml:space="preserve">
    <value>Value '{0}' is not supported. Please select from the following list of supported capabilities: [{1}].</value>
  </data>
  <data name="InvalidContinuationToken" xml:space="preserve">
    <value>The continuation token is invalid.</value>
  </data>
  <data name="InvalidReIndexParameterValue" xml:space="preserve">
    <value>Reindex operation parameter '{0}' was out of the range of valid values. Please specify different value within a range '{1}' - '{2}'.</value>
  </data>
  <data name="InvalidSearchCountSpecified" xml:space="preserve">
    <value>The count must be greater than zero.</value>
  </data>
  <data name="InvalidTotalParameter" xml:space="preserve">
    <value>The '_total' parameter value '{0}' is invalid. The supported values are: {1}.</value>
    <comment>{0}: the invalid _total parameter value. {1}: the supported _total parameter values.</comment>
  </data>
  <data name="InvalidValueTypeForMissingModifier" xml:space="preserve">
    <value>Invalid value for :missing modifier. Valid values are: true, false.</value>
  </data>
  <data name="JobNotFound" xml:space="preserve">
    <value>The requested job "{0}" was not found.</value>
    <comment>{0} is the job id</comment>
  </data>
  <data name="MalformedSearchValue" xml:space="preserve">
    <value>Malformed search value '{0}'.</value>
  </data>
  <data name="ModifierNotSupported" xml:space="preserve">
    <value>Modifier '{0}' is not supported for search parameter '{1}'.</value>
  </data>
  <data name="MoreThanOneTokenSeparatorSpecified" xml:space="preserve">
    <value>Only one token separator can be specified.</value>
  </data>
  <data name="MoreThanTwoTokenSeparatorSpecified" xml:space="preserve">
    <value>No more than two token separators can be specified.</value>
  </data>
  <data name="MultipleQueryParametersNotAllowed" xml:space="preserve">
    <value>Query parameter '{0}' cannot be specified more than once.</value>
  </data>
  <data name="NoSearchParametersNeededToBeIndexed" xml:space="preserve">
    <value>No search parameters found needing to be indexed.  Job cancelled.</value>
  </data>
  <data name="NumberOfCompositeComponentsExceeded" xml:space="preserve">
    <value>The number of composite components specified for search parameter '{0}' exceeded the number of components defined.</value>
  </data>
  <data name="OnlyEqualComparatorIsSupported" xml:space="preserve">
    <value>Only equal comparator is supported for this search type.</value>
  </data>
  <data name="OnlyOneModifierSeparatorSupported" xml:space="preserve">
    <value>Only one modifier separator can be specified.</value>
  </data>
  <data name="OnlyOneResourceJobAllowed" xml:space="preserve">
    <value>Only one active or paused reindex job allowed.  Cancel job with id: {0} before submitting a new job.</value>
    <comment>{0} is Id of currently active reindex job</comment>
  </data>
  <data name="OpenIdConfiguration" xml:space="preserve">
    <value>Failed to retrieve the OpenId configuration from the authentication provider.</value>
  </data>
  <data name="OperationFailed" xml:space="preserve">
    <value>{0} operation failed for reason: {1}</value>
    <comment>{0} is operation name, {1} is failure reason.</comment>
  </data>
  <data name="OrDelimiter" xml:space="preserve">
    <value> or </value>
    <comment>Used as a list delimiter. Note the spaces.</comment>
  </data>
  <data name="ReadHistoryDisabled" xml:space="preserve">
    <value>ReadHistory is disabled for resources of type '{0}'.</value>
  </data>
  <data name="ReferenceResourceTypeNotSupported" xml:space="preserve">
    <value>Resource type '{0}' in the reference '{1}' is not supported.</value>
    <comment>{0} is the resource type. {1} is the reference.</comment>
  </data>
  <data name="RequestedActionNotAllowed" xml:space="preserve">
    <value>The requested action is not allowed.</value>
  </data>
  <data name="ResourceCreationNotAllowed" xml:space="preserve">
    <value>Resource creation is not allowed.</value>
  </data>
  <data name="ResourceNotFoundById" xml:space="preserve">
    <value>Resource type '{0}' with id '{1}' couldn't be found.</value>
  </data>
  <data name="ResourceNotFoundByIdAndVersion" xml:space="preserve">
    <value>Resource type '{0}' with id '{1}' and version '{2}' couldn't be found.</value>
  </data>
  <data name="ResourceNotSupported" xml:space="preserve">
    <value>Resource type '{0}' is not supported.</value>
  </data>
  <data name="ResourceTooLarge" xml:space="preserve">
    <value>The requested resource exceeded the backing database's size limit.</value>
  </data>
  <data name="ResourceVersionConflict" xml:space="preserve">
    <value>The supplied version '{0}' did not match.</value>
    <comment>{0}: ETag</comment>
  </data>
  <data name="ReverseChainMissingReference" xml:space="preserve">
    <value>The reverse chain search is missing the reference to search.</value>
  </data>
  <data name="ReverseChainMissingType" xml:space="preserve">
    <value>The reverse chain search is missing the type to search.</value>
  </data>
  <data name="SearchComparatorNotSupported" xml:space="preserve">
    <value>Comparator is not supported when multiple values are specified using OR search parameter.</value>
  </data>
  <data name="SearchParamaterCountExceedLimit" xml:space="preserve">
    <value>The '_count' parameter exceeds limit configured for server. Current limit is {0} while `_count` parameter set to {1}.</value>
  </data>
  <data name="SearchParameterByDefinitionUriNotSupported" xml:space="preserve">
    <value>The search parameter with definition URL '{0}' is not supported.</value>
  </data>
  <data name="SearchParameterDefinitionBaseNotDefined" xml:space="preserve">
    <value>SearchParameter[{0}].resource.base is not defined.</value>
    <comment>{0} Is the Uri Identifying the SearchParameter</comment>
  </data>
  <data name="SearchParameterDefinitionComponentReferenceCannotBeComposite" xml:space="preserve">
    <value>SearchParameter[{0}].component[{1}] cannot refer to a composite SearchParameter.</value>
    <comment>{0} Is the Uri Identifying the SearchParameter, {1} is the index of the component</comment>
  </data>
  <data name="SearchParameterDefinitionContainsInvalidEntry" xml:space="preserve">
    <value>The search parameter definition contains one or more invalid entries.</value>
  </data>
  <data name="SearchParameterDefinitionDuplicatedEntry" xml:space="preserve">
    <value>A search parameter with the same definition URL '{0}' already exists.</value>
  </data>
  <data name="SearchParameterDefinitionInvalidComponent" xml:space="preserve">
    <value>SearchParameter[{0}].component is null or empty.</value>
    <comment>{0} Is the Uri Identifying the SearchParameter</comment>
  </data>
  <data name="SearchParameterDefinitionInvalidComponentExpression" xml:space="preserve">
    <value>SearchParameter[{0}].component[{1}].expression is null or empty.</value>
    <comment>{0} Is the Uri Identifying the SearchParameter, {1} is the index of the component</comment>
  </data>
  <data name="SearchParameterDefinitionInvalidComponentReference" xml:space="preserve">
    <value>SearchParameter[{0}].component[{1}].definition.reference is null or empty or does not refer to a valid SearchParameter resource.</value>
    <comment>{0} Is the Uri Identifying the SearchParameter, {1} is the index of the component</comment>
  </data>
  <data name="SearchParameterDefinitionInvalidDefinitionUri" xml:space="preserve">
    <value>SearchParameter[{0}].url is invalid.</value>
    <comment>{0} Index of the processed element in the ennumeration</comment>
  </data>
  <data name="SearchParameterDefinitionInvalidExpression" xml:space="preserve">
    <value>SearchParameter[{0}].resource.expression is null or empty.</value>
    <comment>{0} Is the Uri Identifying the SearchParameter</comment>
  </data>
  <data name="SearchParameterDefinitionInvalidResource" xml:space="preserve">
    <value>Entry {0} is not a SearchParameter resource.</value>
    <comment>{0} Index of the processed element in the ennumeration</comment>
  </data>
  <data name="SearchParameterNotSupported" xml:space="preserve">
    <value>The search parameter '{0}' is not supported for resource type '{1}'.</value>
  </data>
  <data name="MultiSortParameterNotSupported" xml:space="preserve">
    <value>Multiple sort parameters are currently not supported. Only a single sort parameter is supported.</value>
  </data>
  <data name="SearchSortParameterNotSupported" xml:space="preserve">
    <value>Sorting by the '{0}' parameter is not supported.</value>
  </data>
  <data name="ServerName" xml:space="preserve">
    <value>FHIR Server for Azure</value>
  </data>
  <data name="SortNotSupported" xml:space="preserve">
    <value>The _sort parameter is not supported.</value>
  </data>
  <data name="TruncatedIncludeMessage" xml:space="preserve">
    <value>Include result was truncated</value>
  </data>
  <data name="TypeNotPresent" xml:space="preserve">
    <value>Bundle type is not present. Possible values are: transaction or batch</value>
  </data>
  <data name="UnableToDeleteSecret" xml:space="preserve">
    <value>Unable to delete secret from SecretStore</value>
  </data>
  <data name="UnableToGetSecret" xml:space="preserve">
    <value>Unable to get secret from SecretStore</value>
  </data>
  <data name="UnableToSetSecret" xml:space="preserve">
    <value>Unable to set secret in SecretStore</value>
  </data>
  <data name="UnknownError" xml:space="preserve">
    <value>Unknown Error.</value>
  </data>
  <data name="UnsupportedConfigurationMessage" xml:space="preserve">
    <value>Unsupported configuration found.</value>
  </data>
  <data name="UnsupportedTotalParameter" xml:space="preserve">
    <value>The '_total' parameter value '{0}' is not supported. The supported values are: {1}.</value>
    <comment>{0}: the unsupported _total parameter value. {1}: the supported _total parameter values.</comment>
  </data>
  <data name="UpdateRequestsRequireId" xml:space="preserve">
    <value>Resource id is required for updates.</value>
  </data>
  <data name="UserRequestedCancellation" xml:space="preserve">
    <value>User requested cancellation of operation.</value>
  </data>
  <data name="ValidationPassed" xml:space="preserve">
    <value>All OK</value>
    <comment>{NumberedPlaceHolder="All OK"}</comment>
  </data>
  <data name="VersionIdFormatNotETag" xml:space="preserve">
    <value>VersionId should not be in the weak ETag format.</value>
  </data>
  <data name="WeakETagFormatRequired" xml:space="preserve">
    <value>WeakETag must be in the weak ETag format.</value>
  </data>
  <data name="SearchParameterNoLongerSupported" xml:space="preserve">
    <value>{0} So it cannot be marked enabled.</value>
    <comment>{0} SearchParameterNotSupported string populated with search parameter info.</comment>
  </data>
  <data name="ReindexJobInCompletedState" xml:space="preserve">
    <value>Reindex job id {0} is in state {1} and cannot be cancelled.</value>
    <comment>{0} is the id of the reindex which is a a GUID.  {1} is the state, an enumerated set of state values.</comment>
  </data>
  <data name="SearchParameterDefinitionInvalidMissingUri" xml:space="preserve">
    <value>The search parameter defintion is missing the Uri.</value>
  </data>
  <data name="SearchParameterDefinitionNotFound" xml:space="preserve">
    <value>A search parameter with Uri '{0}' was not found.</value>
  </data>
  <data name="ChangesToSearchParametersNotAllowedWhileReindexing" xml:space="preserve">
    <value>Changes to seach parameters is not allowed while a reindex job is ongoing.  Wait for the reindex job with Id: {0} to finish, or cancel it.</value>
    <comment>{0} Id of currently active Reindex job.</comment>
  </data>
  <data name="ConvertDataFailed" xml:space="preserve">
    <value>Failed to convert the input data. Reason: {0}</value>
    <comment>{0} is the failure reason.</comment>
  </data>
  <data name="FetchTemplateCollectionFailed" xml:space="preserve">
    <value>Failed to fetch the template collection. Reason: {0}</value>
    <comment>{0} is the failure reason</comment>
  </data>
  <data name="ContainerRegistryNotAuthorized" xml:space="preserve">
    <value>Fail to access the container registry '{0}', please check the registry configuration.</value>
  </data>
  <data name="ConvertDataOperationTimeout" xml:space="preserve">
    <value>Convert data operation has timed out.</value>
  </data>
  <data name="ExportFormatNotFound" xml:space="preserve">
    <value>The format '{0}' could not be found.</value>
    <comment>{0}: The provided format name</comment>
  </data>
  <data name="InvalidTypeParameter" xml:space="preserve">
    <value>The '_type' parameter contains unknown resource(s): {0}</value>
    <comment>{0}: Single or list of unknown resources.</comment>
  </data>
  <data name="ElementsAndSummaryParametersAreIncompatible" xml:space="preserve">
    <value>The '_elements' parameter is supported only when '_summary' is SummaryType.False or '_summary' is not specified at all.</value>
  </data>
  <data name="SearchParameterUnknownNotSupported" xml:space="preserve">
    <value>A search parameter is no longer supported.</value>
  </data>
  <data name="CustomSearchCreateError" xml:space="preserve">
    <value>An error occurred creating the custom search parameter.  The issue must be resolved and the parameter resubmitted to become functional.</value>
  </data>
  <data name="CustomSearchUpdateError" xml:space="preserve">
    <value>An error occurred updating the custom search parameter.  The issue must be resolved and the update resubmitted to be applied.</value>
  </data>
  <data name="TypeFilterUnparseable" xml:space="preserve">
    <value>The _typeFilter segment '{0}' could not be parsed.</value>
    <comment>Error message for a bad _typeFilter parameter on an export job. {0} is the segment that couldn't be parsed.</comment>
  </data>
  <data name="TypeFilterWithoutTypeIsUnsupported" xml:space="preserve">
    <value>The _type parameter must be included when using the _typeFilter parameter.</value>
    <comment>Export job parameter exception messsage</comment>
  </data>
  <data name="SearchParameterMustBeCommon" xml:space="preserve">
    <value>Search parameter '{0}' is not common for '{1}' and '{2}'.</value>
    <comment>{0}: the invalid search parameter. {1}: first resource type. {2} other resource type.</comment>
  </data>
  <data name="CustomSearchDeleteError" xml:space="preserve">
    <value>An error occurred deleting the custom search parameter.  The issue must be resolved and the delete request resubmitted to remove the parameter.</value>
  </data>
  <data name="CustomSearchParameterNotfound" xml:space="preserve">
    <value>Custom Search parameter with Uri: {0} was not found.</value>
    <comment>{0} the uri identifying the custom search parameter.</comment>
  </data>
  <data name="NoResourcesNeedToBeReindexed" xml:space="preserve">
    <value>No resources were found matching the type of the updated search parameters needing to be reindexed.  ReindexJob marked completed.</value>
  </data>
  <data name="ProvenanceHeaderMalformed" xml:space="preserve">
    <value>X-Provenance header is malformed and can't be parsed</value>
  </data>
  <data name="ProvenanceHeaderShouldntHaveTarget" xml:space="preserve">
    <value>X-Provenance header shall not have a specified `Provenance.target`</value>
  </data>
  <data name="InvalidHandlingValue" xml:space="preserve">
    <value>The 'handling' value '{0}' is invalid. The supported values are: {1}.</value>
    <comment>{0}: the invalid handling value. {1}: the supported handling values.</comment>
  </data>
  <data name="ReindexingResourceVersionConflictWithCount" xml:space="preserve">
    <value>{0} resource(s) failed to reindex due to a non-matching version.</value>
  </data>
  <data name="ReindexingResourceNotFound" xml:space="preserve">
    <value>One or more resources to be reindexed were not found, indicating that they have been deleted since the reindex job kicked off.</value>
  </data>
  <data name="PatchImmutablePropertiesIsNotValid" xml:space="preserve">
    <value>Patching immutable properties is not allowed.</value>
  </data>
  <data name="PatchResourceError" xml:space="preserve">
    <value>Error patching resource: '{0}'.</value>
  </data>
  <data name="PatchVersionNotAllowed" xml:space="preserve">
    <value>Patching a specific record version is not supported.</value>
  </data>
  <data name="UnableToUpdateSearchParameter" xml:space="preserve">
    <value>Attempt to update SearchParameter {0} failed.</value>
    <comment>{0} the uri identifying the search parameter.</comment>
  </data>
  <data name="MemberMatchMultipleMatchesFound" xml:space="preserve">
    <value>Found multiple matches, narrow search criteria.</value>
  </data>
  <data name="MemberMatchNoMatchFound" xml:space="preserve">
    <value>No match found.</value>
  </data>
  <data name="ConditionalDeleteCountOutOfRange" xml:space="preserve">
    <value>The _count parameter must be between {0} and {1}.</value>
  </data>
  <data name="SearchParameterDefinitionConflictingCodeValue" xml:space="preserve">
    <value>A search parameter with the same code value '{0}' already exists for base type '{1}'.</value>
  </data>
  <data name="FailedToAnonymizeResource" xml:space="preserve">
    <value>Failed to anonymize resource. The job will be marked as failed. {0}</value>
  </data>
  <data name="InvalidEverythingOperationPhase" xml:space="preserve">
    <value>The phase '{0}' in $everything operation is invalid.</value>
  </data>
  <data name="ImportTaskIsRunning" xml:space="preserve">
    <value>There is already an import task running.</value>
  </data>
  <data name="ImportTaskNotFound" xml:space="preserve">
    <value>The requested import task "{0}" was not found.</value>
    <comment>{0} is the import task id.</comment>
  </data>
  <data name="ImportOperationCompleted" xml:space="preserve">
    <value>Import operation has already completed</value>
  </data>
  <data name="ConditionalRequestTooCostly" xml:space="preserve">
    <value>The operation was stopped due to the underlying request being too resource intensive. If possible, try narrowing or changing the criteria.</value>
  </data>
  <data name="LinksCantBeCreated" xml:space="preserve">
    <value>Bundle.link values omitted because they exceeded the maximum Uri length.</value>
  </data>
  <data name="PatchResourceMustBeJson" xml:space="preserve">
    <value>The resource to patch must be in JSON format.</value>
  </data>
  <data name="ReindexingUserAction" xml:space="preserve">
    <value>Resubmit the same reindex job to finish indexing the remaining resources.</value>
  </data>
  <data name="ReindexingResourceVersionConflict" xml:space="preserve">
    <value>One or more resources failed to reindex due to a non-matching version.</value>
  </data>
  <data name="CantResolveExpressionForAType" xml:space="preserve">
    <value>Can't find '{0}' in type '{1}'</value>
    <comment>{0}: expression we trying to resolve, {1}: FHIR type</comment>
  </data>
<<<<<<< HEAD
  <data name="EverythingOperationResourceIrrelevant" xml:space="preserve">
    <value>The patient with id `{0}` is no longer relevant. Use patient with id `{1}` instead.</value>
  </data>
  <data name="CurrentSeeAlsoLinkIdShouldNotBeNull" xml:space="preserve">
    <value>The 'seealso' link id cannot be null when a 'seealso' link is being processed.</value>
=======
  <data name="CapabilityStatementNameFormat" xml:space="preserve">
    <value>{0} {1} Capability Statement</value>
>>>>>>> d2623a3c
  </data>
</root><|MERGE_RESOLUTION|>--- conflicted
+++ resolved
@@ -607,15 +607,13 @@
     <value>Can't find '{0}' in type '{1}'</value>
     <comment>{0}: expression we trying to resolve, {1}: FHIR type</comment>
   </data>
-<<<<<<< HEAD
+  <data name="CapabilityStatementNameFormat" xml:space="preserve">
+    <value>{0} {1} Capability Statement</value>
+  </data>
   <data name="EverythingOperationResourceIrrelevant" xml:space="preserve">
     <value>The patient with id `{0}` is no longer relevant. Use patient with id `{1}` instead.</value>
   </data>
   <data name="CurrentSeeAlsoLinkIdShouldNotBeNull" xml:space="preserve">
     <value>The 'seealso' link id cannot be null when a 'seealso' link is being processed.</value>
-=======
-  <data name="CapabilityStatementNameFormat" xml:space="preserve">
-    <value>{0} {1} Capability Statement</value>
->>>>>>> d2623a3c
   </data>
 </root>