﻿<Project Sdk="Microsoft.NET.Sdk">

  <PropertyGroup>
    <TargetFramework>netcoreapp3.1</TargetFramework>
  </PropertyGroup>

  <ItemGroup>
    <Compile Remove="Features\Specification\**" />
    <EmbeddedResource Remove="Features\Specification\**" />
    <None Remove="Features\Specification\**" />
  </ItemGroup>

  <ItemGroup>
    <None Remove="Features\Conformance\R4\BaseCapabilities.json" />
    <None Remove="Features\Conformance\Stu3\BaseCapabilities.json" />
    <None Remove="Features\Security\roles.schema.json" />
  </ItemGroup>

  <ItemGroup>
    <EmbeddedResource Include="Features\Conformance\R4\BaseCapabilities.json" />
    <EmbeddedResource Include="Features\Conformance\Stu3\BaseCapabilities.json" />
    <EmbeddedResource Include="Features\Security\roles.schema.json" />
  </ItemGroup>

  <ItemGroup>
    <PackageReference Include="AngleSharp" Version="0.13.0" />
    <PackageReference Include="Ensure.That" Version="8.1.2" />
    <PackageReference Include="FluentValidation" Version="8.6.1" />
    <PackageReference Include="MediatR" Version="8.0.0" />
    <PackageReference Include="Microsoft.Extensions.Configuration.Json" Version="3.1.0" />
    <PackageReference Include="Microsoft.Extensions.Hosting.Abstractions" Version="3.1.0" />
    <PackageReference Include="Microsoft.Extensions.Http" Version="3.1.0" />
    <PackageReference Include="Microsoft.Extensions.Logging" Version="3.1.0" />
    <PackageReference Include="Hl7.Fhir.Serialization" Version="1.4.0" />
    <PackageReference Include="Hl7.FhirPath" Version="1.4.0" />
    <PackageReference Include="Newtonsoft.Json.Schema" Version="3.0.11" />
<<<<<<< HEAD
    <PackageReference Include="Polly" Version="7.2.0" />
    <PackageReference Include="System.Collections.Immutable" Version="1.6.0" />
=======
    <PackageReference Include="Polly" Version="7.1.1" />
    <PackageReference Include="System.Collections.Immutable" Version="1.7.0" />
>>>>>>> 2eb22545
    <PackageReference Include="System.Net.Http" Version="4.3.4" />
  </ItemGroup>

  <ItemGroup>
    <ProjectReference Include="..\Microsoft.Health.Extensions.DependencyInjection\Microsoft.Health.Extensions.DependencyInjection.csproj" />
    <ProjectReference Include="..\Microsoft.Health.Fhir.ValueSets\Microsoft.Health.Fhir.ValueSets.csproj" />
  </ItemGroup>

  <ItemGroup>
    <Compile Update="Resources.Designer.cs">
      <DesignTime>True</DesignTime>
      <AutoGen>True</AutoGen>
      <DependentUpon>Resources.resx</DependentUpon>
    </Compile>
  </ItemGroup>

  <ItemGroup>
    <EmbeddedResource Update="Resources.resx">
      <Generator>ResXFileCodeGenerator</Generator>
      <LastGenOutput>Resources.Designer.cs</LastGenOutput>
    </EmbeddedResource>
  </ItemGroup>

</Project><|MERGE_RESOLUTION|>--- conflicted
+++ resolved
@@ -34,13 +34,8 @@
     <PackageReference Include="Hl7.Fhir.Serialization" Version="1.4.0" />
     <PackageReference Include="Hl7.FhirPath" Version="1.4.0" />
     <PackageReference Include="Newtonsoft.Json.Schema" Version="3.0.11" />
-<<<<<<< HEAD
     <PackageReference Include="Polly" Version="7.2.0" />
-    <PackageReference Include="System.Collections.Immutable" Version="1.6.0" />
-=======
-    <PackageReference Include="Polly" Version="7.1.1" />
     <PackageReference Include="System.Collections.Immutable" Version="1.7.0" />
->>>>>>> 2eb22545
     <PackageReference Include="System.Net.Http" Version="4.3.4" />
   </ItemGroup>
 
