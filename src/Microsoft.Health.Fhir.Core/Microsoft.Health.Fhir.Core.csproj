--- conflicted
+++ resolved
@@ -22,12 +22,7 @@
     <PackageReference Include="Ensure.That" Version="8.1.1" />
     <PackageReference Include="FluentValidation" Version="8.0.101" />
     <PackageReference Include="MediatR" Version="6.0.0" />
-<<<<<<< HEAD
     <PackageReference Include="Microsoft.CodeAnalysis.FxCopAnalyzers" Version="2.6.3" />
-    <PackageReference Include="Microsoft.CodeCoverage" Version="15.9.0" />
-=======
-    <PackageReference Include="Microsoft.CodeAnalysis.FxCopAnalyzers" Version="2.6.2" />
->>>>>>> 20a98241
     <PackageReference Include="Microsoft.Extensions.Configuration.Json" Version="2.2.0" />
     <PackageReference Include="Microsoft.Extensions.Http" Version="2.2.0" />
     <PackageReference Include="Microsoft.Extensions.Logging" Version="2.2.0" />
