﻿// -------------------------------------------------------------------------------------------------
// Copyright (c) Microsoft Corporation. All rights reserved.
// Licensed under the MIT License (MIT). See LICENSE in the repo root for license information.
// -------------------------------------------------------------------------------------------------
#pragma warning disable CA1028 // Enum Storage should be Int32
namespace Microsoft.Health.Fhir.Core.Features.Operations
{
    public enum QueueType : byte
    {
        Unknown = 0, // should not be used
        Export = 1,
        Import = 2,
        Defrag = 3,
        BulkDelete = 4,
<<<<<<< HEAD
        Reindex = 5,
=======
        BulkUpdate = 5,
>>>>>>> ba27875b
    }
}
#pragma warning restore CA1028 // Enum Storage should be Int32<|MERGE_RESOLUTION|>--- conflicted
+++ resolved
@@ -12,11 +12,8 @@
         Import = 2,
         Defrag = 3,
         BulkDelete = 4,
-<<<<<<< HEAD
-        Reindex = 5,
-=======
         BulkUpdate = 5,
->>>>>>> ba27875b
+        Reindex = 6,
     }
 }
 #pragma warning restore CA1028 // Enum Storage should be Int32