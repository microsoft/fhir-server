--- conflicted
+++ resolved
@@ -59,14 +59,9 @@
                     outcome.JobRecord.QueuedTime,
                     outcome.JobRecord.RequestUri,
                     requiresAccessToken: false,
-<<<<<<< HEAD
                     allFiles.Select(x => x.ToExportOutputResponse()).OrderBy(x => x.Type, StringComparer.Ordinal).ToList(),
-                    outcome.JobRecord.Error.Select(x => x.ToExportOutputResponse()).ToList());
-=======
-                    outcome.JobRecord.Output.Values.Select(x => x.ToExportOutputResponse()).OrderBy(x => x.Type, StringComparer.Ordinal).ToList(),
                     outcome.JobRecord.Error.Select(x => x.ToExportOutputResponse()).ToList(),
                     outcome.JobRecord.Issues);
->>>>>>> b4d9251f
 
                 exportResponse = new GetExportResponse(HttpStatusCode.OK, jobResult);
             }
