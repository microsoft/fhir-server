﻿// -------------------------------------------------------------------------------------------------
// Copyright (c) Microsoft Corporation. All rights reserved.
// Licensed under the MIT License (MIT). See LICENSE in the repo root for license information.
// -------------------------------------------------------------------------------------------------

using System;
using System.Collections.Generic;
using System.Globalization;
using System.Net;
using System.Threading;
using EnsureThat;
using Microsoft.Extensions.Logging;
using Microsoft.Extensions.Options;
using Microsoft.Health.Core;
using Microsoft.Health.Extensions.DependencyInjection;
using Microsoft.Health.Fhir.Core.Configs;
using Microsoft.Health.Fhir.Core.Features.Operations.Export.ExportDestinationClient;
using Microsoft.Health.Fhir.Core.Features.Operations.Export.Models;
using Microsoft.Health.Fhir.Core.Features.Persistence;
using Microsoft.Health.Fhir.Core.Features.Search;
using Microsoft.Health.Fhir.Core.Models;
using Task = System.Threading.Tasks.Task;

namespace Microsoft.Health.Fhir.Core.Features.Operations.Export
{
    public class ExportJobTask : IExportJobTask
    {
        private readonly Func<IScoped<IFhirOperationDataStore>> _fhirOperationDataStoreFactory;
        private readonly IScoped<IAnonymizerFactory> _anonymizerFactory;
        private readonly ExportJobConfiguration _exportJobConfiguration;
        private readonly Func<IScoped<ISearchService>> _searchServiceFactory;
        private readonly IResourceToByteArraySerializer _resourceToByteArraySerializer;
        private readonly IExportDestinationClient _exportDestinationClient;
        private readonly ResourceDeserializer _resourceDeserializer;
        private readonly ILogger _logger;

        // Currently we will have only one file per resource type. In the future we will add the ability to split
        // individual files based on a max file size. This could result in a single resource having multiple files.
        // We will have to update the below mapping to support multiple ExportFileInfo per resource type.
        private readonly IDictionary<string, ExportFileInfo> _resourceTypeToFileInfoMapping = new Dictionary<string, ExportFileInfo>();

        private ExportJobRecord _exportJobRecord;
        private WeakETag _weakETag;

        private IAnonymizer _anonymizer;

        public ExportJobTask(
            Func<IScoped<IFhirOperationDataStore>> fhirOperationDataStoreFactory,
            IOptions<ExportJobConfiguration> exportJobConfiguration,
            Func<IScoped<ISearchService>> searchServiceFactory,
            IResourceToByteArraySerializer resourceToByteArraySerializer,
            IExportDestinationClient exportDestinationClient,
            ResourceDeserializer resourceDeserializer,
            IScoped<IAnonymizerFactory> anonymizerFactory,
            ILogger<ExportJobTask> logger)
        {
            EnsureArg.IsNotNull(fhirOperationDataStoreFactory, nameof(fhirOperationDataStoreFactory));
            EnsureArg.IsNotNull(exportJobConfiguration?.Value, nameof(exportJobConfiguration));
            EnsureArg.IsNotNull(searchServiceFactory, nameof(searchServiceFactory));
            EnsureArg.IsNotNull(resourceToByteArraySerializer, nameof(resourceToByteArraySerializer));
            EnsureArg.IsNotNull(exportDestinationClient, nameof(exportDestinationClient));
            EnsureArg.IsNotNull(resourceDeserializer, nameof(resourceDeserializer));
            EnsureArg.IsNotNull(logger, nameof(logger));

            _fhirOperationDataStoreFactory = fhirOperationDataStoreFactory;
            _exportJobConfiguration = exportJobConfiguration.Value;
            _searchServiceFactory = searchServiceFactory;
            _resourceToByteArraySerializer = resourceToByteArraySerializer;
            _resourceDeserializer = resourceDeserializer;
            _exportDestinationClient = exportDestinationClient;
            _anonymizerFactory = anonymizerFactory;
            _logger = logger;
        }

        /// <inheritdoc />
        public async Task ExecuteAsync(ExportJobRecord exportJobRecord, WeakETag weakETag, CancellationToken cancellationToken)
        {
            EnsureArg.IsNotNull(exportJobRecord, nameof(exportJobRecord));

            _exportJobRecord = exportJobRecord;
            _weakETag = weakETag;

            try
            {
                ExportJobConfiguration exportJobConfiguration = _exportJobConfiguration;

                string connectionHash = string.IsNullOrEmpty(_exportJobConfiguration.StorageAccountConnection) ?
                    string.Empty :
                    Microsoft.Health.Core.Extensions.StringExtensions.ComputeHash(_exportJobConfiguration.StorageAccountConnection);

                if (string.IsNullOrEmpty(exportJobRecord.StorageAccountUri))
                {
                    if (!string.Equals(exportJobRecord.StorageAccountConnectionHash, connectionHash, StringComparison.Ordinal))
                    {
                        throw new DestinationConnectionException("Storage account connection string was updated during an export job.", HttpStatusCode.BadRequest);
                    }
                }
                else
                {
                    exportJobConfiguration = new ExportJobConfiguration();
                    exportJobConfiguration.Enabled = _exportJobConfiguration.Enabled;
                    exportJobConfiguration.StorageAccountUri = exportJobRecord.StorageAccountUri;
                }

                // Connect to export destination using appropriate client.
                await _exportDestinationClient.ConnectAsync(exportJobConfiguration, cancellationToken, _exportJobRecord.Id);

                // If we are resuming a job, we can detect that by checking the progress info from the job record.
                // If it is null, then we know we are processing a new job.
                if (_exportJobRecord.Progress == null)
                {
                    _exportJobRecord.Progress = new ExportJobProgress(continuationToken: null, page: 0);
                }

                // The intial list of query parameters will not have a continutation token. We will add that later if we get one back
                // from the search result.
                var queryParametersList = new List<Tuple<string, string>>()
                {
                    Tuple.Create(KnownQueryParameterNames.Count, _exportJobRecord.MaximumNumberOfResourcesPerQuery.ToString(CultureInfo.InvariantCulture)),
                    Tuple.Create(KnownQueryParameterNames.LastUpdated, $"le{_exportJobRecord.QueuedTime.ToString("o", CultureInfo.InvariantCulture)}"),
                };

                if (_exportJobRecord.Since != null)
                {
                    queryParametersList.Add(Tuple.Create(KnownQueryParameterNames.LastUpdated, $"ge{_exportJobRecord.Since}"));
                }

<<<<<<< HEAD
                if (!string.IsNullOrEmpty(exportJobRecord.AnonymizationConfigurationLocation))
                {
                    _anonymizer = await _anonymizerFactory.Value.CreateAnonymizerAsync(exportJobRecord.AnonymizationConfigurationLocation, exportJobRecord.AnonymizationConfigurationFileHash, cancellationToken);
                }

                // Process the export if:
                // 1. There is continuation token, which means there is more resource to be exported.
                // 2. There is no continuation token but the page is 0, which means it's the initial export.
                while (progress.ContinuationToken != null || progress.Page == 0)
                {
                    SearchResult searchResult;

                    // Search and process the results.
                    using (IScoped<ISearchService> searchService = _searchServiceFactory())
                    {
                        searchResult = await searchService.Value.SearchAsync(
                                _exportJobRecord.ResourceType,
                                queryParametersList,
                                cancellationToken);
                    }

                    await ProcessSearchResultsAsync(searchResult.Results, currentBatchId, cancellationToken);

                    if (searchResult.ContinuationToken == null)
                    {
                        // No more continuation token, we are done.
                        break;
                    }

                    // Update the continuation token in local cache and queryParams.
                    // We will add or udpate the continuation token to the end of the query parameters list.
                    progress.UpdateContinuationToken(searchResult.ContinuationToken);
                    if (queryParametersList[queryParametersList.Count - 1].Item1 == KnownQueryParameterNames.ContinuationToken)
                    {
                        queryParametersList[queryParametersList.Count - 1] = Tuple.Create(KnownQueryParameterNames.ContinuationToken, progress.ContinuationToken);
                    }
                    else
                    {
                        queryParametersList.Add(Tuple.Create(KnownQueryParameterNames.ContinuationToken, progress.ContinuationToken));
                    }

                    if (progress.Page % _exportJobRecord.NumberOfPagesPerCommit == 0)
                    {
                        // Commit the changes.
                        await _exportDestinationClient.CommitAsync(exportJobConfiguration, cancellationToken);

                        // Update the job record.
                        await UpdateJobRecordAsync(cancellationToken);

                        currentBatchId = progress.Page;
                    }
                }
=======
                ExportJobProgress progress = _exportJobRecord.Progress;
>>>>>>> aa52955b

                await RunExportSearch(exportJobConfiguration, progress, queryParametersList, cancellationToken);

                await CompleteJobAsync(OperationStatus.Completed, cancellationToken);

                _logger.LogTrace("Successfully completed the job.");
            }
            catch (JobConflictException)
            {
                // The export job was updated externally. There might be some additional resources that were exported
                // but we will not be updating the job record.
                _logger.LogTrace("The job was updated by another process.");
            }
            catch (DestinationConnectionException dce)
            {
                _logger.LogError(dce, "Can't connect to destination. The job will be marked as failed.");

                _exportJobRecord.FailureDetails = new JobFailureDetails(dce.Message, dce.StatusCode);
                await CompleteJobAsync(OperationStatus.Failed, cancellationToken);
            }
            catch (Exception ex)
            {
                // The job has encountered an error it cannot recover from.
                // Try to update the job to failed state.
                _logger.LogError(ex, "Encountered an unhandled exception. The job will be marked as failed.");

                _exportJobRecord.FailureDetails = new JobFailureDetails(Resources.UnknownError, HttpStatusCode.InternalServerError);
                await CompleteJobAsync(OperationStatus.Failed, cancellationToken);
            }
        }

        private async Task CompleteJobAsync(OperationStatus completionStatus, CancellationToken cancellationToken)
        {
            _exportJobRecord.Status = completionStatus;
            _exportJobRecord.EndTime = Clock.UtcNow;

            await UpdateJobRecordAsync(cancellationToken);
        }

        private async Task UpdateJobRecordAsync(CancellationToken cancellationToken)
        {
            using (IScoped<IFhirOperationDataStore> fhirOperationDataStore = _fhirOperationDataStoreFactory())
            {
                ExportJobOutcome updatedExportJobOutcome = await fhirOperationDataStore.Value.UpdateExportJobAsync(_exportJobRecord, _weakETag, cancellationToken);

                _exportJobRecord = updatedExportJobOutcome.JobRecord;
                _weakETag = updatedExportJobOutcome.ETag;
            }
        }

        private async Task RunExportSearch(
            ExportJobConfiguration exportJobConfiguration,
            ExportJobProgress progress,
            List<Tuple<string, string>> sharedQueryParametersList,
            CancellationToken cancellationToken)
        {
            EnsureArg.IsNotNull(exportJobConfiguration, nameof(exportJobConfiguration));
            EnsureArg.IsNotNull(progress, nameof(progress));
            EnsureArg.IsNotNull(sharedQueryParametersList, nameof(sharedQueryParametersList));

            // Current batch will be used to organize a set of search results into a group so that they can be committed together.
            string currentBatchId = progress.Page.ToString("d6");

            List<Tuple<string, string>> queryParametersList = new List<Tuple<string, string>>(sharedQueryParametersList);
            if (progress.ContinuationToken != null)
            {
                queryParametersList.Add(Tuple.Create(KnownQueryParameterNames.ContinuationToken, progress.ContinuationToken));
            }

            // Process the export if:
            // 1. There is continuation token, which means there is more resource to be exported.
            // 2. There is no continuation token but the page is 0, which means it's the initial export.
            while (progress.ContinuationToken != null || progress.Page == 0)
            {
                SearchResult searchResult = null;

                // Search and process the results.
                using (IScoped<ISearchService> searchService = _searchServiceFactory())
                {
                    switch (_exportJobRecord.ExportType)
                    {
                        case ExportJobType.All:
                            searchResult = await searchService.Value.SearchAsync(
                                resourceType: null,
                                queryParametersList,
                                cancellationToken);
                            break;
                        case ExportJobType.Patient:
                            searchResult = await searchService.Value.SearchAsync(
                                resourceType: KnownResourceTypes.Patient,
                                queryParametersList,
                                cancellationToken);
                            break;
                    }
                }

                if (_exportJobRecord.ExportType == ExportJobType.Patient)
                {
                    uint resultIndex = 0;
                    foreach (SearchResultEntry result in searchResult.Results)
                    {
                        // If a job is resumed in the middle of processing patient compartment resources it will skip patients it has already exported compartment information for.
                        // This assumes the order of the search results is the same every time the same search is performed.
                        if (progress.SubSearch != null && result.Resource.ResourceId != progress.SubSearch.TriggeringResourceId)
                        {
                            resultIndex++;
                            continue;
                        }

                        if (progress.SubSearch == null)
                        {
                            progress.NewSubSearch(result.Resource.ResourceId);
                        }

                        await RunExportCompartmentSearch(exportJobConfiguration, progress.SubSearch, sharedQueryParametersList, cancellationToken, currentBatchId + ":" + resultIndex.ToString("d6"));
                        resultIndex++;

                        progress.ClearSubSearch();
                    }
                }

                await ProcessSearchResultsAsync(searchResult.Results, currentBatchId, cancellationToken);

                if (searchResult.ContinuationToken == null)
                {
                    // No more continuation token, we are done.
                    break;
                }

                await ProcessProgressChange(exportJobConfiguration, progress, queryParametersList, searchResult.ContinuationToken, forceCommit: _exportJobRecord.ExportType == ExportJobType.Patient, cancellationToken);
                currentBatchId = progress.Page.ToString("d6");
            }

            // Commit one last time for any pending changes.
            await _exportDestinationClient.CommitAsync(exportJobConfiguration, cancellationToken);
        }

        private async Task RunExportCompartmentSearch(
            ExportJobConfiguration exportJobConfiguration,
            ExportJobProgress progress,
            List<Tuple<string, string>> sharedQueryParametersList,
            CancellationToken cancellationToken,
            string batchIdPrefix = "")
        {
            EnsureArg.IsNotNull(exportJobConfiguration, nameof(exportJobConfiguration));
            EnsureArg.IsNotNull(progress, nameof(progress));
            EnsureArg.IsNotNull(sharedQueryParametersList, nameof(sharedQueryParametersList));

            // Current batch will be used to organize a set of search results into a group so that they can be committed together.
            string currentBatchId = batchIdPrefix + "-" + progress.Page.ToString("d6");

            List<Tuple<string, string>> queryParametersList = new List<Tuple<string, string>>(sharedQueryParametersList);
            if (progress.ContinuationToken != null)
            {
                queryParametersList.Add(Tuple.Create(KnownQueryParameterNames.ContinuationToken, progress.ContinuationToken));
            }

            // Process the export if:
            // 1. There is continuation token, which means there is more resource to be exported.
            // 2. There is no continuation token but the page is 0, which means it's the initial export.
            while (progress.ContinuationToken != null || progress.Page == 0)
            {
                SearchResult searchResult = null;

                // Search and process the results.
                using (IScoped<ISearchService> searchService = _searchServiceFactory())
                {
                    searchResult = await searchService.Value.SearchCompartmentAsync(
                        compartmentType: KnownResourceTypes.Patient,
                        compartmentId: progress.TriggeringResourceId,
                        resourceType: null,
                        queryParametersList,
                        cancellationToken);
                }

                await ProcessSearchResultsAsync(searchResult.Results, currentBatchId, cancellationToken);

                if (searchResult.ContinuationToken == null)
                {
                    // No more continuation token, we are done.
                    break;
                }

                await ProcessProgressChange(exportJobConfiguration, progress, queryParametersList, searchResult.ContinuationToken, false, cancellationToken);
                currentBatchId = batchIdPrefix + '-' + progress.Page.ToString("d6");
            }

            // Commit one last time for any pending changes.
            await _exportDestinationClient.CommitAsync(exportJobConfiguration, cancellationToken);
            await UpdateJobRecordAsync(cancellationToken);
        }

        private async Task ProcessSearchResultsAsync(IEnumerable<SearchResultEntry> searchResults, string partId, CancellationToken cancellationToken)
        {
            foreach (SearchResultEntry result in searchResults)
            {
                ResourceWrapper resourceWrapper = result.Resource;

                string resourceType = resourceWrapper.ResourceTypeName;

                // Check whether we already have an existing file for the current resource type.
                if (!_resourceTypeToFileInfoMapping.TryGetValue(resourceType, out ExportFileInfo exportFileInfo))
                {
                    // Check whether we have seen this file previously (in situations where we are resuming an export)
                    if (_exportJobRecord.Output.TryGetValue(resourceType, out exportFileInfo))
                    {
                        // A file already exists for this resource type. Let us open the file on the client.
                        await _exportDestinationClient.OpenFileAsync(exportFileInfo.FileUri, cancellationToken);
                    }
                    else
                    {
                        // File does not exist. Create it.
                        string fileName = resourceType + ".ndjson";
                        Uri fileUri = await _exportDestinationClient.CreateFileAsync(fileName, cancellationToken);

                        exportFileInfo = new ExportFileInfo(resourceType, fileUri, sequence: 0);

                        // Since we created a new file the JobRecord Output also needs to know about it.
                        _exportJobRecord.Output.TryAdd(resourceType, exportFileInfo);
                    }

                    _resourceTypeToFileInfoMapping.Add(resourceType, exportFileInfo);
                }

                ResourceElement element = _resourceDeserializer.DeserializeRaw(resourceWrapper.RawResource, resourceWrapper.Version, resourceWrapper.LastModified);

                element = _anonymizer?.Anonymize(element);

                // Serialize into NDJson and write to the file.
                byte[] bytesToWrite = _resourceToByteArraySerializer.Serialize(element);

                await _exportDestinationClient.WriteFilePartAsync(exportFileInfo.FileUri, partId, bytesToWrite, cancellationToken);

                // Increment the file information.
                exportFileInfo.IncrementCount(bytesToWrite.Length);
            }
        }

        private async Task ProcessProgressChange(
            ExportJobConfiguration exportJobConfiguration,
            ExportJobProgress progress,
            List<Tuple<string, string>> queryParametersList,
            string continuationToken,
            bool forceCommit,
            CancellationToken cancellationToken)
        {
            // Update the continuation token in local cache and queryParams.
            // We will add or udpate the continuation token to the end of the query parameters list.
            progress.UpdateContinuationToken(continuationToken);

            if (queryParametersList[queryParametersList.Count - 1].Item1 == KnownQueryParameterNames.ContinuationToken)
            {
                queryParametersList[queryParametersList.Count - 1] = Tuple.Create(KnownQueryParameterNames.ContinuationToken, progress.ContinuationToken);
            }
            else
            {
                queryParametersList.Add(Tuple.Create(KnownQueryParameterNames.ContinuationToken, progress.ContinuationToken));
            }

            if (progress.Page % _exportJobRecord.NumberOfPagesPerCommit == 0 || forceCommit)
            {
                // Commit the changes.
                await _exportDestinationClient.CommitAsync(exportJobConfiguration, cancellationToken);

                // Update the job record.
                await UpdateJobRecordAsync(cancellationToken);
            }
        }
    }
}<|MERGE_RESOLUTION|>--- conflicted
+++ resolved
@@ -125,62 +125,7 @@
                     queryParametersList.Add(Tuple.Create(KnownQueryParameterNames.LastUpdated, $"ge{_exportJobRecord.Since}"));
                 }
 
-<<<<<<< HEAD
-                if (!string.IsNullOrEmpty(exportJobRecord.AnonymizationConfigurationLocation))
-                {
-                    _anonymizer = await _anonymizerFactory.Value.CreateAnonymizerAsync(exportJobRecord.AnonymizationConfigurationLocation, exportJobRecord.AnonymizationConfigurationFileHash, cancellationToken);
-                }
-
-                // Process the export if:
-                // 1. There is continuation token, which means there is more resource to be exported.
-                // 2. There is no continuation token but the page is 0, which means it's the initial export.
-                while (progress.ContinuationToken != null || progress.Page == 0)
-                {
-                    SearchResult searchResult;
-
-                    // Search and process the results.
-                    using (IScoped<ISearchService> searchService = _searchServiceFactory())
-                    {
-                        searchResult = await searchService.Value.SearchAsync(
-                                _exportJobRecord.ResourceType,
-                                queryParametersList,
-                                cancellationToken);
-                    }
-
-                    await ProcessSearchResultsAsync(searchResult.Results, currentBatchId, cancellationToken);
-
-                    if (searchResult.ContinuationToken == null)
-                    {
-                        // No more continuation token, we are done.
-                        break;
-                    }
-
-                    // Update the continuation token in local cache and queryParams.
-                    // We will add or udpate the continuation token to the end of the query parameters list.
-                    progress.UpdateContinuationToken(searchResult.ContinuationToken);
-                    if (queryParametersList[queryParametersList.Count - 1].Item1 == KnownQueryParameterNames.ContinuationToken)
-                    {
-                        queryParametersList[queryParametersList.Count - 1] = Tuple.Create(KnownQueryParameterNames.ContinuationToken, progress.ContinuationToken);
-                    }
-                    else
-                    {
-                        queryParametersList.Add(Tuple.Create(KnownQueryParameterNames.ContinuationToken, progress.ContinuationToken));
-                    }
-
-                    if (progress.Page % _exportJobRecord.NumberOfPagesPerCommit == 0)
-                    {
-                        // Commit the changes.
-                        await _exportDestinationClient.CommitAsync(exportJobConfiguration, cancellationToken);
-
-                        // Update the job record.
-                        await UpdateJobRecordAsync(cancellationToken);
-
-                        currentBatchId = progress.Page;
-                    }
-                }
-=======
                 ExportJobProgress progress = _exportJobRecord.Progress;
->>>>>>> aa52955b
 
                 await RunExportSearch(exportJobConfiguration, progress, queryParametersList, cancellationToken);
 
@@ -248,6 +193,11 @@
             if (progress.ContinuationToken != null)
             {
                 queryParametersList.Add(Tuple.Create(KnownQueryParameterNames.ContinuationToken, progress.ContinuationToken));
+            }
+
+            if (!string.IsNullOrEmpty(_exportJobRecord.AnonymizationConfigurationLocation))
+            {
+                _anonymizer = await _anonymizerFactory.Value.CreateAnonymizerAsync(_exportJobRecord.AnonymizationConfigurationLocation, _exportJobRecord.AnonymizationConfigurationFileHash, cancellationToken);
             }
 
             // Process the export if:
