﻿// -------------------------------------------------------------------------------------------------
// Copyright (c) Microsoft Corporation. All rights reserved.
// Licensed under the MIT License (MIT). See LICENSE in the repo root for license information.
// -------------------------------------------------------------------------------------------------

using System;
using System.Collections.Generic;
using System.Linq;
using EnsureThat;
using Microsoft.Health.Fhir.Core.Extensions;
using Newtonsoft.Json;

namespace Microsoft.Health.Fhir.Core.Features.Operations.Export.Models
{
    /// <summary>
    /// Class to hold metadata for an individual export request.
    /// </summary>
    public class ExportJobRecord
    {
<<<<<<< HEAD
        public ExportJobRecord(Uri exportRequestUri, IReadOnlyCollection<KeyValuePair<string, string>> requestorClaims = null)
=======
        private const string SecretPrefix = "Export-Destination-";

        public ExportJobRecord(Uri exportRequestUri)
>>>>>>> 5b343c49
        {
            EnsureArg.IsNotNull(exportRequestUri, nameof(exportRequestUri));

            RequestUri = exportRequestUri;
            RequestorClaims = requestorClaims?.OrderBy(claim => claim.Key, StringComparer.Ordinal).ToList();

            // Default values
            SchemaVersion = 1;
            Id = Guid.NewGuid().ToString();
            Status = OperationStatus.Queued;

            // Compute the hash of the job.
            var hashObject = new
            {
                RequestUri,
                RequestorClaims,
            };

            Hash = JsonConvert.SerializeObject(hashObject).ComputeHash();

            QueuedTime = DateTimeOffset.UtcNow;
            SecretName = SecretPrefix + Id;
        }

        [JsonConstructor]
        protected ExportJobRecord()
        {
        }

        [JsonProperty(JobRecordProperties.Request)]
        public Uri RequestUri { get; private set; }

<<<<<<< HEAD
        [JsonProperty(JobRecordProperties.RequestorClaims)]
        public IReadOnlyCollection<KeyValuePair<string, string>> RequestorClaims { get; private set; }
=======
        [JsonProperty(JobRecordProperties.SecretName)]
        public string SecretName { get; private set; }
>>>>>>> 5b343c49

        [JsonProperty(JobRecordProperties.Id)]
        public string Id { get; private set; }

        [JsonProperty(JobRecordProperties.Hash)]
        public string Hash { get; private set; }

        [JsonProperty(JobRecordProperties.QueuedTime)]
        public DateTimeOffset QueuedTime { get; private set; }

        [JsonProperty(JobRecordProperties.SchemaVersion)]
        public int SchemaVersion { get; private set; }

        [JsonProperty(JobRecordProperties.Output)]
        public List<ExportFileInfo> Output { get; private set; } = new List<ExportFileInfo>();

        [JsonProperty(JobRecordProperties.Error)]
        public List<ExportFileInfo> Errors { get; private set; } = new List<ExportFileInfo>();

        [JsonProperty(JobRecordProperties.Status)]
        public OperationStatus Status { get; set; }

        [JsonProperty(JobRecordProperties.StartTime)]
        public DateTimeOffset? StartTime { get; set; }

        [JsonProperty(JobRecordProperties.EndTime)]
        public DateTimeOffset? EndTime { get; set; }

        [JsonProperty(JobRecordProperties.CancelledTime)]
        public DateTimeOffset? CancelledTime { get; set; }

        [JsonProperty(JobRecordProperties.NumberOfConsecutiveFailures)]
        public int NumberOfConsecutiveFailures { get; set; }

        [JsonProperty(JobRecordProperties.TotalNumberOfFailures)]
        public int TotalNumberOfFailures { get; set; }

        [JsonProperty(JobRecordProperties.Progress)]
        public ExportJobProgress Progress { get; set; }
    }
}<|MERGE_RESOLUTION|>--- conflicted
+++ resolved
@@ -17,13 +17,9 @@
     /// </summary>
     public class ExportJobRecord
     {
-<<<<<<< HEAD
-        public ExportJobRecord(Uri exportRequestUri, IReadOnlyCollection<KeyValuePair<string, string>> requestorClaims = null)
-=======
         private const string SecretPrefix = "Export-Destination-";
 
-        public ExportJobRecord(Uri exportRequestUri)
->>>>>>> 5b343c49
+        public ExportJobRecord(Uri exportRequestUri, IReadOnlyCollection<KeyValuePair<string, string>> requestorClaims = null)
         {
             EnsureArg.IsNotNull(exportRequestUri, nameof(exportRequestUri));
 
@@ -56,13 +52,11 @@
         [JsonProperty(JobRecordProperties.Request)]
         public Uri RequestUri { get; private set; }
 
-<<<<<<< HEAD
         [JsonProperty(JobRecordProperties.RequestorClaims)]
         public IReadOnlyCollection<KeyValuePair<string, string>> RequestorClaims { get; private set; }
-=======
+
         [JsonProperty(JobRecordProperties.SecretName)]
         public string SecretName { get; private set; }
->>>>>>> 5b343c49
 
         [JsonProperty(JobRecordProperties.Id)]
         public string Id { get; private set; }
