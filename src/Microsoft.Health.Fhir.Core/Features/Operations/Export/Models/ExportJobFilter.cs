--- conflicted
+++ resolved
@@ -32,75 +32,18 @@
         [JsonProperty(JobRecordProperties.SearchParams)]
         public IList<Tuple<string, string>> Parameters { get; private set; }
 
-<<<<<<< HEAD
-        public static bool operator ==(ExportJobFilter left, ExportJobFilter right)
-        {
-            return object.Equals(left, right);
-        }
-
-        public static bool operator !=(ExportJobFilter left, ExportJobFilter right)
-        {
-            return !object.Equals(left, right);
-        }
-
         public override bool Equals(object obj)
         {
-            if (ReferenceEquals(this, obj))
-            {
-                return true;
-            }
-
-=======
-        public override bool Equals(object obj)
-        {
->>>>>>> 04dacbc6
             if (obj == null || GetType() != obj.GetType())
             {
                 return false;
             }
 
-<<<<<<< HEAD
-            ExportJobFilter other = (ExportJobFilter)obj;
-            return ResourceType == other.ResourceType && AreParametersEqual(Parameters, other.Parameters);
-=======
             return GetHashCode() == obj.GetHashCode();
->>>>>>> 04dacbc6
         }
 
         public override int GetHashCode()
         {
-<<<<<<< HEAD
-            unchecked
-            {
-                int hash = 17;
-                hash = (hash * 23) + (ResourceType?.GetHashCode(StringComparison.InvariantCulture) ?? 0);
-
-                foreach (var param in Parameters)
-                {
-                    hash = (hash * 23) + (param?.GetHashCode() ?? 0);
-                }
-
-                return hash;
-            }
-        }
-
-        private static bool AreParametersEqual(IList<Tuple<string, string>> a, IList<Tuple<string, string>> b)
-        {
-            if (a.Count != b.Count)
-            {
-                return false;
-            }
-
-            for (int i = 0; i < a.Count; i++)
-            {
-                if (a[i].Item1 != b[i].Item1 || a[i].Item2 != b[i].Item2)
-                {
-                    return false;
-                }
-            }
-
-            return true;
-=======
             var paramHash = default(HashCode);
             foreach (var param in Parameters)
             {
@@ -110,7 +53,6 @@
 
             paramHash.Add(ResourceType);
             return paramHash.ToHashCode();
->>>>>>> 04dacbc6
         }
     }
 }