--- conflicted
+++ resolved
@@ -77,25 +77,7 @@
             // Otherwise, we will create a new export job. This will be a best effort since the likelihood of this happen should be small.
             ExportJobOutcome outcome = await _fhirOperationDataStore.GetExportJobByHashAsync(hash, cancellationToken);
 
-<<<<<<< HEAD
             var filters = ParseFilter(request.Filters);
-=======
-            ExportJobFormatConfiguration formatConfiguration = null;
-
-            if (request.FormatName != null)
-            {
-                formatConfiguration = _exportJobConfiguration.Formats?.FirstOrDefault(
-                (ExportJobFormatConfiguration formatConfig) => formatConfig.Name.Equals(request.FormatName, StringComparison.OrdinalIgnoreCase));
-
-                if (formatConfiguration == null)
-                {
-                    throw new BadRequestException(Resources.ExportFormatNotFound);
-                }
-            }
-
-            formatConfiguration ??= _exportJobConfiguration.Formats?.FirstOrDefault(
-                (ExportJobFormatConfiguration formatConfig) => formatConfig.Default);
->>>>>>> 57023880
 
             ExportJobFormatConfiguration formatConfiguration = ParseFormat(request.FormatName, request.ContainerName != null);
 
@@ -172,7 +154,7 @@
 
             if (formatName != null)
             {
-                formatConfiguration = _exportJobConfiguration.Formats.FirstOrDefault(
+                formatConfiguration = _exportJobConfiguration.Formats?.FirstOrDefault(
                 (ExportJobFormatConfiguration formatConfig) => formatConfig.Name.Equals(formatName, StringComparison.OrdinalIgnoreCase));
 
                 if (formatConfiguration == null)
@@ -181,7 +163,7 @@
                 }
             }
 
-            formatConfiguration ??= _exportJobConfiguration.Formats.FirstOrDefault(
+            formatConfiguration ??= _exportJobConfiguration.Formats?.FirstOrDefault(
                 (ExportJobFormatConfiguration formatConfig) => formatConfig.Default);
 
             formatConfiguration ??= new ExportJobFormatConfiguration()
