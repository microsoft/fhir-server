﻿// -------------------------------------------------------------------------------------------------
// Copyright (c) Microsoft Corporation. All rights reserved.
// Licensed under the MIT License (MIT). See LICENSE in the repo root for license information.
// -------------------------------------------------------------------------------------------------

using System.Threading;
using System.Threading.Tasks;
using EnsureThat;
using MediatR;
using Microsoft.Health.Fhir.Core.Features.Operations.Export.Models;
<<<<<<< HEAD
using Microsoft.Health.Fhir.Core.Features.Persistence;
using Microsoft.Health.Fhir.Core.Features.SecretStore;
=======
>>>>>>> 4a5e0306
using Microsoft.Health.Fhir.Core.Messages.Export;

namespace Microsoft.Health.Fhir.Core.Features.Operations.Export
{
    public class CreateExportRequestHandler : IRequestHandler<CreateExportRequest, CreateExportResponse>
    {
<<<<<<< HEAD
        private IFhirDataStore _fhirDataStore;
        private ISecretStore _secretStore;

        public CreateExportRequestHandler(IFhirDataStore fhirDataStore, ISecretStore secretStore)
        {
            EnsureArg.IsNotNull(fhirDataStore, nameof(fhirDataStore));
            EnsureArg.IsNotNull(secretStore, nameof(secretStore));

            _fhirDataStore = fhirDataStore;
            _secretStore = secretStore;
=======
        private IFhirOperationDataStore _fhirOperationDataStore;

        public CreateExportRequestHandler(IFhirOperationDataStore fhirOperationDataStore)
        {
            EnsureArg.IsNotNull(fhirOperationDataStore, nameof(fhirOperationDataStore));

            _fhirOperationDataStore = fhirOperationDataStore;
>>>>>>> 4a5e0306
        }

        public async Task<CreateExportResponse> Handle(CreateExportRequest request, CancellationToken cancellationToken)
        {
            EnsureArg.IsNotNull(request, nameof(request));

            // TODO: Later we will add some logic here that will check whether a duplicate job already exists
            // and handle it accordingly. For now we just assume all export jobs are unique and create a new one.

            var jobRecord = new ExportJobRecord(request.RequestUri);
<<<<<<< HEAD

            // Store the destination secret
            var result = await _secretStore.SetSecretAsync(jobRecord.SecretName, request.DestinationInformation.ToJson());

            ExportJobOutcome outcome = await _fhirDataStore.CreateExportJobAsync(jobRecord, cancellationToken);
=======
            ExportJobOutcome result = await _fhirOperationDataStore.CreateExportJobAsync(jobRecord, cancellationToken);
>>>>>>> 4a5e0306

            // If job creation had failed we would have thrown an exception.
            return new CreateExportResponse(jobRecord.Id);
        }
    }
}<|MERGE_RESOLUTION|>--- conflicted
+++ resolved
@@ -8,37 +8,24 @@
 using EnsureThat;
 using MediatR;
 using Microsoft.Health.Fhir.Core.Features.Operations.Export.Models;
-<<<<<<< HEAD
 using Microsoft.Health.Fhir.Core.Features.Persistence;
 using Microsoft.Health.Fhir.Core.Features.SecretStore;
-=======
->>>>>>> 4a5e0306
 using Microsoft.Health.Fhir.Core.Messages.Export;
 
 namespace Microsoft.Health.Fhir.Core.Features.Operations.Export
 {
     public class CreateExportRequestHandler : IRequestHandler<CreateExportRequest, CreateExportResponse>
     {
-<<<<<<< HEAD
-        private IFhirDataStore _fhirDataStore;
+        private IFhirOperationDataStore _fhirOperationDataStore;
         private ISecretStore _secretStore;
 
-        public CreateExportRequestHandler(IFhirDataStore fhirDataStore, ISecretStore secretStore)
+        public CreateExportRequestHandler(IFhirOperationDataStore fhirOperationDataStore, ISecretStore secretStore)
         {
-            EnsureArg.IsNotNull(fhirDataStore, nameof(fhirDataStore));
+            EnsureArg.IsNotNull(fhirOperationDataStore, nameof(fhirOperationDataStore));
             EnsureArg.IsNotNull(secretStore, nameof(secretStore));
 
-            _fhirDataStore = fhirDataStore;
+            _fhirOperationDataStore = fhirOperationDataStore;
             _secretStore = secretStore;
-=======
-        private IFhirOperationDataStore _fhirOperationDataStore;
-
-        public CreateExportRequestHandler(IFhirOperationDataStore fhirOperationDataStore)
-        {
-            EnsureArg.IsNotNull(fhirOperationDataStore, nameof(fhirOperationDataStore));
-
-            _fhirOperationDataStore = fhirOperationDataStore;
->>>>>>> 4a5e0306
         }
 
         public async Task<CreateExportResponse> Handle(CreateExportRequest request, CancellationToken cancellationToken)
@@ -49,15 +36,10 @@
             // and handle it accordingly. For now we just assume all export jobs are unique and create a new one.
 
             var jobRecord = new ExportJobRecord(request.RequestUri);
-<<<<<<< HEAD
-
             // Store the destination secret
             var result = await _secretStore.SetSecretAsync(jobRecord.SecretName, request.DestinationInformation.ToJson());
 
-            ExportJobOutcome outcome = await _fhirDataStore.CreateExportJobAsync(jobRecord, cancellationToken);
-=======
             ExportJobOutcome result = await _fhirOperationDataStore.CreateExportJobAsync(jobRecord, cancellationToken);
->>>>>>> 4a5e0306
 
             // If job creation had failed we would have thrown an exception.
             return new CreateExportResponse(jobRecord.Id);
