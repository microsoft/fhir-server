﻿// -------------------------------------------------------------------------------------------------
// Copyright (c) Microsoft Corporation. All rights reserved.
// Licensed under the MIT License (MIT). See LICENSE in the repo root for license information.
// -------------------------------------------------------------------------------------------------

using System;
using System.Runtime;
using System.Threading;
using System.Threading.Tasks;
using EnsureThat;
using Microsoft.Health.Fhir.Core.Features.Operations.Export.Models;
using Microsoft.Health.Fhir.Core.Features.Persistence;
using Microsoft.Health.JobManagement;
using Newtonsoft.Json;

namespace Microsoft.Health.Fhir.Core.Features.Operations.Export
{
    [JobTypeId((int)JobType.ExportProcessing)]
    public class ExportProcessingJob : IJob
    {
        private readonly Func<IExportJobTask> _exportJobTaskFactory;

        public ExportProcessingJob(Func<IExportJobTask> exportJobTaskFactory)
        {
<<<<<<< HEAD
            EnsureArg.IsNotNull(jobInfo, nameof(jobInfo));
            EnsureArg.IsNotNull(exportJobTaskFactory, nameof(exportJobTaskFactory));

            _jobInfo = jobInfo;
            _exportJobTaskFactory = exportJobTaskFactory;
=======
            _exportJobTaskFactory = EnsureArg.IsNotNull(exportJobTaskFactory, nameof(exportJobTaskFactory));
>>>>>>> 1fc8e8db
        }

        public Task<string> ExecuteAsync(JobInfo jobInfo, IProgress<string> progress, CancellationToken cancellationToken)
        {
<<<<<<< HEAD
            EnsureArg.IsNotNull(progress, nameof(progress));

            _progress = progress;
            ExportJobRecord record = JsonConvert.DeserializeObject<ExportJobRecord>(string.IsNullOrEmpty(_jobInfo.Result) ? _jobInfo.Definition : _jobInfo.Result);
=======
            ExportJobRecord record = JsonConvert.DeserializeObject<ExportJobRecord>(string.IsNullOrEmpty(jobInfo.Result) ? jobInfo.Definition : jobInfo.Result);
>>>>>>> 1fc8e8db
            IExportJobTask exportJobTask = _exportJobTaskFactory();

            // The ExportJobTask was used to handling the database updates and etags itself, but the new job hosting flow manages it in a central location.
            // This method allows the same class to be used in both Cosmos (with the old method) and SQL (with the new method).
            // The etag passed to the ExportJobTask is unused, the actual etag is managed in the JobHosting class.
            exportJobTask.UpdateExportJob = UpdateExportJob;
            Task exportTask = exportJobTask.ExecuteAsync(record, WeakETag.FromVersionId("0"), cancellationToken);
            return exportTask.ContinueWith<string>(
                (Task parent) =>
                {
                    switch (record.Status)
                    {
                        case OperationStatus.Completed:
                            return JsonConvert.SerializeObject(record);
                        case OperationStatus.Failed:
                            throw new JobExecutionException(record.FailureDetails.FailureReason);
                        case OperationStatus.Canceled:
                            // This throws a RetriableJobException so the job handler doesn't change the job status. The job will not be retried as cancelled jobs are ignored.
                            throw new RetriableJobException("Export job cancelled.");
                        case OperationStatus.Queued:
                        case OperationStatus.Running:
                            throw new RetriableJobException("Export job finished in non-terminal state. See logs from ExportJobTask.");
                        default:
#pragma warning disable CA2201 // Do not raise reserved exception types. This exception shouldn't be reached, but a switch statement needs a default condition. Nothing really fits here.
                            throw new Exception("Job status not set.");
#pragma warning restore CA2201 // Do not raise reserved exception types
                    }
                },
                cancellationToken,
                TaskContinuationOptions.None,
                TaskScheduler.Current);

            Task<ExportJobOutcome> UpdateExportJob(ExportJobRecord exportJobRecord, WeakETag weakETag, CancellationToken innerCancellationToken)
            {
                record = exportJobRecord;
                progress.Report(JsonConvert.SerializeObject(exportJobRecord));
                return Task.FromResult(new ExportJobOutcome(exportJobRecord, weakETag));
            }
        }
    }
}<|MERGE_RESOLUTION|>--- conflicted
+++ resolved
@@ -4,7 +4,6 @@
 // -------------------------------------------------------------------------------------------------
 
 using System;
-using System.Runtime;
 using System.Threading;
 using System.Threading.Tasks;
 using EnsureThat;
@@ -22,27 +21,15 @@
 
         public ExportProcessingJob(Func<IExportJobTask> exportJobTaskFactory)
         {
-<<<<<<< HEAD
-            EnsureArg.IsNotNull(jobInfo, nameof(jobInfo));
-            EnsureArg.IsNotNull(exportJobTaskFactory, nameof(exportJobTaskFactory));
-
-            _jobInfo = jobInfo;
-            _exportJobTaskFactory = exportJobTaskFactory;
-=======
             _exportJobTaskFactory = EnsureArg.IsNotNull(exportJobTaskFactory, nameof(exportJobTaskFactory));
->>>>>>> 1fc8e8db
         }
 
         public Task<string> ExecuteAsync(JobInfo jobInfo, IProgress<string> progress, CancellationToken cancellationToken)
         {
-<<<<<<< HEAD
+            EnsureArg.IsNotNull(jobInfo, nameof(jobInfo));
             EnsureArg.IsNotNull(progress, nameof(progress));
 
-            _progress = progress;
-            ExportJobRecord record = JsonConvert.DeserializeObject<ExportJobRecord>(string.IsNullOrEmpty(_jobInfo.Result) ? _jobInfo.Definition : _jobInfo.Result);
-=======
             ExportJobRecord record = JsonConvert.DeserializeObject<ExportJobRecord>(string.IsNullOrEmpty(jobInfo.Result) ? jobInfo.Definition : jobInfo.Result);
->>>>>>> 1fc8e8db
             IExportJobTask exportJobTask = _exportJobTaskFactory();
 
             // The ExportJobTask was used to handling the database updates and etags itself, but the new job hosting flow manages it in a central location.
