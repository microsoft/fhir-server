--- conflicted
+++ resolved
@@ -82,14 +82,9 @@
         {
             string currentResourceTypeHash = _searchParameterOperations.GetResourceTypeSearchParameterHashMap(jobDefinition.ResourceType);
 
-<<<<<<< HEAD
             // If the hash is different, we need to fail job as this means something has changed unexpectedly.
             // This ensures that the processing job always uses the latest search parameters and we do not complete job incorrectly.
 
-=======
-            // If the hash is different, we need to refresh our local copy of the search parameters.
-            // This ensures that the processing job always uses the latest search parameters.
->>>>>>> 1405714c
             if (string.IsNullOrEmpty(currentResourceTypeHash) || !string.Equals(currentResourceTypeHash, jobDefinition.ResourceTypeSearchParameterHashMap, StringComparison.Ordinal))
             {
                 _logger.LogJobError(
@@ -101,13 +96,8 @@
 
                 string message = "Search Parameter hash does not match. Resubmit reindex job to try again.";
 
-<<<<<<< HEAD
                 // Create error object to provide structured error information
                 var errorObject = new
-=======
-                // If the hash is still different, we cannot proceed with the reindex job.
-                if (string.IsNullOrEmpty(currentResourceTypeHash) || !string.Equals(currentResourceTypeHash, jobDefinition.ResourceTypeSearchParameterHashMap, StringComparison.Ordinal))
->>>>>>> 1405714c
                 {
                     message = message,
                     resourceType = jobDefinition.ResourceType,
@@ -167,14 +157,8 @@
                 catch (Exception ex)
                 {
                     var message = $"Error running reindex query for resource type {_reindexProcessingJobDefinition.ResourceType}.";
-<<<<<<< HEAD
                     var reindexJobException = new ReindexProcessingJobSoftException(message, ex);
-                    _logger.LogError(ex, "Error running reindex query for resource type {ResourceType}, job id: {Id}, group id: {GroupId}.", _reindexProcessingJobDefinition.ResourceType, _jobInfo.Id, _jobInfo.GroupId);
-=======
-                    var reindexJobException = new ReindexJobException(message, ex);
                     _logger.LogJobError(ex, _jobInfo, "Error running reindex query for resource type {ResourceType}.", _reindexProcessingJobDefinition.ResourceType);
->>>>>>> 1405714c
-                    _reindexProcessingJobResult.Error = reindexJobException.Message + " : " + ex.Message;
                     LogReindexProcessingJobErrorMessage();
 
                     throw reindexJobException;
