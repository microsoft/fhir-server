--- conflicted
+++ resolved
@@ -447,12 +447,7 @@
                     // For cases like retry or stale query we don't want to start another chain.
                     if (!string.IsNullOrEmpty(results?.ContinuationToken) && !query.CreatedChild)
                     {
-<<<<<<< HEAD
-                        var encodedContinuationToken =
-                            Convert.ToBase64String(System.Text.Encoding.UTF8.GetBytes(results.ContinuationToken));
-=======
                         var encodedContinuationToken = ContinuationTokenConverter.Encode(results.ContinuationToken);
->>>>>>> a2063023
                         var nextQuery = new ReindexJobQueryStatus(query.ResourceType, encodedContinuationToken)
                         {
                             LastModified = Clock.UtcNow,
@@ -487,9 +482,7 @@
                         // to ensure reindex job document doesn't grow too large
                         if (_reindexJobRecord.QueryList.Keys.Where(q => q.Status == OperationStatus.Completed).Count() > 10)
                         {
-                            var queryStatusToRemove = _reindexJobRecord.QueryList.Keys
-                                .Where(q => q.Status == OperationStatus.Completed).OrderBy(q => q.LastModified)
-                                .FirstOrDefault();
+                            var queryStatusToRemove = _reindexJobRecord.QueryList.Keys.Where(q => q.Status == OperationStatus.Completed).OrderBy(q => q.LastModified).FirstOrDefault();
                             _reindexJobRecord.QueryList.TryRemove(queryStatusToRemove, out var removedByte);
                         }
 
