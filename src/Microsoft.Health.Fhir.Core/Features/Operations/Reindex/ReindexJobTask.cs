--- conflicted
+++ resolved
@@ -313,11 +313,7 @@
 
                 _reindexJobRecord.FailureCount++;
 
-<<<<<<< HEAD
-                _logger.LogError(ex, "Encountered an unhandled exception. The job failure count increased to {FailureCount}, id: {Id}.", _reindexJobRecord.FailureCount, _reindexJobRecord.Id);
-=======
                 _logger.LogError(ex, "Encountered an unhandled exception. The job failure count increased to {FailureCount}.", _reindexJobRecord.FailureCount);
->>>>>>> 5ed1e1cb
 
                 if (_reindexJobRecord.FailureCount >= _reindexJobConfiguration.ConsecutiveFailuresThreshold)
                 {
