--- conflicted
+++ resolved
@@ -102,16 +102,6 @@
             _reindexJobRecord = reindexJobRecord;
             _cancellationToken = cancellationToken;
 
-<<<<<<< HEAD
-=======
-            _reindexJobRecord.Status = OperationStatus.Running;
-            _jobInfo.Status = JobStatus.Running;
-            _logger.LogJobInformation(_jobInfo, "Reindex job with Id: {Id} has been started. Status: {Status}.", _jobInfo.Id, _reindexJobRecord.Status);
-
-            // Check for any changes to Search Parameters
-            await SyncSearchParameterStatusupdates(cancellationToken);
-
->>>>>>> 1405714c
             try
             {
                 // Wait for the configured SearchParameterCacheRefreshIntervalMinutes before processing
@@ -160,26 +150,6 @@
             return JsonConvert.SerializeObject(_currentResult);
         }
 
-<<<<<<< HEAD
-=======
-        private async Task SyncSearchParameterStatusupdates(CancellationToken cancellationToken)
-        {
-            try
-            {
-                await _searchParameterOperations.GetAndApplySearchParameterUpdates(cancellationToken);
-            }
-            catch (OperationCanceledException) when (cancellationToken.IsCancellationRequested)
-            {
-                _logger.LogDebug("Reindex orchestator job canceled for job Id: {Id}.", _jobInfo.Id);
-            }
-            catch (Exception ex)
-            {
-                // The job failed.
-                _logger.LogJobError(ex, _jobInfo, "Error querying latest SearchParameterStatus updates for job Id: {Id}.", _jobInfo.Id);
-            }
-        }
-
->>>>>>> 1405714c
         private async Task<IReadOnlyList<long>> CreateReindexProcessingJobsAsync(CancellationToken cancellationToken)
         {
             // Build queries based on new search params
@@ -881,25 +851,10 @@
                     // Remove url from valid search params
                     foreach (var resourceType in resourcesTypes)
                     {
-<<<<<<< HEAD
                         var notReadySearchParamUrls = GetValidSearchParameterUrlsForResourceType(resourceType);
 
                         // Remove any search parameters that are not ready from the readySearchParameters list
                         if (notReadySearchParamUrls.Any() && readySearchParameters != null)
-=======
-                        string userMessage = $"{totalCount} resource(s) of the following type(s) failed to be reindexed: '{string.Join("', '", resourcesTypes)}'." +
-                            " Resubmit the same reindex job to finish indexing the remaining resources.";
-                        AddErrorResult(
-                            OperationOutcomeConstants.IssueSeverity.Error,
-                            OperationOutcomeConstants.IssueType.Incomplete,
-                            userMessage);
-                        _logger.LogJobWarning(_jobInfo, "{TotalCount} resource(s) of the following type(s) failed to be reindexed: '{Types}' for job id: {Id}.", totalCount, string.Join("', '", resourcesTypes), _jobInfo.Id);
-
-                        LogReindexJobRecordErrorMessage();
-
-                        // Remove url from valid search params
-                        foreach (var resourceType in resourcesTypes)
->>>>>>> 1405714c
                         {
                             // Remove URLs that are found in notReadySearchParamUrls from readySearchParameters
                             var filteredReadySearchParameters = readySearchParameters
@@ -908,7 +863,6 @@
 
                             if (filteredReadySearchParameters.Count != readySearchParameters.Count)
                             {
-<<<<<<< HEAD
                                 _logger.LogInformation(
                                     "Removed {RemovedCount} search parameters from ready list for resource type {ResourceType} due to incomplete reindexing. " +
                                     "Removed parameters: {RemovedParams}",
@@ -918,53 +872,22 @@
 
                                 // Update the readySearchParameters reference
                                 readySearchParameters = filteredReadySearchParameters;
-=======
-                                // Remove URLs that are found in notReadySearchParamUrls from readySearchParameters
-                                var filteredReadySearchParameters = readySearchParameters
-                                    .Where(url => !notReadySearchParamUrls.Contains(url))
-                                    .ToList();
-
-                                if (filteredReadySearchParameters.Count != readySearchParameters.Count)
-                                {
-                                    _logger.LogJobInformation(
-                                        _jobInfo,
-                                        "Removed {RemovedCount} search parameters from ready list for resource type {ResourceType} due to incomplete reindexing. Removed parameters: {RemovedParams}",
-                                        readySearchParameters.Count - filteredReadySearchParameters.Count,
-                                        resourceType,
-                                        string.Join(", ", readySearchParameters.Except(filteredReadySearchParameters)));
-
-                                    // Update the readySearchParameters reference
-                                    readySearchParameters = filteredReadySearchParameters;
-                                }
->>>>>>> 1405714c
                             }
                         }
                     }
                 }
 
-<<<<<<< HEAD
                 _logger.LogInformation("Updating search parameters for {Count} unprocessed jobs", unprocessedJobs.Count);
                 await UpdateSearchParameterStatus(unprocessedJobs, readySearchParameters, cancellationToken);
-=======
-                    _logger.LogJobInformation(_jobInfo, "Updating search parameters for {Count} unprocessed jobs", unprocessedJobs.Count);
-                    await UpdateSearchParameterStatus(unprocessedJobs, readySearchParameters, cancellationToken);
->>>>>>> 1405714c
 
                 _processedJobIds.UnionWith(unprocessedJobs.Select(j => j.Id));
             }
 
             if (allJobsComplete)
             {
-<<<<<<< HEAD
                 // Update the final completion count
                 _currentResult.CompletedJobs = _jobsToProcess.Count(j => j.Status == JobStatus.Completed);
                 _logger.LogInformation("Finished processing jobs for Group Id: {Id}. Total completed: {CompletedCount} out of {CreatedCount}", _jobInfo.GroupId, _currentResult.CompletedJobs, _currentResult.CreatedJobs);
-=======
-                // Update the final completion count and status
-                _currentResult.CompletedJobs += _jobsToProcess.Count(j => j.Status == JobStatus.Completed);
-                _reindexJobRecord.Status = failedJobInfos.Any() ? OperationStatus.Failed : OperationStatus.Completed;
-                _logger.LogJobInformation(_jobInfo, "All reindex processing jobs completed for Id: {Id}. Total completed: {CompletedCount}", _jobInfo.GroupId, _currentResult.CompletedJobs);
->>>>>>> 1405714c
             }
 
             _jobsToProcess.Clear();
@@ -1009,55 +932,6 @@
             return (totalCount, resourcesTypes.ToList());
         }
 
-<<<<<<< HEAD
-=======
-        private bool HasSearchParameterStatusChanged(
-            IReadOnlyCollection<ResourceSearchParameterStatus> initialCollection,
-            IReadOnlyCollection<ResourceSearchParameterStatus> currentCollection)
-        {
-            if (initialCollection == null || currentCollection == null)
-            {
-                return true; // Consider this a change if either collection is null
-            }
-
-            // Create dictionaries for efficient lookup
-            var initialLookup = initialCollection.ToDictionary(sp => sp.Uri, sp => sp.Status);
-            var currentLookup = currentCollection.ToDictionary(sp => sp.Uri, sp => sp.Status);
-
-            // Check 1: Count change indicates newly added or completely removed parameters
-            if (initialLookup.Count != currentLookup.Count)
-            {
-                _logger.LogJobInformation(_jobInfo, "Search parameter count changed from {InitialCount} to {CurrentCount}", initialLookup.Count, currentLookup.Count);
-                return true;
-            }
-
-            // Check 2: Status changes for initially enabled parameters
-            var initialEnabledParams = initialLookup.Where(kvp => kvp.Value == SearchParameterStatus.Enabled);
-            foreach (var kvp in initialEnabledParams)
-            {
-                if (!currentLookup.TryGetValue(kvp.Key, out var currentStatus) || currentStatus != kvp.Value)
-                {
-                    _logger.LogJobInformation(_jobInfo, "Initially enabled search parameter status changed for {Uri}: {InitialStatus} -> {CurrentStatus}", kvp.Key, kvp.Value, currentStatus.ToString());
-                    return true;
-                }
-            }
-
-            // Check 3: Parameters that transitioned to Deleted status
-            var deletedParams = currentLookup.Where(kvp =>
-                kvp.Value == SearchParameterStatus.Deleted &&
-                initialLookup.ContainsKey(kvp.Key) &&
-                initialLookup[kvp.Key] != SearchParameterStatus.Deleted);
-
-            if (deletedParams.Any())
-            {
-                _logger.LogJobInformation(_jobInfo, "Search parameters transitioned to Deleted status: {DeletedParams}", string.Join(", ", deletedParams.Select(kvp => kvp.Key)));
-                return true;
-            }
-
-            return false; // No relevant changes detected
-        }
-
->>>>>>> 1405714c
         /// <summary>
         /// Unified method to process completed jobs and determine which search parameters are ready for status updates.
         /// Combines job processing with search parameter readiness checking to reduce duplication.
