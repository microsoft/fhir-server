--- conflicted
+++ resolved
@@ -12,12 +12,9 @@
         ImportOrchestrator = 2,
         ExportProcessing = 3,
         ExportOrchestrator = 4,
-<<<<<<< HEAD
-        ReindexOrchestrator = 5,
-        ReindexProcessing = 6,
-=======
         BulkDeleteProcessing = 5,
         BulkDeleteOrchestrator = 6,
->>>>>>> 9cec2fb6
+        ReindexOrchestrator = 7,
+        ReindexProcessing = 8,
     }
 }