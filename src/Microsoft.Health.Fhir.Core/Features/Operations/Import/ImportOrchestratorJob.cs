﻿// -------------------------------------------------------------------------------------------------
// Copyright (c) Microsoft Corporation. All rights reserved.
// Licensed under the MIT License (MIT). See LICENSE in the repo root for license information.
// -------------------------------------------------------------------------------------------------

using System;
using System.Collections.Generic;
using System.Linq;
using System.Net;
using System.Threading;
using System.Threading.Tasks;
using EnsureThat;
using MediatR;
using Microsoft.Extensions.Logging;
using Microsoft.Extensions.Options;
using Microsoft.Extensions.Primitives;
using Microsoft.Health.Core;
using Microsoft.Health.Core.Features.Context;
using Microsoft.Health.Fhir.Core.Configs;
using Microsoft.Health.Fhir.Core.Features.Context;
using Microsoft.Health.JobManagement;
using Newtonsoft.Json;
using JobStatus = Microsoft.Health.JobManagement.JobStatus;

namespace Microsoft.Health.Fhir.Core.Features.Operations.Import
{
    [JobTypeId((int)JobType.ImportOrchestrator)]
    public class ImportOrchestratorJob : IJob
    {
        private const long DefaultResourceSizePerByte = 64;

        private readonly IMediator _mediator;
        private readonly RequestContextAccessor<IFhirRequestContext> _contextAccessor;
        private readonly IImportOrchestratorJobDataStoreOperation _importOrchestratorJobDataStoreOperation;
        private readonly IQueueClient _queueClient;
        private ImportTaskConfiguration _importConfiguration;
        private ILogger<ImportOrchestratorJob> _logger;
        private IIntegrationDataStoreClient _integrationDataStoreClient;

        public ImportOrchestratorJob(
            IMediator mediator,
            RequestContextAccessor<IFhirRequestContext> contextAccessor,
            IImportOrchestratorJobDataStoreOperation importOrchestratorJobDataStoreOperation,
            IIntegrationDataStoreClient integrationDataStoreClient,
            IQueueClient queueClient,
            IOptions<ImportTaskConfiguration> importConfiguration,
            ILoggerFactory loggerFactory)
        {
            EnsureArg.IsNotNull(mediator, nameof(mediator));
            EnsureArg.IsNotNull(contextAccessor, nameof(contextAccessor));
            EnsureArg.IsNotNull(importOrchestratorJobDataStoreOperation, nameof(importOrchestratorJobDataStoreOperation));
            EnsureArg.IsNotNull(integrationDataStoreClient, nameof(integrationDataStoreClient));
            EnsureArg.IsNotNull(queueClient, nameof(queueClient));
            EnsureArg.IsNotNull(importConfiguration?.Value, nameof(importConfiguration));
            EnsureArg.IsNotNull(loggerFactory, nameof(loggerFactory));

            _mediator = mediator;
            _contextAccessor = contextAccessor;
            _importOrchestratorJobDataStoreOperation = importOrchestratorJobDataStoreOperation;
            _integrationDataStoreClient = integrationDataStoreClient;
            _queueClient = queueClient;
            _importConfiguration = importConfiguration.Value;
            _logger = loggerFactory.CreateLogger<ImportOrchestratorJob>();

            PollingFrequencyInSeconds = _importConfiguration.PollingFrequencyInSeconds;
        }

        public int PollingFrequencyInSeconds { get; set; }

        public async Task<string> ExecuteAsync(JobInfo jobInfo, IProgress<string> progress, CancellationToken cancellationToken)
        {
            ImportOrchestratorJobInputData inputData = JsonConvert.DeserializeObject<ImportOrchestratorJobInputData>(jobInfo.Definition);
            ImportOrchestratorJobResult currentResult = string.IsNullOrEmpty(jobInfo.Result) ? new ImportOrchestratorJobResult() : JsonConvert.DeserializeObject<ImportOrchestratorJobResult>(jobInfo.Result);

            var fhirRequestContext = new FhirRequestContext(
                    method: "Import",
                    uriString: inputData.RequestUri.ToString(),
                    baseUriString: inputData.BaseUri.ToString(),
                    correlationId: jobInfo.Id.ToString(),
                    requestHeaders: new Dictionary<string, StringValues>(),
                    responseHeaders: new Dictionary<string, StringValues>())
            {
                IsBackgroundTask = true,
            };

            _contextAccessor.RequestContext = fhirRequestContext;

            currentResult.Request = inputData.RequestUri.ToString();
            currentResult.TransactionTime = inputData.CreateTime;

            ImportOrchestratorJobErrorResult errorResult = null;

            try
            {
                if (cancellationToken.IsCancellationRequested)
                {
                    throw new OperationCanceledException();
                }

                if (currentResult.Progress == ImportOrchestratorJobProgress.Initialized)
                {
                    await ValidateResourcesAsync(inputData, cancellationToken);

                    currentResult.Progress = ImportOrchestratorJobProgress.InputResourcesValidated;
                    progress.Report(JsonConvert.SerializeObject(currentResult));

                    _logger.LogInformation("Input Resources Validated");
                }

                if (currentResult.Progress == ImportOrchestratorJobProgress.InputResourcesValidated)
                {
                    await _importOrchestratorJobDataStoreOperation.PreprocessAsync(cancellationToken);

                    currentResult.Progress = ImportOrchestratorJobProgress.PreprocessCompleted;
                    currentResult.CurrentSequenceId = inputData.StartSequenceId;
                    progress.Report(JsonConvert.SerializeObject(currentResult));

                    _logger.LogInformation("Preprocess Completed");
                }

                if (currentResult.Progress == ImportOrchestratorJobProgress.PreprocessCompleted)
                {
                    await ExecuteImportProcessingJobAsync(progress, jobInfo, inputData, currentResult, cancellationToken);
                    currentResult.Progress = ImportOrchestratorJobProgress.SubJobsCompleted;
                    progress.Report(JsonConvert.SerializeObject(currentResult));

                    _logger.LogInformation("SubJobs Completed");
                }
            }
            catch (TaskCanceledException taskCanceledEx)
            {
                _logger.LogInformation(taskCanceledEx, "Import job canceled. {Message}", taskCanceledEx.Message);

                errorResult = new ImportOrchestratorJobErrorResult()
                {
                    HttpStatusCode = HttpStatusCode.BadRequest,
                    ErrorMessage = taskCanceledEx.Message,
                };

                // Processing jobs has been cancelled by CancelImportRequestHandler
                await WaitCancelledJobCompletedAsync(jobInfo);
                await SendImportMetricsNotification(JobStatus.Cancelled, jobInfo, inputData, currentResult);
            }
            catch (OperationCanceledException canceledEx)
            {
                _logger.LogInformation(canceledEx, "Import job canceled. {Message}", canceledEx.Message);

                errorResult = new ImportOrchestratorJobErrorResult()
                {
                    HttpStatusCode = HttpStatusCode.BadRequest,
                    ErrorMessage = canceledEx.Message,
                };

                // Processing jobs has been cancelled by CancelImportRequestHandler
                await WaitCancelledJobCompletedAsync(jobInfo);
                await SendImportMetricsNotification(JobStatus.Cancelled, jobInfo, inputData, currentResult);
            }
            catch (IntegrationDataStoreException integrationDataStoreEx)
            {
                _logger.LogInformation(integrationDataStoreEx, "Failed to access input files.");

                errorResult = new ImportOrchestratorJobErrorResult()
                {
                    HttpStatusCode = integrationDataStoreEx.StatusCode,
                    ErrorMessage = integrationDataStoreEx.Message,
                };

                await SendImportMetricsNotification(JobStatus.Failed, jobInfo, inputData, currentResult);
            }
            catch (ImportFileEtagNotMatchException eTagEx)
            {
                _logger.LogInformation(eTagEx, "Import file etag not match.");

                errorResult = new ImportOrchestratorJobErrorResult()
                {
                    HttpStatusCode = HttpStatusCode.BadRequest,
                    ErrorMessage = eTagEx.Message,
                };

                await SendImportMetricsNotification(JobStatus.Failed, jobInfo, inputData, currentResult);
            }
            catch (ImportProcessingException processingEx)
            {
                _logger.LogInformation(processingEx, "Failed to process input resources.");

                errorResult = new ImportOrchestratorJobErrorResult()
                {
                    HttpStatusCode = HttpStatusCode.BadRequest,
                    ErrorMessage = processingEx.Message,
                };

                // Cancel other processing jobs
                await CancelProcessingJobsAsync(jobInfo);
                await SendImportMetricsNotification(JobStatus.Failed, jobInfo, inputData, currentResult);
            }
            catch (RetriableJobException ex)
            {
                _logger.LogInformation(ex, "Failed with RetriableJobException.");

                throw;
            }
            catch (Exception ex)
            {
                _logger.LogInformation(ex, "Failed to import data.");

                errorResult = new ImportOrchestratorJobErrorResult()
                {
                    HttpStatusCode = HttpStatusCode.InternalServerError,
                    ErrorMessage = ex.Message,
                };

                // Cancel processing jobs for critical error in orchestrator job
                await CancelProcessingJobsAsync(jobInfo);
                await SendImportMetricsNotification(JobStatus.Failed, jobInfo, inputData, currentResult);
            }

            // Post-process operation cannot be cancelled.
            try
            {
                await _importOrchestratorJobDataStoreOperation.PostprocessAsync(CancellationToken.None);

                _logger.LogInformation("Postprocess Completed");
            }
            catch (Exception ex)
            {
                _logger.LogInformation(ex, "Failed at postprocess step.");

                ImportOrchestratorJobErrorResult postProcessErrorResult = new ImportOrchestratorJobErrorResult()
                {
                    HttpStatusCode = HttpStatusCode.InternalServerError,
                    ErrorMessage = ex.Message,
                };

                throw new RetriableJobException(JsonConvert.SerializeObject(postProcessErrorResult));
            }

            if (errorResult != null)
            {
                throw new JobExecutionException(errorResult.ErrorMessage, errorResult);
            }

            await SendImportMetricsNotification(JobStatus.Completed, jobInfo, inputData, currentResult);
            return JsonConvert.SerializeObject(currentResult);
        }

        private static long CalculateResourceNumberByResourceSize(long blobSizeInBytes, long resourceCountPerBytes)
        {
            return Math.Max((blobSizeInBytes / resourceCountPerBytes) + 1, 10000L);
        }

        private async Task ValidateResourcesAsync(ImportOrchestratorJobInputData inputData, CancellationToken cancellationToken)
        {
            foreach (var input in inputData.Input)
            {
                Dictionary<string, object> properties = await _integrationDataStoreClient.GetPropertiesAsync(input.Url, cancellationToken);
                if (!string.IsNullOrEmpty(input.Etag))
                {
                    if (!input.Etag.Equals(properties[IntegrationDataStoreClientConstants.BlobPropertyETag]))
                    {
                        throw new ImportFileEtagNotMatchException(string.Format("Input file Etag not match. {0}", input.Url));
                    }
                }
            }
        }

        private async Task SendImportMetricsNotification(JobStatus jobStatus, JobInfo jobInfo, ImportOrchestratorJobInputData inputData, ImportOrchestratorJobResult currentResult)
        {
            ImportJobMetricsNotification importJobMetricsNotification = new ImportJobMetricsNotification(
                jobInfo.Id.ToString(),
                jobStatus.ToString(),
                inputData.CreateTime,
                Clock.UtcNow,
                currentResult.TotalSizeInBytes,
                currentResult.SucceedImportCount,
                currentResult.FailedImportCount);

            await _mediator.Publish(importJobMetricsNotification, CancellationToken.None);
        }

        private async Task ExecuteImportProcessingJobAsync(IProgress<string> progress, JobInfo jobInfo, ImportOrchestratorJobInputData inputData, ImportOrchestratorJobResult currentResult, CancellationToken cancellationToken)
        {
            currentResult.TotalSizeInBytes = currentResult.TotalSizeInBytes ?? 0;

            foreach (var input in inputData.Input.Skip(currentResult.CreatedJobCount))
            {
                if (cancellationToken.IsCancellationRequested)
                {
                    throw new OperationCanceledException();
                }

                while (currentResult.RunningJobIds.Count >= _importConfiguration.MaxRunningProcessingJobCount)
                {
                    await WaitRunningJobComplete(progress, jobInfo, currentResult, cancellationToken);
                }

                (long processingJobId, long endSequenceId, long blobSizeInBytes) = await CreateNewProcessingJobAsync(input, jobInfo, inputData, currentResult, cancellationToken);

                currentResult.RunningJobIds.Add(processingJobId);
                currentResult.CurrentSequenceId = endSequenceId;
                currentResult.TotalSizeInBytes += blobSizeInBytes;
                currentResult.CreatedJobCount += 1;
                progress.Report(JsonConvert.SerializeObject(currentResult));
            }

            while (currentResult.RunningJobIds.Count > 0)
            {
                await WaitRunningJobComplete(progress, jobInfo, currentResult, cancellationToken);
            }
        }

        private async Task WaitRunningJobComplete(IProgress<string> progress, JobInfo jobInfo, ImportOrchestratorJobResult currentResult, CancellationToken cancellationToken)
        {
            HashSet<long> completedJobIds = new HashSet<long>();
            List<JobInfo> runningJobs = new List<JobInfo>();
            try
            {
                runningJobs.AddRange(await _queueClient.GetJobsByIdsAsync(jobInfo.QueueType, currentResult.RunningJobIds.ToArray(), false, cancellationToken));
            }
            catch (Exception ex)
            {
                _logger.LogError(ex, "Failed to get running jobs.");
                throw new RetriableJobException(ex.Message, ex);
            }

            foreach (JobInfo latestJobInfo in runningJobs)
            {
                if (cancellationToken.IsCancellationRequested)
                {
                    throw new OperationCanceledException();
                }

                if (latestJobInfo.Status != JobStatus.Created && latestJobInfo.Status != JobStatus.Running)
                {
                    if (latestJobInfo.Status == JobStatus.Completed)
                    {
                        ImportProcessingJobResult procesingJobResult = JsonConvert.DeserializeObject<ImportProcessingJobResult>(latestJobInfo.Result);
                        currentResult.SucceedImportCount += procesingJobResult.SucceedCount;
                        currentResult.FailedImportCount += procesingJobResult.FailedCount;
                    }
                    else if (latestJobInfo.Status == JobStatus.Failed)
                    {
                        ImportProcessingJobErrorResult procesingJobResult = JsonConvert.DeserializeObject<ImportProcessingJobErrorResult>(latestJobInfo.Result);
                        throw new ImportProcessingException(procesingJobResult.Message);
                    }
                    else if (latestJobInfo.Status == JobStatus.Cancelled)
                    {
                        throw new OperationCanceledException("Import operation cancelled by customer.");
                    }

                    completedJobIds.Add(latestJobInfo.Id);
                }
            }

            if (completedJobIds.Count > 0)
            {
                currentResult.RunningJobIds.ExceptWith(completedJobIds);
                progress.Report(JsonConvert.SerializeObject(currentResult));
            }
            else
            {
                // Only wait if no completed job (optimized for small jobs)
                await Task.Delay(TimeSpan.FromSeconds(PollingFrequencyInSeconds), cancellationToken);
            }
        }

        private async Task<(long jobId, long endSequenceId, long blobSizeInBytes)> CreateNewProcessingJobAsync(Models.InputResource input, JobInfo jobInfo, ImportOrchestratorJobInputData inputData, ImportOrchestratorJobResult currentResult, CancellationToken cancellationToken)
        {
            Dictionary<string, object> properties = await _integrationDataStoreClient.GetPropertiesAsync(input.Url, cancellationToken);
            long blobSizeInBytes = (long)properties[IntegrationDataStoreClientConstants.BlobPropertyLength];
            long estimatedResourceNumber = CalculateResourceNumberByResourceSize(blobSizeInBytes, DefaultResourceSizePerByte);
            long beginSequenceId = currentResult.CurrentSequenceId;
            long endSequenceId = beginSequenceId + estimatedResourceNumber;

            ImportProcessingJobInputData importJobPayload = new ImportProcessingJobInputData()
            {
                TypeId = (int)JobType.ImportProcessing,
                ResourceLocation = input.Url.ToString(),
                UriString = inputData.RequestUri.ToString(),
                BaseUriString = inputData.BaseUri.ToString(),
                ResourceType = input.Type,
                BeginSequenceId = beginSequenceId,
                EndSequenceId = endSequenceId,
                JobId = $"{jobInfo.GroupId}_{beginSequenceId}",
            };

            string[] definitions = new string[] { JsonConvert.SerializeObject(importJobPayload) };

            try
            {
<<<<<<< HEAD
                JobInfo jobInfoFromServer = (await _queueClient.EnqueueAsync(_jobInfo.QueueType, definitions, _jobInfo.GroupId, false, false, cancellationToken))[0];
=======
                JobInfo jobInfoFromServer = (await _queueClient.EnqueueAsync(jobInfo.QueueType, definitions, jobInfo.GroupId, false, false, cancellationToken))[0];
>>>>>>> 23d26197

                return (jobInfoFromServer.Id, endSequenceId, blobSizeInBytes);
            }
            catch (Exception ex)
            {
                _logger.LogError(ex, "Failed to enqueue job.");
                throw new RetriableJobException(ex.Message, ex);
            }
        }

        private async Task CancelProcessingJobsAsync(JobInfo jobInfo)
        {
            try
            {
                await _queueClient.CancelJobByGroupIdAsync(jobInfo.QueueType, jobInfo.GroupId, CancellationToken.None);
            }
            catch (Exception ex)
            {
                _logger.LogWarning(ex, "failed to cancel job {GroupId}", jobInfo.GroupId);
            }

            await WaitCancelledJobCompletedAsync(jobInfo);
        }

        private async Task WaitCancelledJobCompletedAsync(JobInfo jobInfo)
        {
            while (true)
            {
                try
                {
                    IEnumerable<JobInfo> jobInfos = await _queueClient.GetJobByGroupIdAsync((byte)QueueType.Import, jobInfo.GroupId, false, CancellationToken.None);

                    if (jobInfos.All(t => (t.Status != JobStatus.Created && t.Status != JobStatus.Running) || !t.CancelRequested || t.Id == jobInfo.Id))
                    {
                        break;
                    }
                }
                catch (Exception ex)
                {
                    _logger.LogWarning(ex, "failed to get jobs by groupId {GroupId}", jobInfo.GroupId);
                    throw new RetriableJobException(ex.Message, ex);
                }

                await Task.Delay(TimeSpan.FromSeconds(5));
            }
        }
    }
}<|MERGE_RESOLUTION|>--- conflicted
+++ resolved
@@ -387,11 +387,7 @@
 
             try
             {
-<<<<<<< HEAD
-                JobInfo jobInfoFromServer = (await _queueClient.EnqueueAsync(_jobInfo.QueueType, definitions, _jobInfo.GroupId, false, false, cancellationToken))[0];
-=======
                 JobInfo jobInfoFromServer = (await _queueClient.EnqueueAsync(jobInfo.QueueType, definitions, jobInfo.GroupId, false, false, cancellationToken))[0];
->>>>>>> 23d26197
 
                 return (jobInfoFromServer.Id, endSequenceId, blobSizeInBytes);
             }
