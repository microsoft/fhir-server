--- conflicted
+++ resolved
@@ -50,37 +50,29 @@
         Task<ExportJobOutcome> UpdateExportJobAsync(ExportJobRecord jobRecord, WeakETag eTag, CancellationToken cancellationToken);
 
         /// <summary>
+        /// Commits a new reindex job record to the data store.
+        /// </summary>
+        /// <param name="jobRecord">The reindex job record</param>
+        /// <param name="cancellationToken">The cancellation token</param>
+        /// <returns>A newly created reindex job record</returns>
+        Task<ReindexJobWrapper> CreateReindexJobAsync(ReindexJobRecord jobRecord, CancellationToken cancellationToken);
+
+        /// <summary>
         /// Acquires export jobs.
         /// </summary>
         /// <param name="maximumNumberOfConcurrentJobsAllowed">The maximum number of concurrent jobs allowed.</param>
         /// <param name="jobHeartbeatTimeoutThreshold">The job heartbeat timeout threshold.</param>
         /// <param name="cancellationToken">The cancellation token.</param>
-        /// <returns>A list of acquired export jobs.</returns>
+        /// <returns>A list of acquired export job.</returns>
         Task<IReadOnlyCollection<ExportJobOutcome>> AcquireExportJobsAsync(ushort maximumNumberOfConcurrentJobsAllowed, TimeSpan jobHeartbeatTimeoutThreshold, CancellationToken cancellationToken);
-
-        /// <summary>
-        /// Commits a new reindex job record to the data store.
-        /// </summary>
-        /// <param name="jobRecord">The reindex job record.</param>
-        /// <param name="cancellationToken">The cancellation token.</param>
-        /// <returns>A newly created reindex job record.</returns>
-        Task<ReindexJobWrapper> CreateReindexJobAsync(ReindexJobRecord jobRecord, CancellationToken cancellationToken);
-
-        /// <summary>
-        /// Gets a reindex job by id.
-        /// </summary>
-        /// <param name="jobId">The id of the job.</param>
-        /// <param name="cancellationToken">The cancellation token.</param>
-        /// <returns>The reindex job details.</returns>
-        Task<ReindexJobWrapper> GetReindexJobByIdAsync(string jobId, CancellationToken cancellationToken);
 
         /// <summary>
         /// Updates an existing reindex job record in the data store.
         /// </summary>
-        /// <param name="jobRecord">The updated job record.</param>
-        /// <param name="eTag">current eTag value.</param>
-        /// <param name="cancellationToken">the cancellation token.</param>
-        /// <returns>An instance of the updated job record.</returns>
+        /// <param name="jobRecord">The updated job record</param>
+        /// <param name="eTag">current eTag value</param>
+        /// <param name="cancellationToken">the cancellation token</param>
+        /// <returns>An instance of the updated job record</returns>
         Task<ReindexJobWrapper> UpdateReindexJobAsync(ReindexJobRecord jobRecord, WeakETag eTag, CancellationToken cancellationToken);
 
         /// <summary>
@@ -93,13 +85,8 @@
         Task<IReadOnlyCollection<ReindexJobWrapper>> AcquireReindexJobsAsync(ushort maximumNumberOfConcurrentJobsAllowed, TimeSpan jobHeartbeatTimeoutThreshold, CancellationToken cancellationToken);
 
         /// <summary>
-        /// Queries the datastore for any reindex job documents with a status of running, queued or paused.
+        /// Gets a reindex job by id.
         /// </summary>
-<<<<<<< HEAD
-        /// <param name="cancellationToken">The cancellation token.</param>
-        /// <returns>True if any found, along with the id of the job.</returns>
-        Task<(bool, string)> CheckActiveReindexJobsAsync(CancellationToken cancellationToken);
-=======
         /// <param name="jobId">The id of the job.</param>
         /// <param name="cancellationToken">The cancellation token</param>
         /// <returns>The reindex job details.</returns>
@@ -111,6 +98,5 @@
         /// <param name="cancellationToken">The cancellation token</param>
         /// <returns>True if any found, along with id of the job</returns>
         Task<(bool found, string id)> CheckActiveReindexJobsAsync(CancellationToken cancellationToken);
->>>>>>> 803b2ee7
     }
 }