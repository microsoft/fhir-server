--- conflicted
+++ resolved
@@ -129,10 +129,8 @@
 
         public const string CreatedChild = "createdChild";
 
-<<<<<<< HEAD
         public const string Till = "till";
-=======
+      
         public const string RestartCount = "restartCount";
->>>>>>> 4f5c89f4
     }
 }