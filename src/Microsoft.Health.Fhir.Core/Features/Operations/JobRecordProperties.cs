﻿// -------------------------------------------------------------------------------------------------
// Copyright (c) Microsoft Corporation. All rights reserved.
// Licensed under the MIT License (MIT). See LICENSE in the repo root for license information.
// -------------------------------------------------------------------------------------------------

namespace Microsoft.Health.Fhir.Core.Features.Operations
{
    /// <summary>
    /// Class for keeping track of the property names of the metadata for each job/operation.
    /// Some of these will be common across different operations and others might be specific.
    /// </summary>
    public static class JobRecordProperties
    {
        public const string JobRecord = "jobRecord";

        public const string Id = "id";

        public const string Hash = "hash";

        public const string Status = "status";

        public const string LastModified = "lastModified";

        public const string QueuedTime = "queuedTime";

        public const string StartTime = "startTime";

        public const string EndTime = "endTime";

        public const string CanceledTime = "canceledTime";

        public const string RequestUri = "requestUri";

        public const string RequestorClaims = "requestorClaims";

        public const string ResourceType = "resourceType";

        public const string Progress = "progress";

        public const string Output = "output";

        public const string Query = "query";

        public const string QueryList = "queryList";

        public const string QueryListErrors = "queryListErrors";

        public const string Page = "page";

        public const string Error = "error";

        public const string Type = "type";

        public const string Url = "url";

        public const string Sequence = "sequence";

        public const string ResourceCounts = "resourceCounts";

        public const string Count = "count";

        public const string CommitedBytes = "committedBytes";

        public const string SchemaVersion = "schemaVersion";

        public const string FailureReason = "failureReason";

        public const string FailureStatusCode = "failureStatusCode";

        public const string FailureDetails = "failureDetails";

        public const string Since = "since";

        public const string FailureCount = "failureCount";

        public const string EndResourceSurrogateId = "endResourceSurrogateId";

        public const string StorageAccountConnectionHash = "storageAccountConnectionHash";

        public const string StorageAccountUri = "storageAccountUri";

        public const string MaximumConcurrency = "maximumConcurrency";

        public const string MaximumNumberOfResourcesPerQuery = "maximumNumberOfResourcesPerQuery";

        public const string NumberOfPagesPerCommit = "numberOfPagesPerCommit";

        public const string SubSearch = "subSearch";

        public const string TriggeringResourceId = "triggeringResourceId";

        public const string ExportType = "exportType";

        public const string Resources = "resources";

        public const string SearchParams = "searchParams";

        public const string AnonymizationConfigurationCollectionReference = "anonymizationConfigurationCollectionReference";

        public const string AnonymizationConfigurationLocation = "anonymizationConfigurationLocation";

        public const string AnonymizationConfigurationFileETag = "anonymizationConfigurationFileHash";

        public const string ContinuationToken = "continuationToken";

        public const string ResourceReindexProgressByResource = "resourceReindexProgressByResource";

        public const string GroupId = "groupId";

        public const string StorageAccountContainerName = "storageAccountContainerName";

        public const string Filters = "filters";

        public const string CurrentFilter = "currentFilter";

        public const string FilteredSearchesComplete = "FilteredSearchesComplete";

        public const string ResourceTypeSearchParameterHashMap = "resourceTypeSearchParameterHashMap";

        public const string ExportFormat = "exportFormat";

        public const string RollingFileSizeInMB = "rollingFileSizeInMB";

        public const string Issues = "issues";

        public const string TotalResourcesToReindex = "totalResourcesToReindex";

        public const string ResourcesSuccessfullyReindexed = "resourcesSuccessfullyReindexed";

        public const string QueryDelayIntervalInMilliseconds = "queryDelayIntervalInMilliseconds";

        public const string TargetDataStoreUsagePercentage = "targetDataStoreUsagePercentage";

        public const string TargetResourceTypes = "targetResourceTypes";

        public const string TargetSearchParameterTypes = "targetSearchParameterTypes";

        public const string SearchParameterResourceTypes = "searchParameterResourceTypes";

        public const string CreatedChild = "createdChild";

        public const string Till = "till";

        public const string StartSurrogateId = "startSurrogateId";

        public const string EndSurrogateId = "endSurrogateId";

        public const string FeedRange = "feedRange";

        public const string MaxResourceSurrogateId = "maxResourceSurrogateId";

        public const string GlobalStartSurrogateId = "globalStartSurrogateId";

        public const string GlobalEndSurrogateId = "globalEndSurrogateId";

        public const string RestartCount = "restartCount";

        public const string TypeId = "typeId";

        public const string IsParallel = "isParallel";

        public const string IncludeHistory = "includeHistory";

        public const string IncludeDeleted = "includeDeleted";

        public const string SmartRequest = "smartRequest";

        public const string DeleteOperation = "deleteOperation";

        public const string SearchParameters = "searchParameters";

        public const string ResourcesDeleted = "resourcesDeleted";

        public const string BaseUrl = "baseUrl";

        public const string ParentRequestId = "parentRequestId";

        public const string ExpectedResourceCount = "expectedResourceCount";

        public const string VersionType = "versionType";

<<<<<<< HEAD
        public const string RemoveReferences = "removeReferences";
=======
        public const string ExcludedResourceTypes = "excludedResourceTypes";
>>>>>>> 760705a3
    }
}<|MERGE_RESOLUTION|>--- conflicted
+++ resolved
@@ -179,10 +179,8 @@
 
         public const string VersionType = "versionType";
 
-<<<<<<< HEAD
+        public const string ExcludedResourceTypes = "excludedResourceTypes";
+
         public const string RemoveReferences = "removeReferences";
-=======
-        public const string ExcludedResourceTypes = "excludedResourceTypes";
->>>>>>> 760705a3
     }
 }