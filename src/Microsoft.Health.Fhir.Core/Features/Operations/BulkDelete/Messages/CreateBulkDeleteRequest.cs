--- conflicted
+++ resolved
@@ -17,21 +17,15 @@
             string resourceType,
             IList<Tuple<string, string>> conditionalParameters,
             bool includeSoftDeleted,
-<<<<<<< HEAD
+            IList<string> excludedResourceTypes,
             bool removeReferences)
-=======
-            IList<string> excludedResourceTypes)
->>>>>>> 760705a3
         {
             DeleteOperation = deleteOperation;
             ResourceType = resourceType;
             ConditionalParameters = conditionalParameters;
             IncludeSoftDeleted = includeSoftDeleted;
-<<<<<<< HEAD
+            ExcludedResourceTypes = excludedResourceTypes;
             RemoveReferences = removeReferences;
-=======
-            ExcludedResourceTypes = excludedResourceTypes;
->>>>>>> 760705a3
         }
 
         public DeleteOperation DeleteOperation { get; }
@@ -42,10 +36,8 @@
 
         public bool IncludeSoftDeleted { get; }
 
-<<<<<<< HEAD
+        public IList<string> ExcludedResourceTypes { get; }
+
         public bool RemoveReferences { get; }
-=======
-        public IList<string> ExcludedResourceTypes { get; }
->>>>>>> 760705a3
     }
 }