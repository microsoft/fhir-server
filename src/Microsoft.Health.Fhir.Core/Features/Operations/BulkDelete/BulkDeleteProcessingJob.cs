﻿// -------------------------------------------------------------------------------------------------
// Copyright (c) Microsoft Corporation. All rights reserved.
// Licensed under the MIT License (MIT). See LICENSE in the repo root for license information.
// -------------------------------------------------------------------------------------------------

using System;
using System.Collections.Generic;
using System.Diagnostics;
using System.Linq;
using System.Threading;
using System.Threading.Tasks;
using EnsureThat;
using MediatR;
using Microsoft.Extensions.Primitives;
using Microsoft.Health.Core.Features.Context;
using Microsoft.Health.Extensions.DependencyInjection;
using Microsoft.Health.Fhir.Core.Exceptions;
using Microsoft.Health.Fhir.Core.Features.Context;
using Microsoft.Health.Fhir.Core.Features.Operations.BulkDelete.Messages;
using Microsoft.Health.Fhir.Core.Features.Persistence;
using Microsoft.Health.Fhir.Core.Features.Search;
using Microsoft.Health.Fhir.Core.Messages.Delete;
using Microsoft.Health.JobManagement;
using Newtonsoft.Json;

namespace Microsoft.Health.Fhir.Core.Features.Operations.BulkDelete
{
    [JobTypeId((int)JobType.BulkDeleteProcessing)]
    public class BulkDeleteProcessingJob : IJob
    {
        private readonly Func<IScoped<IDeletionService>> _deleterFactory;
        private readonly RequestContextAccessor<IFhirRequestContext> _contextAccessor;
        private readonly IMediator _mediator;
        private readonly Func<IScoped<ISearchService>> _searchService;
        private readonly IQueueClient _queueClient;

        public BulkDeleteProcessingJob(
            Func<IScoped<IDeletionService>> deleterFactory,
            RequestContextAccessor<IFhirRequestContext> contextAccessor,
            IMediator mediator,
            Func<IScoped<ISearchService>> searchService,
            IQueueClient queueClient)
        {
            _deleterFactory = EnsureArg.IsNotNull(deleterFactory, nameof(deleterFactory));
            _contextAccessor = EnsureArg.IsNotNull(contextAccessor, nameof(contextAccessor));
            _mediator = EnsureArg.IsNotNull(mediator, nameof(mediator));
            _searchService = EnsureArg.IsNotNull(searchService, nameof(searchService));
            _queueClient = EnsureArg.IsNotNull(queueClient, nameof(queueClient));
        }

        public async Task<string> ExecuteAsync(JobInfo jobInfo, CancellationToken cancellationToken)
        {
            EnsureArg.IsNotNull(jobInfo, nameof(jobInfo));

            IFhirRequestContext existingFhirRequestContext = _contextAccessor.RequestContext;

            try
            {
                BulkDeleteDefinition definition = jobInfo.DeserializeDefinition<BulkDeleteDefinition>();

                Activity.Current?.SetParentId(definition.ParentRequestId);

                var fhirRequestContext = new FhirRequestContext(
                    method: "BulkDelete",
                    uriString: definition.Url,
                    baseUriString: definition.BaseUrl,
                    correlationId: jobInfo.Id.ToString() + '-' + jobInfo.GroupId)
                {
                    IsBackgroundTask = true,
                };

                _contextAccessor.RequestContext = fhirRequestContext;
                var result = new BulkDeleteResult();
                IDictionary<string, long> resourcesDeleted = new Dictionary<string, long>();
                using IScoped<IDeletionService> deleter = _deleterFactory.Invoke();
                Exception exception = null;
                List<string> types = definition.Type.SplitByOrSeparator().ToList();

                try
                {
                    resourcesDeleted = await deleter.Value.DeleteMultipleAsync(
                        new ConditionalDeleteResourceRequest(
                            types[0],
                            (IReadOnlyList<Tuple<string, string>>)definition.SearchParameters,
                            definition.DeleteOperation,
                            maxDeleteCount: null,
                            deleteAll: true,
                            versionType: definition.VersionType,
<<<<<<< HEAD
                            allowPartialSuccess: false, // Explicitly setting to call out that this can be changed in the future if we want to. Bulk delete offers the possibility of automatically rerunning the operation until it succeeds, fully automating the process.
                            removeReferences: definition.RemoveReferences),
                        cancellationToken);
=======
                            allowPartialSuccess: false), // Explicitly setting to call out that this can be changed in the future if we want to. Bulk delete offers the possibility of automatically rerunning the operation until it succeeds, fully automating the process.
                        cancellationToken,
                        definition.ExcludedResourceTypes);
>>>>>>> 760705a3
                }
                catch (IncompleteOperationException<IDictionary<string, long>> ex)
                {
                    resourcesDeleted = ex.PartialResults;
                    result.Issues.Add(ex.Message);
                    exception = ex;
                }

                foreach (var (key, value) in resourcesDeleted)
                {
                    if (!result.ResourcesDeleted.TryAdd(key, value))
                    {
                        result.ResourcesDeleted[key] += value;
                    }
                }

                await _mediator.Publish(new BulkDeleteMetricsNotification(jobInfo.Id, resourcesDeleted.Sum(resource => resource.Value)), cancellationToken);

                if (exception != null)
                {
                    throw new JobExecutionException($"Exception encounted while deleting resources: {result.Issues.First()}", result, exception, false);
                }

                if (types.Count > 1)
                {
                    types.RemoveAt(0);
                    using var searchService = _searchService.Invoke();
                    BulkDeleteDefinition processingDefinition = await BulkDeleteOrchestratorJob.CreateProcessingDefinition(definition, searchService.Value, types, cancellationToken);

                    if (processingDefinition != null)
                    {
                        await _queueClient.EnqueueAsync(QueueType.BulkDelete, cancellationToken, jobInfo.GroupId, definitions: processingDefinition);
                    }
                }

                return JsonConvert.SerializeObject(result);
            }
            finally
            {
                _contextAccessor.RequestContext = existingFhirRequestContext;
            }
        }
    }
}<|MERGE_RESOLUTION|>--- conflicted
+++ resolved
@@ -86,15 +86,10 @@
                             maxDeleteCount: null,
                             deleteAll: true,
                             versionType: definition.VersionType,
-<<<<<<< HEAD
                             allowPartialSuccess: false, // Explicitly setting to call out that this can be changed in the future if we want to. Bulk delete offers the possibility of automatically rerunning the operation until it succeeds, fully automating the process.
                             removeReferences: definition.RemoveReferences),
-                        cancellationToken);
-=======
-                            allowPartialSuccess: false), // Explicitly setting to call out that this can be changed in the future if we want to. Bulk delete offers the possibility of automatically rerunning the operation until it succeeds, fully automating the process.
                         cancellationToken,
                         definition.ExcludedResourceTypes);
->>>>>>> 760705a3
                 }
                 catch (IncompleteOperationException<IDictionary<string, long>> ex)
                 {
