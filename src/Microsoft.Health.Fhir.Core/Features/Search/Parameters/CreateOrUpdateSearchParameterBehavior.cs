﻿// -------------------------------------------------------------------------------------------------
// Copyright (c) Microsoft Corporation. All rights reserved.
// Licensed under the MIT License (MIT). See LICENSE in the repo root for license information.
// -------------------------------------------------------------------------------------------------

using System;
using System.Threading;
using System.Threading.Tasks;
using EnsureThat;
using MediatR;
using Microsoft.Health.Fhir.Core.Features.Persistence;
using Microsoft.Health.Fhir.Core.Messages.Create;
using Microsoft.Health.Fhir.Core.Messages.Upsert;
using Microsoft.Health.Fhir.Core.Models;

namespace Microsoft.Health.Fhir.Core.Features.Search.Parameters
{
    public class CreateOrUpdateSearchParameterBehavior<TCreateResourceRequest, TUpsertResourceResponse> : IPipelineBehavior<CreateResourceRequest, UpsertResourceResponse>,
        IPipelineBehavior<UpsertResourceRequest, UpsertResourceResponse>
    {
        private ISearchParameterOperations _searchParameterOperations;
        private IFhirDataStore _fhirDataStore;

        public CreateOrUpdateSearchParameterBehavior(ISearchParameterOperations searchParameterOperations, IFhirDataStore fhirDataStore)
        {
            EnsureArg.IsNotNull(searchParameterOperations, nameof(searchParameterOperations));
            EnsureArg.IsNotNull(fhirDataStore, nameof(fhirDataStore));

            _searchParameterOperations = searchParameterOperations;
            _fhirDataStore = fhirDataStore;
        }

        public async Task<UpsertResourceResponse> Handle(CreateResourceRequest request, CancellationToken cancellationToken, RequestHandlerDelegate<UpsertResourceResponse> next)
        {
            if (request.Resource.InstanceType.Equals(KnownResourceTypes.SearchParameter, StringComparison.Ordinal))
            {
                // Before committing the SearchParameter resource to the data store, add it to the SearchParameterDefinitionManager
                // and parse the fhirPath, as well as validate the parameter type
                await _searchParameterOperations.AddSearchParameterAsync(request.Resource.Instance, cancellationToken);
            }

            // Allow the resource to be updated with the normal handler
            return await next();
        }

        public async Task<UpsertResourceResponse> Handle(UpsertResourceRequest request, CancellationToken cancellationToken, RequestHandlerDelegate<UpsertResourceResponse> next)
        {
            // if the resource type being updated is a SearchParaemter, then we want to query the previous version before it is changed
            // because we will need to the Url property to update the definition in the SearchParameterDefinitionManager
            // and the user could be changing the Url as part of this update
            if (request.Resource.InstanceType.Equals(KnownResourceTypes.SearchParameter, StringComparison.Ordinal))
            {
                var resourceKey = new ResourceKey(request.Resource.InstanceType, request.Resource.Id, request.Resource.VersionId);
<<<<<<< HEAD
                prevSearchParamResource = await _fhirDataStore.GetAsync(resourceKey, cancellationToken);

                // Update the SearchParameterDefinitionManager with the new SearchParameter in order to validate any changes
                // to the fhirpath or the datatype
                await _searchParameterOperations.UpdateSearchParameterAsync(request.Resource.Instance, prevSearchParamResource.RawResource, cancellationToken);
=======
                ResourceWrapper prevSearchParamResource = await _fhirDataStore.GetAsync(resourceKey, cancellationToken);
                if (prevSearchParamResource != null)
                {
                    // Update the SearchParameterDefinitionManager with the new SearchParameter in order to validate any changes
                    // to the fhirpath or the datatype
                    await _searchParameterOperations.UpdateSearchParameterAsync(request.Resource.Instance, prevSearchParamResource.RawResource);
                }
                else
                {
                    await _searchParameterOperations.AddSearchParameterAsync(request.Resource.Instance);
                }
>>>>>>> 83b3981d
            }

            // Now allow the resource to updated per the normal behavior
            return await next();
        }
    }
}<|MERGE_RESOLUTION|>--- conflicted
+++ resolved
@@ -51,13 +51,6 @@
             if (request.Resource.InstanceType.Equals(KnownResourceTypes.SearchParameter, StringComparison.Ordinal))
             {
                 var resourceKey = new ResourceKey(request.Resource.InstanceType, request.Resource.Id, request.Resource.VersionId);
-<<<<<<< HEAD
-                prevSearchParamResource = await _fhirDataStore.GetAsync(resourceKey, cancellationToken);
-
-                // Update the SearchParameterDefinitionManager with the new SearchParameter in order to validate any changes
-                // to the fhirpath or the datatype
-                await _searchParameterOperations.UpdateSearchParameterAsync(request.Resource.Instance, prevSearchParamResource.RawResource, cancellationToken);
-=======
                 ResourceWrapper prevSearchParamResource = await _fhirDataStore.GetAsync(resourceKey, cancellationToken);
                 if (prevSearchParamResource != null)
                 {
@@ -69,7 +62,6 @@
                 {
                     await _searchParameterOperations.AddSearchParameterAsync(request.Resource.Instance);
                 }
->>>>>>> 83b3981d
             }
 
             // Now allow the resource to updated per the normal behavior
