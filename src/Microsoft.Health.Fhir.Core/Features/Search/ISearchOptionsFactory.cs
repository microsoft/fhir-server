--- conflicted
+++ resolved
@@ -12,14 +12,8 @@
 {
     public interface ISearchOptionsFactory
     {
-<<<<<<< HEAD
-        Task<SearchOptions> Create(string resourceType, IReadOnlyList<Tuple<string, string>> queryParameters, bool isAsyncOperation = false, CancellationToken cancellationToken = default);
+        Task<SearchOptions> Create(string resourceType, IReadOnlyList<Tuple<string, string>> queryParameters, bool isAsyncOperation = false, ResourceVersionType resourceVersionTypes = ResourceVersionType.Latest, CancellationToken cancellationToken = default);
 
-        Task<SearchOptions> Create(string compartmentType, string compartmentId, string resourceType, IReadOnlyList<Tuple<string, string>> queryParameters, bool isAsyncOperation = false, bool useSmartCompartmentDefinition = false, CancellationToken cancellationToken = default);
-=======
-        SearchOptions Create(string resourceType, IReadOnlyList<Tuple<string, string>> queryParameters, bool isAsyncOperation = false, ResourceVersionType resourceVersionTypes = ResourceVersionType.Latest);
-
-        SearchOptions Create(string compartmentType, string compartmentId, string resourceType, IReadOnlyList<Tuple<string, string>> queryParameters, bool isAsyncOperation = false, bool useSmartCompartmentDefinition = false, ResourceVersionType resourceVersionTypes = ResourceVersionType.Latest);
->>>>>>> 8d991a17
+        Task<SearchOptions> Create(string compartmentType, string compartmentId, string resourceType, IReadOnlyList<Tuple<string, string>> queryParameters, bool isAsyncOperation = false, bool useSmartCompartmentDefinition = false, ResourceVersionType resourceVersionTypes = ResourceVersionType.Latest, CancellationToken cancellationToken = default);
     }
 }