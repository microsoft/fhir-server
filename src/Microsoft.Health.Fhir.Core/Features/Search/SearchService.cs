--- conflicted
+++ resolved
@@ -229,17 +229,6 @@
             throw new NotImplementedException();
         }
 
-<<<<<<< HEAD
-        public virtual Task<IReadOnlyList<string>> GetUsedResourceTypes(CancellationToken cancellationToken)
-        {
-            throw new NotImplementedException();
-        }
-
-        public virtual Task<IEnumerable<string>> GetFeedRanges(CancellationToken cancellationToken)
-        {
-            throw new NotImplementedException();
-        }
-=======
         /*
         public virtual Task<IReadOnlyList<(DateTime since, DateTime till)>> GetResourceTimeRanges(
             string resourceType,
@@ -262,7 +251,8 @@
         */
 
         public abstract Task<IReadOnlyList<string>> GetUsedResourceTypes(CancellationToken cancellationToken);
->>>>>>> 1b548e61
+
+        public abstract Task<IEnumerable<string>> GetFeedRanges(CancellationToken cancellationToken);
 
         /// <inheritdoc />
         public abstract Task<SearchResult> SearchAsync(
