--- conflicted
+++ resolved
@@ -64,13 +64,6 @@
             {
                 if (value == null)
                 {
-<<<<<<< HEAD
-                    return new List<ISearchValue>();
-                }
-
-                var typed = value.Select("value").FirstOrDefault();
-                var converter = _searchValueTypeConverters.First(x => x.FhirTypes.Contains(typed.InstanceType));
-=======
                     return Enumerable.Empty<ISearchValue>();
                 }
 
@@ -84,7 +77,6 @@
                     return Enumerable.Empty<ISearchValue>();
                 }
 
->>>>>>> ca14047e
                 return converter.ConvertTo(typed);
             }
         }
