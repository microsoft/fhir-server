--- conflicted
+++ resolved
@@ -87,30 +87,24 @@
             string embeddedResourceNamespace = null,
             Assembly assembly = null)
         {
-            using (Stream stream = modelInfoProvider.OpenVersionedFileStream(embeddedResourceName, embeddedResourceNamespace, assembly))
-            {
-                using TextReader reader = new StreamReader(stream);
-                using JsonReader jsonReader = new JsonTextReader(reader);
-                try
-                {
-<<<<<<< HEAD
-                    ISourceNode sourceNode = FhirJsonNode.Read(jsonReader);
-                    bundle = new BundleWrapper(_modelInfoProvider.ToTypedElement(sourceNode));
-=======
-                    return new BundleWrapper(FhirJsonNode.Read(jsonReader).ToTypedElement(modelInfoProvider.StructureDefinitionSummaryProvider));
->>>>>>> da7b330f
-                }
-                catch (FormatException ex)
-                {
-                    var issue = new OperationOutcomeIssue(
-                            OperationOutcomeConstants.IssueSeverity.Fatal,
-                            OperationOutcomeConstants.IssueType.Invalid,
-                            ex.Message);
-
-                    throw new InvalidDefinitionException(
-                        Core.Resources.SearchParameterDefinitionContainsInvalidEntry,
-                        new OperationOutcomeIssue[] { issue });
-                }
+            using Stream stream = modelInfoProvider.OpenVersionedFileStream(embeddedResourceName, embeddedResourceNamespace, assembly);
+            using TextReader reader = new StreamReader(stream);
+            using JsonReader jsonReader = new JsonTextReader(reader);
+            try
+            {
+                ISourceNode sourceNode = FhirJsonNode.Read(jsonReader);
+                return new BundleWrapper(modelInfoProvider.ToTypedElement(sourceNode));
+            }
+            catch (FormatException ex)
+            {
+                var issue = new OperationOutcomeIssue(
+                    OperationOutcomeConstants.IssueSeverity.Fatal,
+                    OperationOutcomeConstants.IssueType.Invalid,
+                    ex.Message);
+
+                throw new InvalidDefinitionException(
+                    Core.Resources.SearchParameterDefinitionContainsInvalidEntry,
+                    new OperationOutcomeIssue[] { issue });
             }
         }
 
