﻿// -------------------------------------------------------------------------------------------------
// Copyright (c) Microsoft Corporation. All rights reserved.
// Licensed under the MIT License (MIT). See LICENSE in the repo root for license information.
// -------------------------------------------------------------------------------------------------

using System;
using System.Collections.Concurrent;
using System.Collections.Generic;
using System.Collections.ObjectModel;
using System.Linq;
using System.Text;
using System.Threading;
using System.Threading.Tasks;
using EnsureThat;
using Hl7.Fhir.ElementModel;
using MediatR;
using Microsoft.Extensions.Logging;
using Microsoft.Health.Extensions.DependencyInjection;
using Microsoft.Health.Fhir.Core.Exceptions;
using Microsoft.Health.Fhir.Core.Extensions;
using Microsoft.Health.Fhir.Core.Features.Definition.BundleWrappers;
using Microsoft.Health.Fhir.Core.Features.Health;
using Microsoft.Health.Fhir.Core.Features.Operations;
using Microsoft.Health.Fhir.Core.Features.Search;
using Microsoft.Health.Fhir.Core.Features.Search.Expressions;
using Microsoft.Health.Fhir.Core.Features.Search.Parameters;
using Microsoft.Health.Fhir.Core.Features.Search.Registry;
using Microsoft.Health.Fhir.Core.Messages.CapabilityStatement;
using Microsoft.Health.Fhir.Core.Messages.Search;
using Microsoft.Health.Fhir.Core.Messages.Storage;
using Microsoft.Health.Fhir.Core.Models;

namespace Microsoft.Health.Fhir.Core.Features.Definition
{
    /// <summary>
    /// Provides mechanism to access search parameter definition.
    /// </summary>
    public class SearchParameterDefinitionManager : ISearchParameterDefinitionManager, INotificationHandler<SearchParametersUpdatedNotification>, INotificationHandler<StorageInitializedNotification>
    {
        private readonly IModelInfoProvider _modelInfoProvider;
        private readonly IMediator _mediator;
        private readonly ConcurrentDictionary<string, string> _resourceTypeSearchParameterHashMap;
        private readonly IScopeProvider<ISearchService> _searchServiceFactory;
        private readonly ISearchParameterComparer _searchParameterComparer;
        private readonly ILogger _logger;

        private bool _initialized = false;

        public SearchParameterDefinitionManager(
            IModelInfoProvider modelInfoProvider,
            IMediator mediator,
            IScopeProvider<ISearchService> searchServiceFactory,
            ISearchParameterComparer searchParameterComparer,
            ILogger<SearchParameterDefinitionManager> logger)
        {
            EnsureArg.IsNotNull(modelInfoProvider, nameof(modelInfoProvider));
            EnsureArg.IsNotNull(mediator, nameof(mediator));
            EnsureArg.IsNotNull(searchServiceFactory, nameof(searchServiceFactory));
            EnsureArg.IsNotNull(searchParameterComparer, nameof(searchParameterComparer));
            EnsureArg.IsNotNull(logger, nameof(logger));

            _modelInfoProvider = modelInfoProvider;
            _mediator = mediator;
            _resourceTypeSearchParameterHashMap = new ConcurrentDictionary<string, string>();
            TypeLookup = new ConcurrentDictionary<string, ConcurrentDictionary<string, ConcurrentQueue<SearchParameterInfo>>>();
            UrlLookup = new ConcurrentDictionary<string, SearchParameterInfo>();
            _searchServiceFactory = searchServiceFactory;
            _searchParameterComparer = searchParameterComparer;
            _logger = logger;

            var bundle = SearchParameterDefinitionBuilder.ReadEmbeddedSearchParameters("search-parameters.json", _modelInfoProvider);

            SearchParameterDefinitionBuilder.Build(
                bundle.Entries.Select(e => e.Resource).ToList(),
                UrlLookup,
                TypeLookup,
                _modelInfoProvider,
                _searchParameterComparer,
                _logger);
        }

        internal ConcurrentDictionary<string, SearchParameterInfo> UrlLookup { get; set; }

        // TypeLookup key is: Resource type, the inner dictionary key is the Search Parameter code.
        internal ConcurrentDictionary<string, ConcurrentDictionary<string, ConcurrentQueue<SearchParameterInfo>>> TypeLookup { get; set; }

        public IEnumerable<SearchParameterInfo> AllSearchParameters => UrlLookup.Values;

        public IReadOnlyDictionary<string, string> SearchParameterHashMap
        {
            get { return new ReadOnlyDictionary<string, string>(_resourceTypeSearchParameterHashMap.ToDictionary(kvp => kvp.Key, kvp => kvp.Value)); }
        }

        public async Task EnsureInitializedAsync(CancellationToken cancellationToken)
        {
            try
            {
                _initialized = true;
                await LoadSearchParamsFromDataStore(cancellationToken);

                await _mediator.Publish(new SearchParameterDefinitionManagerInitialized(), cancellationToken);
            }
            catch
            {
                _initialized = false;
                throw;
            }
        }

        public void EnsureInitialized()
        {
            if (!_initialized)
            {
                _logger.LogWarning("Search parameters are not initialized.");

                // throw new InitializationException("Failed to initialize search parameters");
            }
        }

        public IEnumerable<SearchParameterInfo> GetSearchParameters(string resourceType)
        {
            EnsureInitialized();

            if (TypeLookup.TryGetValue(resourceType, out ConcurrentDictionary<string, ConcurrentQueue<SearchParameterInfo>> value))
            {
                return value.Values.SelectMany(x => x).ToList();
            }

            throw new ResourceNotSupportedException(resourceType);
        }

        public SearchParameterInfo GetSearchParameter(string resourceType, string code)
        {
            EnsureInitialized();

            if (TypeLookup.TryGetValue(resourceType, out ConcurrentDictionary<string, ConcurrentQueue<SearchParameterInfo>> lookup) &&
                lookup.TryGetValue(code, out ConcurrentQueue<SearchParameterInfo> q) &&
                q.TryPeek(out var searchParameter))
            {
                return searchParameter;
            }

            throw new SearchParameterNotSupportedException(resourceType, code);
        }

        public bool TryGetSearchParameter(string resourceType, string code, out SearchParameterInfo searchParameter)
        {
            EnsureInitialized();
            searchParameter = null;

            if (TypeLookup.TryGetValue(resourceType, out ConcurrentDictionary<string, ConcurrentQueue<SearchParameterInfo>> lookup) &&
                lookup.TryGetValue(code, out ConcurrentQueue<SearchParameterInfo> q) &&
                q.TryPeek(out searchParameter))
            {
                return true;
            }

            return false;
        }

        public bool TryGetSearchParameter(string resourceType, string code, bool excludePendingDelete, out SearchParameterInfo searchParameter)
        {
            EnsureInitialized();
            searchParameter = null;

            if (TypeLookup.TryGetValue(resourceType, out ConcurrentDictionary<string, ConcurrentQueue<SearchParameterInfo>> lookup) &&
                lookup.TryGetValue(code, out ConcurrentQueue<SearchParameterInfo> q) &&
                q.TryPeek(out searchParameter))
            {
                if (excludePendingDelete && searchParameter.SearchParameterStatus == SearchParameterStatus.PendingDelete)
                {
                    searchParameter = null;
                    return false;
                }

                return true;
            }

            return false;
        }

        public SearchParameterInfo GetSearchParameter(string definitionUri)
        {
            EnsureInitialized();
            if (UrlLookup.TryGetValue(definitionUri, out SearchParameterInfo value))
            {
                return value;
            }

            throw new SearchParameterNotSupportedException(definitionUri);
        }

        public bool TryGetSearchParameter(string definitionUri, out SearchParameterInfo value)
        {
            EnsureInitialized();
            return UrlLookup.TryGetValue(definitionUri, out value);
        }

        public bool TryGetSearchParameter(string definitionUri, bool excludePendingDelete, out SearchParameterInfo value)
        {
            EnsureInitialized();
            if (UrlLookup.TryGetValue(definitionUri, out value))
            {
                if (excludePendingDelete && value.SearchParameterStatus == SearchParameterStatus.PendingDelete)
                {
                    value = null;
                    return false;
                }

                return true;
            }

            return false;
        }

        public string GetSearchParameterHashForResourceType(string resourceType)
        {
            EnsureInitialized();
            EnsureArg.IsNotNullOrWhiteSpace(resourceType, nameof(resourceType));

            if (_resourceTypeSearchParameterHashMap.TryGetValue(resourceType, out string hash))
            {
                return hash;
            }

            return null;
        }

        public void UpdateSearchParameterHashMap(Dictionary<string, string> updatedSearchParamHashMap)
        {
            EnsureArg.IsNotNull(updatedSearchParamHashMap, nameof(updatedSearchParamHashMap));

            foreach (KeyValuePair<string, string> kvp in updatedSearchParamHashMap)
            {
                _resourceTypeSearchParameterHashMap.AddOrUpdate(
                    kvp.Key,
                    kvp.Value,
                    (resourceType, existingValue) => kvp.Value);
            }
        }

        public void AddNewSearchParameters(IReadOnlyCollection<ITypedElement> searchParameters, bool calculateHash = true)
        {
            SearchParameterDefinitionBuilder.Build(
                searchParameters,
                UrlLookup,
                TypeLookup,
                _modelInfoProvider,
                _searchParameterComparer,
                _logger);

            if (calculateHash)
            {
                CalculateSearchParameterHash();
            }
        }

        private void CalculateSearchParameterHash()
        {
            foreach (string resourceName in TypeLookup.Keys)
            {
                var searchParameters = TypeLookup[resourceName].Values.SelectMany(x => x);
                if (searchParameters.Any())
                {
                    string searchParamHash = searchParameters.CalculateSearchParameterHash();
                    _resourceTypeSearchParameterHashMap.AddOrUpdate(
                        resourceName,
                        searchParamHash,
                        (resourceType, existingValue) => searchParamHash);
                }
            }
        }

        public void DeleteSearchParameter(ITypedElement searchParam)
        {
            var searchParamWrapper = new SearchParameterWrapper(searchParam);
            DeleteSearchParameter(searchParamWrapper.Url);
        }

        public void DeleteSearchParameter(string url, bool calculateHash = true)
        {
            SearchParameterInfo searchParameterInfo = null;

            if (!UrlLookup.TryRemove(url, out searchParameterInfo))
            {
                throw new ResourceNotFoundException(string.Format(Core.Resources.CustomSearchParameterNotfound, url));
            }

            // find all derived resources from the list of base resources
            var allResourceTypes = GetDerivedResourceTypes(searchParameterInfo.BaseResourceTypes);
            foreach (var resourceType in allResourceTypes)
            {
<<<<<<< HEAD
                if (TypeLookup.TryGetValue(resourceType, out var lookup) &&
                    lookup.TryGetValue(searchParameterInfo.Code, out var q) &&
                    q.Any(x => string.Equals(x.Url.OriginalString, url, StringComparison.OrdinalIgnoreCase)))
=======
                TypeLookup[resourceType].TryRemove(searchParameterInfo.Code, out var removedParam);
                if (removedParam != null && removedParam.Url != searchParameterInfo.Url)
>>>>>>> 760705a3
                {
                    var newq = new ConcurrentQueue<SearchParameterInfo>(q.Where(x => !string.Equals(x.Url.OriginalString, url, StringComparison.OrdinalIgnoreCase)));
                    if (!lookup.TryUpdate(searchParameterInfo.Code, newq, q))
                    {
                        _logger.LogError("Failed to remove a search parameter from TypeLookup: {Url}, {ResourceType}, {Code}", url, resourceType, searchParameterInfo.Code);
                    }
                }
            }

            if (calculateHash)
            {
                CalculateSearchParameterHash();
            }
        }

        public void UpdateSearchParameterStatus(string url, SearchParameterStatus desiredStatus)
        {
            if (UrlLookup.TryGetValue(url, out var searchParameterInfo))
            {
                searchParameterInfo.SearchParameterStatus = desiredStatus;
            }
        }

        public async Task Handle(SearchParametersUpdatedNotification notification, CancellationToken cancellationToken)
        {
            var retry = 0;
            while (retry < 3)
            {
                try
                {
                    _logger.LogInformation("SearchParameterDefinitionManager: Search parameters updated");
                    CalculateSearchParameterHash();
                    await _mediator.Publish(new RebuildCapabilityStatement(RebuildPart.SearchParameter), cancellationToken);
                    return;
                }
                catch (Exception ex)
                {
                    _logger.LogError(ex, $"Error calculating search parameter hash. Retry {retry}");
                    retry++;
                }
            }

            // Not reporting notification while we investigate why this could happen
            // await _mediator.Publish(new ImproperBehaviorNotification("Error calculating search parameter hash"), cancellationToken);
        }

        public async Task Handle(StorageInitializedNotification notification, CancellationToken cancellationToken)
        {
            var retry = 0;
            while (retry < 3)
            {
                try
                {
                    _logger.LogInformation("SearchParameterDefinitionManager: Storage initialized");
                    await EnsureInitializedAsync(cancellationToken);
                    return;
                }
                catch (Exception ex)
                {
                    _logger.LogError(ex, $"Error initializing search parameters. Retry {retry}");
                    retry++;
                }
            }

            // Not reporting notification while we investigate why this could happen
            // await _mediator.Publish(new ImproperBehaviorNotification("Error initializing search parameters"), cancellationToken);
        }

        private async Task LoadSearchParamsFromDataStore(CancellationToken cancellationToken)
        {
            // now read in any previously POST'd SearchParameter resources
            using IScoped<ISearchService> search = _searchServiceFactory.Invoke();
            string continuationToken = null;
            do
            {
                var searchOptions = new SearchOptions();
                searchOptions.Sort = new List<(SearchParameterInfo, SortOrder)>();
                searchOptions.UnsupportedSearchParams = new List<Tuple<string, string>>();
                searchOptions.Expression = Expression.SearchParameter(SearchParameterInfo.ResourceTypeSearchParameter, Expression.StringEquals(FieldName.TokenCode, null, KnownResourceTypes.SearchParameter, false));
                searchOptions.MaxItemCount = 10;
                if (continuationToken != null)
                {
                    searchOptions.ContinuationToken = continuationToken;
                }

                var result = await search.Value.SearchAsync(searchOptions, cancellationToken);
                continuationToken = result?.ContinuationToken;

                if (result?.Results != null && result.Results.Any())
                {
                    var searchParams = result.Results.Select(r => r.Resource.RawResource.ToITypedElement(_modelInfoProvider)).ToList();

                    _logger.LogInformation("There are {CustomSearchParameters} custom Search Parameters", result.Results.Count().ToString());

                    foreach (var searchParam in searchParams)
                    {
                        try
                        {
                            SearchParameterDefinitionBuilder.Build(
                                new List<ITypedElement>() { searchParam },
                                UrlLookup,
                                TypeLookup,
                                _modelInfoProvider,
                                _searchParameterComparer,
                                _logger);
                        }
                        catch (FhirException ex)
                        {
                            StringBuilder issueDetails = new StringBuilder();
                            foreach (OperationOutcomeIssue issue in ex.Issues)
                            {
                                issueDetails.Append(issue.Diagnostics).Append("; ");
                            }

                            _logger.LogWarning(ex, "Error loading search parameter {Url} from data store. Issues: {Issues}", searchParam.GetStringScalar("url"), issueDetails.ToString());
                        }
                        catch (Exception ex)
                        {
                            _logger.LogError(ex, "Error loading search parameter {Url} from data store.", searchParam.GetStringScalar("url"));
                        }
                    }
                }
            }
            while (continuationToken != null);
        }

        [System.Diagnostics.CodeAnalysis.SuppressMessage("Performance", "CA1859:Use concrete types when possible for improved performance", Justification = "Collection defined on model")]
        private ICollection<string> GetDerivedResourceTypes(IReadOnlyCollection<string> resourceTypes)
        {
            var completeResourceList = new HashSet<string>(resourceTypes);

            foreach (var baseResourceType in resourceTypes)
            {
                if (baseResourceType == KnownResourceTypes.Resource)
                {
                    completeResourceList.UnionWith(_modelInfoProvider.GetResourceTypeNames().ToHashSet());

                    // We added all possible resource types, so no need to continue
                    break;
                }

                if (baseResourceType == KnownResourceTypes.DomainResource)
                {
                    var domainResourceChildResourceTypes = _modelInfoProvider.GetResourceTypeNames().ToHashSet();

                    // Remove types that inherit from Resource directly
                    domainResourceChildResourceTypes.Remove(KnownResourceTypes.Binary);
                    domainResourceChildResourceTypes.Remove(KnownResourceTypes.Bundle);
                    domainResourceChildResourceTypes.Remove(KnownResourceTypes.Parameters);

                    completeResourceList.UnionWith(domainResourceChildResourceTypes);
                }
            }

            return completeResourceList;
        }
    }
}<|MERGE_RESOLUTION|>--- conflicted
+++ resolved
@@ -288,26 +288,26 @@
 
             // find all derived resources from the list of base resources
             var allResourceTypes = GetDerivedResourceTypes(searchParameterInfo.BaseResourceTypes);
+            var updated = false;
             foreach (var resourceType in allResourceTypes)
             {
-<<<<<<< HEAD
                 if (TypeLookup.TryGetValue(resourceType, out var lookup) &&
                     lookup.TryGetValue(searchParameterInfo.Code, out var q) &&
                     q.Any(x => string.Equals(x.Url.OriginalString, url, StringComparison.OrdinalIgnoreCase)))
-=======
-                TypeLookup[resourceType].TryRemove(searchParameterInfo.Code, out var removedParam);
-                if (removedParam != null && removedParam.Url != searchParameterInfo.Url)
->>>>>>> 760705a3
                 {
                     var newq = new ConcurrentQueue<SearchParameterInfo>(q.Where(x => !string.Equals(x.Url.OriginalString, url, StringComparison.OrdinalIgnoreCase)));
-                    if (!lookup.TryUpdate(searchParameterInfo.Code, newq, q))
+                    if (lookup.TryUpdate(searchParameterInfo.Code, newq, q))
+                    {
+                        updated = true;
+                    }
+                    else
                     {
                         _logger.LogError("Failed to remove a search parameter from TypeLookup: {Url}, {ResourceType}, {Code}", url, resourceType, searchParameterInfo.Code);
                     }
                 }
             }
 
-            if (calculateHash)
+            if (calculateHash && updated)
             {
                 CalculateSearchParameterHash();
             }
