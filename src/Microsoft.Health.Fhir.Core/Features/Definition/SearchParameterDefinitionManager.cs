﻿// -------------------------------------------------------------------------------------------------
// Copyright (c) Microsoft Corporation. All rights reserved.
// Licensed under the MIT License (MIT). See LICENSE in the repo root for license information.
// -------------------------------------------------------------------------------------------------

using System;
using System.Collections.Generic;
using System.Collections.ObjectModel;
using System.Linq;
using System.Threading;
using System.Threading.Tasks;
using EnsureThat;
using Microsoft.Extensions.Hosting;
using Microsoft.Health.Fhir.Core.Features.Search;
using Microsoft.Health.Fhir.Core.Models;

namespace Microsoft.Health.Fhir.Core.Features.Definition
{
    /// <summary>
    /// Provides mechanism to access search parameter definition.
    /// </summary>
    public class SearchParameterDefinitionManager : ISearchParameterDefinitionManager, IHostedService
    {
        private readonly IModelInfoProvider _modelInfoProvider;

        private IDictionary<string, IDictionary<string, SearchParameterInfo>> _typeLookup;
        private Dictionary<string, string> _resourceTypeSearchParameterHashMap;

        public SearchParameterDefinitionManager(IModelInfoProvider modelInfoProvider)
        {
            EnsureArg.IsNotNull(modelInfoProvider, nameof(modelInfoProvider));

            _modelInfoProvider = modelInfoProvider;
            _resourceTypeSearchParameterHashMap = new Dictionary<string, string>();
        }

        internal IDictionary<Uri, SearchParameterInfo> UrlLookup { get; set; }

        internal IDictionary<string, IDictionary<string, SearchParameterInfo>> TypeLookup { get => _typeLookup; }

        public IEnumerable<SearchParameterInfo> AllSearchParameters => UrlLookup.Values;

        public IReadOnlyDictionary<string, string> SearchParameterHashMap
        {
            get { return new ReadOnlyDictionary<string, string>(_resourceTypeSearchParameterHashMap); }
        }

        public Task StartAsync(CancellationToken cancellationToken)
        {
            var builder = new SearchParameterDefinitionBuilder(
                _modelInfoProvider,
                "search-parameters.json");

            builder.Build();

            _typeLookup = builder.ResourceTypeDictionary;
            UrlLookup = builder.UriDictionary;

<<<<<<< HEAD
            List<string> list = UrlLookup.Values.Where(p => p.Type == ValueSets.SearchParamType.Composite).Select(p => string.Join("|", p.Component.Select(c => UrlLookup[c.DefinitionUrl].Type))).Distinct().ToList();
=======
                _started = true;
            }

            return Task.CompletedTask;
>>>>>>> 9d725986
        }

        public Task StopAsync(CancellationToken cancellationToken) => Task.CompletedTask;

        public IEnumerable<SearchParameterInfo> GetSearchParameters(string resourceType)
        {
            if (_typeLookup.TryGetValue(resourceType, out IDictionary<string, SearchParameterInfo> value))
            {
                return value.Values;
            }

            throw new ResourceNotSupportedException(resourceType);
        }

        public SearchParameterInfo GetSearchParameter(string resourceType, string name)
        {
            if (_typeLookup.TryGetValue(resourceType, out IDictionary<string, SearchParameterInfo> lookup) &&
                lookup.TryGetValue(name, out SearchParameterInfo searchParameter))
            {
                return searchParameter;
            }

            throw new SearchParameterNotSupportedException(resourceType, name);
        }

        public bool TryGetSearchParameter(string resourceType, string name, out SearchParameterInfo searchParameter)
        {
            searchParameter = null;

            return _typeLookup.TryGetValue(resourceType, out IDictionary<string, SearchParameterInfo> searchParameters) &&
                searchParameters.TryGetValue(name, out searchParameter);
        }

        public SearchParameterInfo GetSearchParameter(Uri definitionUri)
        {
            if (UrlLookup.TryGetValue(definitionUri, out SearchParameterInfo value))
            {
                return value;
            }

            throw new SearchParameterNotSupportedException(definitionUri);
        }

        public ValueSets.SearchParamType GetSearchParameterType(SearchParameterInfo searchParameter, int? componentIndex)
        {
            if (componentIndex == null)
            {
                return searchParameter.Type;
            }

            SearchParameterComponentInfo component = searchParameter.Component[componentIndex.Value];
            SearchParameterInfo componentSearchParameter = GetSearchParameter(component.DefinitionUrl);

            return componentSearchParameter.Type;
        }

        public void UpdateSearchParameterHashMap(Dictionary<string, string> updatedSearchParamHashMap)
        {
            // TODO: Make this thread-safe.
            EnsureArg.IsNotNull(updatedSearchParamHashMap, nameof(updatedSearchParamHashMap));

            foreach (KeyValuePair<string, string> kvp in updatedSearchParamHashMap)
            {
                if (_resourceTypeSearchParameterHashMap.ContainsKey(kvp.Key))
                {
                    _resourceTypeSearchParameterHashMap[kvp.Key] = kvp.Value;
                }
                else
                {
                    _resourceTypeSearchParameterHashMap.Add(kvp.Key, kvp.Value);
                }
            }
        }

        public string GetSearchParameterHashForResourceType(string resourceType)
        {
            EnsureArg.IsNotNullOrWhiteSpace(resourceType, nameof(resourceType));

            if (_resourceTypeSearchParameterHashMap.TryGetValue(resourceType, out string hash))
            {
                return hash;
            }

            return null;
        }
    }
}<|MERGE_RESOLUTION|>--- conflicted
+++ resolved
@@ -56,14 +56,9 @@
             _typeLookup = builder.ResourceTypeDictionary;
             UrlLookup = builder.UriDictionary;
 
-<<<<<<< HEAD
             List<string> list = UrlLookup.Values.Where(p => p.Type == ValueSets.SearchParamType.Composite).Select(p => string.Join("|", p.Component.Select(c => UrlLookup[c.DefinitionUrl].Type))).Distinct().ToList();
-=======
-                _started = true;
-            }
 
             return Task.CompletedTask;
->>>>>>> 9d725986
         }
 
         public Task StopAsync(CancellationToken cancellationToken) => Task.CompletedTask;
