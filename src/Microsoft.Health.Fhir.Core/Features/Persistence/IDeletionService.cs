--- conflicted
+++ resolved
@@ -14,10 +14,6 @@
     {
         public Task<ResourceKey> DeleteAsync(DeleteResourceRequest request, CancellationToken cancellationToken);
 
-<<<<<<< HEAD
-        public Task<List<ResourceWrapper>> DeleteMultipleAsync(ConditionalDeleteResourceRequest request, CancellationToken cancellationToken);
-=======
-        public Task<IDictionary<string, long>> DeleteMultipleAsync(ConditionalDeleteResourceRequest request, CancellationToken cancellationToken, IList<string> excludedResourceTypes = null);
->>>>>>> 113f43a7
+        public Task<List<ResourceWrapper>> DeleteMultipleAsync(ConditionalDeleteResourceRequest request, CancellationToken cancellationToken, IList<string> excludedResourceTypes = null);
     }
 }