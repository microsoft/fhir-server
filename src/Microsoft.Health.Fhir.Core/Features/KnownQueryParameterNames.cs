--- conflicted
+++ resolved
@@ -126,9 +126,8 @@
         /// </summary>
         public const string MaxCount = "_maxCount";
 
-<<<<<<< HEAD
         public const string NotReferenced = "_not-referenced";
-=======
+      
         /// <summary>
         /// The $includes continuation token parameter.
         /// </summary>
@@ -138,6 +137,5 @@
         /// The $includes count parameter.
         /// </summary>
         public const string IncludesCount = "_includesCount";
->>>>>>> 698a1fb7
     }
 }