﻿// -------------------------------------------------------------------------------------------------
// Copyright (c) Microsoft Corporation. All rights reserved.
// Licensed under the MIT License (MIT). See LICENSE in the repo root for license information.
// -------------------------------------------------------------------------------------------------

namespace Microsoft.Health.Fhir.Core.Features
{
    /// <summary>
    /// Provides list of known query parameter names.
    /// </summary>
    public static class KnownQueryParameterNames
    {
        public const string At = "_at";

        public const string Before = "_before";

        /// <summary>
        /// The continuation token parameter.
        /// </summary>
        public const string ContinuationToken = "ct";

        public const string Count = "_count";

        /// <summary>
        /// The format query parameter.
        /// </summary>
        public const string Format = "_format";

        public const string LastUpdated = "_lastUpdated";

        public const string Mode = "mode";

        /// <summary>
        /// The pretty query parameter.
        /// </summary>
        /// <remarks>True if the client wishes to request for pretty-printed resources (either in JSON or XML), false otherwise.</remarks>
        public const string Pretty = "_pretty";

        public const string Profile = "profile";

        public const string Since = "_since";

        public const string Sort = "_sort";

        public const string Summary = "_summary";

        public const string Elements = "_elements";

        /// <summary>
        /// The total query parameter.
        /// </summary>
        /// <remarks>Specifies if the total number of matching search results should be included in the returned Bundle.</remarks>
        public const string Total = "_total";

        public const string List = "_list";

        public const string Id = "_id";

        public const string Type = "_type";

        public const string Container = "_container";

        /// <summary>
        /// This setting is currently set by:
        ///     x-ms-query-latency-over-efficiency
        ///     x-conditionalquery-processing-logic
        /// It is used to hint that the request should run with a max parallel setting.
        /// </summary>
        public const string OptimizeConcurrency = "_optimizeConcurrency";

        /// <summary>
        /// This setting is controlled by the x-ms-query-cache-enabled header. It controls whether to use the query cache or not.
        /// </summary>
        public const string QueryCaching = "_queryCaching";

        /// <summary>
        /// The anonymization configuration
        /// </summary>
        /// <remarks>The anonymization configuration location and addition information. </remarks>
        public const string AnonymizationConfigurationLocation = "_anonymizationConfig";

        public const string AnonymizationConfigurationCollectionReference = "_anonymizationConfigCollectionReference";

        public const string AnonymizationConfigurationFileEtag = "_anonymizationConfigEtag";

        public const string OutputFormat = "_outputFormat";

        public const string TypeFilter = "_typeFilter";

        public const string Text = "_text";

        public const string Till = "_till";

        public const string IsParallel = "_isParallel";

        public const string StartSurrogateId = "_startSurrogateId";

        public const string EndSurrogateId = "_endSurrogateId";

        public const string GlobalStartSurrogateId = "_globalStartSurrogateId";

        public const string GlobalEndSurrogateId = "_globalEndSurrogateId";

        public const string IgnoreSearchParamHash = "_ignoreSearchParamHash";

        public const string FeedRange = "_feedRange";

        /// <summary>
        /// Frequently used SearchParameters
        /// </summary>
        public const string Identifier = "identifier";

        public const string BulkHardDelete = "_hardDelete";

        public const string HardDelete = "hardDelete";

        public const string PurgeHistory = "_purgeHistory";

        /// <summary>
        /// Used by $export as a comma-separated list of parameters instructing which initial data should be included.
        /// </summary>
        public const string IncludeAssociatedData = "includeAssociatedData";

        /// <summary>
        /// Used by export to specify the number of resources to be processed by the search engine.
        /// </summary>
        public const string MaxCount = "_maxCount";

        public const string NotReferenced = "_not-referenced";

        public const string RemoveReferences = "_remove-references";

        /// <summary>
        /// The $includes continuation token parameter.
        /// </summary>
        public const string IncludesContinuationToken = "includesCt";

        /// <summary>
        /// The $includes count parameter.
        /// </summary>
        public const string IncludesCount = "_includesCount";

<<<<<<< HEAD
        public const string ReverseInclude = "_revinclude";
=======
        /// <summary>
        /// The excluded resource types parameter representing a comma separated list of resource types.
        /// </summary>
        public const string ExcludedResourceTypes = "excludedResourceTypes";
>>>>>>> 760705a3
    }
}<|MERGE_RESOLUTION|>--- conflicted
+++ resolved
@@ -140,13 +140,11 @@
         /// </summary>
         public const string IncludesCount = "_includesCount";
 
-<<<<<<< HEAD
-        public const string ReverseInclude = "_revinclude";
-=======
         /// <summary>
         /// The excluded resource types parameter representing a comma separated list of resource types.
         /// </summary>
         public const string ExcludedResourceTypes = "excludedResourceTypes";
->>>>>>> 760705a3
+
+        public const string ReverseInclude = "_revinclude";
     }
 }