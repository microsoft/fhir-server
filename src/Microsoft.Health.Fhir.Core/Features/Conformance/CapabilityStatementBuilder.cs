--- conflicted
+++ resolved
@@ -64,17 +64,13 @@
             _searchParameterStatusManager = searchParameterStatusManager;
         }
 
-<<<<<<< HEAD
-        public static ICapabilityStatementBuilder Create(IModelInfoProvider modelInfoProvider, ISearchParameterDefinitionManager searchParameterDefinitionManager, IOptions<CoreFeatureConfiguration> configuration, ISupportedProfilesStore supportedProfiles, Uri metadataUrl)
-=======
         public static ICapabilityStatementBuilder Create(
             IModelInfoProvider modelInfoProvider,
             ISearchParameterDefinitionManager searchParameterDefinitionManager,
             IOptions<CoreFeatureConfiguration> configuration,
             ISupportedProfilesStore supportedProfiles,
-            IUrlResolver urlResolver,
+            Uri metadataUrl,
             SearchParameterStatusManager searchParameterStatusManager)
->>>>>>> 5c44f4cc
         {
             EnsureArg.IsNotNull(modelInfoProvider, nameof(modelInfoProvider));
             EnsureArg.IsNotNull(searchParameterDefinitionManager, nameof(searchParameterDefinitionManager));
