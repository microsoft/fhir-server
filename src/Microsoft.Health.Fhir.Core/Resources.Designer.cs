--- conflicted
+++ resolved
@@ -707,9 +707,19 @@
                 return ResourceManager.GetString("ServiceUnavailable", resourceCulture);
             }
         }
-        
-        /// <summary>
-<<<<<<< HEAD
+
+        /// <summary>
+        ///   Looks up a localized string similar to The _sort parameter is not supported..
+        /// </summary>
+        internal static string SortNotSupported
+        {
+            get
+            {
+                return ResourceManager.GetString("SortNotSupported", resourceCulture);
+            }
+        }
+
+        /// <summary>
         ///   Looks up a localized string similar to Unable to delete secret from SecretStore.
         /// </summary>
         internal static string UnableToDeleteSecret {
@@ -733,13 +743,6 @@
         internal static string UnableToSetSecret {
             get {
                 return ResourceManager.GetString("UnableToSetSecret", resourceCulture);
-=======
-        ///   Looks up a localized string similar to The _sort parameter is not supported..
-        /// </summary>
-        internal static string SortNotSupported {
-            get {
-                return ResourceManager.GetString("SortNotSupported", resourceCulture);
->>>>>>> 6f15c330
             }
         }
         
