﻿// -------------------------------------------------------------------------------------------------
// Copyright (c) Microsoft Corporation. All rights reserved.
// Licensed under the MIT License (MIT). See LICENSE in the repo root for license information.
// -------------------------------------------------------------------------------------------------

using System;
using System.Collections.Generic;
using System.Collections.Immutable;
using System.Globalization;
using System.Linq;
using System.Threading;
using System.Threading.Tasks;
using Microsoft.Extensions.Logging;
using Microsoft.Health.Fhir.Core.Exceptions;
using Microsoft.Health.Fhir.Core.Features;
using Microsoft.Health.Fhir.Core.Features.Search;
using Microsoft.Health.Fhir.Core.Logging;

namespace Microsoft.Health.Fhir.Core.Extensions
{
    public static class SearchServiceExtensions
    {
        private static readonly HashSet<string> _excludedParameters = new()
        {
            KnownQueryParameterNames.Count,
            KnownQueryParameterNames.Summary,
            KnownQueryParameterNames.Total,
            KnownQueryParameterNames.ContinuationToken,
            "_include",
            "_revinclude",
        };

        /// <summary>
        /// Performs a "Conditional Search", conditional searches are found in bundles and done through
        /// "If-Exists" headers on the API. Additional logic is used to filter parameters that don't restrict
        /// results, and also ensure that the query meets criteria requirements
        /// </summary>
        /// <param name="searchService">searchService</param>
        /// <param name="instanceType">The instanceType to search</param>
        /// <param name="conditionalParameters">ConditionalParameters</param>
        /// <param name="cancellationToken">The CancellationToken</param>
        /// <param name="count">The search Count.</param>
        /// <param name="continuationToken">An optional ContinuationToken</param>
        /// <returns>Search collection and a continuationToken</returns>
        /// <exception cref="PreconditionFailedException">Returns this exception when all passed in params match the search result unusedParams</exception>
        internal static async Task<(IReadOnlyCollection<SearchResultEntry> Results, string ContinuationToken)> ConditionalSearchAsync(
            this ISearchService searchService,
            string instanceType,
            IReadOnlyList<Tuple<string, string>> conditionalParameters,
            CancellationToken cancellationToken,
            int? count = 2, // Most "Conditional" logic needs only 0, 1 or >1, so here we can limit to "2"
            string continuationToken = null,
<<<<<<< HEAD
            bool? maxParallel = false)
=======
            Microsoft.Extensions.Logging.ILogger logger = null)
>>>>>>> 8c0a3a39
        {
            // Filters search parameters that can limit the number of results (e.g. _count=1)
            IList<Tuple<string, string>> filteredParameters = conditionalParameters
                .Where(x => !_excludedParameters.Contains(x.Item1, StringComparer.OrdinalIgnoreCase))
                .ToList();

            int userProvidedParameterCount = filteredParameters.Count;

            if (count != null)
            {
                filteredParameters.Add(Tuple.Create(KnownQueryParameterNames.Count, count.ToString()));
            }

            var matchedResults = new List<SearchResultEntry>();
            string lastContinuationToken = continuationToken;
            LongRunningOperationStatistics statistics = new LongRunningOperationStatistics(operationName: "conditionalSearchAsync");
            try
            {
<<<<<<< HEAD
                var searchParameters = new List<Tuple<string, string>>(filteredParameters);

                if (maxParallel == true)
                {
                    searchParameters.Add(Tuple.Create(KnownQueryParameterNames.OptimizeConcurrency, true.ToString()));
                }

                if (!string.IsNullOrEmpty(lastContinuationToken))
=======
                statistics.StartCollectingResults();
                do
>>>>>>> 8c0a3a39
                {
                    var searchParameters = new List<Tuple<string, string>>(filteredParameters);
                    if (!string.IsNullOrEmpty(lastContinuationToken))
                    {
                        searchParameters.Add(Tuple.Create(KnownQueryParameterNames.ContinuationToken, ContinuationTokenConverter.Encode(lastContinuationToken)));
                    }

                    statistics.Iterate();

                    SearchResult results = await searchService.SearchAsync(instanceType, searchParameters.ToImmutableList(), cancellationToken);
                    lastContinuationToken = results?.ContinuationToken;

                    // Check if all parameters passed in were unused, this would result in no search parameters being applied to search results
                    int? totalUnusedParameters = results?.UnsupportedSearchParameters.Count;
                    if (totalUnusedParameters == userProvidedParameterCount)
                    {
                        logger?.LogInformation("PreconditionFailed: ConditionalOperationNotSelectiveEnough");
                        throw new PreconditionFailedException(string.Format(CultureInfo.InvariantCulture, Core.Resources.ConditionalOperationNotSelectiveEnough, instanceType));
                    }

                    if (results?.Results.Any() == true)
                    {
                        matchedResults.AddRange(
                            results?.Results
                                .Where(x => x.SearchEntryMode == ValueSets.SearchEntryMode.Match)
                                .Take(Math.Max(count.HasValue ? 0 : results.Results.Count(), count.GetValueOrDefault() - matchedResults.Count)));
                    }
                }
                while (count.HasValue && matchedResults.Count < count && !string.IsNullOrEmpty(lastContinuationToken));
            }
            finally
            {
                statistics.StopCollectingResults();

                if (statistics.IterationCount > 1 && logger != null)
                {
                    try
                    {
                        logger.LogInformation(statistics.GetStatisticsAsJson());
                    }
                    catch (Exception ex)
                    {
                        logger.LogWarning(ex, "Error computing operation statistics. This error will not block the operation processing.");
                    }
                }
            }

            return (matchedResults, lastContinuationToken);
        }
    }
}<|MERGE_RESOLUTION|>--- conflicted
+++ resolved
@@ -50,11 +50,8 @@
             CancellationToken cancellationToken,
             int? count = 2, // Most "Conditional" logic needs only 0, 1 or >1, so here we can limit to "2"
             string continuationToken = null,
-<<<<<<< HEAD
+            Microsoft.Extensions.Logging.ILogger logger = null,
             bool? maxParallel = false)
-=======
-            Microsoft.Extensions.Logging.ILogger logger = null)
->>>>>>> 8c0a3a39
         {
             // Filters search parameters that can limit the number of results (e.g. _count=1)
             IList<Tuple<string, string>> filteredParameters = conditionalParameters
@@ -73,21 +70,16 @@
             LongRunningOperationStatistics statistics = new LongRunningOperationStatistics(operationName: "conditionalSearchAsync");
             try
             {
-<<<<<<< HEAD
-                var searchParameters = new List<Tuple<string, string>>(filteredParameters);
+                statistics.StartCollectingResults();
+                do
+                {
+                    var searchParameters = new List<Tuple<string, string>>(filteredParameters);
 
                 if (maxParallel == true)
                 {
                     searchParameters.Add(Tuple.Create(KnownQueryParameterNames.OptimizeConcurrency, true.ToString()));
                 }
 
-                if (!string.IsNullOrEmpty(lastContinuationToken))
-=======
-                statistics.StartCollectingResults();
-                do
->>>>>>> 8c0a3a39
-                {
-                    var searchParameters = new List<Tuple<string, string>>(filteredParameters);
                     if (!string.IsNullOrEmpty(lastContinuationToken))
                     {
                         searchParameters.Add(Tuple.Create(KnownQueryParameterNames.ContinuationToken, ContinuationTokenConverter.Encode(lastContinuationToken)));
