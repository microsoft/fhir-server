﻿// -------------------------------------------------------------------------------------------------
// Copyright (c) Microsoft Corporation. All rights reserved.
// Licensed under the MIT License (MIT). See LICENSE in the repo root for license information.
// -------------------------------------------------------------------------------------------------

using System;
using System.Collections.Generic;
using System.Collections.Immutable;
using System.Globalization;
using System.Linq;
using System.Threading;
using System.Threading.Tasks;
using Microsoft.Extensions.Logging;
using Microsoft.Health.Fhir.Core.Exceptions;
using Microsoft.Health.Fhir.Core.Features;
using Microsoft.Health.Fhir.Core.Features.Search;
using Microsoft.Health.Fhir.Core.Logging;

namespace Microsoft.Health.Fhir.Core.Extensions
{
    public static class SearchServiceExtensions
    {
        private static readonly HashSet<string> _excludedParameters = new()
        {
            KnownQueryParameterNames.Count,
            KnownQueryParameterNames.Summary,
            KnownQueryParameterNames.Total,
            KnownQueryParameterNames.ContinuationToken,
            "_include",
            "_revinclude",
        };

        /// <summary>
        /// Performs a "Conditional Search", conditional searches are found in bundles and done through
        /// "If-Exists" headers on the API. Additional logic is used to filter parameters that don't restrict
        /// results, and also ensure that the query meets criteria requirements
        /// </summary>
        /// <param name="searchService">searchService</param>
        /// <param name="instanceType">The instanceType to search</param>
        /// <param name="conditionalParameters">ConditionalParameters</param>
        /// <param name="cancellationToken">The CancellationToken</param>
        /// <param name="count">The search Count.</param>
        /// <param name="continuationToken">An optional ContinuationToken</param>
<<<<<<< HEAD
        /// <param name="logger">Logger</param>
=======
        /// <param name="versionType">The versions of a resource to return</param>
        /// <param name="logger">The logger</param>
>>>>>>> f0776e24
        /// <returns>Search collection and a continuationToken</returns>
        /// <exception cref="PreconditionFailedException">Returns this exception when all passed in params match the search result unusedParams</exception>
        internal static async Task<(IReadOnlyCollection<SearchResultEntry> Results, string ContinuationToken)> ConditionalSearchAsync(
            this ISearchService searchService,
            string instanceType,
            IReadOnlyList<Tuple<string, string>> conditionalParameters,
            CancellationToken cancellationToken,
            int? count = 2, // Most "Conditional" logic needs only 0, 1 or >1, so here we can limit to "2"
            string continuationToken = null,
            ResourceVersionType versionType = ResourceVersionType.Latest,
            ILogger logger = null)
        {
            // Filters search parameters that can limit the number of results (e.g. _count=1)
            List<Tuple<string, string>> filteredParameters = conditionalParameters
                .Where(x => !_excludedParameters.Contains(x.Item1, StringComparer.OrdinalIgnoreCase))
                .ToList();

            int userProvidedParameterCount = filteredParameters.Count;

            if (count != null)
            {
                filteredParameters.Add(Tuple.Create(KnownQueryParameterNames.Count, count.ToString()));
            }

            var matchedResults = new List<SearchResultEntry>();
            string lastContinuationToken = continuationToken;
            LongRunningOperationStatistics statistics = new LongRunningOperationStatistics(operationName: "conditionalSearchAsync");
            try
            {
                statistics.StartCollectingResults();
                do
                {
                    var searchParameters = new List<Tuple<string, string>>(filteredParameters);

                    if (!string.IsNullOrEmpty(lastContinuationToken))
                    {
                        searchParameters.Add(Tuple.Create(KnownQueryParameterNames.ContinuationToken, ContinuationTokenConverter.Encode(lastContinuationToken)));
                    }

                    statistics.Iterate();

                    SearchResult results = await searchService.SearchAsync(instanceType, searchParameters.ToImmutableList(), cancellationToken, resourceVersionTypes: versionType);
                    lastContinuationToken = results?.ContinuationToken;

                    // Check if all parameters passed in were unused, this would result in no search parameters being applied to search results
                    int? totalUnusedParameters = results?.UnsupportedSearchParameters.Count;
                    if (totalUnusedParameters == userProvidedParameterCount)
                    {
                        logger?.LogInformation("PreconditionFailed: ConditionalOperationNotSelectiveEnough");
                        throw new PreconditionFailedException(string.Format(CultureInfo.InvariantCulture, Core.Resources.ConditionalOperationNotSelectiveEnough, instanceType));
                    }

                    if (results?.Results.Any() == true)
                    {
                        matchedResults.AddRange(
                            results?.Results
                                .Where(x => x.SearchEntryMode == ValueSets.SearchEntryMode.Match)
                                .Take(Math.Max(count.HasValue ? 0 : results.Results.Count(), count.GetValueOrDefault() - matchedResults.Count)));
                    }
                }
                while (count.HasValue && matchedResults.Count < count && !string.IsNullOrEmpty(lastContinuationToken));
            }
            finally
            {
                statistics.StopCollectingResults();

                if (statistics.IterationCount > 1 && logger != null)
                {
                    try
                    {
                        logger.LogInformation(statistics.GetStatisticsAsJson());
                    }
                    catch (Exception ex)
                    {
                        logger.LogWarning(ex, "Error computing operation statistics. This error will not block the operation processing.");
                    }
                }
            }

            return (matchedResults, lastContinuationToken);
        }
    }
}<|MERGE_RESOLUTION|>--- conflicted
+++ resolved
@@ -41,12 +41,8 @@
         /// <param name="cancellationToken">The CancellationToken</param>
         /// <param name="count">The search Count.</param>
         /// <param name="continuationToken">An optional ContinuationToken</param>
-<<<<<<< HEAD
-        /// <param name="logger">Logger</param>
-=======
         /// <param name="versionType">The versions of a resource to return</param>
         /// <param name="logger">The logger</param>
->>>>>>> f0776e24
         /// <returns>Search collection and a continuationToken</returns>
         /// <exception cref="PreconditionFailedException">Returns this exception when all passed in params match the search result unusedParams</exception>
         internal static async Task<(IReadOnlyCollection<SearchResultEntry> Results, string ContinuationToken)> ConditionalSearchAsync(
