--- conflicted
+++ resolved
@@ -19,16 +19,10 @@
             string resourceType,
             IReadOnlyList<Tuple<string, string>> conditionalParameters,
             DeleteOperation deleteOperation,
-<<<<<<< HEAD
-            int maxDeleteCount,
-            BundleResourceContext bundleResourceContext = null)
+            int? maxDeleteCount,
+            BundleResourceContext bundleResourceContext = null,
+            bool deleteAll = false)
             : base(resourceType, conditionalParameters, bundleResourceContext)
-=======
-            int? maxDeleteCount,
-            Guid? bundleOperationId = null,
-            bool deleteAll = false)
-            : base(resourceType, conditionalParameters, bundleOperationId)
->>>>>>> 2951f577
         {
             EnsureArg.IsNotNull(conditionalParameters, nameof(conditionalParameters));
 
