<Project>

  <!-- Shared dependencies versions.-->
  <PropertyGroup>
    <HealthcareSharedPackageVersion>6.2.15</HealthcareSharedPackageVersion>
    <Hl7FhirVersion>4.3.0</Hl7FhirVersion>
  </PropertyGroup>

  <!-- SDK Packages -->
  <Choose>
    <When Condition="'$(TargetFramework)' == 'net7.0'">
      <PropertyGroup>
        <RuntimePackageVersion>7.0.0</RuntimePackageVersion>
        <AspNetPackageVersion>7.0.1</AspNetPackageVersion>
      </PropertyGroup>
      <ItemGroup>
        <PackageVersion Include="Microsoft.Extensions.Logging.Abstractions" Version="7.0.0" />
      </ItemGroup>
    </When>
    <Otherwise>
      <PropertyGroup>
        <RuntimePackageVersion>6.0.0</RuntimePackageVersion>
        <AspNetPackageVersion>6.0.12</AspNetPackageVersion>
      </PropertyGroup>
      <ItemGroup>
        <PackageVersion Include="Microsoft.Extensions.Logging.Abstractions" Version="7.0.0" />
      </ItemGroup>
    </Otherwise>
  </Choose>

  <ItemGroup>
    <PackageVersion Include="AngleSharp" Version="0.17.1" />
    <PackageVersion Include="Azure.Extensions.AspNetCore.Configuration.Secrets" Version="1.2.2" />
    <PackageVersion Include="Azure.Identity" Version="1.8.1" />
    <PackageVersion Include="Azure.Storage.Blobs" Version="12.14.1" />
    <PackageVersion Include="coverlet.collector" Version="3.2.0" />
    <PackageVersion Include="Ensure.That" Version="10.1.0" />
    <PackageVersion Include="FluentValidation" Version="11.4.0" />
    <PackageVersion Include="Hl7.Fhir.R4" Version="$(Hl7FhirVersion)" />
    <PackageVersion Include="Hl7.Fhir.R4B" Version="$(Hl7FhirVersion)" />
    <PackageVersion Include="Hl7.Fhir.R5" Version="$(Hl7FhirVersion)" />
    <PackageVersion Include="Hl7.Fhir.Serialization" Version="$(Hl7FhirVersion)" />
    <PackageVersion Include="Hl7.Fhir.Specification.R4" Version="$(Hl7FhirVersion)" />
    <PackageVersion Include="Hl7.Fhir.Specification.R4B" Version="$(Hl7FhirVersion)" />
    <PackageVersion Include="Hl7.Fhir.Specification.R5" Version="$(Hl7FhirVersion)" />
    <PackageVersion Include="Hl7.Fhir.Specification.STU3" Version="$(Hl7FhirVersion)" />
    <PackageVersion Include="Hl7.Fhir.STU3" Version="$(Hl7FhirVersion)" />
    <PackageVersion Include="Hl7.Fhir.Support.Poco" Version="$(Hl7FhirVersion)" />
    <PackageVersion Include="Hl7.FhirPath" Version="$(Hl7FhirVersion)" />
    <PackageVersion Include="IdentityServer4" Version="4.1.2" />
    <PackageVersion Include="MediatR.Extensions.Microsoft.DependencyInjection" Version="11.0.0" />
    <PackageVersion Include="MediatR" Version="11.1.0" />
    <PackageVersion Include="Microsoft.ApplicationInsights.AspNetCore" Version="2.20.0" />
    <PackageVersion Include="Microsoft.AspNetCore.Authentication.JwtBearer" Version="$(AspNetPackageVersion)" />
    <PackageVersion Include="Microsoft.AspNetCore.Http" Version="2.2.2" />
    <PackageVersion Include="Microsoft.AspNetCore.JsonPatch" Version="$(AspNetPackageVersion)" />
    <PackageVersion Include="Microsoft.AspNetCore.Mvc.NewtonsoftJson" Version="$(AspNetPackageVersion)" />
    <PackageVersion Include="Microsoft.AspNetCore.Mvc.Razor.RuntimeCompilation" Version="$(AspNetPackageVersion)" />
    <PackageVersion Include="Microsoft.AspNetCore.Mvc.Testing" Version="$(AspNetPackageVersion)" />
    <PackageVersion Include="Microsoft.AspNetCore.TestHost" Version="$(AspNetPackageVersion)" />
    <PackageVersion Include="Microsoft.Azure.ContainerRegistry" Version="1.0.0-preview.2" />
    <PackageVersion Include="Microsoft.Azure.Cosmos" Version="3.31.2" />
    <PackageVersion Include="Microsoft.Azure.KeyVault" Version="3.0.5" />
    <PackageVersion Include="Microsoft.Azure.Services.AppAuthentication" Version="1.6.2" />
    <PackageVersion Include="Microsoft.Azure.Storage.Blob" Version="11.2.3" />
    <PackageVersion Include="Microsoft.Extensions.Configuration.Binder" Version="$(RuntimePackageVersion)" />
    <PackageVersion Include="Microsoft.Extensions.Configuration.CommandLine" Version="$(RuntimePackageVersion)" />
    <PackageVersion Include="Microsoft.Extensions.Configuration.Json" Version="$(RuntimePackageVersion)" />
    <PackageVersion Include="Microsoft.Extensions.Configuration" Version="$(RuntimePackageVersion)" />
    <PackageVersion Include="Microsoft.Extensions.Diagnostics.HealthChecks.Abstractions" Version="$(AspNetPackageVersion)" />
    <PackageVersion Include="Microsoft.Extensions.Diagnostics.HealthChecks" Version="$(AspNetPackageVersion)" />
    <PackageVersion Include="Microsoft.Extensions.FileProviders.Embedded" Version="$(AspNetPackageVersion)" />
    <PackageVersion Include="Microsoft.Extensions.Hosting.Abstractions" Version="$(RuntimePackageVersion)" />
    <PackageVersion Include="Microsoft.Extensions.Http.Polly" Version="7.0.2" />
    <PackageVersion Include="Microsoft.Extensions.Http" Version="$(RuntimePackageVersion)" />
    <PackageVersion Include="Microsoft.Extensions.Logging.ApplicationInsights" Version="2.20.0" />
    <PackageVersion Include="Microsoft.Extensions.Logging.Console" Version="6.0.0" />
    <PackageVersion Include="Microsoft.Extensions.Logging" Version="$(RuntimePackageVersion)" />
    <PackageVersion Include="Microsoft.Extensions.Options.ConfigurationExtensions" Version="$(RuntimePackageVersion)" />
    <PackageVersion Include="Microsoft.Health.Abstractions" Version="$(HealthcareSharedPackageVersion)" />
    <PackageVersion Include="Microsoft.Health.Api" Version="$(HealthcareSharedPackageVersion)" />
    <PackageVersion Include="Microsoft.Health.Client" Version="$(HealthcareSharedPackageVersion)" />
    <PackageVersion Include="Microsoft.Health.Core" Version="$(HealthcareSharedPackageVersion)" />
    <PackageVersion Include="Microsoft.Health.Extensions.BuildTimeCodeGenerator" Version="$(HealthcareSharedPackageVersion)" />
    <PackageVersion Include="Microsoft.Health.Extensions.DependencyInjection" Version="$(HealthcareSharedPackageVersion)" />
    <PackageVersion Include="Microsoft.Health.Fhir.Anonymizer.R4.Core" Version="3.1.0.62" />
    <PackageVersion Include="Microsoft.Health.Fhir.Anonymizer.Stu3.Core" Version="3.1.0.62" />
    <PackageVersion Include="Microsoft.Health.Fhir.Liquid.Converter" Version="5.1.0.7" />
    <PackageVersion Include="Microsoft.Health.SqlServer.Api" Version="$(HealthcareSharedPackageVersion)" />
    <PackageVersion Include="Microsoft.Health.SqlServer" Version="$(HealthcareSharedPackageVersion)" />
    <PackageVersion Include="Microsoft.Health.Test.Utilities" Version="$(HealthcareSharedPackageVersion)" />
    <PackageVersion Include="Microsoft.Health.Tools.Sql.Tasks" Version="$(HealthcareSharedPackageVersion)" />
    <PackageVersion Include="Microsoft.IO.RecyclableMemoryStream" Version="2.2.1" />
    <PackageVersion Include="Microsoft.NET.Test.Sdk" Version="17.4.1" />
    <PackageVersion Include="Microsoft.SourceLink.GitHub" Version="1.1.1" />
<<<<<<< HEAD
    <PackageVersion Include="Microsoft.SqlServer.DACFx" Version="161.6374.0" />
    <PackageVersion Include="Microsoft.SqlServer.SqlManagementObjects" Version="170.11.0" />
=======
    <PackageVersion Include="Microsoft.SqlServer.DACFx" Version="161.6319.0-preview" />
    <PackageVersion Include="Microsoft.SqlServer.SqlManagementObjects" Version="170.12.0" />
>>>>>>> c0cb4041
    <PackageVersion Include="Newtonsoft.Json.Schema" Version="3.0.14" />
    <PackageVersion Include="Newtonsoft.Json" Version="13.0.2" />
    <PackageVersion Include="NSubstitute" Version="4.4.0" />
    <PackageVersion Include="Polly" Version="7.2.3" />
    <PackageVersion Include="prometheus-net.AspNetCore" Version="7.0.0" />
    <PackageVersion Include="prometheus-net.DotNetRuntime" Version="4.4.0" />
    <PackageVersion Include="prometheus-net.SystemMetrics" Version="2.0.0" />
    <PackageVersion Include="StyleCop.Analyzers" Version="1.2.0-beta.435" />
    <PackageVersion Include="System.Collections.Immutable" Version="7.0.0" />
    <PackageVersion Include="System.CommandLine.NamingConventionBinder" Version="2.0.0-beta4.22272.1" />
    <PackageVersion Include="System.CommandLine" Version="2.0.0-beta4.22272.1" />
    <PackageVersion Include="System.Configuration.Configuration" Version="6.0.1" />
    <PackageVersion Include="System.Configuration.ConfigurationManager" Version="7.0.0" />
    <PackageVersion Include="System.Data.SqlClient" Version="4.8.5" />
    <PackageVersion Include="System.Diagnostics.PerformanceCounter" Version="7.0.0" />
    <PackageVersion Include="System.IO.FileSystem.AccessControl" Version="5.0.0" />
    <PackageVersion Include="System.Net.Http" Version="4.3.4" />
    <PackageVersion Include="System.Private.ServiceModel" Version="4.10.0" />
    <PackageVersion Include="System.Security.Cryptography.Xml" Version="7.0.1" />
    <PackageVersion Include="System.Text.Encodings.Web" Version="7.0.0" />
    <PackageVersion Include="xunit.extensibility.core" Version="2.4.2" />
    <PackageVersion Include="xunit.runner.visualstudio" Version="2.4.5" />
    <PackageVersion Include="Xunit.SkippableFact" Version="1.4.13" />
    <PackageVersion Include="xunit" Version="2.4.2" />
    <PackageVersion Include="xunit.assert" Version="2.4.2" />
    <PackageVersion Include="System.Drawing.Common" Version="7.0.0" />
  </ItemGroup>

</Project><|MERGE_RESOLUTION|>--- conflicted
+++ resolved
@@ -93,13 +93,8 @@
     <PackageVersion Include="Microsoft.IO.RecyclableMemoryStream" Version="2.2.1" />
     <PackageVersion Include="Microsoft.NET.Test.Sdk" Version="17.4.1" />
     <PackageVersion Include="Microsoft.SourceLink.GitHub" Version="1.1.1" />
-<<<<<<< HEAD
     <PackageVersion Include="Microsoft.SqlServer.DACFx" Version="161.6374.0" />
-    <PackageVersion Include="Microsoft.SqlServer.SqlManagementObjects" Version="170.11.0" />
-=======
-    <PackageVersion Include="Microsoft.SqlServer.DACFx" Version="161.6319.0-preview" />
     <PackageVersion Include="Microsoft.SqlServer.SqlManagementObjects" Version="170.12.0" />
->>>>>>> c0cb4041
     <PackageVersion Include="Newtonsoft.Json.Schema" Version="3.0.14" />
     <PackageVersion Include="Newtonsoft.Json" Version="13.0.2" />
     <PackageVersion Include="NSubstitute" Version="4.4.0" />
