--- conflicted
+++ resolved
@@ -118,17 +118,13 @@
     <PackageVersion Include="Newtonsoft.Json.Schema" Version="4.0.1" />
     <PackageVersion Include="Newtonsoft.Json" Version="13.0.3" />
     <PackageVersion Include="NSubstitute" Version="5.3.0" />
-<<<<<<< HEAD
     <PackageVersion Include="Microsoft.EntityFrameworkCore.InMemory" Version="9.0.0" />
     <PackageVersion Include="OpenIddict.Abstractions" Version="4.0.0" />
     <PackageVersion Include="OpenIddict.AspNetCore" Version="4.0.0" />
     <PackageVersion Include="OpenIddict.EntityFrameworkCore" Version="4.0.0" />
     <PackageVersion Include="OpenIddict.Server.AspNetCore" Version="4.0.0" />
     <PackageVersion Include="OpenIddict.Validation.AspNetCore" Version="4.0.0" />
-    <PackageVersion Include="Polly" Version="8.4.2" />
-=======
     <PackageVersion Include="Polly" Version="8.5.2" />
->>>>>>> 56afd275
     <PackageVersion Include="prometheus-net.AspNetCore" Version="8.2.1" />
     <PackageVersion Include="prometheus-net.DotNetRuntime" Version="4.4.1" />
     <PackageVersion Include="prometheus-net.SystemMetrics" Version="3.1.0" />
