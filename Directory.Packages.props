--- conflicted
+++ resolved
@@ -29,12 +29,9 @@
     <PackageVersion Include="AngleSharp" Version="1.0.1" />
     <PackageVersion Include="Azure.Extensions.AspNetCore.Configuration.Secrets" Version="1.2.2" />
     <PackageVersion Include="Azure.Identity" Version="1.8.2" />
-<<<<<<< HEAD
     <PackageVersion Include="Azure.Storage.Blobs" Version="12.14.1" />
     <PackageVersion Include="Azure.Storage.Files.DataLake" Version="12.12.1" />
-=======
-    <PackageVersion Include="Azure.Storage.Blobs" Version="12.15.0" />
->>>>>>> 60ff7e9c
+
     <PackageVersion Include="coverlet.collector" Version="3.2.0" />
     <PackageVersion Include="Ensure.That" Version="10.1.0" />
     <PackageVersion Include="FluentValidation" Version="11.5.1" />
