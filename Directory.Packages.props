<Project>
  
   <!-- Shared dependencies versions.-->
  <PropertyGroup>
<<<<<<< HEAD
    <AspNetPackageVersion>6.0.10</AspNetPackageVersion>
    <HealthcareSharedPackageVersion>6.1.118</HealthcareSharedPackageVersion>
=======
    <AspNetPackageVersion>6.0.9</AspNetPackageVersion>
    <HealthcareSharedPackageVersion>6.1.126</HealthcareSharedPackageVersion>
>>>>>>> d1553998
    <Hl7FhirVersion>4.3.0</Hl7FhirVersion>
    <RuntimePackageVersion>6.0.0</RuntimePackageVersion>
  </PropertyGroup>

  <ItemGroup>
    <PackageVersion Include="AngleSharp" Version="0.17.1" />
    <PackageVersion Include="Azure.Extensions.AspNetCore.Configuration.Secrets" Version="1.2.2" />
    <PackageVersion Include="Azure.Identity" Version="1.7.0" />
    <PackageVersion Include="Azure.Storage.Blobs" Version="12.13.1" />
    <PackageVersion Include="coverlet.collector" Version="3.1.2" />
    <PackageVersion Include="Ensure.That" Version="10.1.0" />
    <PackageVersion Include="FluentValidation" Version="11.2.2" />
    <PackageVersion Include="Hl7.Fhir.R4" Version="$(Hl7FhirVersion)" />
    <PackageVersion Include="Hl7.Fhir.R4B" Version="$(Hl7FhirVersion)" />
    <PackageVersion Include="Hl7.Fhir.R5" Version="$(Hl7FhirVersion)" />
    <PackageVersion Include="Hl7.Fhir.Serialization" Version="$(Hl7FhirVersion)" />
    <PackageVersion Include="Hl7.Fhir.Specification.R4" Version="$(Hl7FhirVersion)" />
    <PackageVersion Include="Hl7.Fhir.Specification.R4B" Version="$(Hl7FhirVersion)" />
    <PackageVersion Include="Hl7.Fhir.Specification.R5" Version="$(Hl7FhirVersion)" />
    <PackageVersion Include="Hl7.Fhir.Specification.STU3" Version="$(Hl7FhirVersion)" />
    <PackageVersion Include="Hl7.Fhir.STU3" Version="$(Hl7FhirVersion)" />
    <PackageVersion Include="Hl7.Fhir.Support.Poco" Version="$(Hl7FhirVersion)" />
    <PackageVersion Include="Hl7.FhirPath" Version="$(Hl7FhirVersion)" />
    <PackageVersion Include="IdentityServer4" Version="4.1.2" />
    <PackageVersion Include="MediatR.Extensions.Microsoft.DependencyInjection" Version="11.0.0" />
    <PackageVersion Include="MediatR" Version="11.0.0" />
    <PackageVersion Include="Microsoft.ApplicationInsights.AspNetCore" Version="2.20.0" />
    <PackageVersion Include="Microsoft.AspNetCore.Authentication.JwtBearer" Version="$(AspNetPackageVersion)" />
    <PackageVersion Include="Microsoft.AspNetCore.Http" Version="2.2.2" />
    <PackageVersion Include="Microsoft.AspNetCore.JsonPatch" Version="$(AspNetPackageVersion)" />
    <PackageVersion Include="Microsoft.AspNetCore.Mvc.NewtonsoftJson" Version="$(AspNetPackageVersion)" />
    <PackageVersion Include="Microsoft.AspNetCore.Mvc.Razor.RuntimeCompilation" Version="$(AspNetPackageVersion)" />
    <PackageVersion Include="Microsoft.AspNetCore.Mvc.Testing" Version="$(AspNetPackageVersion)" />
    <PackageVersion Include="Microsoft.AspNetCore.TestHost" Version="$(AspNetPackageVersion)" />
    <PackageVersion Include="Microsoft.Azure.ContainerRegistry" Version="1.0.0-preview.2" />
    <PackageVersion Include="Microsoft.Azure.Cosmos" Version="3.31.0" />
    <PackageVersion Include="Microsoft.Azure.KeyVault" Version="3.0.5" />
    <PackageVersion Include="Microsoft.Azure.Services.AppAuthentication" Version="1.6.2" />
    <PackageVersion Include="Microsoft.Azure.Storage.Blob" Version="11.2.3" />
    <PackageVersion Include="Microsoft.Extensions.Configuration.Binder" Version="$(RuntimePackageVersion)" />
    <PackageVersion Include="Microsoft.Extensions.Configuration.CommandLine" Version="$(RuntimePackageVersion)" />
    <PackageVersion Include="Microsoft.Extensions.Configuration.Json" Version="$(RuntimePackageVersion)" />
    <PackageVersion Include="Microsoft.Extensions.Configuration" Version="6.0.1" />
    <PackageVersion Include="Microsoft.Extensions.Diagnostics.HealthChecks.Abstractions" Version="$(AspNetPackageVersion)" />
    <PackageVersion Include="Microsoft.Extensions.Diagnostics.HealthChecks" Version="$(AspNetPackageVersion)" />
    <PackageVersion Include="Microsoft.Extensions.FileProviders.Embedded" Version="$(AspNetPackageVersion)" />
    <PackageVersion Include="Microsoft.Extensions.Hosting.Abstractions" Version="$(RuntimePackageVersion)" />
    <PackageVersion Include="Microsoft.Extensions.Http.Polly" Version="6.0.9" />
    <PackageVersion Include="Microsoft.Extensions.Http" Version="$(RuntimePackageVersion)" />
    <PackageVersion Include="Microsoft.Extensions.Logging.Abstractions" Version="6.0.2" />
    <PackageVersion Include="Microsoft.Extensions.Logging.ApplicationInsights" Version="2.20.0" />
    <PackageVersion Include="Microsoft.Extensions.Logging.Console" Version="6.0.0" />
    <PackageVersion Include="Microsoft.Extensions.Logging" Version="$(RuntimePackageVersion)" />
    <PackageVersion Include="Microsoft.Extensions.Options.ConfigurationExtensions" Version="$(RuntimePackageVersion)" />
    <PackageVersion Include="Microsoft.Health.Abstractions" Version="$(HealthcareSharedPackageVersion)" />
    <PackageVersion Include="Microsoft.Health.Api" Version="$(HealthcareSharedPackageVersion)" />
    <PackageVersion Include="Microsoft.Health.Client" Version="$(HealthcareSharedPackageVersion)" />
    <PackageVersion Include="Microsoft.Health.Core" Version="$(HealthcareSharedPackageVersion)" />
    <PackageVersion Include="Microsoft.Health.Extensions.BuildTimeCodeGenerator" Version="$(HealthcareSharedPackageVersion)" />
    <PackageVersion Include="Microsoft.Health.Extensions.DependencyInjection" Version="$(HealthcareSharedPackageVersion)" />
    <PackageVersion Include="Microsoft.Health.Fhir.Anonymizer.R4.Core" Version="3.0.0.33" />
    <PackageVersion Include="Microsoft.Health.Fhir.Anonymizer.Stu3.Core" Version="3.0.0.33" />
    <PackageVersion Include="Microsoft.Health.Fhir.Liquid.Converter" Version="5.0.5.5" />
    <PackageVersion Include="Microsoft.Health.SqlServer.Api" Version="$(HealthcareSharedPackageVersion)" />
    <PackageVersion Include="Microsoft.Health.SqlServer" Version="$(HealthcareSharedPackageVersion)" />
    <PackageVersion Include="Microsoft.Health.Test.Utilities" Version="$(HealthcareSharedPackageVersion)" />
    <PackageVersion Include="Microsoft.Health.Tools.Sql.Tasks" Version="$(HealthcareSharedPackageVersion)" />
    <PackageVersion Include="Microsoft.IO.RecyclableMemoryStream" Version="2.2.1" />
    <PackageVersion Include="Microsoft.NET.Test.Sdk" Version="17.3.2" />
    <PackageVersion Include="Microsoft.SourceLink.GitHub" Version="1.1.1" />
    <PackageVersion Include="Microsoft.SqlServer.DACFx" Version="160.6296.0" />
    <PackageVersion Include="Microsoft.SqlServer.SqlManagementObjects" Version="161.47027.0" />
    <PackageVersion Include="Newtonsoft.Json.Schema" Version="3.0.14" />
    <PackageVersion Include="Newtonsoft.Json" Version="13.0.1" />
    <PackageVersion Include="NSubstitute" Version="4.4.0" />
    <PackageVersion Include="Polly" Version="7.2.3" />
    <PackageVersion Include="prometheus-net.AspNetCore" Version="6.0.0" />
    <PackageVersion Include="prometheus-net.DotNetRuntime" Version="4.2.4" />
    <PackageVersion Include="prometheus-net.SystemMetrics" Version="2.0.0" />
    <PackageVersion Include="StyleCop.Analyzers" Version="1.2.0-beta.435" />
    <PackageVersion Include="System.Collections.Immutable" Version="6.0.0" />
    <PackageVersion Include="System.CommandLine.NamingConventionBinder" Version="2.0.0-beta4.22272.1" />
    <PackageVersion Include="System.CommandLine" Version="2.0.0-beta4.22272.1" />
    <PackageVersion Include="System.Configuration.Configuration" Version="6.0.1" />
    <PackageVersion Include="System.Configuration.ConfigurationManager" Version="6.0.1" />
    <PackageVersion Include="System.Data.SqlClient" Version="4.8.3" />
    <PackageVersion Include="System.Diagnostics.PerformanceCounter" Version="6.0.1" />
    <PackageVersion Include="System.IO.FileSystem.AccessControl" Version="5.0.0" />
    <PackageVersion Include="System.Net.Http" Version="4.3.4" />
    <PackageVersion Include="System.Private.ServiceModel" Version="4.10.0" />
    <PackageVersion Include="System.Security.Cryptography.Xml" Version="6.0.1" />
    <PackageVersion Include="System.Text.Encodings.Web" Version="6.0.0" />
    <PackageVersion Include="xunit.extensibility.core" Version="2.4.2" />
    <PackageVersion Include="xunit.runner.visualstudio" Version="2.4.5" />
    <PackageVersion Include="Xunit.SkippableFact" Version="1.4.13" />
    <PackageVersion Include="xunit" Version="2.4.2" />
    <PackageVersion Include="xunit.assert" Version="2.4.2" />
  </ItemGroup>

</Project><|MERGE_RESOLUTION|>--- conflicted
+++ resolved
@@ -2,13 +2,8 @@
   
    <!-- Shared dependencies versions.-->
   <PropertyGroup>
-<<<<<<< HEAD
     <AspNetPackageVersion>6.0.10</AspNetPackageVersion>
-    <HealthcareSharedPackageVersion>6.1.118</HealthcareSharedPackageVersion>
-=======
-    <AspNetPackageVersion>6.0.9</AspNetPackageVersion>
     <HealthcareSharedPackageVersion>6.1.126</HealthcareSharedPackageVersion>
->>>>>>> d1553998
     <Hl7FhirVersion>4.3.0</Hl7FhirVersion>
     <RuntimePackageVersion>6.0.0</RuntimePackageVersion>
   </PropertyGroup>
