--- conflicted
+++ resolved
@@ -120,13 +120,8 @@
     <PackageVersion Include="xunit.runner.visualstudio" Version="2.5.7" />
     <PackageVersion Include="Xunit.SkippableFact" Version="1.4.13" />
     <PackageVersion Include="xunit" Version="2.5.0" />
-<<<<<<< HEAD
-    <PackageVersion Include="xunit.assert" Version="2.5.0" />
-    <PackageVersion Include="System.Drawing.Common" Version="8.0.0" />
-    <PackageVersion Include="Moq" Version="4.20.69" />
-=======
     <PackageVersion Include="xunit.assert" Version="2.7.0" />
     <PackageVersion Include="System.Drawing.Common" Version="8.0.6" />
->>>>>>> 3d8544b1
+    <PackageVersion Include="Moq" Version="4.20.69" />
   </ItemGroup>
 </Project>