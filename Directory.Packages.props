<Project>
  <!-- Shared dependencies versions.-->
  <PropertyGroup>
    <HealthcareSharedPackageVersion>7.1.53</HealthcareSharedPackageVersion>
    <Hl7FhirVersion>4.3.0</Hl7FhirVersion>
  </PropertyGroup>
  <ItemGroup Label="CVE Mitigation">
    <!--Please include the CGA id if possible-->
    <PackageVersion Include="System.Security.Cryptography.Xml" Version="8.0.1" />
    <!--CVE-2023-29331-->
    <PackageVersion Include="System.Security.Cryptography.Pkcs" Version="8.0.0" />
    <!-- CVE-2021-26701 -->
    <PackageVersion Include="System.Text.Encodings.Web" Version="8.0.0" />
    <!-- CVE-2020-1045 -->
    <PackageVersion Include="Microsoft.AspNetCore.Http" Version="2.2.2" />
    <!-- CVE-2022-26907 -->
    <PackageVersion Include="Microsoft.Rest.ClientRuntime" Version="2.3.24" />
  </ItemGroup>
  <!-- SDK Packages -->
  <Choose>
    <When Condition="'$(TargetFramework)' == 'net8.0'">
      <PropertyGroup>
        <AspNetPackageVersion>8.0.0</AspNetPackageVersion>
      </PropertyGroup>
    </When>
    <Otherwise>
      <PropertyGroup>
        <AspNetPackageVersion>6.0.23</AspNetPackageVersion>
      </PropertyGroup>
    </Otherwise>
  </Choose>
  <ItemGroup>
    <PackageVersion Include="AngleSharp" Version="1.1.2" />
    <PackageVersion Include="Azure.Identity" Version="1.12.0" />
    <PackageVersion Include="Azure.ResourceManager.CosmosDB" Version="1.3.2" />
    <PackageVersion Include="Azure.Extensions.AspNetCore.Configuration.Secrets" Version="1.3.1" />
    <PackageVersion Include="Azure.Monitor.OpenTelemetry.AspNetCore" Version="1.2.0" />
    <PackageVersion Include="Azure.Storage.Blobs" Version="12.21.2" />
    <PackageVersion Include="coverlet.collector" Version="6.0.2" />
    <PackageVersion Include="DotNet.ReproducibleBuilds" Version="1.2.4" />
    <PackageVersion Include="Ensure.That" Version="10.1.0" />
    <PackageVersion Include="FluentValidation" Version="11.9.2" />
    <PackageVersion Include="Hl7.Fhir.R4" Version="$(Hl7FhirVersion)" />
    <PackageVersion Include="Hl7.Fhir.R4B" Version="$(Hl7FhirVersion)" />
    <PackageVersion Include="Hl7.Fhir.R5" Version="$(Hl7FhirVersion)" />
    <PackageVersion Include="Hl7.Fhir.Serialization" Version="$(Hl7FhirVersion)" />
    <PackageVersion Include="Hl7.Fhir.Specification.R4" Version="$(Hl7FhirVersion)" />
    <PackageVersion Include="Hl7.Fhir.Specification.R4B" Version="$(Hl7FhirVersion)" />
    <PackageVersion Include="Hl7.Fhir.Specification.R5" Version="$(Hl7FhirVersion)" />
    <PackageVersion Include="Hl7.Fhir.Specification.STU3" Version="$(Hl7FhirVersion)" />
    <PackageVersion Include="Hl7.Fhir.STU3" Version="$(Hl7FhirVersion)" />
    <PackageVersion Include="Hl7.Fhir.Support.Poco" Version="$(Hl7FhirVersion)" />
    <PackageVersion Include="Hl7.FhirPath" Version="$(Hl7FhirVersion)" />
    <PackageVersion Include="IdentityServer4" Version="4.1.2" />
    <PackageVersion Include="MediatR" Version="12.4.0" />
    <PackageVersion Include="Microsoft.ApplicationInsights.AspNetCore" Version="2.22.0" />
    <PackageVersion Include="Microsoft.AspNetCore.Authentication.JwtBearer" Version="$(AspNetPackageVersion)" />
    <PackageVersion Include="Microsoft.AspNetCore.JsonPatch" Version="$(AspNetPackageVersion)" />
    <PackageVersion Include="Microsoft.AspNetCore.Mvc.NewtonsoftJson" Version="$(AspNetPackageVersion)" />
    <PackageVersion Include="Microsoft.AspNetCore.Mvc.Razor.RuntimeCompilation" Version="$(AspNetPackageVersion)" />
    <PackageVersion Include="Microsoft.AspNetCore.Mvc.Testing" Version="$(AspNetPackageVersion)" />
    <PackageVersion Include="Microsoft.AspNetCore.TestHost" Version="$(AspNetPackageVersion)" />
    <PackageVersion Include="Microsoft.Azure.ContainerRegistry" Version="1.0.0-preview.2" />
    <PackageVersion Include="Microsoft.Azure.Cosmos" Version="3.43.0" />
    <PackageVersion Include="Microsoft.Azure.Storage.Blob" Version="11.2.3" />
    <PackageVersion Include="Microsoft.Extensions.Configuration.Binder" Version="8.0.1" />
    <PackageVersion Include="Microsoft.Extensions.Configuration.CommandLine" Version="8.0.0" />
    <PackageVersion Include="Microsoft.Extensions.Configuration.Json" Version="8.0.0" />
    <PackageVersion Include="Microsoft.Extensions.Configuration" Version="8.0.0" />
    <PackageVersion Include="Microsoft.Extensions.Diagnostics.HealthChecks.Abstractions" Version="8.0.7" />
    <PackageVersion Include="Microsoft.Extensions.Diagnostics.HealthChecks" Version="8.0.7" />
    <PackageVersion Include="Microsoft.Extensions.FileProviders.Embedded" Version="8.0.6" />
    <PackageVersion Include="Microsoft.Extensions.Hosting.Abstractions" Version="8.0.0" />
    <PackageVersion Include="Microsoft.Extensions.Http.Polly" Version="8.0.8" />
    <PackageVersion Include="Microsoft.Extensions.Http" Version="8.0.0" />
    <PackageVersion Include="Microsoft.Extensions.Logging.Abstractions" Version="8.0.1" />
    <PackageVersion Include="Microsoft.Extensions.Logging.ApplicationInsights" Version="2.22.0" />
    <PackageVersion Include="Microsoft.Extensions.Logging.Console" Version="8.0.0" />
    <PackageVersion Include="Microsoft.Extensions.Logging" Version="8.0.0" />
    <PackageVersion Include="Microsoft.Extensions.TimeProvider.Testing" Version="8.7.0" />
    <PackageVersion Include="Microsoft.Extensions.Options.ConfigurationExtensions" Version="8.0.0" />
    <PackageVersion Include="Microsoft.Health.Abstractions" Version="$(HealthcareSharedPackageVersion)" />
    <PackageVersion Include="Microsoft.Health.Api" Version="$(HealthcareSharedPackageVersion)" />
    <PackageVersion Include="Microsoft.Health.Client" Version="$(HealthcareSharedPackageVersion)" />
    <PackageVersion Include="Microsoft.Health.Core" Version="$(HealthcareSharedPackageVersion)" />
    <PackageVersion Include="Microsoft.Health.Encryption" Version="$(HealthcareSharedPackageVersion)" />
    <PackageVersion Include="Microsoft.Health.Extensions.BuildTimeCodeGenerator" Version="$(HealthcareSharedPackageVersion)" />
    <PackageVersion Include="Microsoft.Health.Extensions.DependencyInjection" Version="$(HealthcareSharedPackageVersion)" />
    <PackageVersion Include="Microsoft.Health.Fhir.Anonymizer.R4.Core" Version="3.1.0.62" />
    <PackageVersion Include="Microsoft.Health.Fhir.Anonymizer.Stu3.Core" Version="3.1.0.62" />
    <PackageVersion Include="Microsoft.Health.Fhir.Liquid.Converter" Version="7.0.1" />
    <PackageVersion Include="Microsoft.Health.SqlServer.Api" Version="$(HealthcareSharedPackageVersion)" />
    <PackageVersion Include="Microsoft.Health.SqlServer" Version="$(HealthcareSharedPackageVersion)" />
    <PackageVersion Include="Microsoft.Health.Test.Utilities" Version="$(HealthcareSharedPackageVersion)" />
    <PackageVersion Include="Microsoft.Health.Tools.Sql.Tasks" Version="$(HealthcareSharedPackageVersion)" />
    <PackageVersion Include="Microsoft.Identity.Web" Version="2.13.3" />
    <PackageVersion Include="Microsoft.IO.RecyclableMemoryStream" Version="3.0.1" />
    <PackageVersion Include="Microsoft.NET.Test.Sdk" Version="17.10.0" />
    <PackageVersion Include="Microsoft.SourceLink.GitHub" Version="8.0.0" />
    <PackageVersion Include="Microsoft.SqlServer.DACFx" Version="162.0.52" />
    <PackageVersion Include="Microsoft.SqlServer.SqlManagementObjects" Version="171.30.0" />
    <PackageVersion Include="Newtonsoft.Json.Schema" Version="4.0.1" />
    <PackageVersion Include="Newtonsoft.Json" Version="13.0.3" />
    <PackageVersion Include="NSubstitute" Version="5.1.0" />
    <PackageVersion Include="Polly" Version="8.4.1" />
    <PackageVersion Include="prometheus-net.AspNetCore" Version="8.2.1" />
    <PackageVersion Include="prometheus-net.DotNetRuntime" Version="4.4.0" />
    <PackageVersion Include="prometheus-net.SystemMetrics" Version="3.1.0" />
    <PackageVersion Include="StyleCop.Analyzers" Version="1.2.0-beta.556" />
    <PackageVersion Include="System.Collections.Immutable" Version="8.0.0" />
    <PackageVersion Include="System.CommandLine.NamingConventionBinder" Version="2.0.0-beta4.22272.1" />
    <PackageVersion Include="System.CommandLine" Version="2.0.0-beta4.22272.1" />
    <PackageVersion Include="System.Configuration.ConfigurationManager" Version="8.0.0" />
    <PackageVersion Include="System.Data.SqlClient" Version="4.8.6" />
    <PackageVersion Include="System.Diagnostics.PerformanceCounter" Version="8.0.0" />
    <PackageVersion Include="System.IdentityModel.Tokens.Jwt" Version="8.0.2" />
    <PackageVersion Include="System.IO.FileSystem.AccessControl" Version="5.0.0" />
    <PackageVersion Include="System.Net.Http" Version="4.3.4" />
    <PackageVersion Include="System.Private.ServiceModel" Version="4.10.3" />
<<<<<<< HEAD
    <PackageVersion Include="xunit.extensibility.core" Version="2.9.0" />
    <PackageVersion Include="xunit.runner.visualstudio" Version="2.8.1" />
    <PackageVersion Include="Xunit.SkippableFact" Version="1.4.13" />
    <PackageVersion Include="xunit" Version="2.9.0" />
    <PackageVersion Include="xunit.assert" Version="2.9.0" />
    <PackageVersion Include="System.Drawing.Common" Version="8.0.6" />
=======
    <PackageVersion Include="xunit.extensibility.core" Version="2.8.1" />
    <PackageVersion Include="xunit.runner.visualstudio" Version="2.8.2" />
    <PackageVersion Include="Xunit.SkippableFact" Version="1.4.13" />
    <PackageVersion Include="xunit" Version="2.8.1" />
    <PackageVersion Include="xunit.assert" Version="2.8.1" />
    <PackageVersion Include="System.Drawing.Common" Version="8.0.7" />
>>>>>>> b618843f
    <PackageVersion Include="Moq" Version="4.20.69" />
  </ItemGroup>
</Project><|MERGE_RESOLUTION|>--- conflicted
+++ resolved
@@ -117,21 +117,12 @@
     <PackageVersion Include="System.IO.FileSystem.AccessControl" Version="5.0.0" />
     <PackageVersion Include="System.Net.Http" Version="4.3.4" />
     <PackageVersion Include="System.Private.ServiceModel" Version="4.10.3" />
-<<<<<<< HEAD
     <PackageVersion Include="xunit.extensibility.core" Version="2.9.0" />
-    <PackageVersion Include="xunit.runner.visualstudio" Version="2.8.1" />
     <PackageVersion Include="Xunit.SkippableFact" Version="1.4.13" />
     <PackageVersion Include="xunit" Version="2.9.0" />
     <PackageVersion Include="xunit.assert" Version="2.9.0" />
-    <PackageVersion Include="System.Drawing.Common" Version="8.0.6" />
-=======
-    <PackageVersion Include="xunit.extensibility.core" Version="2.8.1" />
     <PackageVersion Include="xunit.runner.visualstudio" Version="2.8.2" />
-    <PackageVersion Include="Xunit.SkippableFact" Version="1.4.13" />
-    <PackageVersion Include="xunit" Version="2.8.1" />
-    <PackageVersion Include="xunit.assert" Version="2.8.1" />
     <PackageVersion Include="System.Drawing.Common" Version="8.0.7" />
->>>>>>> b618843f
     <PackageVersion Include="Moq" Version="4.20.69" />
   </ItemGroup>
 </Project>