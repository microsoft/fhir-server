<Project>
  <!-- Shared dependencies versions.-->
  <PropertyGroup>
<<<<<<< HEAD
    <HealthcareSharedPackageVersion>9.0.3</HealthcareSharedPackageVersion>
    <Hl7FhirVersion>5.11.3</Hl7FhirVersion>
=======
    <HealthcareSharedPackageVersion>9.0.6</HealthcareSharedPackageVersion>
    <Hl7FhirVersion>5.11.4</Hl7FhirVersion>
>>>>>>> 698a1fb7
    <Hl7FhirLegacyVersion>5.11.0</Hl7FhirLegacyVersion>
    <DotNetSdkPackageVersion>9.0.3</DotNetSdkPackageVersion>
  </PropertyGroup>
  <!-- SDK Packages -->
  <Choose>
    <When Condition="'$(TargetFramework)' == 'net8.0'">
      <PropertyGroup>
<<<<<<< HEAD
        <!-- >= 12.2.0 MediatR started depending on 8.x Microsoft.Extension.* libraries -->
        <MediatRVersion>12.4.1</MediatRVersion>
        <LoggingVersion>8.0.2</LoggingVersion>
        <ConsoleLoggingVersion>8.0.1</ConsoleLoggingVersion>
        <SdkPackageVersion>8.0.1</SdkPackageVersion>
        <AspNetPackageVersion>8.0.12</AspNetPackageVersion>
        <MicrosoftExtensionsPackageVersion>8.0.0</MicrosoftExtensionsPackageVersion>
=======
        <AspNetPackageVersion>8.0.14</AspNetPackageVersion>
>>>>>>> 698a1fb7
      </PropertyGroup>
    </When>
    <Otherwise>
      <PropertyGroup>
<<<<<<< HEAD
        <MediatRVersion>12.4.1</MediatRVersion>
        <LoggingVersion>9.0.1</LoggingVersion>
        <ConsoleLoggingVersion>9.0.1</ConsoleLoggingVersion>
        <SdkPackageVersion>9.0</SdkPackageVersion>
        <AspNetPackageVersion>9.0.1</AspNetPackageVersion>
        <MicrosoftExtensionsPackageVersion>9.0</MicrosoftExtensionsPackageVersion>
=======
        <AspNetPackageVersion>9.0.3</AspNetPackageVersion>
>>>>>>> 698a1fb7
      </PropertyGroup>
    </Otherwise>
  </Choose>
  <ItemGroup Label="CVE Mitigation">
    <!--Please include the CGA id if possible-->
    <PackageVersion Include="System.Security.Cryptography.Xml" Version="$(DotNetSdkPackageVersion)" />
    <!--CVE-2023-29331-->
    <PackageVersion Include="System.Security.Cryptography.Pkcs" Version="$(DotNetSdkPackageVersion)" />
    <!-- CVE-2021-26701 -->
    <PackageVersion Include="System.Text.Encodings.Web" Version="$(DotNetSdkPackageVersion)" />
    <!-- CVE-2020-1045 -->
    <PackageVersion Include="Microsoft.AspNetCore.Http" Version="2.2.2" />
    <!-- CVE-2022-26907 -->
    <PackageVersion Include="Microsoft.Rest.ClientRuntime" Version="2.3.24" />
  </ItemGroup>
  <ItemGroup>
    <PackageVersion Include="AngleSharp" Version="1.2.0" />
    <PackageVersion Include="Azure.Identity" Version="1.13.2" />
    <PackageVersion Include="Azure.ResourceManager.CosmosDB" Version="1.3.2" />
    <PackageVersion Include="Azure.Extensions.AspNetCore.Configuration.Secrets" Version="1.4.0" />
    <PackageVersion Include="Azure.Monitor.OpenTelemetry.AspNetCore" Version="1.2.0" />
    <PackageVersion Include="Azure.Storage.Blobs" Version="12.21.2" />
    <PackageVersion Include="coverlet.collector" Version="6.0.4" />
    <PackageVersion Include="DotNet.ReproducibleBuilds" Version="1.2.25" />
    <PackageVersion Include="Ensure.That" Version="10.1.0" />
    <PackageVersion Include="FluentValidation" Version="11.11.0" />
    <PackageVersion Include="Hl7.Fhir.Base" Version="$(Hl7FhirVersion)" />
    <PackageVersion Include="Hl7.Fhir.STU3" Version="$(Hl7FhirVersion)" />
    <PackageVersion Include="Hl7.Fhir.R4" Version="$(Hl7FhirVersion)" />
    <PackageVersion Include="Hl7.Fhir.R4B" Version="$(Hl7FhirVersion)" />
    <PackageVersion Include="Hl7.Fhir.R5" Version="$(Hl7FhirVersion)" />
    <PackageVersion Include="Hl7.Fhir.Validation.Legacy.STU3" Version="$(Hl7FhirLegacyVersion)" />
    <PackageVersion Include="Hl7.Fhir.Validation.Legacy.R4" Version="$(Hl7FhirLegacyVersion)" />
    <PackageVersion Include="Hl7.Fhir.Validation.Legacy.R4B" Version="$(Hl7FhirLegacyVersion)" />
    <PackageVersion Include="Hl7.Fhir.Validation.Legacy.R5" Version="$(Hl7FhirLegacyVersion)" />
    <PackageVersion Include="Hl7.Fhir.Specification.Data.STU3" Version="$(Hl7FhirVersion)" />
    <PackageVersion Include="Hl7.Fhir.Specification.Data.R4" Version="$(Hl7FhirVersion)" />
    <PackageVersion Include="Hl7.Fhir.Specification.Data.R4B" Version="$(Hl7FhirVersion)" />
    <PackageVersion Include="Hl7.Fhir.Specification.Data.R5" Version="$(Hl7FhirVersion)" />
    <PackageVersion Include="Hl7.Fhir.Specification.STU3" Version="$(Hl7FhirVersion)" />
    <PackageVersion Include="Hl7.Fhir.Specification.R4" Version="$(Hl7FhirVersion)" />
    <PackageVersion Include="Hl7.Fhir.Specification.R4B" Version="$(Hl7FhirVersion)" />
    <PackageVersion Include="Hl7.Fhir.Specification.R5" Version="$(Hl7FhirVersion)" />
    <PackageVersion Include="IdentityServer4" Version="4.1.2" />
    <PackageVersion Include="MediatR" Version="12.4.1" />
    <PackageVersion Include="Microsoft.ApplicationInsights.AspNetCore" Version="2.22.0" />
    <PackageVersion Include="Microsoft.AspNetCore.Authentication.JwtBearer" Version="$(AspNetPackageVersion)" />
    <PackageVersion Include="Microsoft.AspNetCore.JsonPatch" Version="$(AspNetPackageVersion)" />
    <PackageVersion Include="Microsoft.AspNetCore.Mvc.NewtonsoftJson" Version="$(AspNetPackageVersion)" />
    <PackageVersion Include="Microsoft.AspNetCore.Mvc.Razor.RuntimeCompilation" Version="$(AspNetPackageVersion)" />
    <PackageVersion Include="Microsoft.AspNetCore.Mvc.Testing" Version="$(AspNetPackageVersion)" />
    <PackageVersion Include="Microsoft.AspNetCore.TestHost" Version="$(AspNetPackageVersion)" />
    <PackageVersion Include="Microsoft.Azure.ContainerRegistry" Version="1.0.0-preview.2" />
    <PackageVersion Include="Microsoft.Azure.Cosmos" Version="3.48.0" />
    <PackageVersion Include="Microsoft.Azure.Storage.Blob" Version="11.2.3" />
    <PackageVersion Include="Microsoft.Data.SqlClient" Version="6.0.1" />
<<<<<<< HEAD
    <PackageVersion Include="Microsoft.Extensions.Configuration.Binder" Version="$(SdkPackageVersion)" />
    <PackageVersion Include="Microsoft.Extensions.Configuration.CommandLine" Version="$(MicrosoftExtensionsPackageVersion)" />
    <PackageVersion Include="Microsoft.Extensions.Configuration.Json" Version="$(SdkPackageVersion)" />
    <PackageVersion Include="Microsoft.Extensions.Configuration" Version="$(MicrosoftExtensionsPackageVersion)" />
    <PackageVersion Include="Microsoft.Extensions.Diagnostics.HealthChecks.Abstractions" Version="$(SdkPackageVersion)" />
    <PackageVersion Include="Microsoft.Extensions.Diagnostics.HealthChecks" Version="$(SdkPackageVersion)" />
    <PackageVersion Include="Microsoft.Extensions.FileProviders.Embedded" Version="$(SdkPackageVersion)" />
    <PackageVersion Include="Microsoft.Extensions.Hosting.Abstractions" Version="$(SdkPackageVersion)" />
    <PackageVersion Include="Microsoft.Extensions.Http.Polly" Version="$(SdkPackageVersion)" />
    <PackageVersion Include="Microsoft.Extensions.Http" Version="$(SdkPackageVersion)" />
    <PackageVersion Include="Microsoft.Extensions.Logging.Abstractions" Version="$(LoggingVersion)" />
    <PackageVersion Include="Microsoft.Extensions.Logging.ApplicationInsights" Version="2.22.0" />
    <PackageVersion Include="Microsoft.Extensions.Logging.Console" Version="$(SdkPackageVersion)" />
    <PackageVersion Include="Microsoft.Extensions.Logging" Version="$(ConsoleLoggingVersion)" />
    <PackageVersion Include="Microsoft.Extensions.TimeProvider.Testing" Version="8.1.0" />
    <PackageVersion Include="Microsoft.Extensions.Options.ConfigurationExtensions" Version="$(MicrosoftExtensionsPackageVersion)" />
=======
    <PackageVersion Include="Microsoft.Extensions.Configuration.Binder" Version="$(DotNetSdkPackageVersion)" />
    <PackageVersion Include="Microsoft.Extensions.Configuration.CommandLine" Version="$(DotNetSdkPackageVersion)" />
    <PackageVersion Include="Microsoft.Extensions.Configuration.Json" Version="$(DotNetSdkPackageVersion)" />
    <PackageVersion Include="Microsoft.Extensions.Configuration" Version="$(DotNetSdkPackageVersion)" />
    <PackageVersion Include="Microsoft.Extensions.Diagnostics.HealthChecks.Abstractions" Version="$(DotNetSdkPackageVersion)" />
    <PackageVersion Include="Microsoft.Extensions.Diagnostics.HealthChecks" Version="$(DotNetSdkPackageVersion)" />
    <PackageVersion Include="Microsoft.Extensions.FileProviders.Embedded" Version="$(DotNetSdkPackageVersion)" />
    <PackageVersion Include="Microsoft.Extensions.Hosting.Abstractions" Version="$(DotNetSdkPackageVersion)" />
    <PackageVersion Include="Microsoft.Extensions.Http.Polly" Version="$(DotNetSdkPackageVersion)" />
    <PackageVersion Include="Microsoft.Extensions.Http" Version="$(DotNetSdkPackageVersion)" />
    <PackageVersion Include="Microsoft.Extensions.Logging.Abstractions" Version="$(DotNetSdkPackageVersion)" />
    <PackageVersion Include="Microsoft.Extensions.Logging.ApplicationInsights" Version="2.22.0" />
    <PackageVersion Include="Microsoft.Extensions.Logging.Console" Version="$(DotNetSdkPackageVersion)" />
    <PackageVersion Include="Microsoft.Extensions.Logging" Version="$(DotNetSdkPackageVersion)" />
    <PackageVersion Include="Microsoft.Extensions.TimeProvider.Testing" Version="9.3.0" />
    <PackageVersion Include="Microsoft.Extensions.Options.ConfigurationExtensions" Version="$(DotNetSdkPackageVersion)" />
>>>>>>> 698a1fb7
    <PackageVersion Include="Microsoft.Health.Abstractions" Version="$(HealthcareSharedPackageVersion)" />
    <PackageVersion Include="Microsoft.Health.Api" Version="$(HealthcareSharedPackageVersion)" />
    <PackageVersion Include="Microsoft.Health.Client" Version="$(HealthcareSharedPackageVersion)" />
    <PackageVersion Include="Microsoft.Health.Core" Version="$(HealthcareSharedPackageVersion)" />
    <PackageVersion Include="Microsoft.Health.Encryption" Version="$(HealthcareSharedPackageVersion)" />
    <PackageVersion Include="Microsoft.Health.Extensions.BuildTimeCodeGenerator" Version="$(HealthcareSharedPackageVersion)" />
    <PackageVersion Include="Microsoft.Health.Extensions.DependencyInjection" Version="$(HealthcareSharedPackageVersion)" />
    <PackageVersion Include="Microsoft.Health.Fhir.Anonymizer.R4.Core" Version="4.1.1.3" />
    <PackageVersion Include="Microsoft.Health.Fhir.Anonymizer.Stu3.Core" Version="4.1.1.3" />
    <PackageVersion Include="Microsoft.Health.Fhir.Liquid.Converter" Version="7.0.1" />
    <PackageVersion Include="Microsoft.Health.SqlServer.Api" Version="$(HealthcareSharedPackageVersion)" />
    <PackageVersion Include="Microsoft.Health.SqlServer" Version="$(HealthcareSharedPackageVersion)" />
    <PackageVersion Include="Microsoft.Health.Test.Utilities" Version="$(HealthcareSharedPackageVersion)" />
    <PackageVersion Include="Microsoft.Health.Tools.Sql.Tasks" Version="$(HealthcareSharedPackageVersion)" />
    <PackageVersion Include="Microsoft.Identity.Web" Version="2.13.3" />
    <PackageVersion Include="Microsoft.IO.RecyclableMemoryStream" Version="3.0.1" />
    <PackageVersion Include="Microsoft.NET.Test.Sdk" Version="17.12.0" />
    <PackageVersion Include="Microsoft.SourceLink.GitHub" Version="8.0.0" />
    <PackageVersion Include="Microsoft.SqlServer.DACFx" Version="162.0.52" />
    <PackageVersion Include="Microsoft.SqlServer.SqlManagementObjects" Version="172.64.0" />
    <PackageVersion Include="Newtonsoft.Json.Schema" Version="4.0.1" />
    <PackageVersion Include="Newtonsoft.Json" Version="13.0.3" />
    <PackageVersion Include="NSubstitute" Version="5.3.0" />
    <PackageVersion Include="Polly" Version="8.5.2" />
    <PackageVersion Include="prometheus-net.AspNetCore" Version="8.2.1" />
    <PackageVersion Include="prometheus-net.DotNetRuntime" Version="4.4.1" />
    <PackageVersion Include="prometheus-net.SystemMetrics" Version="3.1.0" />
    <PackageVersion Include="StyleCop.Analyzers" Version="1.2.0-beta.556" />
    <PackageVersion Include="System.Collections.Immutable" Version="$(DotNetSdkPackageVersion)" />
    <PackageVersion Include="System.CommandLine.NamingConventionBinder" Version="2.0.0-beta4.22272.1" />
    <PackageVersion Include="System.CommandLine" Version="2.0.0-beta4.22272.1" />
    <PackageVersion Include="System.IdentityModel.Tokens.Jwt" Version="8.3.0" />
    <PackageVersion Include="System.Configuration.ConfigurationManager" Version="$(DotNetSdkPackageVersion)" />
    <PackageVersion Include="System.Diagnostics.PerformanceCounter" Version="$(DotNetSdkPackageVersion)" />
    <PackageVersion Include="System.IO.FileSystem.AccessControl" Version="5.0.0" />
    <PackageVersion Include="System.Net.Http" Version="4.3.4" />
    <PackageVersion Include="System.Private.ServiceModel" Version="4.10.3" />
    <PackageVersion Include="xunit.extensibility.core" Version="2.9.3" />
    <PackageVersion Include="Xunit.SkippableFact" Version="1.4.13" />
    <PackageVersion Include="xunit" Version="2.9.3" />
    <PackageVersion Include="xunit.assert" Version="2.9.3" />
    <PackageVersion Include="xunit.runner.visualstudio" Version="3.0.2" />
    <PackageVersion Include="System.Drawing.Common" Version="8.0.8" />
    <PackageVersion Include="Moq" Version="4.20.69" />
    <PackageVersion Include="System.Text.RegularExpressions" Version="4.3.1" />
  </ItemGroup>
</Project><|MERGE_RESOLUTION|>--- conflicted
+++ resolved
@@ -1,13 +1,8 @@
 <Project>
   <!-- Shared dependencies versions.-->
   <PropertyGroup>
-<<<<<<< HEAD
-    <HealthcareSharedPackageVersion>9.0.3</HealthcareSharedPackageVersion>
-    <Hl7FhirVersion>5.11.3</Hl7FhirVersion>
-=======
     <HealthcareSharedPackageVersion>9.0.6</HealthcareSharedPackageVersion>
     <Hl7FhirVersion>5.11.4</Hl7FhirVersion>
->>>>>>> 698a1fb7
     <Hl7FhirLegacyVersion>5.11.0</Hl7FhirLegacyVersion>
     <DotNetSdkPackageVersion>9.0.3</DotNetSdkPackageVersion>
   </PropertyGroup>
@@ -15,31 +10,12 @@
   <Choose>
     <When Condition="'$(TargetFramework)' == 'net8.0'">
       <PropertyGroup>
-<<<<<<< HEAD
-        <!-- >= 12.2.0 MediatR started depending on 8.x Microsoft.Extension.* libraries -->
-        <MediatRVersion>12.4.1</MediatRVersion>
-        <LoggingVersion>8.0.2</LoggingVersion>
-        <ConsoleLoggingVersion>8.0.1</ConsoleLoggingVersion>
-        <SdkPackageVersion>8.0.1</SdkPackageVersion>
-        <AspNetPackageVersion>8.0.12</AspNetPackageVersion>
-        <MicrosoftExtensionsPackageVersion>8.0.0</MicrosoftExtensionsPackageVersion>
-=======
         <AspNetPackageVersion>8.0.14</AspNetPackageVersion>
->>>>>>> 698a1fb7
       </PropertyGroup>
     </When>
     <Otherwise>
       <PropertyGroup>
-<<<<<<< HEAD
-        <MediatRVersion>12.4.1</MediatRVersion>
-        <LoggingVersion>9.0.1</LoggingVersion>
-        <ConsoleLoggingVersion>9.0.1</ConsoleLoggingVersion>
-        <SdkPackageVersion>9.0</SdkPackageVersion>
-        <AspNetPackageVersion>9.0.1</AspNetPackageVersion>
-        <MicrosoftExtensionsPackageVersion>9.0</MicrosoftExtensionsPackageVersion>
-=======
         <AspNetPackageVersion>9.0.3</AspNetPackageVersion>
->>>>>>> 698a1fb7
       </PropertyGroup>
     </Otherwise>
   </Choose>
@@ -96,24 +72,6 @@
     <PackageVersion Include="Microsoft.Azure.Cosmos" Version="3.48.0" />
     <PackageVersion Include="Microsoft.Azure.Storage.Blob" Version="11.2.3" />
     <PackageVersion Include="Microsoft.Data.SqlClient" Version="6.0.1" />
-<<<<<<< HEAD
-    <PackageVersion Include="Microsoft.Extensions.Configuration.Binder" Version="$(SdkPackageVersion)" />
-    <PackageVersion Include="Microsoft.Extensions.Configuration.CommandLine" Version="$(MicrosoftExtensionsPackageVersion)" />
-    <PackageVersion Include="Microsoft.Extensions.Configuration.Json" Version="$(SdkPackageVersion)" />
-    <PackageVersion Include="Microsoft.Extensions.Configuration" Version="$(MicrosoftExtensionsPackageVersion)" />
-    <PackageVersion Include="Microsoft.Extensions.Diagnostics.HealthChecks.Abstractions" Version="$(SdkPackageVersion)" />
-    <PackageVersion Include="Microsoft.Extensions.Diagnostics.HealthChecks" Version="$(SdkPackageVersion)" />
-    <PackageVersion Include="Microsoft.Extensions.FileProviders.Embedded" Version="$(SdkPackageVersion)" />
-    <PackageVersion Include="Microsoft.Extensions.Hosting.Abstractions" Version="$(SdkPackageVersion)" />
-    <PackageVersion Include="Microsoft.Extensions.Http.Polly" Version="$(SdkPackageVersion)" />
-    <PackageVersion Include="Microsoft.Extensions.Http" Version="$(SdkPackageVersion)" />
-    <PackageVersion Include="Microsoft.Extensions.Logging.Abstractions" Version="$(LoggingVersion)" />
-    <PackageVersion Include="Microsoft.Extensions.Logging.ApplicationInsights" Version="2.22.0" />
-    <PackageVersion Include="Microsoft.Extensions.Logging.Console" Version="$(SdkPackageVersion)" />
-    <PackageVersion Include="Microsoft.Extensions.Logging" Version="$(ConsoleLoggingVersion)" />
-    <PackageVersion Include="Microsoft.Extensions.TimeProvider.Testing" Version="8.1.0" />
-    <PackageVersion Include="Microsoft.Extensions.Options.ConfigurationExtensions" Version="$(MicrosoftExtensionsPackageVersion)" />
-=======
     <PackageVersion Include="Microsoft.Extensions.Configuration.Binder" Version="$(DotNetSdkPackageVersion)" />
     <PackageVersion Include="Microsoft.Extensions.Configuration.CommandLine" Version="$(DotNetSdkPackageVersion)" />
     <PackageVersion Include="Microsoft.Extensions.Configuration.Json" Version="$(DotNetSdkPackageVersion)" />
@@ -130,7 +88,6 @@
     <PackageVersion Include="Microsoft.Extensions.Logging" Version="$(DotNetSdkPackageVersion)" />
     <PackageVersion Include="Microsoft.Extensions.TimeProvider.Testing" Version="9.3.0" />
     <PackageVersion Include="Microsoft.Extensions.Options.ConfigurationExtensions" Version="$(DotNetSdkPackageVersion)" />
->>>>>>> 698a1fb7
     <PackageVersion Include="Microsoft.Health.Abstractions" Version="$(HealthcareSharedPackageVersion)" />
     <PackageVersion Include="Microsoft.Health.Api" Version="$(HealthcareSharedPackageVersion)" />
     <PackageVersion Include="Microsoft.Health.Client" Version="$(HealthcareSharedPackageVersion)" />
