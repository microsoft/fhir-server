--- conflicted
+++ resolved
@@ -14,15 +14,7 @@
     </When>
     <Otherwise>
       <PropertyGroup>
-<<<<<<< HEAD
-        <MediatRVersion>12.4.1</MediatRVersion>
-        <LoggingVersion>9.0.2</LoggingVersion>
-        <ConsoleLoggingVersion>9.0.2</ConsoleLoggingVersion>
-        <SdkPackageVersion>9.0.2</SdkPackageVersion>
-        <AspNetPackageVersion>9.0.1</AspNetPackageVersion>
-=======
         <AspNetPackageVersion>9.0.3</AspNetPackageVersion>
->>>>>>> 430fbcbc
       </PropertyGroup>
     </Otherwise>
   </Choose>
@@ -66,12 +58,8 @@
     <PackageVersion Include="Hl7.Fhir.Specification.R4" Version="$(Hl7FhirVersion)" />
     <PackageVersion Include="Hl7.Fhir.Specification.R4B" Version="$(Hl7FhirVersion)" />
     <PackageVersion Include="Hl7.Fhir.Specification.R5" Version="$(Hl7FhirVersion)" />
-<<<<<<< HEAD
-    <PackageVersion Include="MediatR" Version="$(MediatRVersion)" />
-=======
     <PackageVersion Include="IdentityServer4" Version="4.1.2" />
     <PackageVersion Include="MediatR" Version="12.4.1" />
->>>>>>> 430fbcbc
     <PackageVersion Include="Microsoft.ApplicationInsights.AspNetCore" Version="2.22.0" />
     <PackageVersion Include="Microsoft.AspNetCore.Authentication.JwtBearer" Version="$(AspNetPackageVersion)" />
     <PackageVersion Include="Microsoft.AspNetCore.JsonPatch" Version="$(AspNetPackageVersion)" />
