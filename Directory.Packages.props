<Project>
  <!-- Shared dependencies versions.-->
  <PropertyGroup>
    <HealthcareSharedPackageVersion>7.1.13</HealthcareSharedPackageVersion>
    <Hl7FhirVersion>4.3.0</Hl7FhirVersion>
  </PropertyGroup>
  <ItemGroup Label="CVE Mitigation">
    <!--Please include the CGA id if possible-->
    <PackageVersion Include="System.Security.Cryptography.Xml" Version="8.0.0" />
    <!--CVE-2023-29331-->
    <PackageVersion Include="System.Security.Cryptography.Pkcs" Version="8.0.0" />
    <!-- CVE-2021-26701 -->
    <PackageVersion Include="System.Text.Encodings.Web" Version="8.0.0" />
    <!-- CVE-2020-1045 -->
    <PackageVersion Include="Microsoft.AspNetCore.Http" Version="2.2.2" />
    <!-- CVE-2022-26907 -->
    <PackageVersion Include="Microsoft.Rest.ClientRuntime" Version="2.3.24" />
  </ItemGroup>
  <!-- SDK Packages -->
  <Choose>
    <When Condition="'$(TargetFramework)' == 'net8.0'">
      <PropertyGroup>
        <AspNetPackageVersion>8.0.0</AspNetPackageVersion>
      </PropertyGroup>
    </When>
    <Otherwise>
      <PropertyGroup>
        <AspNetPackageVersion>6.0.23</AspNetPackageVersion>
      </PropertyGroup>
    </Otherwise>
  </Choose>
  <ItemGroup>
    <PackageVersion Include="AngleSharp" Version="1.0.4" />
    <PackageVersion Include="Azure.Extensions.AspNetCore.Configuration.Secrets" Version="1.2.2" />
    <PackageVersion Include="Azure.Identity" Version="1.10.4" />
    <PackageVersion Include="Azure.Monitor.OpenTelemetry.AspNetCore" Version="1.1.0" />
    <PackageVersion Include="Azure.Storage.Blobs" Version="12.17.0" />
    <PackageVersion Include="coverlet.collector" Version="6.0.0" />
    <PackageVersion Include="Ensure.That" Version="10.1.0" />
    <PackageVersion Include="FluentValidation" Version="11.7.1" />
    <PackageVersion Include="Hl7.Fhir.R4" Version="$(Hl7FhirVersion)" />
    <PackageVersion Include="Hl7.Fhir.R4B" Version="$(Hl7FhirVersion)" />
    <PackageVersion Include="Hl7.Fhir.R5" Version="$(Hl7FhirVersion)" />
    <PackageVersion Include="Hl7.Fhir.Serialization" Version="$(Hl7FhirVersion)" />
    <PackageVersion Include="Hl7.Fhir.Specification.R4" Version="$(Hl7FhirVersion)" />
    <PackageVersion Include="Hl7.Fhir.Specification.R4B" Version="$(Hl7FhirVersion)" />
    <PackageVersion Include="Hl7.Fhir.Specification.R5" Version="$(Hl7FhirVersion)" />
    <PackageVersion Include="Hl7.Fhir.Specification.STU3" Version="$(Hl7FhirVersion)" />
    <PackageVersion Include="Hl7.Fhir.STU3" Version="$(Hl7FhirVersion)" />
    <PackageVersion Include="Hl7.Fhir.Support.Poco" Version="$(Hl7FhirVersion)" />
    <PackageVersion Include="Hl7.FhirPath" Version="$(Hl7FhirVersion)" />
    <PackageVersion Include="IdentityServer4" Version="4.1.2" />
    <PackageVersion Include="MediatR" Version="12.1.1" />
    <PackageVersion Include="Microsoft.ApplicationInsights.AspNetCore" Version="2.22.0" />
    <PackageVersion Include="Microsoft.AspNetCore.Authentication.JwtBearer" Version="$(AspNetPackageVersion)" />
    <PackageVersion Include="Microsoft.AspNetCore.JsonPatch" Version="$(AspNetPackageVersion)" />
    <PackageVersion Include="Microsoft.AspNetCore.Mvc.NewtonsoftJson" Version="$(AspNetPackageVersion)" />
    <PackageVersion Include="Microsoft.AspNetCore.Mvc.Razor.RuntimeCompilation" Version="$(AspNetPackageVersion)" />
    <PackageVersion Include="Microsoft.AspNetCore.Mvc.Testing" Version="$(AspNetPackageVersion)" />
    <PackageVersion Include="Microsoft.AspNetCore.TestHost" Version="$(AspNetPackageVersion)" />
    <PackageVersion Include="Microsoft.Azure.ContainerRegistry" Version="1.0.0-preview.2" />
    <PackageVersion Include="Microsoft.Azure.Cosmos" Version="3.35.3" />
    <PackageVersion Include="Microsoft.Azure.Storage.Blob" Version="11.2.3" />
    <PackageVersion Include="Microsoft.Extensions.Configuration.Binder" Version="8.0.0" />
    <PackageVersion Include="Microsoft.Extensions.Configuration.CommandLine" Version="8.0.0" />
    <PackageVersion Include="Microsoft.Extensions.Configuration.Json" Version="8.0.0" />
    <PackageVersion Include="Microsoft.Extensions.Configuration" Version="8.0.0" />
    <PackageVersion Include="Microsoft.Extensions.Diagnostics.HealthChecks.Abstractions" Version="8.0.0" />
    <PackageVersion Include="Microsoft.Extensions.Diagnostics.HealthChecks" Version="8.0.0" />
    <PackageVersion Include="Microsoft.Extensions.FileProviders.Embedded" Version="8.0.0" />
    <PackageVersion Include="Microsoft.Extensions.Hosting.Abstractions" Version="8.0.0" />
    <PackageVersion Include="Microsoft.Extensions.Http.Polly" Version="8.0.0" />
    <PackageVersion Include="Microsoft.Extensions.Http" Version="8.0.0" />
    <PackageVersion Include="Microsoft.Extensions.Logging.Abstractions" Version="8.0.0" />
    <PackageVersion Include="Microsoft.Extensions.Logging.ApplicationInsights" Version="2.22.0" />
    <PackageVersion Include="Microsoft.Extensions.Logging.Console" Version="8.0.0" />
    <PackageVersion Include="Microsoft.Extensions.Logging" Version="8.0.0" />
    <PackageVersion Include="Microsoft.Extensions.TimeProvider.Testing" Version="8.0.0" />
    <PackageVersion Include="Microsoft.Extensions.Options.ConfigurationExtensions" Version="8.0.0" />
    <PackageVersion Include="Microsoft.Health.Abstractions" Version="$(HealthcareSharedPackageVersion)" />
    <PackageVersion Include="Microsoft.Health.Api" Version="$(HealthcareSharedPackageVersion)" />
    <PackageVersion Include="Microsoft.Health.Client" Version="$(HealthcareSharedPackageVersion)" />
    <PackageVersion Include="Microsoft.Health.Core" Version="$(HealthcareSharedPackageVersion)" />
    <PackageVersion Include="Microsoft.Health.Encryption" Version="$(HealthcareSharedPackageVersion)" />
    <PackageVersion Include="Microsoft.Health.Extensions.BuildTimeCodeGenerator" Version="$(HealthcareSharedPackageVersion)" />
    <PackageVersion Include="Microsoft.Health.Extensions.DependencyInjection" Version="$(HealthcareSharedPackageVersion)" />
    <PackageVersion Include="Microsoft.Health.Fhir.Anonymizer.R4.Core" Version="3.1.0.62" />
    <PackageVersion Include="Microsoft.Health.Fhir.Anonymizer.Stu3.Core" Version="3.1.0.62" />
    <PackageVersion Include="Microsoft.Health.Fhir.Liquid.Converter" Version="5.1.28" />
    <PackageVersion Include="Microsoft.Health.SqlServer.Api" Version="$(HealthcareSharedPackageVersion)" />
    <PackageVersion Include="Microsoft.Health.SqlServer" Version="$(HealthcareSharedPackageVersion)" />
    <PackageVersion Include="Microsoft.Health.Test.Utilities" Version="$(HealthcareSharedPackageVersion)" />
    <PackageVersion Include="Microsoft.Health.Tools.Sql.Tasks" Version="$(HealthcareSharedPackageVersion)" />
    <PackageVersion Include="Microsoft.Identity.Web" Version="2.13.3" />
    <PackageVersion Include="Microsoft.IO.RecyclableMemoryStream" Version="2.3.2" />
    <PackageVersion Include="Microsoft.NET.Test.Sdk" Version="17.7.2" />
    <PackageVersion Include="Microsoft.SourceLink.GitHub" Version="1.1.1" />
    <PackageVersion Include="Microsoft.SqlServer.DACFx" Version="162.0.52" />
    <PackageVersion Include="Microsoft.SqlServer.SqlManagementObjects" Version="170.21.0" />
    <PackageVersion Include="Newtonsoft.Json.Schema" Version="3.0.15" />
    <PackageVersion Include="Newtonsoft.Json" Version="13.0.3" />
    <PackageVersion Include="NSubstitute" Version="5.1.0" />
    <PackageVersion Include="Polly" Version="7.2.4" />
    <PackageVersion Include="prometheus-net.AspNetCore" Version="8.0.1" />
    <PackageVersion Include="prometheus-net.DotNetRuntime" Version="4.4.0" />
    <PackageVersion Include="prometheus-net.SystemMetrics" Version="2.0.0" />
    <PackageVersion Include="StyleCop.Analyzers" Version="1.2.0-beta.556" />
    <PackageVersion Include="System.Collections.Immutable" Version="7.0.0" />
    <PackageVersion Include="System.CommandLine.NamingConventionBinder" Version="2.0.0-beta4.22272.1" />
    <PackageVersion Include="System.CommandLine" Version="2.0.0-beta4.22272.1" />
    <PackageVersion Include="System.Configuration.Configuration" Version="6.0.1" />
    <PackageVersion Include="System.Configuration.ConfigurationManager" Version="8.0.0" />
    <PackageVersion Include="System.Data.SqlClient" Version="4.8.6" />
    <PackageVersion Include="System.Diagnostics.PerformanceCounter" Version="8.0.0" />
    <PackageVersion Include="System.IdentityModel.Tokens.Jwt" Version="7.3.1" />
    <PackageVersion Include="System.IO.FileSystem.AccessControl" Version="5.0.0" />
    <PackageVersion Include="System.Net.Http" Version="4.3.4" />
    <PackageVersion Include="System.Private.ServiceModel" Version="4.10.2" />
    <PackageVersion Include="xunit.extensibility.core" Version="2.5.0" />
    <PackageVersion Include="xunit.runner.visualstudio" Version="2.5.0" />
    <PackageVersion Include="Xunit.SkippableFact" Version="1.4.13" />
    <PackageVersion Include="xunit" Version="2.5.0" />
    <PackageVersion Include="xunit.assert" Version="2.5.0" />
    <PackageVersion Include="System.Drawing.Common" Version="8.0.0" />
<<<<<<< HEAD
    <PackageVersion Include="Moq" Version="4.20.69 />
=======
>>>>>>> b93d1a40
  </ItemGroup>
</Project><|MERGE_RESOLUTION|>--- conflicted
+++ resolved
@@ -122,9 +122,6 @@
     <PackageVersion Include="xunit" Version="2.5.0" />
     <PackageVersion Include="xunit.assert" Version="2.5.0" />
     <PackageVersion Include="System.Drawing.Common" Version="8.0.0" />
-<<<<<<< HEAD
     <PackageVersion Include="Moq" Version="4.20.69 />
-=======
->>>>>>> b93d1a40
   </ItemGroup>
 </Project>