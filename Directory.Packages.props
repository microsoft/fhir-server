<Project>
  <!-- Shared dependencies versions.-->
  <PropertyGroup>
    <HealthcareSharedPackageVersion>9.0.6</HealthcareSharedPackageVersion>
    <Hl7FhirVersion>5.11.4</Hl7FhirVersion>
    <Hl7FhirLegacyVersion>5.11.0</Hl7FhirLegacyVersion>
    <DotNetSdkPackageVersion>9.0.3</DotNetSdkPackageVersion>
  </PropertyGroup>
  <!-- SDK Packages -->
  <Choose>
    <When Condition="'$(TargetFramework)' == 'net8.0'">
      <PropertyGroup>
        <AspNetPackageVersion>8.0.14</AspNetPackageVersion>
      </PropertyGroup>
    </When>
    <Otherwise>
      <PropertyGroup>
        <AspNetPackageVersion>9.0.3</AspNetPackageVersion>
      </PropertyGroup>
    </Otherwise>
  </Choose>
  <ItemGroup Label="CVE Mitigation">
    <PackageVersion Include="Microsoft.Health.Blob" Version="$(HealthcareSharedPackageVersion)" />
    <!--Please include the CGA id if possible-->
    <PackageVersion Include="System.Security.Cryptography.Xml" Version="$(DotNetSdkPackageVersion)" />
    <!--CVE-2023-29331-->
    <PackageVersion Include="System.Security.Cryptography.Pkcs" Version="$(DotNetSdkPackageVersion)" />
    <!-- CVE-2021-26701 -->
    <PackageVersion Include="System.Text.Encodings.Web" Version="$(DotNetSdkPackageVersion)" />
    <!-- CVE-2020-1045 -->
    <PackageVersion Include="Microsoft.AspNetCore.Http" Version="2.2.2" />
    <!-- CVE-2022-26907 -->
    <PackageVersion Include="Microsoft.Rest.ClientRuntime" Version="2.3.24" />
  </ItemGroup>
  <ItemGroup>
    <PackageVersion Include="AngleSharp" Version="1.2.0" />
    <PackageVersion Include="Azure.Identity" Version="1.13.2" />
    <PackageVersion Include="Azure.ResourceManager.CosmosDB" Version="1.3.2" />
    <PackageVersion Include="Azure.Extensions.AspNetCore.Configuration.Secrets" Version="1.4.0" />
    <PackageVersion Include="Azure.Monitor.OpenTelemetry.AspNetCore" Version="1.2.0" />
<<<<<<< HEAD
    <PackageVersion Include="Azure.Storage.Blobs" Version="12.23.0" />
    <PackageVersion Include="coverlet.collector" Version="6.0.2" />
=======
    <PackageVersion Include="Azure.Storage.Blobs" Version="12.21.2" />
    <PackageVersion Include="coverlet.collector" Version="6.0.4" />
>>>>>>> 7287e498
    <PackageVersion Include="DotNet.ReproducibleBuilds" Version="1.2.25" />
    <PackageVersion Include="Ensure.That" Version="10.1.0" />
    <PackageVersion Include="FluentValidation" Version="11.11.0" />
    <PackageVersion Include="Hl7.Fhir.Base" Version="$(Hl7FhirVersion)" />
    <PackageVersion Include="Hl7.Fhir.STU3" Version="$(Hl7FhirVersion)" />
    <PackageVersion Include="Hl7.Fhir.R4" Version="$(Hl7FhirVersion)" />
    <PackageVersion Include="Hl7.Fhir.R4B" Version="$(Hl7FhirVersion)" />
    <PackageVersion Include="Hl7.Fhir.R5" Version="$(Hl7FhirVersion)" />
    <PackageVersion Include="Hl7.Fhir.Validation.Legacy.STU3" Version="$(Hl7FhirLegacyVersion)" />
    <PackageVersion Include="Hl7.Fhir.Validation.Legacy.R4" Version="$(Hl7FhirLegacyVersion)" />
    <PackageVersion Include="Hl7.Fhir.Validation.Legacy.R4B" Version="$(Hl7FhirLegacyVersion)" />
    <PackageVersion Include="Hl7.Fhir.Validation.Legacy.R5" Version="$(Hl7FhirLegacyVersion)" />
    <PackageVersion Include="Hl7.Fhir.Specification.Data.STU3" Version="$(Hl7FhirVersion)" />
    <PackageVersion Include="Hl7.Fhir.Specification.Data.R4" Version="$(Hl7FhirVersion)" />
    <PackageVersion Include="Hl7.Fhir.Specification.Data.R4B" Version="$(Hl7FhirVersion)" />
    <PackageVersion Include="Hl7.Fhir.Specification.Data.R5" Version="$(Hl7FhirVersion)" />
    <PackageVersion Include="Hl7.Fhir.Specification.STU3" Version="$(Hl7FhirVersion)" />
    <PackageVersion Include="Hl7.Fhir.Specification.R4" Version="$(Hl7FhirVersion)" />
    <PackageVersion Include="Hl7.Fhir.Specification.R4B" Version="$(Hl7FhirVersion)" />
    <PackageVersion Include="Hl7.Fhir.Specification.R5" Version="$(Hl7FhirVersion)" />
    <PackageVersion Include="IdentityServer4" Version="4.1.2" />
    <PackageVersion Include="MediatR" Version="12.4.1" />
    <PackageVersion Include="Microsoft.ApplicationInsights.AspNetCore" Version="2.22.0" />
    <PackageVersion Include="Microsoft.AspNetCore.Authentication.JwtBearer" Version="$(AspNetPackageVersion)" />
    <PackageVersion Include="Microsoft.AspNetCore.JsonPatch" Version="$(AspNetPackageVersion)" />
    <PackageVersion Include="Microsoft.AspNetCore.Mvc.NewtonsoftJson" Version="$(AspNetPackageVersion)" />
    <PackageVersion Include="Microsoft.AspNetCore.Mvc.Razor.RuntimeCompilation" Version="$(AspNetPackageVersion)" />
    <PackageVersion Include="Microsoft.AspNetCore.Mvc.Testing" Version="$(AspNetPackageVersion)" />
    <PackageVersion Include="Microsoft.AspNetCore.TestHost" Version="$(AspNetPackageVersion)" />
    <PackageVersion Include="Microsoft.Azure.ContainerRegistry" Version="1.0.0-preview.2" />
    <PackageVersion Include="Microsoft.Azure.Cosmos" Version="3.48.0" />
    <PackageVersion Include="Microsoft.Azure.Storage.Blob" Version="11.2.3" />
    <PackageVersion Include="Microsoft.Data.SqlClient" Version="6.0.1" />
    <PackageVersion Include="Microsoft.Extensions.Configuration.Binder" Version="$(DotNetSdkPackageVersion)" />
    <PackageVersion Include="Microsoft.Extensions.Configuration.CommandLine" Version="$(DotNetSdkPackageVersion)" />
    <PackageVersion Include="Microsoft.Extensions.Configuration.Json" Version="$(DotNetSdkPackageVersion)" />
    <PackageVersion Include="Microsoft.Extensions.Configuration" Version="$(DotNetSdkPackageVersion)" />
    <PackageVersion Include="Microsoft.Extensions.Diagnostics.HealthChecks.Abstractions" Version="$(DotNetSdkPackageVersion)" />
    <PackageVersion Include="Microsoft.Extensions.Diagnostics.HealthChecks" Version="$(DotNetSdkPackageVersion)" />
    <PackageVersion Include="Microsoft.Extensions.FileProviders.Embedded" Version="$(DotNetSdkPackageVersion)" />
    <PackageVersion Include="Microsoft.Extensions.Hosting.Abstractions" Version="$(DotNetSdkPackageVersion)" />
    <PackageVersion Include="Microsoft.Extensions.Http.Polly" Version="$(DotNetSdkPackageVersion)" />
    <PackageVersion Include="Microsoft.Extensions.Http" Version="$(DotNetSdkPackageVersion)" />
    <PackageVersion Include="Microsoft.Extensions.Logging.Abstractions" Version="$(DotNetSdkPackageVersion)" />
    <PackageVersion Include="Microsoft.Extensions.Logging.ApplicationInsights" Version="2.22.0" />
    <PackageVersion Include="Microsoft.Extensions.Logging.Console" Version="$(DotNetSdkPackageVersion)" />
    <PackageVersion Include="Microsoft.Extensions.Logging" Version="$(DotNetSdkPackageVersion)" />
    <PackageVersion Include="Microsoft.Extensions.TimeProvider.Testing" Version="9.3.0" />
    <PackageVersion Include="Microsoft.Extensions.Options.ConfigurationExtensions" Version="$(DotNetSdkPackageVersion)" />
    <PackageVersion Include="Microsoft.Health.Abstractions" Version="$(HealthcareSharedPackageVersion)" />
    <PackageVersion Include="Microsoft.Health.Api" Version="$(HealthcareSharedPackageVersion)" />
    <PackageVersion Include="Microsoft.Health.Client" Version="$(HealthcareSharedPackageVersion)" />
    <PackageVersion Include="Microsoft.Health.Core" Version="$(HealthcareSharedPackageVersion)" />
    <PackageVersion Include="Microsoft.Health.Encryption" Version="$(HealthcareSharedPackageVersion)" />
    <PackageVersion Include="Microsoft.Health.Extensions.BuildTimeCodeGenerator" Version="$(HealthcareSharedPackageVersion)" />
    <PackageVersion Include="Microsoft.Health.Extensions.DependencyInjection" Version="$(HealthcareSharedPackageVersion)" />
    <PackageVersion Include="Microsoft.Health.Fhir.Anonymizer.R4.Core" Version="4.1.1.3" />
    <PackageVersion Include="Microsoft.Health.Fhir.Anonymizer.Stu3.Core" Version="4.1.1.3" />
    <PackageVersion Include="Microsoft.Health.Fhir.Liquid.Converter" Version="7.0.1" />
    <PackageVersion Include="Microsoft.Health.SqlServer.Api" Version="$(HealthcareSharedPackageVersion)" />
    <PackageVersion Include="Microsoft.Health.SqlServer" Version="$(HealthcareSharedPackageVersion)" />
    <PackageVersion Include="Microsoft.Health.Test.Utilities" Version="$(HealthcareSharedPackageVersion)" />
    <PackageVersion Include="Microsoft.Health.Tools.Sql.Tasks" Version="$(HealthcareSharedPackageVersion)" />
    <PackageVersion Include="Microsoft.Identity.Web" Version="2.13.3" />
    <PackageVersion Include="Microsoft.IO.RecyclableMemoryStream" Version="3.0.1" />
<<<<<<< HEAD
    <PackageVersion Include="Microsoft.NET.Test.Sdk" Version="17.13.0" />
=======
    <PackageVersion Include="Microsoft.NET.Test.Sdk" Version="17.12.0" />
>>>>>>> 7287e498
    <PackageVersion Include="Microsoft.SourceLink.GitHub" Version="8.0.0" />
    <PackageVersion Include="Microsoft.SqlServer.DACFx" Version="162.0.52" />
    <PackageVersion Include="Microsoft.SqlServer.SqlManagementObjects" Version="172.64.0" />
    <PackageVersion Include="Newtonsoft.Json.Schema" Version="4.0.1" />
    <PackageVersion Include="Newtonsoft.Json" Version="13.0.3" />
    <PackageVersion Include="NSubstitute" Version="5.3.0" />
    <PackageVersion Include="Polly" Version="8.5.2" />
    <PackageVersion Include="prometheus-net.AspNetCore" Version="8.2.1" />
    <PackageVersion Include="prometheus-net.DotNetRuntime" Version="4.4.1" />
    <PackageVersion Include="prometheus-net.SystemMetrics" Version="3.1.0" />
    <PackageVersion Include="StyleCop.Analyzers" Version="1.2.0-beta.556" />
    <PackageVersion Include="System.Collections.Immutable" Version="$(DotNetSdkPackageVersion)" />
    <PackageVersion Include="System.CommandLine.NamingConventionBinder" Version="2.0.0-beta4.22272.1" />
    <PackageVersion Include="System.CommandLine" Version="2.0.0-beta4.22272.1" />
    <PackageVersion Include="System.IdentityModel.Tokens.Jwt" Version="8.3.0" />
    <PackageVersion Include="System.Configuration.ConfigurationManager" Version="$(DotNetSdkPackageVersion)" />
    <PackageVersion Include="System.Diagnostics.PerformanceCounter" Version="$(DotNetSdkPackageVersion)" />
    <PackageVersion Include="System.IO.FileSystem.AccessControl" Version="5.0.0" />
    <PackageVersion Include="System.Net.Http" Version="4.3.4" />
    <PackageVersion Include="System.Private.ServiceModel" Version="4.10.3" />
    <PackageVersion Include="xunit.extensibility.core" Version="2.9.3" />
    <PackageVersion Include="Xunit.SkippableFact" Version="1.4.13" />
    <PackageVersion Include="xunit" Version="2.9.3" />
    <PackageVersion Include="xunit.assert" Version="2.9.3" />
    <PackageVersion Include="xunit.runner.visualstudio" Version="3.0.2" />
    <PackageVersion Include="System.Drawing.Common" Version="8.0.8" />
    <PackageVersion Include="Moq" Version="4.20.69" />
    <PackageVersion Include="System.Text.RegularExpressions" Version="4.3.1" />
  </ItemGroup>
</Project><|MERGE_RESOLUTION|>--- conflicted
+++ resolved
@@ -38,13 +38,8 @@
     <PackageVersion Include="Azure.ResourceManager.CosmosDB" Version="1.3.2" />
     <PackageVersion Include="Azure.Extensions.AspNetCore.Configuration.Secrets" Version="1.4.0" />
     <PackageVersion Include="Azure.Monitor.OpenTelemetry.AspNetCore" Version="1.2.0" />
-<<<<<<< HEAD
     <PackageVersion Include="Azure.Storage.Blobs" Version="12.23.0" />
-    <PackageVersion Include="coverlet.collector" Version="6.0.2" />
-=======
-    <PackageVersion Include="Azure.Storage.Blobs" Version="12.21.2" />
     <PackageVersion Include="coverlet.collector" Version="6.0.4" />
->>>>>>> 7287e498
     <PackageVersion Include="DotNet.ReproducibleBuilds" Version="1.2.25" />
     <PackageVersion Include="Ensure.That" Version="10.1.0" />
     <PackageVersion Include="FluentValidation" Version="11.11.0" />
@@ -110,11 +105,7 @@
     <PackageVersion Include="Microsoft.Health.Tools.Sql.Tasks" Version="$(HealthcareSharedPackageVersion)" />
     <PackageVersion Include="Microsoft.Identity.Web" Version="2.13.3" />
     <PackageVersion Include="Microsoft.IO.RecyclableMemoryStream" Version="3.0.1" />
-<<<<<<< HEAD
     <PackageVersion Include="Microsoft.NET.Test.Sdk" Version="17.13.0" />
-=======
-    <PackageVersion Include="Microsoft.NET.Test.Sdk" Version="17.12.0" />
->>>>>>> 7287e498
     <PackageVersion Include="Microsoft.SourceLink.GitHub" Version="8.0.0" />
     <PackageVersion Include="Microsoft.SqlServer.DACFx" Version="162.0.52" />
     <PackageVersion Include="Microsoft.SqlServer.SqlManagementObjects" Version="172.64.0" />
