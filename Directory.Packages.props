--- conflicted
+++ resolved
@@ -3,11 +3,7 @@
    <!-- Shared dependencies versions.-->
   <PropertyGroup>
     <AspNetPackageVersion>6.0.10</AspNetPackageVersion>
-<<<<<<< HEAD
     <HealthcareSharedPackageVersion>6.1.145</HealthcareSharedPackageVersion>
-=======
-    <HealthcareSharedPackageVersion>6.1.142</HealthcareSharedPackageVersion>
->>>>>>> 01b3c888
     <Hl7FhirVersion>4.3.0</Hl7FhirVersion>
     <RuntimePackageVersion>6.0.0</RuntimePackageVersion>
   </PropertyGroup>
@@ -78,11 +74,7 @@
     <PackageVersion Include="Microsoft.IO.RecyclableMemoryStream" Version="2.2.1" />
     <PackageVersion Include="Microsoft.NET.Test.Sdk" Version="17.3.2" />
     <PackageVersion Include="Microsoft.SourceLink.GitHub" Version="1.1.1" />
-<<<<<<< HEAD
-    <PackageVersion Include="Microsoft.SqlServer.DACFx" Version="160.6296.0" />
-=======
     <PackageVersion Include="Microsoft.SqlServer.DACFx" Version="161.6319.0-preview" />
->>>>>>> 01b3c888
     <PackageVersion Include="Microsoft.SqlServer.SqlManagementObjects" Version="170.8.0" />
     <PackageVersion Include="Newtonsoft.Json.Schema" Version="3.0.14" />
     <PackageVersion Include="Newtonsoft.Json" Version="13.0.1" />
