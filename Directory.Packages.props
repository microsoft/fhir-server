--- conflicted
+++ resolved
@@ -2,12 +2,7 @@
 
   <!-- Shared dependencies versions.-->
   <PropertyGroup>
-<<<<<<< HEAD
-    <HealthcareSharedPackageVersion>6.2.1</HealthcareSharedPackageVersion>
-=======
-    <AspNetPackageVersion>6.0.10</AspNetPackageVersion>
     <HealthcareSharedPackageVersion>6.2.14</HealthcareSharedPackageVersion>
->>>>>>> b8f809a4
     <Hl7FhirVersion>4.3.0</Hl7FhirVersion>
   </PropertyGroup>
 
