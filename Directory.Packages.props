<Project>
  <!-- Shared dependencies versions.-->
  <PropertyGroup>
<<<<<<< HEAD
    <HealthcareSharedPackageVersion>7.0.20</HealthcareSharedPackageVersion>
=======
    <HealthcareSharedPackageVersion>7.0.15</HealthcareSharedPackageVersion>
>>>>>>> 90c537ee
    <Hl7FhirVersion>4.3.0</Hl7FhirVersion>
  </PropertyGroup>

  <ItemGroup Label="CVE Mitigation">
    <!--Please include the CGA id if possible-->

    <PackageVersion Include="System.Security.Cryptography.Xml" Version="7.0.1" />

    <!--CVE-2023-29331-->
    <PackageVersion Include="System.Security.Cryptography.Pkcs" Version="7.0.3" />

    <!-- CVE-2021-26701 -->
    <PackageVersion Include="System.Text.Encodings.Web" Version="7.0.0" />

    <!-- CVE-2020-1045 -->
    <PackageVersion Include="Microsoft.AspNetCore.Http" Version="2.2.2" />

    <!-- CVE-2022-26907 -->
    <PackageVersion Include="Microsoft.Rest.ClientRuntime" Version="2.3.24" />
  </ItemGroup>

  <!-- SDK Packages -->
  <Choose>
    <When Condition="'$(TargetFramework)' == 'net7.0'">
      <PropertyGroup>
        <RuntimePackageVersion>7.0.0</RuntimePackageVersion>
        <AspNetPackageVersion>7.0.1</AspNetPackageVersion>
      </PropertyGroup>
      <ItemGroup>
        <PackageVersion Include="Microsoft.Extensions.Logging.Abstractions" Version="7.0.1" />
      </ItemGroup>
    </When>
    <Otherwise>
      <PropertyGroup>
        <RuntimePackageVersion>6.0.0</RuntimePackageVersion>
        <AspNetPackageVersion>6.0.12</AspNetPackageVersion>
      </PropertyGroup>
      <ItemGroup>
        <PackageVersion Include="Microsoft.Extensions.Logging.Abstractions" Version="7.0.1" />
      </ItemGroup>
    </Otherwise>
  </Choose>
  <ItemGroup>
    <PackageVersion Include="AngleSharp" Version="1.0.4" />
    <PackageVersion Include="Azure.Extensions.AspNetCore.Configuration.Secrets" Version="1.2.2" />
    <PackageVersion Include="Azure.Identity" Version="1.10.1" />
    <PackageVersion Include="Azure.Monitor.OpenTelemetry.AspNetCore" Version="1.0.0-beta.6" />
    <PackageVersion Include="Azure.Storage.Blobs" Version="12.17.0" />
    <PackageVersion Include="coverlet.collector" Version="6.0.0" />
    <PackageVersion Include="Ensure.That" Version="10.1.0" />
    <PackageVersion Include="FluentValidation" Version="11.7.1" />
    <PackageVersion Include="Hl7.Fhir.R4" Version="$(Hl7FhirVersion)" />
    <PackageVersion Include="Hl7.Fhir.R4B" Version="$(Hl7FhirVersion)" />
    <PackageVersion Include="Hl7.Fhir.R5" Version="$(Hl7FhirVersion)" />
    <PackageVersion Include="Hl7.Fhir.Serialization" Version="$(Hl7FhirVersion)" />
    <PackageVersion Include="Hl7.Fhir.Specification.R4" Version="$(Hl7FhirVersion)" />
    <PackageVersion Include="Hl7.Fhir.Specification.R4B" Version="$(Hl7FhirVersion)" />
    <PackageVersion Include="Hl7.Fhir.Specification.R5" Version="$(Hl7FhirVersion)" />
    <PackageVersion Include="Hl7.Fhir.Specification.STU3" Version="$(Hl7FhirVersion)" />
    <PackageVersion Include="Hl7.Fhir.STU3" Version="$(Hl7FhirVersion)" />
    <PackageVersion Include="Hl7.Fhir.Support.Poco" Version="$(Hl7FhirVersion)" />
    <PackageVersion Include="Hl7.FhirPath" Version="$(Hl7FhirVersion)" />
    <PackageVersion Include="IdentityServer4" Version="4.1.2" />
    <PackageVersion Include="MediatR" Version="12.1.1" />
    <PackageVersion Include="Microsoft.ApplicationInsights.AspNetCore" Version="2.20.0" />
    <PackageVersion Include="Microsoft.AspNetCore.Authentication.JwtBearer" Version="$(AspNetPackageVersion)" />
    <PackageVersion Include="Microsoft.AspNetCore.JsonPatch" Version="$(AspNetPackageVersion)" />
    <PackageVersion Include="Microsoft.AspNetCore.Mvc.NewtonsoftJson" Version="$(AspNetPackageVersion)" />
    <PackageVersion Include="Microsoft.AspNetCore.Mvc.Razor.RuntimeCompilation" Version="$(AspNetPackageVersion)" />
    <PackageVersion Include="Microsoft.AspNetCore.Mvc.Testing" Version="$(AspNetPackageVersion)" />
    <PackageVersion Include="Microsoft.AspNetCore.TestHost" Version="$(AspNetPackageVersion)" />
    <PackageVersion Include="Microsoft.Azure.ContainerRegistry" Version="1.0.0-preview.2" />
    <PackageVersion Include="Microsoft.Azure.Cosmos" Version="3.35.3" />
    <PackageVersion Include="Microsoft.Azure.Storage.Blob" Version="11.2.3" />
    <PackageVersion Include="Microsoft.Extensions.Configuration.Binder" Version="$(RuntimePackageVersion)" />
    <PackageVersion Include="Microsoft.Extensions.Configuration.CommandLine" Version="7.0.0" />
    <PackageVersion Include="Microsoft.Extensions.Configuration.Json" Version="$(RuntimePackageVersion)" />
    <PackageVersion Include="Microsoft.Extensions.Configuration" Version="7.0.0" />
    <PackageVersion Include="Microsoft.Extensions.Diagnostics.HealthChecks.Abstractions" Version="$(AspNetPackageVersion)" />
    <PackageVersion Include="Microsoft.Extensions.Diagnostics.HealthChecks" Version="$(AspNetPackageVersion)" />
    <PackageVersion Include="Microsoft.Extensions.FileProviders.Embedded" Version="$(AspNetPackageVersion)" />
    <PackageVersion Include="Microsoft.Extensions.Hosting.Abstractions" Version="$(RuntimePackageVersion)" />
    <PackageVersion Include="Microsoft.Extensions.Http.Polly" Version="7.0.10" />
    <PackageVersion Include="Microsoft.Extensions.Http" Version="$(RuntimePackageVersion)" />
    <PackageVersion Include="Microsoft.Extensions.Logging.ApplicationInsights" Version="2.20.0" />
    <PackageVersion Include="Microsoft.Extensions.Logging.Console" Version="7.0.0" />
    <PackageVersion Include="Microsoft.Extensions.Logging" Version="7.0.0" />
    <PackageVersion Include="Microsoft.Extensions.Options.ConfigurationExtensions" Version="$(RuntimePackageVersion)" />
    <PackageVersion Include="Microsoft.Health.Abstractions" Version="$(HealthcareSharedPackageVersion)" />
    <PackageVersion Include="Microsoft.Health.Api" Version="$(HealthcareSharedPackageVersion)" />
    <PackageVersion Include="Microsoft.Health.Client" Version="$(HealthcareSharedPackageVersion)" />
    <PackageVersion Include="Microsoft.Health.Core" Version="$(HealthcareSharedPackageVersion)" />
    <PackageVersion Include="Microsoft.Health.Extensions.BuildTimeCodeGenerator" Version="$(HealthcareSharedPackageVersion)" />
    <PackageVersion Include="Microsoft.Health.Extensions.DependencyInjection" Version="$(HealthcareSharedPackageVersion)" />
    <PackageVersion Include="Microsoft.Health.Fhir.Anonymizer.R4.Core" Version="3.1.0.62" />
    <PackageVersion Include="Microsoft.Health.Fhir.Anonymizer.Stu3.Core" Version="3.1.0.62" />
    <PackageVersion Include="Microsoft.Health.Fhir.Liquid.Converter" Version="5.1.0.101" />
    <PackageVersion Include="Microsoft.Health.SqlServer.Api" Version="$(HealthcareSharedPackageVersion)" />
    <PackageVersion Include="Microsoft.Health.SqlServer" Version="$(HealthcareSharedPackageVersion)" />
    <PackageVersion Include="Microsoft.Health.Test.Utilities" Version="$(HealthcareSharedPackageVersion)" />
    <PackageVersion Include="Microsoft.Health.Tools.Sql.Tasks" Version="$(HealthcareSharedPackageVersion)" />
    <PackageVersion Include="Microsoft.Identity.Web" Version="2.13.3" />
    <PackageVersion Include="Microsoft.IO.RecyclableMemoryStream" Version="2.3.2" />
    <PackageVersion Include="Microsoft.NET.Test.Sdk" Version="17.7.2" />
    <PackageVersion Include="Microsoft.SourceLink.GitHub" Version="1.1.1" />
    <PackageVersion Include="Microsoft.SqlServer.DACFx" Version="162.0.52" />
    <PackageVersion Include="Microsoft.SqlServer.SqlManagementObjects" Version="170.18.0" />
    <PackageVersion Include="Newtonsoft.Json.Schema" Version="3.0.15" />
    <PackageVersion Include="Newtonsoft.Json" Version="13.0.3" />
    <PackageVersion Include="NSubstitute" Version="5.1.0" />
    <PackageVersion Include="Polly" Version="7.2.4" />
    <PackageVersion Include="prometheus-net.AspNetCore" Version="8.0.1" />
    <PackageVersion Include="prometheus-net.DotNetRuntime" Version="4.4.0" />
    <PackageVersion Include="prometheus-net.SystemMetrics" Version="2.0.0" />
    <PackageVersion Include="StyleCop.Analyzers" Version="1.2.0-beta.507" />
    <PackageVersion Include="System.Collections.Immutable" Version="7.0.0" />
    <PackageVersion Include="System.CommandLine.NamingConventionBinder" Version="2.0.0-beta4.22272.1" />
    <PackageVersion Include="System.CommandLine" Version="2.0.0-beta4.22272.1" />
    <PackageVersion Include="System.Configuration.Configuration" Version="6.0.1" />
    <PackageVersion Include="System.Configuration.ConfigurationManager" Version="7.0.0" />
    <PackageVersion Include="System.Data.SqlClient" Version="4.8.5" />
    <PackageVersion Include="System.Diagnostics.PerformanceCounter" Version="7.0.0" />
    <PackageVersion Include="System.IO.FileSystem.AccessControl" Version="5.0.0" />
    <PackageVersion Include="System.Net.Http" Version="4.3.4" />
    <PackageVersion Include="System.Private.ServiceModel" Version="4.10.2" />
    <PackageVersion Include="xunit.extensibility.core" Version="2.5.0" />
    <PackageVersion Include="xunit.runner.visualstudio" Version="2.5.0" />
    <PackageVersion Include="Xunit.SkippableFact" Version="1.4.13" />
    <PackageVersion Include="xunit" Version="2.5.0" />
    <PackageVersion Include="xunit.assert" Version="2.5.0" />
    <PackageVersion Include="System.Drawing.Common" Version="7.0.0" />
    <PackageVersion Include="Moq" Version="4.18.1" />
  </ItemGroup>
</Project><|MERGE_RESOLUTION|>--- conflicted
+++ resolved
@@ -1,11 +1,7 @@
 <Project>
   <!-- Shared dependencies versions.-->
   <PropertyGroup>
-<<<<<<< HEAD
-    <HealthcareSharedPackageVersion>7.0.20</HealthcareSharedPackageVersion>
-=======
     <HealthcareSharedPackageVersion>7.0.15</HealthcareSharedPackageVersion>
->>>>>>> 90c537ee
     <Hl7FhirVersion>4.3.0</Hl7FhirVersion>
   </PropertyGroup>
 
