<Project>
  <!-- Shared dependencies versions.-->
  <PropertyGroup>
    <HealthcareSharedPackageVersion>7.1.10</HealthcareSharedPackageVersion>
    <Hl7FhirVersion>4.3.0</Hl7FhirVersion>
  </PropertyGroup>
  <ItemGroup Label="CVE Mitigation">
    <!--Please include the CGA id if possible-->
    <PackageVersion Include="System.Security.Cryptography.Xml" Version="8.0.0" />
    <!--CVE-2023-29331-->
    <PackageVersion Include="System.Security.Cryptography.Pkcs" Version="8.0.0" />
    <!-- CVE-2021-26701 -->
    <PackageVersion Include="System.Text.Encodings.Web" Version="8.0.0" />
    <!-- CVE-2020-1045 -->
    <PackageVersion Include="Microsoft.AspNetCore.Http" Version="2.2.2" />
    <!-- CVE-2022-26907 -->
    <PackageVersion Include="Microsoft.Rest.ClientRuntime" Version="2.3.24" />
  </ItemGroup>
  <!-- SDK Packages -->
  <Choose>
    <When Condition="'$(TargetFramework)' == 'net8.0'">
      <PropertyGroup>
        <AspNetPackageVersion>8.0.0</AspNetPackageVersion>
      </PropertyGroup>
    </When>
    <Otherwise>
      <PropertyGroup>
        <AspNetPackageVersion>6.0.23</AspNetPackageVersion>
      </PropertyGroup>
    </Otherwise>
  </Choose>
  <ItemGroup>
    <PackageVersion Include="AngleSharp" Version="1.0.4" />
    <PackageVersion Include="Azure.Extensions.AspNetCore.Configuration.Secrets" Version="1.2.2" />
    <PackageVersion Include="Azure.Identity" Version="1.10.4" />
    <PackageVersion Include="Azure.Monitor.OpenTelemetry.AspNetCore" Version="1.0.0-beta.6" />
    <PackageVersion Include="Azure.Storage.Blobs" Version="12.17.0" />
    <PackageVersion Include="coverlet.collector" Version="6.0.0" />
    <PackageVersion Include="Ensure.That" Version="10.1.0" />
    <PackageVersion Include="FluentValidation" Version="11.7.1" />
    <PackageVersion Include="Hl7.Fhir.R4" Version="$(Hl7FhirVersion)" />
    <PackageVersion Include="Hl7.Fhir.R4B" Version="$(Hl7FhirVersion)" />
    <PackageVersion Include="Hl7.Fhir.R5" Version="$(Hl7FhirVersion)" />
    <PackageVersion Include="Hl7.Fhir.Serialization" Version="$(Hl7FhirVersion)" />
    <PackageVersion Include="Hl7.Fhir.Specification.R4" Version="$(Hl7FhirVersion)" />
    <PackageVersion Include="Hl7.Fhir.Specification.R4B" Version="$(Hl7FhirVersion)" />
    <PackageVersion Include="Hl7.Fhir.Specification.R5" Version="$(Hl7FhirVersion)" />
    <PackageVersion Include="Hl7.Fhir.Specification.STU3" Version="$(Hl7FhirVersion)" />
    <PackageVersion Include="Hl7.Fhir.STU3" Version="$(Hl7FhirVersion)" />
    <PackageVersion Include="Hl7.Fhir.Support.Poco" Version="$(Hl7FhirVersion)" />
    <PackageVersion Include="Hl7.FhirPath" Version="$(Hl7FhirVersion)" />
    <PackageVersion Include="IdentityServer4" Version="4.1.2" />
    <PackageVersion Include="MediatR" Version="12.1.1" />
    <PackageVersion Include="Microsoft.ApplicationInsights.AspNetCore" Version="2.20.0" />
    <PackageVersion Include="Microsoft.AspNetCore.Authentication.JwtBearer" Version="$(AspNetPackageVersion)" />
    <PackageVersion Include="Microsoft.AspNetCore.JsonPatch" Version="$(AspNetPackageVersion)" />
    <PackageVersion Include="Microsoft.AspNetCore.Mvc.NewtonsoftJson" Version="$(AspNetPackageVersion)" />
    <PackageVersion Include="Microsoft.AspNetCore.Mvc.Razor.RuntimeCompilation" Version="$(AspNetPackageVersion)" />
    <PackageVersion Include="Microsoft.AspNetCore.Mvc.Testing" Version="$(AspNetPackageVersion)" />
    <PackageVersion Include="Microsoft.AspNetCore.TestHost" Version="$(AspNetPackageVersion)" />
    <PackageVersion Include="Microsoft.Azure.ContainerRegistry" Version="1.0.0-preview.2" />
    <PackageVersion Include="Microsoft.Azure.Cosmos" Version="3.35.3" />
    <PackageVersion Include="Microsoft.Azure.Storage.Blob" Version="11.2.3" />
    <PackageVersion Include="Microsoft.Extensions.Configuration.Binder" Version="8.0.0" />
    <PackageVersion Include="Microsoft.Extensions.Configuration.CommandLine" Version="8.0.0" />
    <PackageVersion Include="Microsoft.Extensions.Configuration.Json" Version="8.0.0" />
    <PackageVersion Include="Microsoft.Extensions.Configuration" Version="8.0.0" />
    <PackageVersion Include="Microsoft.Extensions.Diagnostics.HealthChecks.Abstractions" Version="8.0.0" />
    <PackageVersion Include="Microsoft.Extensions.Diagnostics.HealthChecks" Version="8.0.0" />
    <PackageVersion Include="Microsoft.Extensions.FileProviders.Embedded" Version="8.0.0" />
    <PackageVersion Include="Microsoft.Extensions.Hosting.Abstractions" Version="8.0.0" />
    <PackageVersion Include="Microsoft.Extensions.Http.Polly" Version="8.0.0" />
    <PackageVersion Include="Microsoft.Extensions.Http" Version="8.0.0" />
    <PackageVersion Include="Microsoft.Extensions.Logging.Abstractions" Version="8.0.0" />
    <PackageVersion Include="Microsoft.Extensions.Logging.ApplicationInsights" Version="2.20.0" />
    <PackageVersion Include="Microsoft.Extensions.Logging.Console" Version="8.0.0" />
    <PackageVersion Include="Microsoft.Extensions.Logging" Version="8.0.0" />
    <PackageVersion Include="Microsoft.Extensions.TimeProvider.Testing" Version="8.0.0" />
    <PackageVersion Include="Microsoft.Extensions.Options.ConfigurationExtensions" Version="8.0.0" />
    <PackageVersion Include="Microsoft.Health.Abstractions" Version="$(HealthcareSharedPackageVersion)" />
    <PackageVersion Include="Microsoft.Health.Api" Version="$(HealthcareSharedPackageVersion)" />
    <PackageVersion Include="Microsoft.Health.Client" Version="$(HealthcareSharedPackageVersion)" />
    <PackageVersion Include="Microsoft.Health.Core" Version="$(HealthcareSharedPackageVersion)" />
    <PackageVersion Include="Microsoft.Health.Encryption" Version="$(HealthcareSharedPackageVersion)" />
    <PackageVersion Include="Microsoft.Health.Extensions.BuildTimeCodeGenerator" Version="$(HealthcareSharedPackageVersion)" />
    <PackageVersion Include="Microsoft.Health.Extensions.DependencyInjection" Version="$(HealthcareSharedPackageVersion)" />
    <PackageVersion Include="Microsoft.Health.Fhir.Anonymizer.R4.Core" Version="3.1.0.62" />
    <PackageVersion Include="Microsoft.Health.Fhir.Anonymizer.Stu3.Core" Version="3.1.0.62" />
    <PackageVersion Include="Microsoft.Health.Fhir.Liquid.Converter" Version="5.1.0.101" />
    <PackageVersion Include="Microsoft.Health.SqlServer.Api" Version="$(HealthcareSharedPackageVersion)" />
    <PackageVersion Include="Microsoft.Health.SqlServer" Version="$(HealthcareSharedPackageVersion)" />
    <PackageVersion Include="Microsoft.Health.Test.Utilities" Version="$(HealthcareSharedPackageVersion)" />
    <PackageVersion Include="Microsoft.Health.Tools.Sql.Tasks" Version="$(HealthcareSharedPackageVersion)" />
    <PackageVersion Include="Microsoft.Identity.Web" Version="2.13.3" />
    <PackageVersion Include="Microsoft.IO.RecyclableMemoryStream" Version="2.3.2" />
    <PackageVersion Include="Microsoft.NET.Test.Sdk" Version="17.7.2" />
    <PackageVersion Include="Microsoft.SourceLink.GitHub" Version="1.1.1" />
    <PackageVersion Include="Microsoft.SqlServer.DACFx" Version="162.0.52" />
    <PackageVersion Include="Microsoft.SqlServer.SqlManagementObjects" Version="170.21.0" />
    <PackageVersion Include="Newtonsoft.Json.Schema" Version="3.0.15" />
    <PackageVersion Include="Newtonsoft.Json" Version="13.0.3" />
    <PackageVersion Include="NSubstitute" Version="5.1.0" />
    <PackageVersion Include="Polly" Version="7.2.4" />
    <PackageVersion Include="prometheus-net.AspNetCore" Version="8.0.1" />
    <PackageVersion Include="prometheus-net.DotNetRuntime" Version="4.4.0" />
    <PackageVersion Include="prometheus-net.SystemMetrics" Version="2.0.0" />
    <PackageVersion Include="StyleCop.Analyzers" Version="1.2.0-beta.556" />
    <PackageVersion Include="System.Collections.Immutable" Version="7.0.0" />
    <PackageVersion Include="System.CommandLine.NamingConventionBinder" Version="2.0.0-beta4.22272.1" />
    <PackageVersion Include="System.CommandLine" Version="2.0.0-beta4.22272.1" />
    <PackageVersion Include="System.Configuration.Configuration" Version="6.0.1" />
    <PackageVersion Include="System.Configuration.ConfigurationManager" Version="8.0.0" />
    <PackageVersion Include="System.Data.SqlClient" Version="4.8.5" />
    <PackageVersion Include="System.Diagnostics.PerformanceCounter" Version="8.0.0" />
    <PackageVersion Include="System.IO.FileSystem.AccessControl" Version="5.0.0" />
    <PackageVersion Include="System.Net.Http" Version="4.3.4" />
    <PackageVersion Include="System.Private.ServiceModel" Version="4.10.2" />
    <PackageVersion Include="xunit.extensibility.core" Version="2.5.0" />
    <PackageVersion Include="xunit.runner.visualstudio" Version="2.5.0" />
    <PackageVersion Include="Xunit.SkippableFact" Version="1.4.13" />
    <PackageVersion Include="xunit" Version="2.5.0" />
    <PackageVersion Include="xunit.assert" Version="2.5.0" />
<<<<<<< HEAD
    <PackageVersion Include="System.Drawing.Common" Version="7.0.0" />
    <PackageVersion Include="Moq" Version="4.20.69" />
=======
    <PackageVersion Include="System.Drawing.Common" Version="8.0.0" />
    <PackageVersion Include="Moq" Version="4.18.1" />
>>>>>>> 8fd6483b
  </ItemGroup>
</Project><|MERGE_RESOLUTION|>--- conflicted
+++ resolved
@@ -120,12 +120,7 @@
     <PackageVersion Include="Xunit.SkippableFact" Version="1.4.13" />
     <PackageVersion Include="xunit" Version="2.5.0" />
     <PackageVersion Include="xunit.assert" Version="2.5.0" />
-<<<<<<< HEAD
-    <PackageVersion Include="System.Drawing.Common" Version="7.0.0" />
-    <PackageVersion Include="Moq" Version="4.20.69" />
-=======
     <PackageVersion Include="System.Drawing.Common" Version="8.0.0" />
-    <PackageVersion Include="Moq" Version="4.18.1" />
->>>>>>> 8fd6483b
+    <PackageVersion Include="Moq" Version="4.20.69 />
   </ItemGroup>
 </Project>