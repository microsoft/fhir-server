parameters:
- name: version
  type: string
- name: keyVaultName
  type: string

jobs:
- job: "integrationTests"
  pool:
    name: '$(DefaultLinuxPool)'
    vmImage: '$(LinuxVmImage)'
  steps:
  - task: DownloadBuildArtifacts@0
    inputs:
      buildType: 'current'
      downloadType: 'single'
      downloadPath: '$(System.ArtifactsDirectory)'
      artifactName: 'IntegrationTests'

  - task: UseDotNet@2
    inputs:
      useGlobalJson: true

  - task: AzureKeyVault@1
    displayName: 'Azure Key Vault: ${{ parameters.keyVaultName }}'
    inputs:
      azureSubscription: $(ConnectedServiceName)
      KeyVaultName: '${{ parameters.keyVaultName }}'

  - task: AzureKeyVault@1
    displayName: 'Azure Key Vault: ${{ parameters.keyVaultName }}-sql'
    inputs:
      azureSubscription: $(ConnectedServiceName)
      KeyVaultName: '${{ parameters.keyVaultName }}-sql'

  - task: DotNetCoreCLI@2
    displayName: 'Run Integration Tests'
    inputs:
      command: test
      arguments: '"**\*${{ parameters.version }}.Tests.Integration*.dll"'
      workingDirectory: "$(System.ArtifactsDirectory)"
      testRunTitle: '${{ parameters.version }} Integration'
    env:
      'CosmosDb:Host': $(CosmosDb--Host)
      'CosmosDb:Key': $(CosmosDb--Key)
      'SqlServer:ConnectionString': $(SqlServer--ConnectionString)

- job: 'cosmosE2eTests'
  dependsOn: []
  pool:
    name: '$(DefaultLinuxPool)'
    vmImage: '$(LinuxVmImage)'
  steps:
  - template: e2e-setup.yml
    
  - task: AzurePowerShell@4
    displayName: 'Set Variables'
    inputs:
      azureSubscription: $(ConnectedServiceName)
      azurePowerShellVersion: latestVersion
      ScriptType: inlineScript
      Inline: |
        $keyVault = "$(DeploymentEnvironmentName)-ts"
        $secrets = Get-AzKeyVaultSecret -VaultName $keyVault
        
        foreach($secret in $secrets)
        {
            $environmentVariableName = $secret.Name.Replace("--","_")

            $secretValue = Get-AzKeyVaultSecret -VaultName $keyVault -Name $secret.Name
            Write-Host "##vso[task.setvariable variable=$($environmentVariableName)]$($secretValue.SecretValueText)"
        }

        $storageAccounts = Get-AzStorageAccount -ResourceGroupName $(ResourceGroupName)
        $allStorageAccounts = ""
        foreach ($storageAccount in $storageAccounts) {
            $accKey = Get-AzStorageAccountKey -ResourceGroupName $(ResourceGroupName) -Name $storageAccount.StorageAccountName | Where-Object {$_.KeyName -eq "key1"}

            $storageSecretName = "$($storageAccount.StorageAccountName)_secret"
            Write-Host "##vso[task.setvariable variable=$($storageSecretName)]$($accKey.Value)"
            $allStorageAccounts += "$($storageSecretName)|$($accKey.Value)|"
        }
        Write-Host "##vso[task.setvariable variable=AllStorageAccounts]$($allStorageAccounts)"

        Write-Host "##vso[task.setvariable variable=Resource]$(TestEnvironmentUrl)"
        
        $secrets = Get-AzKeyVaultSecret -VaultName resolute-oss-tenant-info
 
        foreach($secret in $secrets)
        {
            $environmentVariableName = $secret.Name.Replace("--","_")

            $secretValue = Get-AzKeyVaultSecret -VaultName resolute-oss-tenant-info -Name $secret.Name
            Write-Host "##vso[task.setvariable variable=$($environmentVariableName)]$($secretValue.SecretValueText)"
        }
        # ----------------------------------------

        dotnet dev-certs https

  - task: DotNetCoreCLI@2
    displayName: 'E2E ${{ parameters.version }} CosmosDB'
    inputs:
<<<<<<< HEAD
      testSelector: testAssemblies
      testAssemblyVer2: |
        **\*${{ parameters.version }}.Tests.E2E*.dll
      testFiltercriteria: "FullyQualifiedName~CosmosDb&Category!=ExportLongRunning"
      searchFolder: '$(System.ArtifactsDirectory)'
      rerunFailedTests: true
      rerunType: 'basedOnTestFailurePercentage'
      rerunFailedThreshold: '95'
      rerunMaxAttempts: 3
=======
      command: test
      arguments: '"**\*${{ parameters.version }}.Tests.E2E*.dll" --filter "FullyQualifiedName~CosmosDb"'
      workingDirectory: "$(System.ArtifactsDirectory)"
>>>>>>> 7865064f
      testRunTitle: '${{ parameters.version }} CosmosDB'
    env:
      'TestEnvironmentUrl': $(TestEnvironmentUrl)
      'TestEnvironmentUrl_${{ parameters.version }}': $(TestEnvironmentUrl_${{ parameters.version }})
      'Resource': $(Resource)
      'AllStorageAccounts': $(AllStorageAccounts)
      'tenant-admin-service-principal-name': $(tenant-admin-service-principal-name)
      'tenant-admin-service-principal-password': $(tenant-admin-service-principal-password)
      'tenant-admin-user-name': $(tenant-admin-user-name)
      'tenant-admin-user-password': $(tenant-admin-user-password)
      'tenant-id': $(tenant-id)
      'app_globalAdminServicePrincipal_id': $(app_globalAdminServicePrincipal_id)
      'app_globalAdminServicePrincipal_secret': $(app_globalAdminServicePrincipal_secret)
      'app_nativeClient_id': $(app_nativeClient_id)
      'app_nativeClient_secret': $(app_nativeClient_secret)
      'app_wrongAudienceClient_id': $(app_wrongAudienceClient_id)
      'app_wrongAudienceClient_secret': $(app_wrongAudienceClient_secret)
      'user_globalAdminUser_id': $(user_globalAdminUser_id)
      'user_globalAdminUser_secret': $(user_globalAdminUser_secret)
      'user_globalConverterUser_id': $(user_globalConverterUser_id)
      'user_globalConverterUser_secret': $(user_globalConverterUser_secret)
      'user_globalExporterUser_id': $(user_globalExporterUser_id)
      'user_globalExporterUser_secret': $(user_globalExporterUser_secret)
      'user_globalReaderUser_id': $(user_globalReaderUser_id)
      'user_globalReaderUser_secret': $(user_globalReaderUser_secret)
      'user_globalWriterUser_id': $(user_globalWriterUser_id)
      'user_globalWriterUser_secret': $(user_globalWriterUser_secret)

- job: 'sqlE2eTests'
  dependsOn: []
  pool:
    name: '$(DefaultLinuxPool)'
    vmImage: '$(LinuxVmImage)'
  steps:
  - template: e2e-setup.yml
    
  - task: AzurePowerShell@4
    displayName: 'Set Variables'
    inputs:
      azureSubscription: $(ConnectedServiceName)
      azurePowerShellVersion: latestVersion
      ScriptType: inlineScript
      Inline: |
        $keyVault = "$(DeploymentEnvironmentName)-ts"
        $secrets = Get-AzKeyVaultSecret -VaultName $keyVault
        
        foreach($secret in $secrets)
        {
            $environmentVariableName = $secret.Name.Replace("--","_")

            $secretValue = Get-AzKeyVaultSecret -VaultName $keyVault -Name $secret.Name
            Write-Host "##vso[task.setvariable variable=$($environmentVariableName)]$($secretValue.SecretValueText)"
        }

        $storageAccounts = Get-AzStorageAccount -ResourceGroupName $(ResourceGroupName)
        $allStorageAccounts = ""
        foreach ($storageAccount in $storageAccounts) {
            $accKey = Get-AzStorageAccountKey -ResourceGroupName $(ResourceGroupName) -Name $storageAccount.StorageAccountName | Where-Object {$_.KeyName -eq "key1"}

            $storageSecretName = "$($storageAccount.StorageAccountName)_secret"
            Write-Host "##vso[task.setvariable variable=$($storageSecretName)]$($accKey.Value)"
            $allStorageAccounts += "|$($storageSecretName)|$($accKey.Value)"
        }
        Write-Host "##vso[task.setvariable variable=AllStorageAccounts]$($allStorageAccounts)"

        Write-Host "##vso[task.setvariable variable=Resource]$(TestEnvironmentUrl)"
        
        $secrets = Get-AzKeyVaultSecret -VaultName resolute-oss-tenant-info
 
        foreach($secret in $secrets)
        {
            $environmentVariableName = $secret.Name.Replace("--","_")

            $secretValue = Get-AzKeyVaultSecret -VaultName resolute-oss-tenant-info -Name $secret.Name
            Write-Host "##vso[task.setvariable variable=$($environmentVariableName)]$($secretValue.SecretValueText)"
        }
        # ----------------------------------------

        dotnet dev-certs https

  - task: DotNetCoreCLI@2
    displayName: 'E2E ${{ parameters.version }} SQL'
    inputs:
<<<<<<< HEAD
      testSelector: testAssemblies
      testAssemblyVer2: |
        **\*${{ parameters.version }}.Tests.E2E*.dll
      testFiltercriteria: "FullyQualifiedName~SqlServer&Category!=ExportLongRunning"
      searchFolder: '$(System.ArtifactsDirectory)'
      rerunFailedTests: true
      rerunType: 'basedOnTestFailurePercentage'
      rerunFailedThreshold: '95'
      rerunMaxAttempts: 3
      testRunTitle: '${{ parameters.version }} SQL'
=======
      command: test
      arguments: '"**\*${{ parameters.version }}.Tests.E2E*.dll" --filter "FullyQualifiedName~SqlServer"'
      workingDirectory: "$(System.ArtifactsDirectory)"
      testRunTitle: '${{ parameters.version }} SQL'
    env:
      'TestEnvironmentUrl_Sql': $(TestEnvironmentUrl_Sql)
      'TestEnvironmentUrl_${{ parameters.version }}_Sql': $(TestEnvironmentUrl_${{ parameters.version }}_Sql)
      'Resource': $(Resource)
      'AllStorageAccounts': $(AllStorageAccounts)
      'tenant-admin-service-principal-name': $(tenant-admin-service-principal-name)
      'tenant-admin-service-principal-password': $(tenant-admin-service-principal-password)
      'tenant-admin-user-name': $(tenant-admin-user-name)
      'tenant-admin-user-password': $(tenant-admin-user-password)
      'tenant-id': $(tenant-id)
      'app_globalAdminServicePrincipal_id': $(app_globalAdminServicePrincipal_id)
      'app_globalAdminServicePrincipal_secret': $(app_globalAdminServicePrincipal_secret)
      'app_nativeClient_id': $(app_nativeClient_id)
      'app_nativeClient_secret': $(app_nativeClient_secret)
      'app_wrongAudienceClient_id': $(app_wrongAudienceClient_id)
      'app_wrongAudienceClient_secret': $(app_wrongAudienceClient_secret)
      'user_globalAdminUser_id': $(user_globalAdminUser_id)
      'user_globalAdminUser_secret': $(user_globalAdminUser_secret)
      'user_globalConverterUser_id': $(user_globalConverterUser_id)
      'user_globalConverterUser_secret': $(user_globalConverterUser_secret)
      'user_globalExporterUser_id': $(user_globalExporterUser_id)
      'user_globalExporterUser_secret': $(user_globalExporterUser_secret)
      'user_globalReaderUser_id': $(user_globalReaderUser_id)
      'user_globalReaderUser_secret': $(user_globalReaderUser_secret)
      'user_globalWriterUser_id': $(user_globalWriterUser_id)
      'user_globalWriterUser_secret': $(user_globalWriterUser_secret)
>>>>>>> 7865064f
<|MERGE_RESOLUTION|>--- conflicted
+++ resolved
@@ -100,21 +100,9 @@
   - task: DotNetCoreCLI@2
     displayName: 'E2E ${{ parameters.version }} CosmosDB'
     inputs:
-<<<<<<< HEAD
-      testSelector: testAssemblies
-      testAssemblyVer2: |
-        **\*${{ parameters.version }}.Tests.E2E*.dll
-      testFiltercriteria: "FullyQualifiedName~CosmosDb&Category!=ExportLongRunning"
-      searchFolder: '$(System.ArtifactsDirectory)'
-      rerunFailedTests: true
-      rerunType: 'basedOnTestFailurePercentage'
-      rerunFailedThreshold: '95'
-      rerunMaxAttempts: 3
-=======
       command: test
       arguments: '"**\*${{ parameters.version }}.Tests.E2E*.dll" --filter "FullyQualifiedName~CosmosDb"'
       workingDirectory: "$(System.ArtifactsDirectory)"
->>>>>>> 7865064f
       testRunTitle: '${{ parameters.version }} CosmosDB'
     env:
       'TestEnvironmentUrl': $(TestEnvironmentUrl)
@@ -198,18 +186,6 @@
   - task: DotNetCoreCLI@2
     displayName: 'E2E ${{ parameters.version }} SQL'
     inputs:
-<<<<<<< HEAD
-      testSelector: testAssemblies
-      testAssemblyVer2: |
-        **\*${{ parameters.version }}.Tests.E2E*.dll
-      testFiltercriteria: "FullyQualifiedName~SqlServer&Category!=ExportLongRunning"
-      searchFolder: '$(System.ArtifactsDirectory)'
-      rerunFailedTests: true
-      rerunType: 'basedOnTestFailurePercentage'
-      rerunFailedThreshold: '95'
-      rerunMaxAttempts: 3
-      testRunTitle: '${{ parameters.version }} SQL'
-=======
       command: test
       arguments: '"**\*${{ parameters.version }}.Tests.E2E*.dll" --filter "FullyQualifiedName~SqlServer"'
       workingDirectory: "$(System.ArtifactsDirectory)"
@@ -239,5 +215,4 @@
       'user_globalReaderUser_id': $(user_globalReaderUser_id)
       'user_globalReaderUser_secret': $(user_globalReaderUser_secret)
       'user_globalWriterUser_id': $(user_globalWriterUser_id)
-      'user_globalWriterUser_secret': $(user_globalWriterUser_secret)
->>>>>>> 7865064f
+      'user_globalWriterUser_secret': $(user_globalWriterUser_secret)