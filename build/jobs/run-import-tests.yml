parameters:
- name: version
  type: string
- name: keyVaultName
  type: string

jobs:
<<<<<<< HEAD
- job: 'cosmosE2eTests'
  dependsOn: []
  pool:
    name: '$(DefaultLinuxPool)'
    vmImage: '$(LinuxVmImage)'
  steps:
  - template: e2e-setup.yml
  - template: e2e-tests-extract.yml
    parameters:
      version: ${{parameters.version}}

  - task: AzurePowerShell@4
    displayName: 'Set Variables'
    inputs:
      azureSubscription: $(ConnectedServiceName)
      azurePowerShellVersion: latestVersion
      ScriptType: inlineScript
      Inline: |
        $keyVault = "$(DeploymentEnvironmentName)-ts"
        $secrets = Get-AzKeyVaultSecret -VaultName $keyVault
        $appServiceName = "$(resourceGroupRoot)-${{parameters.version}}"
        if("${{parameters.version}}" -eq "Stu3"){
          $appServiceName = "$(resourceGroupRoot)"
        }

        $appSettings = (Get-AzWebApp -ResourceGroupName $(ResourceGroupName) -Name $appServiceName).SiteConfig.AppSettings
        $importStoreSettings = $appSettings | where {$_.Name -eq "FhirServer__Operations__Export__StorageAccountUri"}
        $importStoreUri = $importStoreSettings[0].Value
        Write-Host "$importStoreUri"
        $importStoreAccountName = [System.Uri]::new("$importStoreUri").Host.Split('.')[0]
        $importStoreKey = Get-AzStorageAccountKey -ResourceGroupName $(ResourceGroupName) -Name "$importStoreAccountName" | Where-Object {$_.KeyName -eq "key1"}

        Write-Host "##vso[task.setvariable variable=TestIntegrationStoreUri]$($importStoreUri)"
        Write-Host "##vso[task.setvariable variable=TestIntegrationStoreKey]$($importStoreKey.Value)"
        foreach($secret in $secrets)
        {
            $environmentVariableName = $secret.Name.Replace("--","_")

            $secretValue = Get-AzKeyVaultSecret -VaultName $keyVault -Name $secret.Name
            # Replace with -AsPlainText flag when v5.3 of the Az Module is supported
            $plainValue = ([System.Net.NetworkCredential]::new("", $secretValue.SecretValue).Password).ToString()
            if([string]::IsNullOrEmpty($plainValue))
            {
                throw "$($secret.Name) is empty"
            }
            Write-Host "##vso[task.setvariable variable=$($environmentVariableName)]$($plainValue)"
        }

        $storageAccounts = Get-AzStorageAccount -ResourceGroupName $(ResourceGroupName)
        $allStorageAccounts = ""
        foreach ($storageAccount in $storageAccounts) {
            $accKey = Get-AzStorageAccountKey -ResourceGroupName $(ResourceGroupName) -Name $storageAccount.StorageAccountName | Where-Object {$_.KeyName -eq "key1"}

            $storageSecretName = "$($storageAccount.StorageAccountName)_secret"
            Write-Host "##vso[task.setvariable variable=$($storageSecretName)]$($accKey.Value)"
            $allStorageAccounts += "$($storageSecretName)|$($accKey.Value)|"
        }
        Write-Host "##vso[task.setvariable variable=AllStorageAccounts]$($allStorageAccounts)"

        Write-Host "##vso[task.setvariable variable=Resource]$(TestEnvironmentUrl)"
        
        $secrets = Get-AzKeyVaultSecret -VaultName resolute-oss-tenant-info
 
        foreach($secret in $secrets)
        {
            $environmentVariableName = $secret.Name.Replace("--","_")

            $secretValue = Get-AzKeyVaultSecret -VaultName resolute-oss-tenant-info -Name $secret.Name
            # Replace with -AsPlainText flag when v5.3 of the Az Module is supported
            $plainValue = ([System.Net.NetworkCredential]::new("", $secretValue.SecretValue).Password).ToString()
            if([string]::IsNullOrEmpty($plainValue))
            {
                throw "$($secret.Name) is empty"
            }
            Write-Host "##vso[task.setvariable variable=$($environmentVariableName)]$($plainValue)"
        }
        # ----------------------------------------

        dotnet dev-certs https

  - task: DotNetCoreCLI@2
    displayName: 'Import E2E ${{ parameters.version }} CosmosDB'
    inputs:
      command: test
      arguments: '"$(Agent.TempDirectory)/E2ETests/**/*${{ parameters.version }}.Tests.E2E*.dll" --filter "FullyQualifiedName~CosmosDb&Category=Import"'
      workingDirectory: "$(System.ArtifactsDirectory)"
      testRunTitle: 'Import ${{ parameters.version }} CosmosDB'
    env:
      'TestEnvironmentUrl': $(TestEnvironmentUrl)
      'TestEnvironmentUrl_${{ parameters.version }}': $(TestEnvironmentUrl_${{ parameters.version }})
      'Resource': $(Resource)
      'AllStorageAccounts': $(AllStorageAccounts)
      'tenant-admin-service-principal-name': $(tenant-admin-service-principal-name)
      'tenant-admin-service-principal-password': $(tenant-admin-service-principal-password)
      'tenant-admin-user-name': $(tenant-admin-user-name)
      'tenant-admin-user-password': $(tenant-admin-user-password)
      'tenant-id': $(tenant-id)
      'app_globalAdminServicePrincipal_id': $(app_globalAdminServicePrincipal_id)
      'app_globalAdminServicePrincipal_secret': $(app_globalAdminServicePrincipal_secret)
      'app_nativeClient_id': $(app_nativeClient_id)
      'app_nativeClient_secret': $(app_nativeClient_secret)
      'app_wrongAudienceClient_id': $(app_wrongAudienceClient_id)
      'app_wrongAudienceClient_secret': $(app_wrongAudienceClient_secret)
      'user_globalAdminUser_id': $(user_globalAdminUser_id)
      'user_globalAdminUser_secret': $(user_globalAdminUser_secret)
      'user_globalConverterUser_id': $(user_globalConverterUser_id)
      'user_globalConverterUser_secret': $(user_globalConverterUser_secret)
      'user_globalExporterUser_id': $(user_globalExporterUser_id)
      'user_globalExporterUser_secret': $(user_globalExporterUser_secret)
      'user_globalReaderUser_id': $(user_globalReaderUser_id)
      'user_globalReaderUser_secret': $(user_globalReaderUser_secret)
      'user_globalWriterUser_id': $(user_globalWriterUser_id)
      'user_globalWriterUser_secret': $(user_globalWriterUser_secret)
      'user_globalImporterUser_id': $(user_globalImporterUser_id)
      'user_globalImporterUser_secret': $(user_globalImporterUser_secret)

=======
>>>>>>> aff18df4
- job: 'sqlE2eTests'
  dependsOn: []
  pool:
    name: '$(DefaultLinuxPool)'
    vmImage: '$(LinuxVmImage)'
  steps:
  - template: e2e-setup.yml
  - template: e2e-tests-extract.yml
    parameters:
      version: ${{parameters.version}}
  
  - task: AzurePowerShell@4
    displayName: 'Set Variables'
    inputs:
      azureSubscription: $(ConnectedServiceName)
      azurePowerShellVersion: latestVersion
      ScriptType: inlineScript
      Inline: |
        $keyVault = "$(DeploymentEnvironmentName)-ts"
        $secrets = Get-AzKeyVaultSecret -VaultName $keyVault

        $appServiceName = "$(resourceGroupRoot)-${{parameters.version}}-sql"
        if("${{parameters.version}}" -eq "Stu3"){
          $appServiceName = "$(resourceGroupRoot)-sql"
        }

        $appSettings = (Get-AzWebApp -ResourceGroupName $(ResourceGroupName) -Name $appServiceName).SiteConfig.AppSettings
        $importStoreSettings = $appSettings | where {$_.Name -eq "FhirServer__Operations__Export__StorageAccountUri"}
        $importStoreUri = $importStoreSettings[0].Value
        Write-Host "$importStoreUri"
        $importStoreAccountName = [System.Uri]::new("$importStoreUri").Host.Split('.')[0]
        $importStoreKey = Get-AzStorageAccountKey -ResourceGroupName $(ResourceGroupName) -Name "$importStoreAccountName" | Where-Object {$_.KeyName -eq "key1"}
        
        Write-Host "##vso[task.setvariable variable=TestIntegrationStoreUri]$($importStoreUri)"
        Write-Host "##vso[task.setvariable variable=TestIntegrationStoreKey]$($importStoreKey.Value)"

        foreach($secret in $secrets)
        {
            $environmentVariableName = $secret.Name.Replace("--","_")

            $secretValue = Get-AzKeyVaultSecret -VaultName $keyVault -Name $secret.Name
            # Replace with -AsPlainText flag when v5.3 of the Az Module is supported
            $plainValue = ([System.Net.NetworkCredential]::new("", $secretValue.SecretValue).Password).ToString()
            if([string]::IsNullOrEmpty($plainValue))
            {
                throw "$($secret.Name) is empty"
            }
            Write-Host "##vso[task.setvariable variable=$($environmentVariableName)]$($plainValue)"
        }

        $storageAccounts = Get-AzStorageAccount -ResourceGroupName $(ResourceGroupName)
        $allStorageAccounts = ""
        foreach ($storageAccount in $storageAccounts) {
            $accKey = Get-AzStorageAccountKey -ResourceGroupName $(ResourceGroupName) -Name $storageAccount.StorageAccountName | Where-Object {$_.KeyName -eq "key1"}

            $storageSecretName = "$($storageAccount.StorageAccountName)_secret"
            Write-Host "##vso[task.setvariable variable=$($storageSecretName)]$($accKey.Value)"
            $allStorageAccounts += "|$($storageSecretName)|$($accKey.Value)"
        }
        Write-Host "##vso[task.setvariable variable=AllStorageAccounts]$($allStorageAccounts)"

        Write-Host "##vso[task.setvariable variable=Resource]$(TestEnvironmentUrl)"
        
        $secrets = Get-AzKeyVaultSecret -VaultName resolute-oss-tenant-info
 
        foreach($secret in $secrets)
        {
            $environmentVariableName = $secret.Name.Replace("--","_")

            $secretValue = Get-AzKeyVaultSecret -VaultName resolute-oss-tenant-info -Name $secret.Name
            # Replace with -AsPlainText flag when v5.3 of the Az Module is supported
            $plainValue = ([System.Net.NetworkCredential]::new("", $secretValue.SecretValue).Password).ToString()
            if([string]::IsNullOrEmpty($plainValue))
            {
                throw "$($secret.Name) is empty"
            }
            Write-Host "##vso[task.setvariable variable=$($environmentVariableName)]$($plainValue)"
        }
        # ----------------------------------------

        dotnet dev-certs https

  - task: DotNetCoreCLI@2
    displayName: 'Import E2E ${{ parameters.version }} SQL'
    inputs:
      command: test
      arguments: '"$(Agent.TempDirectory)/E2ETests/**/*${{ parameters.version }}.Tests.E2E*.dll" --filter "FullyQualifiedName~SqlServer&Category=Import"'
      workingDirectory: "$(System.ArtifactsDirectory)"
      testRunTitle: 'Import ${{ parameters.version }} SQL'
    env:
      'TestEnvironmentUrl_Sql': $(TestEnvironmentUrl_Sql)
      'TestEnvironmentUrl_${{ parameters.version }}_Sql': $(TestEnvironmentUrl_${{ parameters.version }}_Sql)
      'Resource': $(Resource)
      'AllStorageAccounts': $(AllStorageAccounts)
      'tenant-admin-service-principal-name': $(tenant-admin-service-principal-name)
      'tenant-admin-service-principal-password': $(tenant-admin-service-principal-password)
      'tenant-admin-user-name': $(tenant-admin-user-name)
      'tenant-admin-user-password': $(tenant-admin-user-password)
      'tenant-id': $(tenant-id)
      'app_globalAdminServicePrincipal_id': $(app_globalAdminServicePrincipal_id)
      'app_globalAdminServicePrincipal_secret': $(app_globalAdminServicePrincipal_secret)
      'app_nativeClient_id': $(app_nativeClient_id)
      'app_nativeClient_secret': $(app_nativeClient_secret)
      'app_wrongAudienceClient_id': $(app_wrongAudienceClient_id)
      'app_wrongAudienceClient_secret': $(app_wrongAudienceClient_secret)
      'user_globalAdminUser_id': $(user_globalAdminUser_id)
      'user_globalAdminUser_secret': $(user_globalAdminUser_secret)
      'user_globalConverterUser_id': $(user_globalConverterUser_id)
      'user_globalConverterUser_secret': $(user_globalConverterUser_secret)
      'user_globalExporterUser_id': $(user_globalExporterUser_id)
      'user_globalExporterUser_secret': $(user_globalExporterUser_secret)
      'user_globalReaderUser_id': $(user_globalReaderUser_id)
      'user_globalReaderUser_secret': $(user_globalReaderUser_secret)
      'user_globalWriterUser_id': $(user_globalWriterUser_id)
      'user_globalWriterUser_secret': $(user_globalWriterUser_secret)
      'user_globalImporterUser_id': $(user_globalImporterUser_id)
      'user_globalImporterUser_secret': $(user_globalImporterUser_secret)
      'TestIntegrationStoreUri': $(TestIntegrationStoreUri)
      'TestIntegrationStoreKey': $(TestIntegrationStoreKey)
      <|MERGE_RESOLUTION|>--- conflicted
+++ resolved
@@ -5,125 +5,6 @@
   type: string
 
 jobs:
-<<<<<<< HEAD
-- job: 'cosmosE2eTests'
-  dependsOn: []
-  pool:
-    name: '$(DefaultLinuxPool)'
-    vmImage: '$(LinuxVmImage)'
-  steps:
-  - template: e2e-setup.yml
-  - template: e2e-tests-extract.yml
-    parameters:
-      version: ${{parameters.version}}
-
-  - task: AzurePowerShell@4
-    displayName: 'Set Variables'
-    inputs:
-      azureSubscription: $(ConnectedServiceName)
-      azurePowerShellVersion: latestVersion
-      ScriptType: inlineScript
-      Inline: |
-        $keyVault = "$(DeploymentEnvironmentName)-ts"
-        $secrets = Get-AzKeyVaultSecret -VaultName $keyVault
-        $appServiceName = "$(resourceGroupRoot)-${{parameters.version}}"
-        if("${{parameters.version}}" -eq "Stu3"){
-          $appServiceName = "$(resourceGroupRoot)"
-        }
-
-        $appSettings = (Get-AzWebApp -ResourceGroupName $(ResourceGroupName) -Name $appServiceName).SiteConfig.AppSettings
-        $importStoreSettings = $appSettings | where {$_.Name -eq "FhirServer__Operations__Export__StorageAccountUri"}
-        $importStoreUri = $importStoreSettings[0].Value
-        Write-Host "$importStoreUri"
-        $importStoreAccountName = [System.Uri]::new("$importStoreUri").Host.Split('.')[0]
-        $importStoreKey = Get-AzStorageAccountKey -ResourceGroupName $(ResourceGroupName) -Name "$importStoreAccountName" | Where-Object {$_.KeyName -eq "key1"}
-
-        Write-Host "##vso[task.setvariable variable=TestIntegrationStoreUri]$($importStoreUri)"
-        Write-Host "##vso[task.setvariable variable=TestIntegrationStoreKey]$($importStoreKey.Value)"
-        foreach($secret in $secrets)
-        {
-            $environmentVariableName = $secret.Name.Replace("--","_")
-
-            $secretValue = Get-AzKeyVaultSecret -VaultName $keyVault -Name $secret.Name
-            # Replace with -AsPlainText flag when v5.3 of the Az Module is supported
-            $plainValue = ([System.Net.NetworkCredential]::new("", $secretValue.SecretValue).Password).ToString()
-            if([string]::IsNullOrEmpty($plainValue))
-            {
-                throw "$($secret.Name) is empty"
-            }
-            Write-Host "##vso[task.setvariable variable=$($environmentVariableName)]$($plainValue)"
-        }
-
-        $storageAccounts = Get-AzStorageAccount -ResourceGroupName $(ResourceGroupName)
-        $allStorageAccounts = ""
-        foreach ($storageAccount in $storageAccounts) {
-            $accKey = Get-AzStorageAccountKey -ResourceGroupName $(ResourceGroupName) -Name $storageAccount.StorageAccountName | Where-Object {$_.KeyName -eq "key1"}
-
-            $storageSecretName = "$($storageAccount.StorageAccountName)_secret"
-            Write-Host "##vso[task.setvariable variable=$($storageSecretName)]$($accKey.Value)"
-            $allStorageAccounts += "$($storageSecretName)|$($accKey.Value)|"
-        }
-        Write-Host "##vso[task.setvariable variable=AllStorageAccounts]$($allStorageAccounts)"
-
-        Write-Host "##vso[task.setvariable variable=Resource]$(TestEnvironmentUrl)"
-        
-        $secrets = Get-AzKeyVaultSecret -VaultName resolute-oss-tenant-info
- 
-        foreach($secret in $secrets)
-        {
-            $environmentVariableName = $secret.Name.Replace("--","_")
-
-            $secretValue = Get-AzKeyVaultSecret -VaultName resolute-oss-tenant-info -Name $secret.Name
-            # Replace with -AsPlainText flag when v5.3 of the Az Module is supported
-            $plainValue = ([System.Net.NetworkCredential]::new("", $secretValue.SecretValue).Password).ToString()
-            if([string]::IsNullOrEmpty($plainValue))
-            {
-                throw "$($secret.Name) is empty"
-            }
-            Write-Host "##vso[task.setvariable variable=$($environmentVariableName)]$($plainValue)"
-        }
-        # ----------------------------------------
-
-        dotnet dev-certs https
-
-  - task: DotNetCoreCLI@2
-    displayName: 'Import E2E ${{ parameters.version }} CosmosDB'
-    inputs:
-      command: test
-      arguments: '"$(Agent.TempDirectory)/E2ETests/**/*${{ parameters.version }}.Tests.E2E*.dll" --filter "FullyQualifiedName~CosmosDb&Category=Import"'
-      workingDirectory: "$(System.ArtifactsDirectory)"
-      testRunTitle: 'Import ${{ parameters.version }} CosmosDB'
-    env:
-      'TestEnvironmentUrl': $(TestEnvironmentUrl)
-      'TestEnvironmentUrl_${{ parameters.version }}': $(TestEnvironmentUrl_${{ parameters.version }})
-      'Resource': $(Resource)
-      'AllStorageAccounts': $(AllStorageAccounts)
-      'tenant-admin-service-principal-name': $(tenant-admin-service-principal-name)
-      'tenant-admin-service-principal-password': $(tenant-admin-service-principal-password)
-      'tenant-admin-user-name': $(tenant-admin-user-name)
-      'tenant-admin-user-password': $(tenant-admin-user-password)
-      'tenant-id': $(tenant-id)
-      'app_globalAdminServicePrincipal_id': $(app_globalAdminServicePrincipal_id)
-      'app_globalAdminServicePrincipal_secret': $(app_globalAdminServicePrincipal_secret)
-      'app_nativeClient_id': $(app_nativeClient_id)
-      'app_nativeClient_secret': $(app_nativeClient_secret)
-      'app_wrongAudienceClient_id': $(app_wrongAudienceClient_id)
-      'app_wrongAudienceClient_secret': $(app_wrongAudienceClient_secret)
-      'user_globalAdminUser_id': $(user_globalAdminUser_id)
-      'user_globalAdminUser_secret': $(user_globalAdminUser_secret)
-      'user_globalConverterUser_id': $(user_globalConverterUser_id)
-      'user_globalConverterUser_secret': $(user_globalConverterUser_secret)
-      'user_globalExporterUser_id': $(user_globalExporterUser_id)
-      'user_globalExporterUser_secret': $(user_globalExporterUser_secret)
-      'user_globalReaderUser_id': $(user_globalReaderUser_id)
-      'user_globalReaderUser_secret': $(user_globalReaderUser_secret)
-      'user_globalWriterUser_id': $(user_globalWriterUser_id)
-      'user_globalWriterUser_secret': $(user_globalWriterUser_secret)
-      'user_globalImporterUser_id': $(user_globalImporterUser_id)
-      'user_globalImporterUser_secret': $(user_globalImporterUser_secret)
-
-=======
->>>>>>> aff18df4
 - job: 'sqlE2eTests'
   dependsOn: []
   pool:
