--- conflicted
+++ resolved
@@ -76,12 +76,8 @@
             appServicePlanSku = "P2V3"
             numberOfInstances = 2
             serviceName = $webAppName
-<<<<<<< HEAD
+            keyVaultName = "${{ parameters.keyVaultName }}".ToLower()
             securityAuthenticationAuthority = "https://sts.windows.net/$(tenant-id-guid)"
-=======
-            keyVaultName = "${{ parameters.keyVaultName }}".ToLower()
-            securityAuthenticationAuthority = "https://login.microsoftonline.com/$(tenant-id)"
->>>>>>> 91216f5f
             securityAuthenticationAudience = "${{ parameters.testEnvironmentUrl }}"
             additionalFhirServerConfigProperties = $additionalProperties
             enableAadSmartOnFhirProxy = $true
