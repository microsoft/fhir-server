# DESCRIPTION: 	
# Builds, tests, and packages the solution for all PR requests.	

trigger: none

variables:
- template: pr-variables.yml
- template: build-variables.yml

stages:
- stage: UpdateVersion
  displayName: 'Determine Semver'
  dependsOn: []
  jobs:
  - job: Semver
    pool:
      name: '$(DefaultLinuxPool)'
      vmImage: '$(LinuxVmImage)'
    steps:
    - template: ./jobs/update-semver.yml  
    - powershell: |
        $buildNumber = "$(semVer)".replace(".", "").replace("-", "")
        $buildNumber = $buildNumber.subString(0, [System.Math]::Min(15, $buildNumber.Length))

        Write-Host "##vso[build.updatebuildnumber]$buildNumber" 
        Write-Host "Updated  build number to '$buildNumber"
      name: SetBuildVersion

- stage: BuildUnitTests
  displayName: 'Build and run unit tests'
  dependsOn:
  - UpdateVersion
  variables:
    assemblySemVer: $[stageDependencies.UpdateVersion.Semver.outputs['SetVariablesFromGitVersion.assemblySemVer']]
    assemblySemFileVer: $[stageDependencies.UpdateVersion.Semver.outputs['SetVariablesFromGitVersion.assemblySemFileVer']]
    informationalVersion: $[stageDependencies.UpdateVersion.Semver.outputs['SetVariablesFromGitVersion.informationalVersion']]
    majorMinorPatch: $[stageDependencies.UpdateVersion.Semver.outputs['SetVariablesFromGitVersion.majorMinorPatch']]
    nuGetVersion: $[stageDependencies.UpdateVersion.Semver.outputs['SetVariablesFromGitVersion.nuGetVersion']]
  jobs:
  - job: Windows_dotnet9
    pool:
      name: '$(DefaultWindowsPool)'
    steps:
    - template: ./jobs/build.yml
      parameters:
        targetBuildFramework: $(defaultBuildFramework)
        unitTest: false
        codeCoverage: true
<<<<<<< HEAD
  - job: Windows_dotnet8
    pool:
      name: '$(DefaultWindowsPool)'
=======
  - job: Linux_dotnet8
    pool:
      name: '$(DefaultLinuxPool)'
      vmImage: '$(LinuxVmImage)'
>>>>>>> 7287e498
    steps:
    - template: ./jobs/build.yml
      parameters:
        targetBuildFramework: 'net8.0'

- stage: BuildArtifacts
  displayName: 'Build artifacts'
  dependsOn:
  - UpdateVersion
  variables:
    assemblySemVer: $[stageDependencies.UpdateVersion.Semver.outputs['SetVariablesFromGitVersion.assemblySemVer']]
    assemblySemFileVer: $[stageDependencies.UpdateVersion.Semver.outputs['SetVariablesFromGitVersion.assemblySemFileVer']]
    informationalVersion: $[stageDependencies.UpdateVersion.Semver.outputs['SetVariablesFromGitVersion.informationalVersion']]
    majorMinorPatch: $[stageDependencies.UpdateVersion.Semver.outputs['SetVariablesFromGitVersion.majorMinorPatch']]
    nuGetVersion: $[stageDependencies.UpdateVersion.Semver.outputs['SetVariablesFromGitVersion.nuGetVersion']]
  jobs:
  - job: Linux_BuildAndPackage
    pool:
      name: '$(DefaultLinuxPool)'
      vmImage: '$(LinuxVmImage)'
    steps:
    - template: ./jobs/build.yml
      parameters:
        codeCoverage: false
        unitTest: false
        componentGovernance: true
        packageArtifacts: true
        packageIntegrationTests: true

- stage: AnalyzeSecurity
  displayName: 'Run Security Analysis and Validate'
  dependsOn:
  - BuildUnitTests
  - BuildArtifacts
  jobs:
  - job: Guardian
    pool:
      name: '$(DefaultWindowsPool)'
    steps:
    - template: ./jobs/analyze.yml

- stage: DockerBuild  
  displayName: 'Build images'
  dependsOn:
  - UpdateVersion
  variables:
    assemblySemFileVer: $[stageDependencies.UpdateVersion.Semver.outputs['SetVariablesFromGitVersion.assemblySemFileVer']]
  jobs:
  - template: ./jobs/docker-build-all.yml
    parameters: 
      tag: $(ImageTag)
      buildPlatform: $(testDockerImagePlatforms)

- stage: provisionEnvironment
  displayName: Provision Environment
  dependsOn: []
  jobs:
  - job: provision
    displayName: 'Create Resource Group'
    pool:
      name: '$(DefaultLinuxPool)'
      vmImage: '$(LinuxVmImage)'
    steps:
    - task: AzurePowerShell@5
      displayName: Provision Resource Group
      inputs:
        azureSubscription: $(ConnectedServiceName)
        azurePowerShellVersion: latestVersion
        ScriptType: inlineScript
        Inline: |
          try
          {
            Get-AzResourceGroup -Name $(ResourceGroupName) | Remove-AzResourceGroup -Verbose -Force
          }
          catch
          {}
          New-AzResourceGroup -Name "$(ResourceGroupName)" -Location "$(ResourceGroupRegion)" -Force
    - template: ./jobs/add-resource-group-role-assignments.yml
      parameters:
        azureSubscription: $(ConnectedServiceName)
        resourceGroupName: $(ResourceGroupName)

- stage: setupEnvironment
  displayName: Setup Test Environment
  dependsOn:
  - UpdateVersion
  - provisionEnvironment
  jobs:
  - template: ./jobs/cleanup-aad.yml
  - job: setup
    displayName: 'Setup AAD'
    dependsOn:
    - cleanupAad
    pool:
      vmImage: '$(WindowsVmImage)'
    steps:
    - template: ./jobs/add-aad-test-environment.yml

- stage: deploySqlServer
  displayName: 'Deploy SQLServer'
  dependsOn:
  - setupEnvironment
  jobs:
  - template: ./jobs/provision-sqlServer.yml
    parameters:
      resourceGroup: $(ResourceGroupName)
      sqlServerName: $(DeploymentEnvironmentName)
      adminType: 'userAssignedManagedIdentity'
      adminUserAssignedManagedIdentityName: "$(DeploymentEnvironmentName)-uami"
      deploymentName: "AppServer"
  - template: ./jobs/provision-sqlServer.yml
    parameters:
      resourceGroup: $(ResourceGroupName)
      sqlServerName: $(DeploymentEnvironmentName)inttest
      adminType: 'federatedServiceConnection'
      deploymentName: "IntegrationTests"

- stage: deployStu3
  displayName: 'Deploy STU3 CosmosDB Site'
  dependsOn:
  - DockerBuild
  - setupEnvironment
  jobs:
  - template: ./jobs/provision-deploy.yml
    parameters: 
      version: Stu3
      webAppName: $(DeploymentEnvironmentName)
      appServicePlanName: '$(appServicePlanName)-cosmos'
      appServicePlanResourceGroup: $(appServicePlanResourceGroup)
      subscription: $(ConnectedServiceName)
      resourceGroup: $(ResourceGroupName)
      testEnvironmentUrl: $(TestApplicationResource)
      imageTag: $(ImageTag)
      reindexEnabled: true

- stage: deployStu3Sql
  displayName: 'Deploy STU3 SQL Site'
  dependsOn:
  - DockerBuild
  - setupEnvironment
  - deploySqlServer
  jobs:
  - template: ./jobs/provision-deploy.yml
    parameters: 
      version: Stu3
      sql: true
      webAppName: $(DeploymentEnvironmentNameSql)
      appServicePlanName: '$(appServicePlanName)-sql'
      appServicePlanResourceGroup: $(appServicePlanResourceGroup)
      subscription: $(ConnectedServiceName)
      resourceGroup: $(ResourceGroupName)
      testEnvironmentUrl: $(TestApplicationResource)
      imageTag: $(ImageTag)
      schemaAutomaticUpdatesEnabled: 'auto'
      sqlServerName: $(DeploymentEnvironmentName)
      reindexEnabled: true

- stage: deployR4
  displayName: 'Deploy R4 CosmosDB Site'
  dependsOn:
  - DockerBuild
  - setupEnvironment
  jobs:
  - template: ./jobs/provision-deploy.yml
    parameters: 
      version: R4
      webAppName: $(DeploymentEnvironmentNameR4)
      appServicePlanName: '$(appServicePlanName)-cosmos'
      appServicePlanResourceGroup: $(appServicePlanResourceGroup)
      subscription: $(ConnectedServiceName)
      resourceGroup: $(ResourceGroupName)
      testEnvironmentUrl: $(TestApplicationResource)
      imageTag: $(ImageTag)
      reindexEnabled: true

- stage: deployR4Sql
  displayName: 'Deploy R4 SQL Site'
  dependsOn:
  - DockerBuild
  - setupEnvironment
  - deploySqlServer
  jobs:
  - template: ./jobs/provision-deploy.yml
    parameters: 
      version: R4
      sql: true
      webAppName: $(DeploymentEnvironmentNameR4Sql)
      appServicePlanName: '$(appServicePlanName)-sql'
      appServicePlanResourceGroup: $(appServicePlanResourceGroup)
      subscription: $(ConnectedServiceName)
      resourceGroup: $(ResourceGroupName)
      testEnvironmentUrl: $(TestApplicationResource)
      imageTag: $(ImageTag)
      schemaAutomaticUpdatesEnabled: 'auto'
      sqlServerName: $(DeploymentEnvironmentName)
      reindexEnabled: true

- stage: deployR4B
  displayName: 'Deploy R4B CosmosDB Site'
  dependsOn:
  - DockerBuild
  - setupEnvironment
  jobs:
  - template: ./jobs/provision-deploy.yml
    parameters: 
      version: R4B
      webAppName: $(DeploymentEnvironmentNameR4B)
      appServicePlanName: '$(appServicePlanName)-cosmos'
      appServicePlanResourceGroup: $(appServicePlanResourceGroup)
      subscription: $(ConnectedServiceName)
      resourceGroup: $(ResourceGroupName)
      testEnvironmentUrl: $(TestApplicationResource)
      imageTag: $(ImageTag)
      reindexEnabled: true

- stage: deployR4BSql
  displayName: 'Deploy R4B SQL Site'
  dependsOn:
  - DockerBuild
  - setupEnvironment
  - deploySqlServer
  jobs:
  - template: ./jobs/provision-deploy.yml
    parameters: 
      version: R4B
      sql: true
      webAppName: $(DeploymentEnvironmentNameR4BSql)
      appServicePlanName: '$(appServicePlanName)-sql'
      appServicePlanResourceGroup: $(appServicePlanResourceGroup)
      subscription: $(ConnectedServiceName)
      resourceGroup: $(ResourceGroupName)
      testEnvironmentUrl: $(TestApplicationResource)
      imageTag: $(ImageTag)
      schemaAutomaticUpdatesEnabled: 'auto'
      sqlServerName: $(DeploymentEnvironmentName)
      reindexEnabled: true

- stage: deployR5
  displayName: 'Deploy R5 CosmosDB Site'
  dependsOn:
  - DockerBuild
  - setupEnvironment
  jobs:
  - template: ./jobs/provision-deploy.yml
    parameters: 
      version: R5
      webAppName: $(DeploymentEnvironmentNameR5)
      appServicePlanName: '$(appServicePlanName)-cosmos'
      appServicePlanResourceGroup: $(appServicePlanResourceGroup)
      subscription: $(ConnectedServiceName)
      resourceGroup: $(ResourceGroupName)
      testEnvironmentUrl: $(TestApplicationResource)
      imageTag: $(ImageTag)
      reindexEnabled: true

- stage: deployR5Sql
  displayName: 'Deploy R5 SQL Site'
  dependsOn:
  - DockerBuild
  - setupEnvironment
  - deploySqlServer
  jobs:
  - template: ./jobs/provision-deploy.yml
    parameters: 
      version: R5
      sql: true
      webAppName: $(DeploymentEnvironmentNameR5Sql)
      appServicePlanName: '$(appServicePlanName)-sql'
      appServicePlanResourceGroup: $(appServicePlanResourceGroup)
      subscription: $(ConnectedServiceName)
      resourceGroup: $(ResourceGroupName)
      testEnvironmentUrl: $(TestApplicationResource)
      imageTag: $(ImageTag)
      schemaAutomaticUpdatesEnabled: 'auto'
      sqlServerName: $(DeploymentEnvironmentName)
      reindexEnabled: true

- stage: testStu3
  displayName: 'Run Stu3 Tests'
  dependsOn:
  - BuildArtifacts
  - setupEnvironment
  - deployStu3
  - deployStu3Sql
  jobs:
  - template: ./jobs/run-tests.yml
    parameters:
      version: Stu3
      keyVaultName: $(DeploymentEnvironmentName)
      appServiceName: $(DeploymentEnvironmentName)
      integrationSqlServerName: $(DeploymentEnvironmentName)inttest

- stage: testR4
  displayName: 'Run R4 Tests'
  dependsOn:
  - BuildArtifacts
  - setupEnvironment
  - deployR4
  - deployR4Sql
  jobs:
  - template: ./jobs/run-tests.yml
    parameters:
      version: R4
      keyVaultName: $(DeploymentEnvironmentNameR4)
      appServiceName: $(DeploymentEnvironmentNameR4)
      integrationSqlServerName: $(DeploymentEnvironmentName)inttest

- stage: testR4B
  displayName: 'Run R4B Tests'
  dependsOn:
  - BuildArtifacts
  - setupEnvironment
  - deployR4B
  - deployR4BSql
  jobs:
  - template: ./jobs/run-tests.yml
    parameters:
      version: R4B
      keyVaultName: $(DeploymentEnvironmentNameR4B)
      appServiceName: $(DeploymentEnvironmentNameR4B)
      integrationSqlServerName: $(DeploymentEnvironmentName)inttest

- stage: testR5
  displayName: 'Run R5 Tests'
  dependsOn:
  - BuildArtifacts
  - setupEnvironment
  - deployR5
  - deployR5Sql
  jobs:
  - template: ./jobs/run-tests.yml
    parameters:
      version: R5
      keyVaultName: $(DeploymentEnvironmentNameR5)
      appServiceName: $(DeploymentEnvironmentNameR5)
      integrationSqlServerName: $(DeploymentEnvironmentName)inttest

- stage: cleanup
  displayName: 'Cleanup Azure Environment'
  dependsOn:
  - testStu3
  - testR4
  - testR4B
  - testR5
  jobs:
  - template: ./jobs/cleanup.yml<|MERGE_RESOLUTION|>--- conflicted
+++ resolved
@@ -46,16 +46,10 @@
         targetBuildFramework: $(defaultBuildFramework)
         unitTest: false
         codeCoverage: true
-<<<<<<< HEAD
-  - job: Windows_dotnet8
-    pool:
-      name: '$(DefaultWindowsPool)'
-=======
   - job: Linux_dotnet8
     pool:
       name: '$(DefaultLinuxPool)'
       vmImage: '$(LinuxVmImage)'
->>>>>>> 7287e498
     steps:
     - template: ./jobs/build.yml
       parameters:
