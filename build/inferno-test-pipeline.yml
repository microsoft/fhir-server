name: Inferno Test

pr:
  branches:
    include:
    - feature/inferno
  paths:
    include:
    - build/inferno
trigger:
  branches:
    include:
    - feature/inferno
  paths:
    include:
    - build/inferno

pool:
  vmImage: ubuntu-latest

steps:

- script: git clone https://github.com/onc-healthit/inferno-program.git
  displayName: 'Clone inferno-program git repository'
  workingDirectory: ./build/inferno

- script: |
    docker-compose up -d
    sleep 30
  displayName: 'Bring FHIR up'
  env:
    SAPASSWORD: $(openssl rand -base64 12)
  workingDirectory: ./build/inferno

- script: |
    ./data-prep/import.sh
  displayName: 'Import data'
  workingDirectory: ./build/inferno

- task: Bash@3
  inputs:
    workingDirectory: ./build/inferno
<<<<<<< HEAD
    filePath: 'data-prep/inject_values.sh'
=======
    filePath: 'inferno/data-prep/inject_values.sh'
>>>>>>> a71c2a09
  displayName: 'Inject args'
  env:
    PATIENT_IDS: $(PATIENT_IDS)
    CLIENT_SECRET: $(CLIENT_SECRET)
    REFRESH_TOKEN: $(REFRESH_TOKEN)
    ID_TOKEN: $(ID_TOKEN)
    OAUTH_REGISTER_ENDPOINT: $(OAUTH_REGISTER_ENDPOINT)
    OAUTH_AUTHORIZE_ENDPOINT: $(OAUTH_AUTHORIZE_ENDPOINT)
    BULK_CLIENT_ID: $(BULK_CLIENT_ID)
    BULK_TOKEN_ENDPOINT: $(BULK_TOKEN_ENDPOINT)
    BULK_URL: $(BULK_URL)
    OAUTH_TOKEN_ENDPOINT: $(OAUTH_TOKEN_ENDPOINT)
    CLIENT_ID: $(CLIENT_ID)
    URL: $(URL)
    SERVER: $(SERVER)

- script: docker-compose up --build --detach
  displayName: 'Build and run inferno server in detach mode'
  workingDirectory: ./build/inferno/inferno-program

- script: mkdir test-results
  displayName: 'Create a folder to hold inferno test results'
  workingDirectory: ./build/inferno/

- script: docker-compose run inferno bundle exec rake db:create db:migrate inferno:execute_batch[./batch/inferno.onc-program-full-pat-access.json] 2>&1 | tee ../test-results/inferno.onc-program-full-pat-access-results.txt
  displayName: 'Run Test: Standalone Patient App - Full Patient Access'
  workingDirectory: ./build/inferno/inferno-program
  failOnStderr: false

- script: docker-compose run inferno bundle exec rake db:create db:migrate inferno:execute_batch[./batch/inferno.onc-program-standalone-pat-app-lim-access.json] 2>&1 | tee ../test-results/inferno.onc-program-standalone-pat-app-lim-access-results.txt
  displayName: 'Run Test: Standalone Patient App - Limited Access'
  workingDirectory: ./build/inferno/inferno-program
  failOnStderr: false

- script: docker-compose run inferno bundle exec rake db:create db:migrate inferno:execute_batch[./batch/inferno.onc-program-standalone-ehr-prac-app.json] 2>&1 | tee ../test-results/inferno.onc-program-standalone-ehr-prac-app-results.txt
  displayName: 'Run Test: EHR Practitioner App '
  workingDirectory: ./build/inferno/inferno-program
  failOnStderr: false

- script: docker-compose run inferno bundle exec rake db:create db:migrate inferno:execute_batch[./batch/inferno.onc-program-us-core.json] 2>&1 | tee ../test-results/inferno-test-us-core-results.txt
  displayName: 'Run Test: Single Patient API (us-core)'
  workingDirectory: ./build/inferno/inferno-program
  failOnStderr: true

- script: docker-compose run inferno bundle exec rake db:create db:migrate inferno:execute_batch[./batch/inferno.onc-program-multi-pat-auth-api.json] 2>&1 | tee ../test-results/inferno.onc-program-multi-pat-auth-api-results.txt
  displayName: 'Run Test: Multi-Patient Authorization and API'
  workingDirectory: ./build/inferno/inferno-program
  failOnStderr: false

- script: docker-compose run inferno bundle exec rake db:create db:migrate inferno:execute_batch[./batch/inferno.onc-program-other.json] 2>&1 | tee ../test-results/inferno.onc-program-other-results.txt
  displayName: 'Run Test: Additional Tests'
  workingDirectory: ./build/inferno/inferno-program
  failOnStderr: false

- task: PublishBuildArtifacts@1
  inputs:
    PathtoPublish: '$(Build.SourcesDirectory)/inferno/test-results/inferno.onc-program-full-pat-access-results.txt'
    ArtifactName: 'test-results'
    publishLocation: 'Container'
  condition: always()

- task: PublishBuildArtifacts@1
  inputs:
    PathtoPublish: '$(Build.SourcesDirectory)/inferno/test-results/inferno.onc-program-standalone-pat-app-lim-access-results.txt'
    ArtifactName: 'test-results'
    publishLocation: 'Container'
  condition: always()

- task: PublishBuildArtifacts@1
  inputs:
    PathtoPublish: '$(Build.SourcesDirectory)/inferno/test-results/inferno.onc-program-standalone-ehr-prac-app-results.txt'
    ArtifactName: 'test-results'
    publishLocation: 'Container'
  condition: always()

- task: PublishBuildArtifacts@1
  inputs:
    PathtoPublish: '$(Build.SourcesDirectory)/inferno/test-results/inferno-test-us-core-results.txt'
    ArtifactName: 'test-results'
    publishLocation: 'Container'
  condition: always()

- task: PublishBuildArtifacts@1
  inputs:
    PathtoPublish: '$(Build.SourcesDirectory)/inferno/test-results/inferno.onc-program-multi-pat-auth-api-results.txt'
    ArtifactName: 'test-results'
    publishLocation: 'Container'
  condition: always()
  
- task: PublishBuildArtifacts@1
  inputs:
    PathtoPublish: '$(Build.SourcesDirectory)/inferno/test-results/inferno.onc-program-other-results.txt'
    ArtifactName: 'test-results'
    publishLocation: 'Container'
  condition: always()<|MERGE_RESOLUTION|>--- conflicted
+++ resolved
@@ -39,12 +39,7 @@
 
 - task: Bash@3
   inputs:
-    workingDirectory: ./build/inferno
-<<<<<<< HEAD
-    filePath: 'data-prep/inject_values.sh'
-=======
-    filePath: 'inferno/data-prep/inject_values.sh'
->>>>>>> a71c2a09
+    filePath: './build/inferno/data-prep/inject_values.sh'
   displayName: 'Inject args'
   env:
     PATIENT_IDS: $(PATIENT_IDS)
