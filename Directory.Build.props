<Project>

  <!-- Nuget related properties.-->
  <PropertyGroup>
    <PackageLicenseExpression>MIT</PackageLicenseExpression>
    <Product>Microsoft FHIR Server for Azure</Product>
    <RepositoryUrl>https://github.com/microsoft/fhir-server/</RepositoryUrl>
    <TreatWarningsAsErrors>true</TreatWarningsAsErrors>
    <WarningsAsErrors />
    <!-- allow pre-release dependencies -->
    <NoWarn>$(NoWarn);NU5104</NoWarn>
    <DebugType>Portable</DebugType>
    <LangVersion>latest</LangVersion>
    <HighEntropyVA>true</HighEntropyVA>
    <PublishRepositoryUrl>true</PublishRepositoryUrl>
    <EmbedUntrackedSources>true</EmbedUntrackedSources>
    <Authors>Microsoft Health Team</Authors>
    <AllowedOutputExtensionsInPackageBuildOutputFolder>$(AllowedOutputExtensionsInPackageBuildOutputFolder);.pdb</AllowedOutputExtensionsInPackageBuildOutputFolder>
    <Company>Microsoft Corporation</Company>
    <Copyright>Copyright © Microsoft Corporation. All rights reserved.</Copyright>
    <Deterministic>true</Deterministic>
    <!--This will target the latest patch release of the runtime released with the current SDK.  -->
    <TargetLatestRuntimePatch>true</TargetLatestRuntimePatch>
  </PropertyGroup>
  <!-- Shared dependencies versions.-->
  <PropertyGroup>
<<<<<<< HEAD
    <TargetFramework>net6.0</TargetFramework>
    <RuntimePackageVersion>6.0.0</RuntimePackageVersion>
    <AspNetPackageVersion>6.0.0</AspNetPackageVersion>
    <HealthcareSharedPackageVersion>4.0.10</HealthcareSharedPackageVersion>
=======
    <RuntimePackageVersion>5.0.0</RuntimePackageVersion>
    <AspNetPackageVersion>5.0.15</AspNetPackageVersion>
    <HealthcareSharedPackageVersion>6.1.10</HealthcareSharedPackageVersion>
>>>>>>> a669374e
    <Hl7FhirVersion>3.6.0</Hl7FhirVersion>
  </PropertyGroup>

  <Choose>
    <When Condition="$(MSBuildProjectName.Contains('Test'))">
      <PropertyGroup>
        <IsPackable>false</IsPackable>
        <CodeAnalysisRuleSet>$(MSBuildThisFileDirectory)\CustomAnalysisRules.Test.ruleset</CodeAnalysisRuleSet>
      </PropertyGroup>
    </When>
    <Otherwise>
      <PropertyGroup>
        <AnalysisMode>AllEnabledByDefault</AnalysisMode>
        <EnforceCodeStyleInBuild>true</EnforceCodeStyleInBuild>
        <IsPackable>true</IsPackable>
        <CodeAnalysisRuleSet>$(MSBuildThisFileDirectory)\CustomAnalysisRules.ruleset</CodeAnalysisRuleSet>
      </PropertyGroup>
    </Otherwise>
  </Choose>

  <ItemGroup>
    <AdditionalFiles Include="$(MSBuildThisFileDirectory)\stylecop.json" Link="stylecop.json" />
  </ItemGroup>

  <ItemGroup>
    <PackageReference Include="Microsoft.SourceLink.GitHub" Version="1.1.1" PrivateAssets="All" />
    <PackageReference Include="StyleCop.Analyzers" Version="1.2.0-beta.321" PrivateAssets="All" />
  </ItemGroup>
</Project><|MERGE_RESOLUTION|>--- conflicted
+++ resolved
@@ -24,16 +24,10 @@
   </PropertyGroup>
   <!-- Shared dependencies versions.-->
   <PropertyGroup>
-<<<<<<< HEAD
     <TargetFramework>net6.0</TargetFramework>
     <RuntimePackageVersion>6.0.0</RuntimePackageVersion>
     <AspNetPackageVersion>6.0.0</AspNetPackageVersion>
-    <HealthcareSharedPackageVersion>4.0.10</HealthcareSharedPackageVersion>
-=======
-    <RuntimePackageVersion>5.0.0</RuntimePackageVersion>
-    <AspNetPackageVersion>5.0.15</AspNetPackageVersion>
     <HealthcareSharedPackageVersion>6.1.10</HealthcareSharedPackageVersion>
->>>>>>> a669374e
     <Hl7FhirVersion>3.6.0</Hl7FhirVersion>
   </PropertyGroup>
 
@@ -62,4 +56,15 @@
     <PackageReference Include="Microsoft.SourceLink.GitHub" Version="1.1.1" PrivateAssets="All" />
     <PackageReference Include="StyleCop.Analyzers" Version="1.2.0-beta.321" PrivateAssets="All" />
   </ItemGroup>
+
+  <Choose>
+    <When Condition="$(MSBuildProjectName)!='SmartLauncher' and $(MSBuildProjectName)!='FhirAnalyzer'  AND !$(MSBuildProjectName.Contains('Test'))">
+      <ItemGroup>
+        <ProjectReference Include="..\..\tools\FhirAnalyzer\FhirAnalyzer.csproj">
+          <ReferenceOutputAssembly>false</ReferenceOutputAssembly>
+          <OutputItemType>Analyzer</OutputItemType>
+        </ProjectReference>
+      </ItemGroup>
+    </When>
+  </Choose>
 </Project>