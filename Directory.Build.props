--- conflicted
+++ resolved
@@ -24,16 +24,10 @@
   </PropertyGroup>
   <!-- Shared dependencies versions.-->
   <PropertyGroup>
-<<<<<<< HEAD
     <TargetFramework>net6.0</TargetFramework>
     <RuntimePackageVersion>6.0.0</RuntimePackageVersion>
     <AspNetPackageVersion>6.0.0</AspNetPackageVersion>
-    <HealthcareSharedPackageVersion>6.1.56</HealthcareSharedPackageVersion>
-=======
-    <RuntimePackageVersion>5.0.0</RuntimePackageVersion>
-    <AspNetPackageVersion>5.0.17</AspNetPackageVersion>
     <HealthcareSharedPackageVersion>6.1.58</HealthcareSharedPackageVersion>
->>>>>>> 955a2c02
     <Hl7FhirVersion>4.0.0</Hl7FhirVersion>
   </PropertyGroup>
   <Choose>
