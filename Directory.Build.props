--- conflicted
+++ resolved
@@ -26,13 +26,8 @@
   <PropertyGroup>
     <RuntimePackageVersion>5.0.0</RuntimePackageVersion>
     <AspNetPackageVersion>5.0.11</AspNetPackageVersion>
-<<<<<<< HEAD
-    <HealthcareSharedPackageVersion>3.2.25</HealthcareSharedPackageVersion>
-    <Hl7FhirVersion>3.5.0</Hl7FhirVersion>
-=======
     <HealthcareSharedPackageVersion>3.2.26</HealthcareSharedPackageVersion>
     <Hl7FhirVersion>3.6.0</Hl7FhirVersion>
->>>>>>> 38603406
   </PropertyGroup>
 
   <Choose>
