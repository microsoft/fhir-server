--- conflicted
+++ resolved
@@ -25,15 +25,9 @@
   <!-- Shared dependencies versions.-->
   <PropertyGroup>
     <RuntimePackageVersion>5.0.0</RuntimePackageVersion>
-<<<<<<< HEAD
-    <AspNetPackageVersion>5.0.14</AspNetPackageVersion>
-    <HealthcareSharedPackageVersion>4.0.25</HealthcareSharedPackageVersion>
-    <Hl7FhirVersion>3.8.0</Hl7FhirVersion>
-=======
     <AspNetPackageVersion>5.0.15</AspNetPackageVersion>
     <HealthcareSharedPackageVersion>4.0.28</HealthcareSharedPackageVersion>
-    <Hl7FhirVersion>3.6.0</Hl7FhirVersion>
->>>>>>> f2389fcb
+    <Hl7FhirVersion>3.8.0</Hl7FhirVersion>
   </PropertyGroup>
 
   <Choose>
