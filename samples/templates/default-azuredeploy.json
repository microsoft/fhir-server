--- conflicted
+++ resolved
@@ -215,14 +215,10 @@
             "FhirServer:Operations:ConvertData:ContainerRegistryServers:0": "[if(parameters('enableConvertData'), concat(variables('azureContainerRegistryName'), variables('azureContainerRegistryUri')), 'null')]"
         },
         "combinedFhirServerConfigProperties": "[union(variables('staticFhirServerConfigProperties'), parameters('additionalFhirServerConfigProperties'))]",
-<<<<<<< HEAD
+        "computedSqlServerReference": "[concat('Microsoft.Sql/servers/', variables('serviceName'))]",
         "storageAccountName": "[concat(substring(replace(variables('serviceName'), '-', ''), 0, min(11, length(replace(variables('serviceName'), '-', '')))), uniquestring(resourceGroup().id, variables('serviceName')))]",
-        "azureContainerRegistryUri":".azurecr.io",
+        "azureContainerRegistryUri":"[if(variables('isMAG'), '.azurecr.us', '.azurecr.io')]",
         "azureContainerRegistryName": "[concat(substring(replace(variables('serviceName'), '-', ''), 0, min(11, length(replace(variables('serviceName'), '-', '')))), uniquestring(resourceGroup().id, variables('serviceName')))]"
-=======
-        "computedSqlServerReference": "[concat('Microsoft.Sql/servers/', variables('serviceName'))]",
-        "storageAccountName": "[concat(substring(replace(variables('serviceName'), '-', ''), 0, min(11, length(replace(variables('serviceName'), '-', '')))), uniquestring(resourceGroup().id, variables('serviceName')))]"
->>>>>>> a13f44a8
     },
     "resources": [
         {
