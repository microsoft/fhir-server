--- conflicted
+++ resolved
@@ -136,47 +136,39 @@
             }
         }
     },
-    "variables": {
-        "defaultMsdeployPackageUrl": "[concat('https://fhirserverforazure.blob.core.windows.net/builds/ci/Microsoft.Health.Fhir.', parameters('fhirVersion'),'.Web.zip')]",
-        "isMAG": "[or(contains(resourceGroup().location,'usgov'),contains(resourceGroup().location,'usdod'))]",
-        "serviceName": "[toLower(parameters('serviceName'))]",
-        "keyvaultEndpoint": "[if(variables('isMAG'), concat('https://', variables('serviceName'), '.vault.usgovcloudapi.net/'), concat('https://', variables('serviceName'), '.vault.azure.net/'))]",
-        "appServicePlanResourceGroup": "[if(empty(parameters('appServicePlanResourceGroup')), resourceGroup().name, parameters('appServicePlanResourceGroup'))]",
-        "appServicePlanName": "[if(empty(parameters('appServicePlanName')),concat(variables('serviceName'),'-asp'),parameters('appServicePlanName'))]",
-        "appServiceResourceId": "[resourceId('Microsoft.Web/sites', variables('serviceName'))]",
-        "securityAuthenticationEnabled": "[and(not(empty(parameters('securityAuthenticationAuthority'))),not(empty(parameters('securityAuthenticationAudience'))))]",
-        "msdeployPackageUrlToUse": "[if(empty(parameters('msdeployPackageUrl')),variables('defaultMsdeployPackageUrl'),parameters('msdeployPackageUrl'))]",
-        "deployAppInsights": "[and(parameters('deployApplicationInsights'),not(variables('isMAG')))]",
-        "appInsightsName": "[concat('AppInsights-', variables('serviceName'))]",
-        "roleDefinitionId": "[concat('/subscriptions/', subscription().subscriptionId, '/providers/Microsoft.Authorization/roleDefinitions/', 'ba92f5b4-2d11-453d-a403-e96b0029c9fe')]",
-        "staticFhirServerConfigProperties": {
-            "APPINSIGHTS_PORTALINFO": "ASP.NETCORE",
-            "APPINSIGHTS_PROFILERFEATURE_VERSION": "1.0.0",
-            "APPINSIGHTS_SNAPSHOTFEATURE_VERSION": "1.0.0",
-            "WEBSITE_NODE_DEFAULT_VERSION": "6.9.4",
-            "KeyVault:Endpoint": "[variables('keyvaultEndpoint')]",
-            "FhirServer:Security:Enabled": "[variables('securityAuthenticationEnabled')]",
-            "FhirServer:Security:EnableAadSmartOnFhirProxy": "[parameters('enableAadSmartOnFhirProxy')]",
-            "FhirServer:Security:Authentication:Authority": "[parameters('securityAuthenticationAuthority')]",
-            "FhirServer:Security:Authentication:Audience": "[parameters('securityAuthenticationAudience')]",
-            "CosmosDb:ContinuationTokenSizeLimitInKb": "1",
-            "DataStore": "CosmosDb",
-            "FhirServer:Operations:Export:Enabled": "[parameters('enableExport')]",
-            "FhirServer:Operations:Export:StorageAccountType": "[if(parameters('enableExport'), 'azure-block-blob', 'null')]",
-            "FhirServer:Operations:Export:StorageAccountConnection": "[if(parameters('enableExport'), concat('https://', variables('storageAccountName'), '.blob.core.windows.net'), 'null')]",
-            "FhirServer:Operations:Export:AccessTokenProviderType": "[if(parameters('enableExport'), 'azure', 'null')]"
-        },
-<<<<<<< HEAD
-        "emptyFhirServerConfigProperties": {},
-        "kuduFhirServerConfigProperties": {
-            "PROJECT": "[concat('src/Microsoft.Health.Fhir.', parameters('fhirVersion'),'.Web/Microsoft.Health.Fhir.', parameters('fhirVersion'), '.Web.csproj')]"
-        },
-        "combinedFhirServerConfigProperties": "[union(variables('staticFhirServerConfigProperties'), parameters('additionalFhirServerConfigProperties'), if(variables('deploySourceCode'), variables('kuduFhirServerConfigProperties'), variables('emptyFhirServerConfigProperties')))]",
-        "storageAccountName": "[concat(substring(replace(variables('serviceName'), '-', ''), 0, min(11, length(variables('serviceName')))), uniquestring(resourceGroup().id))]"
-=======
-        "combinedFhirServerConfigProperties": "[union(variables('staticFhirServerConfigProperties'), parameters('additionalFhirServerConfigProperties'))]"
->>>>>>> 3b27daa6
+  "variables": {
+    "defaultMsdeployPackageUrl": "[concat('https://fhirserverforazure.blob.core.windows.net/builds/ci/Microsoft.Health.Fhir.', parameters('fhirVersion'),'.Web.zip')]",
+    "isMAG": "[or(contains(resourceGroup().location,'usgov'),contains(resourceGroup().location,'usdod'))]",
+    "serviceName": "[toLower(parameters('serviceName'))]",
+    "keyvaultEndpoint": "[if(variables('isMAG'), concat('https://', variables('serviceName'), '.vault.usgovcloudapi.net/'), concat('https://', variables('serviceName'), '.vault.azure.net/'))]",
+    "appServicePlanResourceGroup": "[if(empty(parameters('appServicePlanResourceGroup')), resourceGroup().name, parameters('appServicePlanResourceGroup'))]",
+    "appServicePlanName": "[if(empty(parameters('appServicePlanName')),concat(variables('serviceName'),'-asp'),parameters('appServicePlanName'))]",
+    "appServiceResourceId": "[resourceId('Microsoft.Web/sites', variables('serviceName'))]",
+    "securityAuthenticationEnabled": "[and(not(empty(parameters('securityAuthenticationAuthority'))),not(empty(parameters('securityAuthenticationAudience'))))]",
+    "msdeployPackageUrlToUse": "[if(empty(parameters('msdeployPackageUrl')),variables('defaultMsdeployPackageUrl'),parameters('msdeployPackageUrl'))]",
+    "deployAppInsights": "[and(parameters('deployApplicationInsights'),not(variables('isMAG')))]",
+    "appInsightsName": "[concat('AppInsights-', variables('serviceName'))]",
+    "roleDefinitionId": "[concat('/subscriptions/', subscription().subscriptionId, '/providers/Microsoft.Authorization/roleDefinitions/', 'ba92f5b4-2d11-453d-a403-e96b0029c9fe')]",
+    "staticFhirServerConfigProperties": {
+      "APPINSIGHTS_PORTALINFO": "ASP.NETCORE",
+      "APPINSIGHTS_PROFILERFEATURE_VERSION": "1.0.0",
+      "APPINSIGHTS_SNAPSHOTFEATURE_VERSION": "1.0.0",
+      "WEBSITE_NODE_DEFAULT_VERSION": "6.9.4",
+      "KeyVault:Endpoint": "[variables('keyvaultEndpoint')]",
+      "FhirServer:Security:Enabled": "[variables('securityAuthenticationEnabled')]",
+      "FhirServer:Security:EnableAadSmartOnFhirProxy": "[parameters('enableAadSmartOnFhirProxy')]",
+      "FhirServer:Security:Authentication:Authority": "[parameters('securityAuthenticationAuthority')]",
+      "FhirServer:Security:Authentication:Audience": "[parameters('securityAuthenticationAudience')]",
+      "CosmosDb:ContinuationTokenSizeLimitInKb": "1",
+      "DataStore": "CosmosDb",
+      "FhirServer:Operations:Export:Enabled": "[parameters('enableExport')]",
+      "FhirServer:Operations:Export:StorageAccountType": "[if(parameters('enableExport'), 'azure-block-blob', 'null')]",
+      "FhirServer:Operations:Export:StorageAccountConnection": "[if(parameters('enableExport'), concat('https://', variables('storageAccountName'), '.blob.core.windows.net'), 'null')]",
+      "FhirServer:Operations:Export:AccessTokenProviderType": "[if(parameters('enableExport'), 'azure', 'null')]"
     },
+    "combinedFhirServerConfigProperties": "[union(variables('staticFhirServerConfigProperties'), parameters('additionalFhirServerConfigProperties'))]",
+    "storageAccountName": "[concat(substring(replace(variables('serviceName'), '-', ''), 0, min(11, length(variables('serviceName')))), uniquestring(resourceGroup().id))]"
+  },
     "resources": [
         {
             "condition": "[empty(parameters('appServicePlanResourceGroup'))]",
