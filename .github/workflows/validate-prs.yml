name: Validate Pull Request

on:
  pull_request:
    branches:
      - main
    types:
      - labeled
      - unlabeled
      - opened
      - reopened
      - synchronize
      - edited
      - milestoned
      - demilestoned

env:
  LABELS: ${{ join( github.event.pull_request.labels.*.name, ' ' ) }}
  TITLE: ${{ github.event.pull_request.title }}
  NO_MILESTONE: ${{ github.event.pull_request.milestone == null }}

jobs:
  js-title:
    name: Check Metadata
    runs-on: "ubuntu-latest"
    steps:
      - uses: actions/checkout@v4 # Uploads repository content to the runner
        with:
          repository: "microsoft/fhir-server"
<<<<<<< HEAD
      - uses: actions/labeler@v4
      - uses: actions/github-script@v7
=======
      - uses: actions/labeler@v5
      - uses: actions/github-script@v6
>>>>>>> 8fd6483b
        with:
          script: |
            var errors = "";
            const title = "${{env.TITLE}}";
            const labels = "${{env.LABELS}}";
            
            if(title.toLowerCase().includes('personal') || (title.length > 65)) {
              errors += '- Title of the PR to be succinct and less than 65 characters. \n';
            }

            if(${{env.NO_MILESTONE}}) {
              errors += '- Add a milestone to the PR for the sprint that it is merged (i.e. add S47). \n';
            }

            if(labels.includes("Build") == false && 
               labels.includes("Documentation") == false && 
               labels.includes("Bug") == false &&
               labels.includes("Dependencies") == false && 
               labels.includes("Enhancement") == false &&
               labels.includes("New Feature") == false &&
               labels.includes("New-Feature") == false) {
              errors += '- Tag the PR with the type of update: **Bug**, **Build**, **Dependencies**, **Enhancement**, **New Feature**, **New-Feature** or **Documentation**. \n';
            }

            if(labels.includes("Open source") == false &&
               labels.includes("Azure API for FHIR") == false &&
               labels.includes("Azure Healthcare APIs") == false &&
               labels.includes("Dependencies") == false &&
               labels.includes("Build") == false &&
               labels.includes("Documentation") == false) {
              errors += '- Tag the PR with **Open source only**, **Azure API for FHIR** (CosmosDB or common code) or **Azure Healthcare APIs** (SQL or common code) to specify where this change is intended to be released. ';
            }

            if(labels.includes("SQL Scripts") == true && 
               labels.includes("Schema Version backward incompatible") == false &&
               labels.includes("Schema Version unchanged") == false &&              
               labels.includes("Schema Version backward compatible") == false) {
              errors += '- Tag the PR with the type of update: **Schema Version backward incompatible**, **Schema Version backward compatible**. \n';
            }

            if(errors != "") {
              core.setFailed(errors)
            }<|MERGE_RESOLUTION|>--- conflicted
+++ resolved
@@ -27,13 +27,8 @@
       - uses: actions/checkout@v4 # Uploads repository content to the runner
         with:
           repository: "microsoft/fhir-server"
-<<<<<<< HEAD
-      - uses: actions/labeler@v4
+      - uses: actions/labeler@v5
       - uses: actions/github-script@v7
-=======
-      - uses: actions/labeler@v5
-      - uses: actions/github-script@v6
->>>>>>> 8fd6483b
         with:
           script: |
             var errors = "";
