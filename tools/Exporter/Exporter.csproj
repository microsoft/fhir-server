--- conflicted
+++ resolved
@@ -9,15 +9,12 @@
   </PropertyGroup>
 
   <ItemGroup>
-<<<<<<< HEAD
     <Compile Include="..\EventsReader\SqlConnectionBuilder.cs" Link="SqlConnectionBuilder.cs" />
   </ItemGroup>
 
   <ItemGroup>
     <PackageReference Include="Azure.Storage.Blobs" />
-=======
     <PackageReference Include="Azure.Storage.Files.DataLake" />
->>>>>>> bab11cd4
     <PackageReference Include="System.Configuration.ConfigurationManager" />
     <PackageReference Include="System.Data.SqlClient" />
     <PackageReference Include="Microsoft.Health.SqlServer" />
