--- conflicted
+++ resolved
@@ -2,10 +2,6 @@
 
   <PropertyGroup>
     <OutputType>Exe</OutputType>
-<<<<<<< HEAD
-    <TargetFramework>net6.0</TargetFramework>
-=======
->>>>>>> 9f107ee8
   </PropertyGroup>
 
   <ItemGroup>
