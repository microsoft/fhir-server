﻿<?xml version="1.0" encoding="utf-8"?>
<root>
  <!-- 
    Microsoft ResX Schema 
    
    Version 2.0
    
    The primary goals of this format is to allow a simple XML format 
    that is mostly human readable. The generation and parsing of the 
    various data types are done through the TypeConverter classes 
    associated with the data types.
    
    Example:
    
    ... ado.net/XML headers & schema ...
    <resheader name="resmimetype">text/microsoft-resx</resheader>
    <resheader name="version">2.0</resheader>
    <resheader name="reader">System.Resources.ResXResourceReader, System.Windows.Forms, ...</resheader>
    <resheader name="writer">System.Resources.ResXResourceWriter, System.Windows.Forms, ...</resheader>
    <data name="Name1"><value>this is my long string</value><comment>this is a comment</comment></data>
    <data name="Color1" type="System.Drawing.Color, System.Drawing">Blue</data>
    <data name="Bitmap1" mimetype="application/x-microsoft.net.object.binary.base64">
        <value>[base64 mime encoded serialized .NET Framework object]</value>
    </data>
    <data name="Icon1" type="System.Drawing.Icon, System.Drawing" mimetype="application/x-microsoft.net.object.bytearray.base64">
        <value>[base64 mime encoded string representing a byte array form of the .NET Framework object]</value>
        <comment>This is a comment</comment>
    </data>
                
    There are any number of "resheader" rows that contain simple 
    name/value pairs.
    
    Each data row contains a name, and value. The row also contains a 
    type or mimetype. Type corresponds to a .NET class that support 
    text/value conversion through the TypeConverter architecture. 
    Classes that don't support this are serialized and stored with the 
    mimetype set.
    
    The mimetype is used for serialized objects, and tells the 
    ResXResourceReader how to depersist the object. This is currently not 
    extensible. For a given mimetype the value must be set accordingly:
    
    Note - application/x-microsoft.net.object.binary.base64 is the format 
    that the ResXResourceWriter will generate, however the reader can 
    read any of the formats listed below.
    
    mimetype: application/x-microsoft.net.object.binary.base64
    value   : The object must be serialized with 
            : System.Runtime.Serialization.Formatters.Binary.BinaryFormatter
            : and then encoded with base64 encoding.
    
    mimetype: application/x-microsoft.net.object.soap.base64
    value   : The object must be serialized with 
            : System.Runtime.Serialization.Formatters.Soap.SoapFormatter
            : and then encoded with base64 encoding.

    mimetype: application/x-microsoft.net.object.bytearray.base64
    value   : The object must be serialized into a byte array 
            : using a System.ComponentModel.TypeConverter
            : and then encoded with base64 encoding.
    -->
  <xsd:schema id="root" xmlns="" xmlns:xsd="http://www.w3.org/2001/XMLSchema" xmlns:msdata="urn:schemas-microsoft-com:xml-msdata">
    <xsd:import namespace="http://www.w3.org/XML/1998/namespace" />
    <xsd:element name="root" msdata:IsDataSet="true">
      <xsd:complexType>
        <xsd:choice maxOccurs="unbounded">
          <xsd:element name="metadata">
            <xsd:complexType>
              <xsd:sequence>
                <xsd:element name="value" type="xsd:string" minOccurs="0" />
              </xsd:sequence>
              <xsd:attribute name="name" use="required" type="xsd:string" />
              <xsd:attribute name="type" type="xsd:string" />
              <xsd:attribute name="mimetype" type="xsd:string" />
              <xsd:attribute ref="xml:space" />
            </xsd:complexType>
          </xsd:element>
          <xsd:element name="assembly">
            <xsd:complexType>
              <xsd:attribute name="alias" type="xsd:string" />
              <xsd:attribute name="name" type="xsd:string" />
            </xsd:complexType>
          </xsd:element>
          <xsd:element name="data">
            <xsd:complexType>
              <xsd:sequence>
                <xsd:element name="value" type="xsd:string" minOccurs="0" msdata:Ordinal="1" />
                <xsd:element name="comment" type="xsd:string" minOccurs="0" msdata:Ordinal="2" />
              </xsd:sequence>
              <xsd:attribute name="name" type="xsd:string" use="required" msdata:Ordinal="1" />
              <xsd:attribute name="type" type="xsd:string" msdata:Ordinal="3" />
              <xsd:attribute name="mimetype" type="xsd:string" msdata:Ordinal="4" />
              <xsd:attribute ref="xml:space" />
            </xsd:complexType>
          </xsd:element>
          <xsd:element name="resheader">
            <xsd:complexType>
              <xsd:sequence>
                <xsd:element name="value" type="xsd:string" minOccurs="0" msdata:Ordinal="1" />
              </xsd:sequence>
              <xsd:attribute name="name" type="xsd:string" use="required" />
            </xsd:complexType>
          </xsd:element>
        </xsd:choice>
      </xsd:complexType>
    </xsd:element>
  </xsd:schema>
  <resheader name="resmimetype">
    <value>text/microsoft-resx</value>
  </resheader>
  <resheader name="version">
    <value>2.0</value>
  </resheader>
  <resheader name="reader">
    <value>System.Resources.ResXResourceReader, System.Windows.Forms, Version=4.0.0.0, Culture=neutral, PublicKeyToken=b77a5c561934e089</value>
  </resheader>
  <resheader name="writer">
    <value>System.Resources.ResXResourceWriter, System.Windows.Forms, Version=4.0.0.0, Culture=neutral, PublicKeyToken=b77a5c561934e089</value>
  </resheader>
  <data name="ApplyCommandDescription" xml:space="preserve">
    <value>Applies the specified SQL schema update to the supplied connection string for the given FHIR server.</value>
  </data>
  <data name="AvailableCommandDescription" xml:space="preserve">
    <value>Returns the available SQL schema versions for the given FHIR server.</value>
  </data>
  <data name="AvailableVersionsDefaultErrorMessage" xml:space="preserve">
    <value>There are no available versions.</value>
  </data>
  <data name="CompatibilityDefaultErrorMessage" xml:space="preserve">
    <value>The compatible versions information is not available.</value>
  </data>
  <data name="ConnectionStringOptionDescription" xml:space="preserve">
    <value>The connection string of the SQL server to apply the schema update.</value>
  </data>
  <data name="ConnectionStringRequiredValidation" xml:space="preserve">
    <value>You must include a connection string.</value>
  </data>
  <data name="CurrentCommandDescription" xml:space="preserve">
    <value>Returns the current SQL schema version(s) from the given FHIR server.</value>
  </data>
  <data name="CurrentDefaultErrorDescription" xml:space="preserve">
    <value>The current version information is not available due to HttpStatusCode {0}.</value>
  </data>
  <data name="FhirServerOptionDescription" xml:space="preserve">
    <value>The root URL of the FHIR server to connect to.</value>
  </data>
  <data name="FhirServerRequiredValidation" xml:space="preserve">
    <value>You must include a FHIR server.</value>
  </data>
  <data name="HttpRequestExceptionMessage" xml:space="preserve">
    <value>No connection could be made to the target machine.</value>
  </data>
  <data name="InvalidVersionMessage" xml:space="preserve">
    <value>The schema version cannot be applied because all the instances are not running the previous version.</value>
  </data>
<<<<<<< HEAD
  <data name="MutuallyExclusiveValidation" xml:space="preserve">
    <value>You must include only one of the option from [version, next, latest].</value>
  </data>
  <data name="NextOptionDescritpion" xml:space="preserve">
    <value>The next version to apply.</value>
  </data>
  <data name="QueryExecutionExceptionMessage" xml:space="preserve">
=======
  <data name="QueryExecutionErrorMessage" xml:space="preserve">
>>>>>>> 7dd16a75
    <value>Script execution has failed due to {0}.</value>
  </data>
  <data name="RequestFailedMessage" xml:space="preserve">
    <value>Request has failed due to {0} is inactive.</value>
  </data>
  <data name="ScriptNotFound" xml:space="preserve">
    <value>The script is not found for the given version.</value>
  </data>
  <data name="SuccessMessage" xml:space="preserve">
    <value>Schema Migration is completed successfully for the version {0}.</value>
  </data>
  <data name="VersionIncompatibilityMessage" xml:space="preserve">
    <value>The schema version is not compatbile.</value>
  </data>
  <data name="VersionOptionDescription" xml:space="preserve">
    <value>The version of the schema to apply.</value>
  </data>
</root><|MERGE_RESOLUTION|>--- conflicted
+++ resolved
@@ -153,7 +153,6 @@
   <data name="InvalidVersionMessage" xml:space="preserve">
     <value>The schema version cannot be applied because all the instances are not running the previous version.</value>
   </data>
-<<<<<<< HEAD
   <data name="MutuallyExclusiveValidation" xml:space="preserve">
     <value>You must include only one of the option from [version, next, latest].</value>
   </data>
@@ -161,9 +160,6 @@
     <value>The next version to apply.</value>
   </data>
   <data name="QueryExecutionExceptionMessage" xml:space="preserve">
-=======
-  <data name="QueryExecutionErrorMessage" xml:space="preserve">
->>>>>>> 7dd16a75
     <value>Script execution has failed due to {0}.</value>
   </data>
   <data name="RequestFailedMessage" xml:space="preserve">
