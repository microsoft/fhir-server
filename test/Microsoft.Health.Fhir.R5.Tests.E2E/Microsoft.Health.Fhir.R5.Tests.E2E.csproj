--- conflicted
+++ resolved
@@ -22,12 +22,7 @@
     <PackageReference Include="selenium.chrome.webdriver" Version="83.0.0" />
     <PackageReference Include="selenium.webdriver" Version="3.141.0" />
     <PackageReference Include="xunit" Version="2.4.1" />
-<<<<<<< HEAD
     <PackageReference Include="xunit.runner.visualstudio" Version="2.4.3" />
-    <PackageReference Include="Microsoft.Azure.DocumentDB.Core" Version="2.9.2" />
-=======
-    <PackageReference Include="xunit.runner.visualstudio" Version="2.4.2" />
->>>>>>> 144e2afb
     <PackageReference Include="System.IO.FileSystem.AccessControl" Version="4.7.0" />
     <PackageReference Include="System.Diagnostics.PerformanceCounter" Version="4.7.0" />
   </ItemGroup>
