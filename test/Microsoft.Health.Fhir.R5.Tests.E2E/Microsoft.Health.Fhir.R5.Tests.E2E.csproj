--- conflicted
+++ resolved
@@ -16,13 +16,8 @@
     </None>
   </ItemGroup>
   <ItemGroup>
-<<<<<<< HEAD
     <PackageReference Include="Microsoft.AspNetCore.Mvc.Testing" Version="3.1.7" />
-    <PackageReference Include="Microsoft.Health.Test.Utilities" Version="1.0.0-master-20200819-1" />
-=======
-    <PackageReference Include="Microsoft.AspNetCore.Mvc.Testing" Version="3.1.6" />
     <PackageReference Include="Microsoft.Health.Test.Utilities" Version="1.0.0-master-20200909-1" />
->>>>>>> 0988aee0
     <PackageReference Include="Microsoft.NET.Test.Sdk" Version="16.7.0" />
     <PackageReference Include="selenium.chrome.webdriver" Version="83.0.0" />
     <PackageReference Include="selenium.webdriver" Version="3.141.0" />
