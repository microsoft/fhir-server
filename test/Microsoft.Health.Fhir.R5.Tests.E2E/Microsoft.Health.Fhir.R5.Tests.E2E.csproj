--- conflicted
+++ resolved
@@ -16,17 +16,10 @@
     </None>
   </ItemGroup>
   <ItemGroup>
-<<<<<<< HEAD
-    <PackageReference Include="Microsoft.AspNetCore.Mvc.Testing" Version="3.1.6" />
-    <PackageReference Include="Microsoft.Health.Test.Utilities" Version="1.0.0-master-20200812-1" />
-    <PackageReference Include="Microsoft.NET.Test.Sdk" Version="16.7.1" />
-    <PackageReference Include="selenium.chrome.webdriver" Version="79.0.0" />
-=======
     <PackageReference Include="Microsoft.AspNetCore.Mvc.Testing" Version="3.1.8" />
     <PackageReference Include="Microsoft.Health.Test.Utilities" Version="1.0.0-master-20201008-2" />
-    <PackageReference Include="Microsoft.NET.Test.Sdk" Version="16.7.0" />
+    <PackageReference Include="Microsoft.NET.Test.Sdk" Version="16.7.1" />
     <PackageReference Include="selenium.chrome.webdriver" Version="83.0.0" />
->>>>>>> 144e2afb
     <PackageReference Include="selenium.webdriver" Version="3.141.0" />
     <PackageReference Include="xunit" Version="2.4.1" />
     <PackageReference Include="xunit.runner.visualstudio" Version="2.4.2" />
