--- conflicted
+++ resolved
@@ -5,11 +5,8 @@
 
 using System;
 using System.Collections.Generic;
-<<<<<<< HEAD
 using System.Linq;
-=======
 using System.Net;
->>>>>>> 0ddc8748
 using System.Web;
 using Hl7.Fhir.Model;
 using Microsoft.Health.Fhir.Shared.Tests.E2E.Rest.Search;
@@ -1133,7 +1130,6 @@
         }
 
         [Fact]
-<<<<<<< HEAD
         public async Task GivenRevincludeSearchExpression_WhenSearchedAndSortedByLastUpdated_ThenCorrectBundleShouldBeReturned()
         {
             // looking for an appointment referencing a Patient, however this kind of reference was
@@ -1211,7 +1207,7 @@
             Assert.Equal(dateList.OrderBy(x => x).ToList(), dateList);
         }
 
-=======
+        [Fact]
         public async Task GivenAnIncludeIterateSearchExpressionWithCircularReference_WhenSearched_IncludedOneIterationResults()
         {
             // Recursive queries (circular references) are not supported (see https://github.com/microsoft/fhir-server/issues/1310)
@@ -1254,7 +1250,6 @@
         }
 
         // This will not work for circular reference
->>>>>>> 0ddc8748
         private static void ValidateSearchEntryMode(Bundle bundle, ResourceType matchResourceType)
         {
             foreach (Bundle.EntryComponent entry in bundle.Entry)
