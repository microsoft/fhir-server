--- conflicted
+++ resolved
@@ -22,10 +22,7 @@
 
 namespace Microsoft.Health.Fhir.Tests.E2E.Rest.Search
 {
-<<<<<<< HEAD
-=======
     [Trait(Traits.OwningTeam, OwningTeam.Fhir)]
->>>>>>> 2cfc3917
     [Trait(Traits.Category, Categories.Search)]
     [HttpIntegrationFixtureArgumentSets(DataStore.All, Format.Json)]
     public class SortTests : SearchTestsBase<HttpIntegrationTestFixture>
