﻿// -------------------------------------------------------------------------------------------------
// Copyright (c) Microsoft Corporation. All rights reserved.
// Licensed under the MIT License (MIT). See LICENSE in the repo root for license information.
// -------------------------------------------------------------------------------------------------

using System;
using System.Collections.Generic;
using System.Globalization;
using System.Linq;
using System.Net;
using System.Threading.Tasks;
using System.Web;
using Hl7.Fhir.Model;
using Microsoft.Health.Fhir.Client;
using Microsoft.Health.Fhir.Core.Extensions;
using Microsoft.Health.Fhir.Core.Models;
using Microsoft.Health.Fhir.Tests.Common;
using Microsoft.Health.Fhir.Tests.Common.FixtureParameters;
using Microsoft.Health.Test.Utilities;
using Xunit;
using Task = System.Threading.Tasks.Task;

namespace Microsoft.Health.Fhir.Tests.E2E.Rest.Search
{
    [Trait(Traits.OwningTeam, OwningTeam.Fhir)]
    [Trait(Traits.Category, Categories.Sort)]
    [HttpIntegrationFixtureArgumentSets(DataStore.All, Format.Json)]
    public class SortTests : SearchTestsBase<HttpIntegrationTestFixture>
    {
        private static readonly string _unsupportedSearchAndSortParam = "abcd1234"; // Parameter is invalid search parameter, therefore it is invalid sort parameter as well.
        private static readonly string _unsupportedSortParam = "link"; // Parameter "link" is of reference type so sorting by link will always fail.

        public SortTests(HttpIntegrationTestFixture fixture)
            : base(fixture)
        {
        }

        [Fact]
        [Trait(Traits.Priority, Priority.One)]
        public async Task GivenPatients_WhenSearchedWithSortParams_ThenPatientsAreReturnedInTheAscendingOrder()
        {
            var tag = Guid.NewGuid().ToString();
            var patients = await CreatePatients(tag);

            // Due to multiple service instances lastUpdated time could vary, and patients array might not be in the ascending order by lastUpdated. So sort the expected patients array
            await ExecuteAndValidateBundle($"Patient?_tag={tag}&_sort=_lastUpdated", false, patients.OrderBy(p => p.Meta.LastUpdated).Cast<Resource>().ToArray());
        }

        [Fact]
        [Trait(Traits.Priority, Priority.One)]
        public async Task GivenPatients_WhenSearchedWithSortParamsWithHyphen_ThenPatientsAreReturnedInTheDescendingOrder()
        {
            var tag = Guid.NewGuid().ToString();
            var patients = await CreatePatients(tag);

            // Due to multiple service instances lastUpdated time could vary, and patients array might not be in the ascending order by lastUpdated. So sort the expected patients array
            await ExecuteAndValidateBundle($"Patient?_tag={tag}&_sort=-_lastUpdated", false, patients.OrderByDescending(p => p.Meta.LastUpdated).Cast<Resource>().ToArray());
        }

        /*
         * Flaky test - commented temporarily
        [SkippableTheory]
        [InlineData("birthdate")]
        [InlineData("_lastUpdated")]
        public async Task GivenMoreThanTenPatients_WhenSearchedWithSortParam_ThenPatientsAreReturnedInAscendingOrder(string sortParameterName)
        {
            var tag = Guid.NewGuid().ToString();
            var patients = await CreatePaginatedPatients(tag);

            if (sortParameterName.Equals("birthdate", StringComparison.OrdinalIgnoreCase))
            {
                // CreatePaginatedPatients - Tries to Create Patients array in the increasing order of BirthDates so no need to Sort but still doing it to avoid failures
                patients = patients.OrderBy(p => p.BirthDate).ToArray();
            }
            else if (sortParameterName.Equals("_lastUpdated", StringComparison.OrdinalIgnoreCase))
            {
                // Due to multiple service instances lastUpdated time could vary and patients array might not be in the ascending order by lastUpdated. So sort the expected patients array
                patients = patients.OrderBy(p => p.Meta.LastUpdated).ToArray();
            }

            await ExecuteAndValidateBundle($"Patient?_tag={tag}&_sort={sortParameterName}", false, patients.Cast<Resource>().ToArray());
        }
        */

        /*
         * Flaky test - commented temporarily
        [SkippableTheory]
        [InlineData("birthdate")]
        [InlineData("_lastUpdated")]
        public async Task GivenMoreThanTenPatients_WhenSearchedWithSortParamWithHyphen_ThenPatientsAreReturnedInDescendingOrder(string sortParameterName)
        {
            var tag = Guid.NewGuid().ToString();
            var patients = await CreatePaginatedPatients(tag);
            if (sortParameterName.Equals("birthdate", StringComparison.OrdinalIgnoreCase))
            {
                // CreatePaginatedPatients - Tries to Create Patients array in the increasing order of BirthDates so no need to Sort but still doing it to avoid failures
                patients = patients.OrderBy(p => p.BirthDate).ToArray();
            }
            else if (sortParameterName.Equals("_lastUpdated", StringComparison.OrdinalIgnoreCase))
            {
                // Due to multiple service instances lastUpdated time could vary and patients array might not be in the ascending order by lastUpdated. So sort the expected patients array
                patients = patients.OrderBy(p => p.Meta.LastUpdated).ToArray();
            }

            await ExecuteAndValidateBundle($"Patient?_tag={tag}&_sort=-{sortParameterName}", false, patients.Reverse().Cast<Resource>().ToArray());
        }
        */

        [Theory]
        [InlineData("birthdate")]
        [InlineData("-birthdate")]
        [HttpIntegrationFixtureArgumentSets(dataStores: DataStore.SqlServer)]
        public async Task GivenPatientsWithSameBirthdateAndMultiplePages_WhenSortedByBirthdate_ThenPatientsAreReturnedInCorrectOrder(string sortParameterName)
        {
            var tag = Guid.NewGuid().ToString();
            var patients = await CreatePatientsWithSameBirthdate(tag);

            // For SQL, we always choose the "oldest" resource based on last updated time (irrespective of overall sort order)
            // Since sort is based on same BirthDate, the order in which resources will be returned depends on their creation time for both the cases
            // Above patients array could be out of sync due to inconsistent system time across multiple server instances so sort the expected patients array
            await ExecuteAndValidateBundle($"Patient?_tag={tag}&_sort={sortParameterName}&_count=3", false, pageSize: 3, patients.OrderBy(p => p.Meta.LastUpdated).ToArray());
        }

        /*
         * Flaky test - commented temporarily
        [SkippableFact]
        [HttpIntegrationFixtureArgumentSets(dataStores: DataStore.CosmosDb)]
        public async Task GivenPatientsWithSameBirthdateAndMultiplePages_WhenSortedByBirthdate_ThenPatientsAreReturnedInAscendingOrder()
        {
            var tag = Guid.NewGuid().ToString();
            var patients = await CreatePatientsWithSameBirthdate(tag);

            // Cosmos sometimes returns the results in weird pattern
            await ExecuteAndValidateBundle($"Patient?_tag={tag}&_sort=birthdate&_count=3", false, pageSize: 3, patients.Cast<Resource>().ToArray());
        }
        */

        /*
         * Flaky test - commented temporarily
        [SkippableFact]
        [HttpIntegrationFixtureArgumentSets(dataStores: DataStore.CosmosDb)]
        public async Task GivenPatientsWithSameBirthdateAndMultiplePages_WhenSortedByBirthdateWithHyphen_ThenPatientsAreReturnedInDescendingOrder()
        {
            var tag = Guid.NewGuid().ToString();
            var patients = await CreatePatientsWithSameBirthdate(tag);

            // Cosmos sometimes returns the results in weird pattern
            await ExecuteAndValidateBundle($"Patient?_tag={tag}&_sort=-birthdate&_count=3", false, pageSize: 3, patients.Reverse().Cast<Resource>().ToArray());
        }
        */

        // uncomment only when db cleanup happens on each run, otherwise the paging might cause expected resources to not arrive
        /*[Fact]
        [HttpIntegrationFixtureArgumentSets(dataStores: DataStore.SqlServer)]
        public async Task GivenQueryWithNoFilter_WhenSearchedWithSortParam_ThenResourcesAreReturnedInAscendingOrder()
        {
            var tag = Guid.NewGuid().ToString();
            var patients = await CreateResources(tag);

            // Ask to get all patient without any filters
            // Note: this might result in getting Patients that were created on other tests,
            // e.g. previous runs which were not cleaned yet, or concurrent tests.
            // we overcome this issue by not looking for specific results, rather just make sure they are
            // sorted.
            await ExecuteAndValidateBundle($"Patient?_sort=birthdate", false, patients.Cast<Resource>().ToArray());
        }*/

        /*
         * Flaky test - commented temporarily
        [SkippableFact]
        [Trait(Traits.Priority, Priority.One)]
        public async Task GivenPatients_WhenSearchedWithFamilySortParams_ThenPatientsAreReturnedInTheAscendingOrder()
        {
            var tag = Guid.NewGuid().ToString();
            var patients = await CreatePatients(tag);

            // We are ordering the patients array by Family name
            await ExecuteAndValidateBundle(
                $"Patient?_tag={tag}&_sort=family",
                false,
                patients.OrderBy(x => x.Name.Min(n => n.Family)).Cast<Resource>().ToArray());
        }
        */

        [SkippableFact]
        [Trait(Traits.Priority, Priority.One)]
        public async Task GivenPatients_WhenSearchedWithFamilySortParamsWithHyphen_ThenPatientsAreReturnedInTheDescendingOrder()
        {
            var tag = Guid.NewGuid().ToString();
            var patients = await CreatePatients(tag);

            // We are ordering the patients array by Family name
            await ExecuteAndValidateBundle(
                $"Patient?_tag={tag}&_sort=-family",
                false,
                patients.OrderByDescending(x => x.Name.Max(n => n.Family)).Cast<Resource>().ToArray());
        }

        [Fact]
        [Trait(Traits.Priority, Priority.One)]
        public async Task GivenPatients_WhenSearchedWithInvalidSortParamsAndHandlingLenient_ThenPatientsAreReturnedUnsortedWithWarning()
        {
            var tag = Guid.NewGuid().ToString();
            Patient[] patients = await CreatePatients(tag);
            Resource[] expectedResources = new Resource[patients.Length + 1];
            expectedResources[0] = OperationOutcome.ForMessage(
                string.Format(CultureInfo.InvariantCulture, Core.Resources.SearchSortParameterNotSupported, _unsupportedSortParam),
                OperationOutcome.IssueType.NotSupported,
                OperationOutcome.IssueSeverity.Warning);
            patients.Cast<Resource>().ToArray().CopyTo(expectedResources, 1);

            await ExecuteAndValidateBundle(
                $"Patient?_tag={tag}&_sort={_unsupportedSortParam}",
                true, // Server sort will fail, so sort expected result and actual result before comparing.
                true, // Turn on test logic for invalid sort parameter.
                new Tuple<string, string>("Prefer", "handling=lenient"),
                expectedResources);
        }

        [Fact]
        [Trait(Traits.Priority, Priority.One)]
        public async Task GivenPatients_WhenSearchedWithInvalidSearchAndSortParamsAndHandlingLenient_ThenPatientsAreReturnedUnsortedWithWarning()
        {
            var tag = Guid.NewGuid().ToString();
            Patient[] patients = await CreatePatients(tag);
            Resource[] expectedResources = new Resource[patients.Length + 1];
            expectedResources[0] = OperationOutcome.ForMessage(
                string.Format(CultureInfo.InvariantCulture, Core.Resources.SortParameterValueIsNotValidSearchParameter, _unsupportedSearchAndSortParam, "Patient"),
                OperationOutcome.IssueType.NotSupported,
                OperationOutcome.IssueSeverity.Warning);
            patients.Cast<Resource>().ToArray().CopyTo(expectedResources, 1);

            await ExecuteAndValidateBundle(
                $"Patient?_tag={tag}&_sort={_unsupportedSearchAndSortParam}",
                true, // Server sort will fail, so sort expected result and actual result before comparing.
                true, // Turn on test logic for invalid sort parameter.
                new Tuple<string, string>("Prefer", "handling=lenient"),
                expectedResources);
        }

        [Fact]
        [Trait(Traits.Priority, Priority.One)]
        public async Task GivenPatients_WhenSearchedWithInvalidSortParamsAndHandlingStrict_ThenErrorReturnedWithMessage()
        {
            var tag = Guid.NewGuid().ToString();
            var patients = await CreatePatients(tag);
            OperationOutcome expectedOperationOutcome = OperationOutcome.ForMessage(
                string.Format(CultureInfo.InvariantCulture, Core.Resources.SearchSortParameterNotSupported, _unsupportedSortParam),
                OperationOutcome.IssueType.Invalid,
                OperationOutcome.IssueSeverity.Error);

            await ExecuteAndValidateErrorOperationOutcomeAsync(
                $"Patient?_tag={tag}&_sort={_unsupportedSortParam}",
                new Tuple<string, string>("Prefer", "handling=strict"),
                HttpStatusCode.BadRequest,
                expectedOperationOutcome);
        }

        [Fact]
        [Trait(Traits.Priority, Priority.One)]
        public async Task GivenPatients_WhenSearchedWithInvalidSearchAndSortParamsAndHandlingStrict_ThenErrorReturnedWithMessage()
        {
            var tag = Guid.NewGuid().ToString();
            var patients = await CreatePatients(tag);
            OperationOutcome expectedOperationOutcome = OperationOutcome.ForMessage(
                string.Format(CultureInfo.InvariantCulture, Core.Resources.SortParameterValueIsNotValidSearchParameter, _unsupportedSearchAndSortParam, "Patient"),
                OperationOutcome.IssueType.Invalid,
                OperationOutcome.IssueSeverity.Error);

            await ExecuteAndValidateErrorOperationOutcomeAsync(
                $"Patient?_tag={tag}&_sort={_unsupportedSearchAndSortParam}",
                new Tuple<string, string>("Prefer", "handling=strict"),
                HttpStatusCode.BadRequest,
                expectedOperationOutcome);
        }

        [SkippableFact]
<<<<<<< HEAD
=======
        [Trait(Traits.Priority, Priority.One)]
        public async Task GivenPatients_WhenSearchedWithFamilySortParamsWithHyphen_ThenPatientsAreReturnedInTheDescendingOrder()
        {
            var tag = Guid.NewGuid().ToString();
            var patients = await CreatePatients(tag);

            await ExecuteAndValidateBundle(
                $"Patient?_tag={tag}&_sort=-family",
                false,
                patients.OrderByDescending(x => x.Name.Max(n => n.Family)).Cast<Resource>().ToArray());
        }

        /*
         * Flaky test - commented temporarily
        [SkippableFact]
>>>>>>> 950fe3ce
        public async Task GivenQueryWithDatetimeFilter_WhenSearchedWithSortParamOnDatetime_ThenResourcesAreReturnedInAscendingOrder()
        {
            var tag = Guid.NewGuid().ToString();

            // save the timestamp prior to creating the resources
            var now = DateTime.Now;
            var time = now.AddSeconds(-10);

            // create the resources which will have an timestamp bigger than the 'now' var
            var patients = await CreatePatients(tag);

            // Ask to get all patient with datetime filter
            // Note: this might result in getting Patients that were created on other tests (concurrent tests),
            // e.g. previous runs which were not cleaned yet, or concurrent tests.
            // we overcome this issue by not looking for specific results, rather just make sure they are
            // sorted.

            // Format the time to fit yyyy-MM-ddTHH:mm:ss.fffffffzzz, and encode its special characters.
            // sort and filter are based on same type (datetime)
            string lastUpdated = HttpUtility.UrlEncode($"{time:o}");

            // CreatePatients - Creates patients with birthdates in Ascending order
            await ExecuteAndValidateBundle($"Patient?_lastUpdated=gt{lastUpdated}&_sort=birthdate&_tag={tag}", false, patients.OrderBy(x => x.BirthDate).Cast<Resource>().ToArray());
        }
        */

        /*
         * Flaky test - commented temporarily
        [SkippableFact]
        public async Task GivenQueryWitDatetimeFilter_WhenSearchedWithHyphenSortParamOnDatetime_ThenResourcesAreReturnedInDescendingOrder()
        {
            var tag = Guid.NewGuid().ToString();

            // save the timestamp prior to creating the resources
            var now = DateTime.Now;
            var time = now.AddSeconds(-10);

            // create the resources which will have an timestamp bigger than the 'now' var
            var patients = await CreatePatients(tag);

            // Ask to get all patient with datetime filter and specific tag

            // Format the time to fit yyyy-MM-ddTHH:mm:ss.fffffffzzz, and encode its special characters.
            // sort and filter are based on same type (datetime)
            string lastUpdated = HttpUtility.UrlEncode($"{time:o}");

            // CreatePatients - Creates patients with birthdates in Ascending order
            await ExecuteAndValidateBundle($"Patient?_lastUpdated=gt{lastUpdated}&_sort=-birthdate&_tag={tag}", false, patients.OrderByDescending(x => x.BirthDate).Cast<Resource>().ToArray());
        }
        */

        /*
         * Flaky test - commented temporarily
        [SkippableFact]
        public async Task GivenQueryWithTagFilter_WhenSearchedWithSortParamOnDatetime_ThenResourcesAreReturnedInAscendingOrder()
        {
            var tag = Guid.NewGuid().ToString();

            var patients = await CreatePatients(tag);

            // Ask to get all patient with specific tag order by birthdate (timestamp)
            // filter and sort are different based on different types

            // CreatePatients - Creates patients with birthdates in Ascending order
            await ExecuteAndValidateBundle($"Patient?_tag={tag}&_sort=birthdate", false, patients.OrderBy(x => x.BirthDate).Cast<Resource>().ToArray());
        }
        */

        [SkippableFact]
        public async Task GivenQueryWithTagFilter_WhenSearchedWithHyphenSortParamOnDatetime_ThenResourcesAreReturnedInDescendingOrder()
        {
            var tag = Guid.NewGuid().ToString();

            // create the resources which will have an timestamp bigger than the 'now' var
            var patients = await CreatePatients(tag);

            // Ask to get all patient with specific tag order by birthdate (timestamp)
            // filter and sort are different based on different types

            // CreatePatients - Creates patients with birthdates in Ascending order
            await ExecuteAndValidateBundle($"Patient?_tag={tag}&_sort=-birthdate", false, patients.OrderByDescending(x => x.BirthDate).Cast<Resource>().ToArray());
        }

        [SkippableFact]
        public async Task GivenQueryWithMultipleFilters_WhenSearchedWithSortParamOnDatetime_ThenResourcesAreReturnedInAscendingOrder()
        {
            var tag = Guid.NewGuid().ToString();

            var patients = await CreatePatients(tag);

            // Ask to get all patient with specific tag and family name order by birthdate (timestamp)
            // filter and sort are different based on different types
            var filteredFamilyName = "Williamas";
            await ExecuteAndValidateBundle($"Patient?_tag={tag}&family={filteredFamilyName}&_sort=birthdate", false, patients.Reverse().Where(x => x.Name[0].Family == filteredFamilyName).OrderBy(x => x.BirthDate).Cast<Resource>().ToArray());
        }

        [SkippableFact]
        public async Task GivenQueryWithMultipleFilters_WhenSearchedWithHyphenSortParamOnDatetime_ThenResourcesAreReturnedInDescendingOrder()
        {
            var tag = Guid.NewGuid().ToString();

            var patients = await CreatePatients(tag);

            // Ask to get all patient with specific tag and family name order by birthdate (timestamp)
            // filter and sort are different based on different types
            var filteredFamilyName = "Williamas";
            await ExecuteAndValidateBundle($"Patient?_tag={tag}&family={filteredFamilyName}&_sort=-birthdate", false, patients.Where(x => x.Name[0].Family == filteredFamilyName).OrderByDescending(x => x.BirthDate).Cast<Resource>().ToArray());
        }

        [Fact]
        [HttpIntegrationFixtureArgumentSets(dataStores: DataStore.SqlServer)]
        public async Task GivenQueryWithRevinclude_WhenSearchedWithSortParamOnDatetime_ThenResourcesAreReturnedInAscendingOrder()
        {
            var tag = Guid.NewGuid().ToString();

            var resources = new List<Resource>();

            // create the resources which will have an timestamp bigger than the 'now' var
            var patients = await CreatePatients(tag);

            // CreatePatients - Creates patients with birthdates in Ascending order
            patients = patients.OrderBy(x => x.BirthDate).ToArray();
            resources.AddRange(patients);

            foreach (Patient p in patients)
            {
                var obs = await AddObservationToPatient(p, "1990-01-01", tag);
                resources.AddRange(obs);
            }

            // Ask to get all patient with specific tag order by birthdate (timestamp)
            // filter and sort are different based on different types
            await ExecuteAndValidateBundle($"Patient?_tag={tag}&_sort=birthdate&_revinclude=Observation:subject", false, resources.ToArray());
        }

        [Fact]
        [HttpIntegrationFixtureArgumentSets(dataStores: DataStore.SqlServer)]
        public async Task GivenQueryWithRevinclude_WhenSearchedWithSortParamOnDatetimeWithHyphen_ThenResourcesAreReturnedInDescendingOrder()
        {
            var tag = Guid.NewGuid().ToString();

            var resources = new List<Resource>();

            // create the resources which will have an timestamp bigger than the 'now' var
            var patients = await CreatePatients(tag);

            // CreatePatients - Creates patients with birthdates in Ascending order
            patients = patients.OrderBy(x => x.BirthDate).ToArray();

            var observations = new List<Observation>();
            for (int i = 0; i < patients.Length; i++)
            {
                var obs = await AddObservationToPatient(patients[i], "1990-01-01", tag);
                observations.Add(obs.First());
            }

            resources.AddRange(patients.Reverse());
            resources.AddRange(observations);

            // Ask to get all patient with specific tag order by birthdate (timestamp)
            // filter and sort are different based on different types
            await ExecuteAndValidateBundle($"Patient?_tag={tag}&_sort=-birthdate&_revinclude=Observation:subject", false, resources.ToArray());
        }

        [Fact]
        [HttpIntegrationFixtureArgumentSets(dataStores: DataStore.SqlServer)]
        public async Task GivenQueryWithRevinclude_WhenSearchedWithSortParamOnLastupdated_ThenResourcesAreReturnedInAscendingOrder()
        {
            var tag = Guid.NewGuid().ToString();

            var resources = new List<Resource>();

            // create the resources which will have an timestamp bigger than the 'now' var
            var patients = await CreatePatients(tag);

            // CreatePatients - Creates patients in Ascending order but due to multiple instances lastUpdated time could vary
            patients = patients.OrderBy(x => x.Meta.LastUpdated).ToArray();

            var observations = new List<Observation>();
            for (int i = 0; i < patients.Length; i++)
            {
                var obs = await AddObservationToPatient(patients[i], "1990-01-01", tag);
                observations.Add(obs.First());
            }

            resources.AddRange(patients);
            resources.AddRange(observations);

            // Ask to get all patient with specific tag order by birthdate (timestamp)
            // filter and sort are different based on different types
            await ExecuteAndValidateBundle($"Patient?_tag={tag}&_sort=_lastUpdated&_revinclude=Observation:subject", false, resources.ToArray());
        }

        [Fact]
        [HttpIntegrationFixtureArgumentSets(dataStores: DataStore.SqlServer)]
        public async Task GivenQueryWithRevinclude_WhenSearchedWithSortParamOnLastupdatedWithHyphen_ThenResourcesAreReturnedInDescendingOrder()
        {
            var tag = Guid.NewGuid().ToString();

            var resources = new List<Resource>();

            // create the resources which will have an timestamp bigger than the 'now' var
            var patients = await CreatePatients(tag);

            // CreatePatients - Creates patients in Ascending order but due to multiple instances lastUpdated time could vary
            patients = patients.OrderBy(x => x.Meta.LastUpdated).ToArray();

            var observations = new List<Observation>();
            for (int i = 0; i < patients.Length; i++)
            {
                var obs = await AddObservationToPatient(patients[i], "1990-01-01", tag);
                observations.Add(obs.First());
            }

            resources.AddRange(patients.Reverse());
            observations.Reverse();
            resources.AddRange(observations);

            // Ask to get all patient with specific tag order by birthdate (timestamp)
            // filter and sort are different based on different types
            await ExecuteAndValidateBundle($"Patient?_tag={tag}&_sort=-_lastUpdated&_revinclude=Observation:subject", false, resources.ToArray());
        }

        [Fact]
        [HttpIntegrationFixtureArgumentSets(dataStores: DataStore.SqlServer)]
        public async Task GivenQueryWithObservationInclude_WhenSearchedWithSortParamOnDatetime_ThenResourcesAreReturnedInAscendingOrder()
        {
            var tag = Guid.NewGuid().ToString();

            var resources = new List<Resource>();

            // create the resources which will have an timestamp bigger than the 'now' var
            var patients = await CreatePatients(tag);

            var dates = new string[] { "1990-01-01", "1991-01-01", "1992-01-01", "1993-01-01" };
            var observations = new List<Observation>();
            for (int i = 0; i < patients.Length; i++)
            {
                var obs = await AddObservationToPatient(patients[i], dates[i], tag);
                observations.Add(obs.First());
            }

            resources.AddRange(observations);
            resources.AddRange(patients);

            // Ask to get all patient with specific tag order by birthdate (timestamp)
            // filter and sort are different based on different types
            await ExecuteAndValidateBundle($"Observation?_tag={tag}&_sort=date&_include=Observation:subject", false, resources.ToArray());
        }

        [Fact]
        [HttpIntegrationFixtureArgumentSets(dataStores: DataStore.SqlServer)]
        public async Task GivenQueryWithObservationInclude_WhenSearchedWithSortParamOnDatetimeWithHyphen_ThenResourcesAreReturnedInDescendingOrder()
        {
            var tag = Guid.NewGuid().ToString();

            var resources = new List<Resource>();

            // create the resources which will have an timestamp bigger than the 'now' var
            var patients = await CreatePatients(tag);

            var dates = new string[] { "1990-01-01", "1991-01-01", "1992-01-01", "1993-01-01" };
            var observations = new List<Observation>();
            for (int i = 0; i < patients.Length; i++)
            {
                var obs = await AddObservationToPatient(patients[i], dates[i], tag);
                observations.Add(obs.First());
            }

            observations.Reverse();
            resources.AddRange(observations);
            resources.AddRange(patients);

            // Ask to get all patient with specific tag order by birthdate (timestamp)
            // filter and sort are different based on different types
            await ExecuteAndValidateBundle($"Observation?_tag={tag}&_sort=-date&_include=Observation:subject", false, resources.ToArray());
        }

        [Fact]
        [HttpIntegrationFixtureArgumentSets(dataStores: DataStore.SqlServer)]
        public async Task GivenQueryWithObservation_WhenSearchedForItemsWithSubjectAndSort_ThenResourcesAreReturnedInAscendingOrder()
        {
            var tag = Guid.NewGuid().ToString();

            var expected_resources = new List<Resource>();

            // create the resources which will have an timestamp bigger than the 'now' var
            var patients = await CreatePatients(tag);

            var dates = new string[] { "1990-01-01", "1991-01-01", "1992-01-01", "1993-01-01" };
            var observations = new List<Observation>();
            for (int i = 0; i < patients.Length; i++)
            {
                var obs = await AddObservationToPatient(patients[i], dates[i], tag);
                observations.Add(obs.First());
            }

            // Add observation with no patient-> no subject, but we don't keep it in the expected result set.
            // observations.Add(AddObservationToPatient(null, dates[0], tag).Result.First());
            await AddObservationToPatient(null, dates[0], tag);

            expected_resources.AddRange(observations);

            // Get observations
            await ExecuteAndValidateBundle($"Observation?_tag={tag}&_sort=date&subject:missing=false", false, expected_resources.ToArray());
        }

        [Fact]
        [HttpIntegrationFixtureArgumentSets(dataStores: DataStore.SqlServer)]
        public async Task GivenQueryWithObservation_WhenSearchedForItemsWithNoSubjectAndSort_ThenResourcesAreReturnedInAscendingOrder()
        {
            var tag = Guid.NewGuid().ToString();

            var expected_resources = new List<Resource>();

            // create the resources which will have an timestamp bigger than the 'now' var
            var patients = await CreatePatients(tag);

            var dates = new string[] { "1990-01-01", "1991-01-01", "1992-01-01", "1993-01-01" };
            var observations = new List<Observation>();
            for (int i = 0; i < patients.Length; i++)
            {
                var obs = await AddObservationToPatient(patients[i], dates[i], tag);
                observations.Add(obs.First());
            }

            // Add observation with no patient-> no subject, and we keep it alone in the expected result set.
            expected_resources.Add(AddObservationToPatient(null, dates[0], tag).Result.First());

            // Get observations
            await ExecuteAndValidateBundle($"Observation?_tag={tag}&_sort=date&subject:missing=true", false, expected_resources.ToArray());
        }

        [Fact]
        [HttpIntegrationFixtureArgumentSets(dataStores: DataStore.SqlServer)]
        public async Task GivenQueryWithObservation_WhenSearchedForItemsWithNoSubjectAndLastUpdatedSort_ThenResourcesAreReturnedInAscendingOrder()
        {
            var tag = Guid.NewGuid().ToString();

            var expected_resources = new List<Resource>();

            // create the resources which will have an timestamp bigger than the 'now' var
            var patients = await CreatePatients(tag);

            var dates = new string[] { "1990-01-01", "1991-01-01", "1992-01-01", "1993-01-01" };
            var observations = new List<Observation>();
            for (int i = 0; i < patients.Length; i++)
            {
                var obs = await AddObservationToPatient(patients[i], dates[i], tag);
                observations.Add(obs.First());
            }

            // Add observation with no patient-> no subject, and we keep it alone in the expected result set.
            expected_resources.Add(AddObservationToPatient(null, dates[0], tag).Result.First());

            // Get observations
            await ExecuteAndValidateBundle($"Observation?_tag={tag}&_sort=_lastUpdated&subject:missing=true", false, expected_resources.ToArray());
        }

        /*
         * Flaky test - commented temporarily
        [SkippableFact]
        public async Task GivenPatientsWithMultipleNames_WhenFilteringAndSortingByFamilyName_ThenResourcesAreReturnedInAscendingOrder()
        {
            var tag = Guid.NewGuid().ToString();
            var patients = await CreatePatientsWithMultipleFamilyNames(tag);

            // Need to make sure that [0..5] are the Patients with R in the family name
            await ExecuteAndValidateBundle($"Patient?_tag={tag}&family=R&_sort=family", sort: false, patients[0..5]);
        }
       */

        /*
         * Flaky test - commented temporarily
        [SkippableTheory]
        [InlineData(2)]
        [InlineData(3)]
        [InlineData(4)]
        public async Task GivenPatientsWithMultipleNamesAndPaginated_WhenFilteringAndSortingByFamilyName_ThenResourcesAreReturnedInAscendingOrder(int count)
        {
            var tag = Guid.NewGuid().ToString();
            var patients = await CreatePatientsWithMultipleFamilyNames(tag);

            await ExecuteAndValidateBundle($"Patient?_tag={tag}&family=R&_sort=family&_count={count}", sort: false, pageSize: count, patients[0..5]);
        }
        */

        /*
         * Flaky test - commented temporarily
        [SkippableFact]
        [HttpIntegrationFixtureArgumentSets(dataStores: DataStore.CosmosDb)]
        public async Task GivenPatientsWithMultipleNamesForCosmos_WhenFilteringAndSortingByFamilyNameWithHyphen_ThenResourcesAreReturnedInAscendingOrder()
        {
            var tag = Guid.NewGuid().ToString();
            Patient[] patients = await CreatePatientsWithMultipleFamilyNames(tag);

            List<Patient> expectedPatients = new List<Patient>() { patients[4], patients[1], patients[3], patients[2], patients[0], };
            await ExecuteAndValidateBundle($"Patient?_tag={tag}&family=R&_sort=-family", sort: false, expectedPatients.ToArray());
        }
        */

        [SkippableFact]
        [HttpIntegrationFixtureArgumentSets(dataStores: DataStore.SqlServer)]
        public async Task GivenPatientsWithMultipleNamesForSql_WhenFilteringAndSortingByFamilyNameWithHyphen_ThenResourcesAreReturnedInAscendingOrder()
        {
            var tag = Guid.NewGuid().ToString();
            Patient[] patients = await CreatePatientsWithMultipleFamilyNames(tag);

            List<Patient> expectedPatients = new List<Patient>() { patients[4], patients[1], patients[2], patients[3], patients[0], };
            await ExecuteAndValidateBundle($"Patient?_tag={tag}&family=R&_sort=-family", sort: false, expectedPatients.ToArray());
        }

        [SkippableTheory]
        [InlineData(2)]
        [InlineData(3)]
        [InlineData(4)]
        [HttpIntegrationFixtureArgumentSets(dataStores: DataStore.SqlServer)]
        public async Task GivenPatientsWithMultipleNamesAndPaginatedForSql_WhenFilteringAndSortingByFamilyNameWithHyphen_ThenResourcesAreReturnedInAscendingOrder(int count)
        {
            var tag = Guid.NewGuid().ToString();
            Patient[] patients = await CreatePatientsWithMultipleFamilyNames(tag);

            List<Patient> expectedPatients = new List<Patient>() { patients[4], patients[1], patients[2], patients[3], patients[0], };
            await ExecuteAndValidateBundle($"Patient?_tag={tag}&family=R&_sort=-family&_count={count}", sort: false, pageSize: count, expectedPatients.ToArray());
        }

        /*
         * There is a difference in the way we break ties between Cosmos and SQL.
         * For Cosmos, we choose the resource based on last updated time ordered by overall sort order.
         * For SQL, we always choose the "oldest" resource based on last updated time (irrespective of overall sort order).
         * Hence we see a difference when sorting by Descending order.
        */
        /*
         * Flaky test - commented temporarily
        [SkippableTheory]
        [InlineData(2)]
        [InlineData(3)]
        [InlineData(4)]
        [HttpIntegrationFixtureArgumentSets(dataStores: DataStore.CosmosDb)]
        public async Task GivenPatientsWithMultipleNamesAndPaginatedForCosmos_WhenFilteringAndSortingByFamilyNameWithHyphen_ThenResourcesAreReturnedInAscendingOrder(int count)
        {
            var tag = Guid.NewGuid().ToString();
            Patient[] patients = await CreatePatientsWithMultipleFamilyNames(tag);

            List<Patient> expectedPatients = new List<Patient>() { patients[4], patients[1], patients[3], patients[2], patients[0], };
            await ExecuteAndValidateBundle($"Patient?_tag={tag}&family=R&_sort=-family&_count={count}", sort: false, pageSize: count, expectedPatients.ToArray());
        }
        */

        [SkippableFact]
        public async Task GivenPatientsWithFamilyNameMissing_WhenSortingByFamilyName_ThenThosePatientsAreIncludedInResult()
        {
            var tag = Guid.NewGuid().ToString();
            Patient[] patients = await CreatePatientsWithMissingFamilyNames(tag);

            var expectedPatients = patients.OrderBy(x => x.Name.Min(y => y.Family)).ToArray();
            await ExecuteAndValidateBundle($"Patient?_tag={tag}&_sort=family", sort: false, expectedPatients);
        }

        /*
         * Flaky test - commented temporarily
        [SkippableTheory]
        [InlineData(2)]
        [InlineData(3)]
        [InlineData(4)]
        public async Task GivenPatientsWithFamilyNameMissingAndPaginated_WhenSortingByFamilyName_ThenThosePatientsAreIncludedInResult(int count)
        {
            var tag = Guid.NewGuid().ToString();
            Patient[] patients = await CreatePatientsWithMissingFamilyNames(tag);

            var expectedPatients = patients.OrderBy(x => x.Name.Min(y => y.Family)).ToArray();
            await ExecuteAndValidateBundle($"Patient?_tag={tag}&_sort=family&_count={count}", sort: false, pageSize: count, expectedPatients);
        }
        */

        [SkippableTheory]
        [InlineData(2)]
        [InlineData(3)]
        [InlineData(4)]
        [HttpIntegrationFixtureArgumentSets(dataStores: DataStore.SqlServer)]
        public async Task GivenPatientsWithFamilyNameMissingAndPaginatedForSql_WhenSortingByFamilyNameWithHyphen_ThenThosePatientsAreIncludedInResult(int count)
        {
            var tag = Guid.NewGuid().ToString();
            Patient[] patients = await CreatePatientsWithMissingFamilyNames(tag);

            var expectedPatients = new Patient[]
                {
                    patients[0],
                    patients[4],
                    patients[6],
                    patients[5],
                    patients[1],
                    patients[2],
                    patients[3],
                };

            await ExecuteAndValidateBundle($"Patient?_tag={tag}&_sort=-family&_count={count}", sort: false, pageSize: count, expectedPatients);
        }

        /*
         * There is a difference in the way we break ties between Cosmos and SQL.
         * For Cosmos, we choose the resource based on overall sort order.
         * For SQL, we always choose the oldest resource (irrespective of overall sort order).
         * Hence we see a difference when sorting by Descending order.
         * */
        /*
         * Flaky test - commented temporarily
        [SkippableTheory]
        [InlineData(2)]
        [InlineData(3)]
        [InlineData(4)]
        [HttpIntegrationFixtureArgumentSets(dataStores: DataStore.CosmosDb)]
        public async Task GivenPatientsWithFamilyNameMissingAndPaginatedForCosmos_WhenSortingByFamilyNameWithHyphen_ThenThosePatientsAreIncludedInResult(int count)
        {
            var tag = Guid.NewGuid().ToString();
            Patient[] patients = await CreatePatientsWithMissingFamilyNames(tag);

            var expectedPatients = patients.OrderBy(x => x.Name.Min(y => y.Family)).Reverse().ToArray();
            await ExecuteAndValidateBundle($"Patient?_tag={tag}&_sort=-family&_count={count}", sort: false, pageSize: count, expectedPatients);
        }
        */

        [SkippableTheory]
        [InlineData(2)]
        [InlineData(3)]
        [InlineData(4)]
        public async Task GivenPatientsWithFamilyNameMissingAndPaginated_WhenSortingByFamilyNameWithTotal_ThenCorrectTotalReturned(int count)
        {
            var tag = Guid.NewGuid().ToString();
            await CreatePatientsWithMissingFamilyNames(tag);

            var response = await Client.SearchAsync($"Patient?_tag={tag}&_sort=family&_count={count}&_total=accurate");
            Assert.Equal(7, response.Resource.Total);
        }

        [SkippableFact]
        public async Task GivenPatientsWithFamilyNameMissing_WhenSortingByFamilyNameWithTotal_ThenCorrectTotalReturned()
        {
            var tag = Guid.NewGuid().ToString();
            await CreatePatientsWithMissingFamilyNames(tag);

            var response = await Client.SearchAsync($"Patient?_tag={tag}&_sort=family&_total=accurate");
            Assert.Equal(7, response.Resource.Total);
        }

        [SkippableFact]
        [Trait(Traits.Priority, Priority.One)]
        public async Task GivenPatientWithManagingOrg_WhenSearchedWithOrgIdentifierAndSorted_ThenPatientsAreReturned()
        {
            // Arrange Patients with linked Managing Organization
            var tag = Guid.NewGuid().ToString();

            var org = Samples.GetDefaultOrganization().ToPoco<Organization>();
            org.Identifier.Add(new Identifier("http://e2etest", tag));
            var orgResponse = await Client.CreateAsync(org);

            var patient = Samples.GetDefaultPatient().ToPoco<Patient>();
            patient.ManagingOrganization = new ResourceReference($"{KnownResourceTypes.Organization}/{orgResponse.Resource.Id}");

            var patients = new List<Patient>();

            SetPatientInfo(patient, "Seattle", "Robinson", tag);
            patients.Add((await Client.CreateAsync(patient)).Resource);

            SetPatientInfo(patient, "Portland", "Williams", tag);
            patients.Add((await Client.CreateAsync(patient)).Resource);

            // Uses both chained search + sort
            await ExecuteAndValidateBundle(
                $"Patient?organization.identifier={tag}&_sort=-family",
                false,
                patients.OrderByDescending(x => x.Name.Max(n => n.Family)).Cast<Resource>().ToArray());
        }

        [Fact]
        [Trait(Traits.Priority, Priority.One)]
        [HttpIntegrationFixtureArgumentSets(DataStore.SqlServer)]
        public async Task GivenPatientWithManagingOrg_WhenSearchedWithOrgNameAndSortedByName_ThenPatientsAreReturned()
        {
            // Arrange Patients with linked Managing Organization
            var tag = Guid.NewGuid().ToString();

            var org = Samples.GetDefaultOrganization().ToPoco<Organization>();
            org.Identifier.Add(new Identifier("http://e2etest", tag));
            org.Name = "TESTINGCHAINEDSORT";
            var orgResponse = await Client.CreateAsync(org);

            var patient = Samples.GetDefaultPatient().ToPoco<Patient>();
            patient.ManagingOrganization = new ResourceReference($"{KnownResourceTypes.Organization}/{orgResponse.Resource.Id}");

            var patients = new List<Patient>();

            SetPatientInfo(patient, "Seattle", "Robinson", tag);
            patients.Add((await Client.CreateAsync(patient)).Resource);

            SetPatientInfo(patient, "Portland", "Williams", tag);
            patients.Add((await Client.CreateAsync(patient)).Resource);

            // Uses both chained search + sort
            await ExecuteAndValidateBundle(
                $"Patient?organization.identifier={tag}&organization.name=TESTINGCHAINEDSORT&_sort=name",
                false,
                patients.OrderBy(x => x.Name.Max(n => n.Family)).Cast<Resource>().ToArray());

            // Uses both chained search + sort
            await ExecuteAndValidateBundle(
                $"Patient?organization.identifier={tag}&organization.name=TESTINGCHAINEDSORT&_sort=-name",
                false,
                patients.OrderByDescending(x => x.Name.Max(n => n.Family)).Cast<Resource>().ToArray());
        }

        [Fact]
        [Trait(Traits.Priority, Priority.One)]
        [HttpIntegrationFixtureArgumentSets(DataStore.SqlServer)]
        public async Task GivenOrg_WhenSearchedWithPartOfAndSortedByName_ThenOrgsAreReturned()
        {
            var tagP = Guid.NewGuid().ToString();
            var orgP = Samples.GetDefaultOrganization().ToPoco<Organization>();
            orgP.Identifier.Add(new Identifier("http://e2etest", tagP));
            orgP.Name = "Parent";
            var orgResponseP = await Client.CreateAsync(orgP);

            var tag1 = Guid.NewGuid().ToString();
            var org1 = Samples.GetDefaultOrganization().ToPoco<Organization>();
            org1.Identifier.Add(new Identifier("http://e2etest", tag1));
            org1.Name = "MSFT1";
            org1.PartOf = new ResourceReference($"{KnownResourceTypes.Organization}/{orgResponseP.Resource.Id}");
            var orgResponse1 = await Client.CreateAsync(org1);

            var orgs = new List<Organization>();
            orgs.Add(orgResponse1.Resource);

            var tag2 = Guid.NewGuid().ToString();
            var org2 = Samples.GetDefaultOrganization().ToPoco<Organization>();
            org2.Identifier.Add(new Identifier("http://e2etest", tag2));
            org2.Name = "MSFT2";
            org2.PartOf = new ResourceReference($"{KnownResourceTypes.Organization}/{orgResponseP.Resource.Id}");
            var orgResponse2 = await Client.CreateAsync(org2);
            orgs.Add(orgResponse2.Resource);

            // Uses both chained search + sort
            await ExecuteAndValidateBundle(
                $"Organization?partof.identifier={tagP}&partof.name=Parent&_sort=name",
                false,
                orgs.OrderBy(x => x.Name).Cast<Resource>().ToArray());

            // Uses both chained search + sort
            await ExecuteAndValidateBundle(
                $"Organization?partof.identifier={tagP}&partof.name=Parent&_sort=-name",
                false,
                orgs.OrderByDescending(x => x.Name).Cast<Resource>().ToArray());
        }

        private async Task<Patient[]> CreatePatients(string tag)
        {
            // Create various resources.
            Patient[] patients = await Client.CreateResourcesAsync<Patient>(
                p => SetPatientInfo(p, "Seattle", "Robinson", tag, DateTime.Now.Subtract(TimeSpan.FromDays(90))),
                p => SetPatientInfo(p, "Portland", "Williams", tag, DateTime.Now.Subtract(TimeSpan.FromDays(60))),
                p => SetPatientInfo(p, "New York", "Williamas", tag, DateTime.Now.Subtract(TimeSpan.FromDays(40))),
                p => SetPatientInfo(p, "Seattle", "Jones", tag, DateTime.Now.Subtract(TimeSpan.FromDays(30))));

            return patients;
        }

        private async Task<Patient[]> CreatePaginatedPatients(string tag)
        {
            // Create various resources.
            Patient[] patients = await Client.CreateResourcesAsync<Patient>(
                p => SetPatientInfo(p, "Seattle", "Robinson", tag, new DateTime(1940, 01, 15)),
                p => SetPatientInfo(p, "Portland", "Williamas", tag, new DateTime(1942, 01, 15)),
                p => SetPatientInfo(p, "Portland", "James", tag, new DateTime(1943, 10, 23)),
                p => SetPatientInfo(p, "Seatt;e", "Alex", tag, new DateTime(1943, 11, 23)),
                p => SetPatientInfo(p, "Portland", "Rock", tag, new DateTime(1944, 06, 24)),
                p => SetPatientInfo(p, "Seattle", "Mike", tag, new DateTime(1946, 02, 24)),
                p => SetPatientInfo(p, "Portland", "Christie", tag, new DateTime(1947, 02, 24)),
                p => SetPatientInfo(p, "Portland", "Lone", tag, new DateTime(1950, 05, 12)),
                p => SetPatientInfo(p, "Seattle", "Sophie", tag, new DateTime(1953, 05, 12)),
                p => SetPatientInfo(p, "Portland", "Peter", tag, new DateTime(1956, 06, 12)),
                p => SetPatientInfo(p, "Portland", "Cathy", tag, new DateTime(1960, 09, 22)),
                p => SetPatientInfo(p, "Seattle", "Jones", tag, new DateTime(1970, 05, 13)));

            return patients;
        }

        private async Task<Patient[]> CreatePatientsWithSameBirthdate(string tag)
        {
            // Create various resources.
            Patient[] patients = await Client.CreateResourcesAsync<Patient>(
                p => SetPatientInfo(p, "Seattle", "Robinson", tag),
                p => SetPatientInfo(p, "Portland", "Williams", tag),
                p => SetPatientInfo(p, "Portland", "James", tag),
                p => SetPatientInfo(p, "Seattle", "Alex", tag),
                p => SetPatientInfo(p, "Portland", "Rock", tag));

            return patients;
        }

        private async Task<Patient[]> CreatePatientsWithMissingFamilyNames(string tag)
        {
            Patient[] patients = await Client.CreateResourcesAsync<Patient>(
                p => SetPatientInfo(p, "Portland", "Williams", tag),
                p => SetPatientInfo(p, "Vancouver", family: null, tag),
                p => SetPatientInfo(p, "Bellingham", family: null, tag),
                p => SetPatientInfo(p, "Bend", family: null, tag),
                p => SetPatientInfo(p, "Seattle", "Mary", tag),
                p => SetPatientInfo(p, "Portland", "Cathy", tag),
                p => SetPatientInfo(p, "Seattle", "Jones", tag));

            return patients;
        }

        private async Task<Patient[]> CreatePatientsWithMultipleFamilyNames(string tag)
        {
            Patient[] patients = await Client.CreateResourcesAsync<Patient>(
                p => SetPatientInfo(p, "Portland", new List<string>() { "Rasputin", "Alex" }, tag),
                p => SetPatientInfo(p, "Portland", new List<string>() { "Christie", "James", "Rock" }, tag),
                p => SetPatientInfo(p, "Seattle", new List<string>() { "Robinson", "Ragnarok" }, tag),
                p => SetPatientInfo(p, "Portland", new List<string>() { "Robinson", "Ragnarok" }, tag),
                p => SetPatientInfo(p, "Seattle", new List<string>() { "Rasputin", "Ye" }, tag),
                p => SetPatientInfo(p, "Seattle", new List<string>() { "Mike", "Duke" }, tag),
                p => SetPatientInfo(p, "Portland", "Cathy", tag),
                p => SetPatientInfo(p, "Seattle", "Jones", tag));

            return patients;
        }

        private void SetPatientInfo(Patient patient, string city, string family, string tag)
        {
            SetPatientInfoInternal(patient, city, family, tag, "1970-01-01");
        }

        private void SetPatientInfo(Patient patient, string city, List<string> familyNames, string tag)
        {
            SetPatientInfoInternal(patient, city, familyNames, tag, "1970-01-01");
        }

        private void SetPatientInfo(Patient patient, string city, string family, string tag, DateTime birthDate)
        {
            // format according as expected
            SetPatientInfoInternal(patient, city, family, tag, birthDate.ToString("yyyy-MM-dd"));
        }

        private void SetPatientInfoInternal(Patient patient, string city, string family, string tag, string birthDate)
        {
            SetPatientInfoInternal(patient, city, new List<string>() { family }, tag, birthDate);
        }

        private void SetPatientInfoInternal(Patient patient, string city, List<string> family, string tag, string birthDate)
        {
            patient.Meta = new Meta { Tag = new List<Coding> { new Coding(null, tag) }, };

            patient.Address = new List<Address>
            {
                new Address
                {
                    City = city,
                },
            };

            var familyNames = new List<HumanName>();
            foreach (string name in family)
            {
                familyNames.Add(new HumanName { Family = name });
            }

            patient.Name = familyNames;
            patient.BirthDate = birthDate;
        }

        private void SetObservationInfo(Observation observation, string date, string tag, Patient patient = null)
        {
            observation.Status = ObservationStatus.Final;
            observation.Code = new CodeableConcept
            {
                Coding = new List<Coding> { new Coding(null, tag) },
            };
            observation.Meta = new Meta { Tag = new List<Coding> { new Coding(null, tag) }, };
            observation.Effective = new FhirDateTime(date);
            if (patient != null)
            {
                observation.Subject = new ResourceReference($"Patient/{patient.Id}");
            }
        }

        private async Task<Observation[]> AddObservationToPatient(Patient patient, string observationDate, string tag)
        {
            return await Client.CreateResourcesAsync<Observation>(
                o => SetObservationInfo(o, observationDate, tag, patient));
        }
    }
}<|MERGE_RESOLUTION|>--- conflicted
+++ resolved
@@ -23,7 +23,7 @@
 namespace Microsoft.Health.Fhir.Tests.E2E.Rest.Search
 {
     [Trait(Traits.OwningTeam, OwningTeam.Fhir)]
-    [Trait(Traits.Category, Categories.Sort)]
+    [Trait(Traits.Category, Categories.Search)]
     [HttpIntegrationFixtureArgumentSets(DataStore.All, Format.Json)]
     public class SortTests : SearchTestsBase<HttpIntegrationTestFixture>
     {
@@ -275,24 +275,8 @@
         }
 
         [SkippableFact]
-<<<<<<< HEAD
-=======
-        [Trait(Traits.Priority, Priority.One)]
-        public async Task GivenPatients_WhenSearchedWithFamilySortParamsWithHyphen_ThenPatientsAreReturnedInTheDescendingOrder()
-        {
-            var tag = Guid.NewGuid().ToString();
-            var patients = await CreatePatients(tag);
-
-            await ExecuteAndValidateBundle(
-                $"Patient?_tag={tag}&_sort=-family",
-                false,
-                patients.OrderByDescending(x => x.Name.Max(n => n.Family)).Cast<Resource>().ToArray());
-        }
-
-        /*
-         * Flaky test - commented temporarily
-        [SkippableFact]
->>>>>>> 950fe3ce
+        /*
+         * Flaky test - commented temporarily
         public async Task GivenQueryWithDatetimeFilter_WhenSearchedWithSortParamOnDatetime_ThenResourcesAreReturnedInAscendingOrder()
         {
             var tag = Guid.NewGuid().ToString();
