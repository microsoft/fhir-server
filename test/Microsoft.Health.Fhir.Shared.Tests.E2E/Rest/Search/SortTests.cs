﻿// -------------------------------------------------------------------------------------------------
// Copyright (c) Microsoft Corporation. All rights reserved.
// Licensed under the MIT License (MIT). See LICENSE in the repo root for license information.
// -------------------------------------------------------------------------------------------------

using System;
using System.Collections.Generic;
using System.Linq;
using System.Threading.Tasks;
using System.Web;
using Hl7.Fhir.Model;
using Microsoft.Health.Fhir.Client;
using Microsoft.Health.Fhir.Tests.Common.FixtureParameters;
using Microsoft.Health.Test.Utilities;
using Xunit;
using Xunit.Sdk;
using Task = System.Threading.Tasks.Task;

namespace Microsoft.Health.Fhir.Tests.E2E.Rest.Search
{
    [HttpIntegrationFixtureArgumentSets(DataStore.All, Format.Json)]
    public class SortTests : SearchTestsBase<HttpIntegrationTestFixture>
    {
        public SortTests(HttpIntegrationTestFixture fixture)
            : base(fixture)
        {
        }

        [Fact]
        public async Task GivenPatients_WhenSearchedWithUnsupportedSortParams_ThenSortIsDroppedFromUrl()
        {
            var tag = Guid.NewGuid().ToString();
            var patients = await CreatePatients(tag);

            await Assert.ThrowsAsync<EqualException>(async () => await ExecuteAndValidateBundle($"Patient?_tag={tag}&_sort=name", false, patients.Cast<Resource>().ToArray()));
        }

        [Fact]
        public async Task GivenPatients_WhenSearchedWithUnsupportedSortParamsCode_ThenSortIsDroppedFromUrl()
        {
            var tag = Guid.NewGuid().ToString();
            var patients = await CreatePatients(tag);

            await Assert.ThrowsAsync<EqualException>(async () => await ExecuteAndValidateBundle($"Patient?_tag={tag}&_sort=code", false, patients.Cast<Resource>().ToArray()));
        }

        [Fact]
        public async Task GivenObservations_WhenSearchedWithUnsupportedSortParamsCode_ThenSortIsDroppedFromUrl()
        {
            var tag = Guid.NewGuid().ToString();
            var observations = await CreateObservations(tag);

            await Assert.ThrowsAsync<EqualException>(async () => await ExecuteAndValidateBundle($"Observation?_tag={tag}&_sort=code", false, observations.Cast<Resource>().ToArray()));
        }

        [Fact]
        [Trait(Traits.Priority, Priority.One)]
        public async Task GivenPatients_WhenSearchedWithSortParams_ThenPatientsAreReturnedInTheAscendingOrder()
        {
            var tag = Guid.NewGuid().ToString();
            var patients = await CreatePatients(tag);

            await ExecuteAndValidateBundle($"Patient?_tag={tag}&_sort=_lastUpdated", false, patients.Cast<Resource>().ToArray());
        }

        [Fact]
        [Trait(Traits.Priority, Priority.One)]
        public async Task GivenPatients_WhenSearchedWithSortParamsWithHyphen_ThenPatientsAreReturnedInTheDescendingOrder()
        {
            var tag = Guid.NewGuid().ToString();
            var patients = await CreatePatients(tag);

            await ExecuteAndValidateBundle($"Patient?_tag={tag}&_sort=-_lastUpdated", false, patients.Reverse().Cast<Resource>().ToArray());
        }

        [Fact]
        public async Task GivenMoreThanTenPatients_WhenSearchedWithSortParam_ThenPatientsAreReturnedInAscendingOrder()
        {
            var tag = Guid.NewGuid().ToString();
            var patients = await CreatePaginatedPatients(tag);

            await ExecuteAndValidateBundle($"Patient?_tag={tag}&_sort=_lastUpdated", false, patients.Cast<Resource>().ToArray());
        }

        [Fact]
        public async Task GivenMoreThanTenPatients_WhenSearchedWithSortParamWithHyphen_ThenPatientsAreReturnedInDescendingOrder()
        {
            var tag = Guid.NewGuid().ToString();
            var patients = await CreatePaginatedPatients(tag);

            await ExecuteAndValidateBundle($"Patient?_tag={tag}&_sort=-_lastUpdated", false, patients.Reverse().Cast<Resource>().ToArray());
        }

<<<<<<< HEAD
        // uncomment only when db cleanup happens on each run, otherwise the paging might cause expected resources to not arrive
        /*[Fact]
        public async Task GivenQueryWithNoFilter_WhenSearchedWithSortParam_ThenResourcesAreReturnedInAscendingOrder()
        {
            var tag = Guid.NewGuid().ToString();
            var patients = await CreateResources(tag);

            // Ask to get all patient without any filters
            // Note: this might result in getting Patients that were created on other tests,
            // e.g. previous runs which were not cleaned yet, or concurrent tests.
            // we overcome this issue by not looking for specific results, rather just make sure they are
            // sorted.
            await ExecuteAndValidateBundleSuperset($"Patient?_sort=birthdate", false, patients.Cast<Resource>().ToArray());
        }*/

        [Fact]
        public async Task GivenQueryWithDatetimeFilter_WhenSearchedWithSortParamOnDatetime_ThenResourcesAreReturnedInAscendingOrder()
        {
            var tag = Guid.NewGuid().ToString();

            // save the timestamp prior to creating the resources
            var now = DateTime.Now;
            var time = now.AddSeconds(-1);

            // create the resources which will have an timestamp bigger than the 'now' var
            var patients = await CreateResources(tag);

            // Ask to get all patient with datetime filter
            // Note: this might result in getting Patients that were created on other tests (concurrent tests),
            // e.g. previous runs which were not cleaned yet, or concurrent tests.
            // we overcome this issue by not looking for specific results, rather just make sure they are
            // sorted.

            // Format the time to fit yyyy-MM-ddTHH:mm:ss.fffffffzzz, and encode its special characters.
            // sort and filter are based on same type (datetime)
            string lastUpdated = HttpUtility.UrlEncode($"{time:o}");
            await ExecuteAndValidateBundleSuperset($"Patient?_lastUpdated=gt{lastUpdated}&_sort=birthdate", false, patients.Cast<Resource>().ToArray());
        }

        [Fact]
        public async Task GivenQueryWithTagFilter_WhenSearchedWithSortParamOnDatetime_ThenResourcesAreReturnedInAscendingOrder()
        {
            var tag = Guid.NewGuid().ToString();

            // create the resources which will have an timestamp bigger than the 'now' var
            var patients = await CreateResources(tag);

            // Ask to get all patient with specific tag order by birthdate (timestamp)
            // filter and sort are different based on different types
            await ExecuteAndValidateBundle($"Patient?_tag={tag}&_sort=birthdate", false, patients.Cast<Resource>().ToArray());
        }

        [Fact]
        public async Task GivenQueryWithMultipleFilters_WhenSearchedWithSortParamOnDatetime_ThenResourcesAreReturnedInAscendingOrder()
        {
            var tag = Guid.NewGuid().ToString();

            var patients = await CreateResources(tag);

            // Ask to get all patient with specific tag and family name order by birthdate (timestamp)
            // filter and sort are different based on different types
            var filteredFamilyName = "Williamas";
            await ExecuteAndValidateBundle($"Patient?_tag={tag}&family={filteredFamilyName}&_sort=birthdate", false, patients.Reverse().Where(x => x.Name[0].Family == filteredFamilyName).OrderBy(x => x.BirthDate).Cast<Resource>().ToArray());
        }

        private async Task<Patient[]> CreateResources(string tag)
=======
        private async Task<Patient[]> CreatePatients(string tag)
>>>>>>> 5a36d562
        {
            // Create various resources.
            Patient[] patients = await Client.CreateResourcesAsync<Patient>(
                p => SetPatientInfo(p, "Seattle", "Robinson", tag, DateTime.Now.Subtract(TimeSpan.FromDays(90))),
                p => SetPatientInfo(p, "Portland", "Williamas", tag, DateTime.Now.Subtract(TimeSpan.FromDays(60))),
                p => SetPatientInfo(p, "Seattle", "Jones", tag, DateTime.Now.Subtract(TimeSpan.FromDays(30))));

            return patients;
        }

        private async Task<Patient[]> CreatePaginatedPatients(string tag)
        {
            // Create various resources.
            Patient[] patients = await Client.CreateResourcesAsync<Patient>(
                p => SetPatientInfo(p, "Seattle", "Robinson", tag),
                p => SetPatientInfo(p, "Portland", "Williamas", tag),
                p => SetPatientInfo(p, "Portland", "James", tag),
                p => SetPatientInfo(p, "Seatt;e", "Alex", tag),
                p => SetPatientInfo(p, "Portland", "Rock", tag),
                p => SetPatientInfo(p, "Seattle", "Mike", tag),
                p => SetPatientInfo(p, "Portland", "Christie", tag),
                p => SetPatientInfo(p, "Portland", "Lone", tag),
                p => SetPatientInfo(p, "Seattle", "Sophie", tag),
                p => SetPatientInfo(p, "Portland", "Peter", tag),
                p => SetPatientInfo(p, "Portland", "Cathy", tag),
                p => SetPatientInfo(p, "Seattle", "Jones", tag));

            return patients;
        }

        private void SetPatientInfo(Patient patient, string city, string family, string tag)
        {
            SetPatientInfoInternal(patient, city, family, tag, "1970-01-01");
        }

        private void SetPatientInfo(Patient patient, string city, string family, string tag, DateTime birthDate)
        {
            // format according as expected
            SetPatientInfoInternal(patient, city, family, tag, birthDate.ToString("yyyy-MM-dd"));
        }

        private void SetPatientInfoInternal(Patient patient, string city, string family, string tag, string birthDate)
        {
            patient.Meta = new Meta { Tag = new List<Coding> { new Coding(null, tag) }, };

            patient.Address = new List<Address>
            {
                new Address
                {
                    City = city,
                },
            };

            patient.Name = new List<HumanName> { new HumanName { Family = family }, };
            patient.BirthDate = birthDate;
        }

        private async Task<Observation[]> CreateObservations(string tag)
        {
            Observation[] observations = await Client.CreateResourcesAsync<Observation>(
                o => SetObservationInfo(o, "1979-12-31", tag),
                o => SetObservationInfo(o, "1989-12-31", tag),
                o => SetObservationInfo(o, "1999-12-31", tag));

            return observations;
        }

        private void SetObservationInfo(Observation observation, string date, string tag)
        {
            observation.Status = ObservationStatus.Final;
            observation.Code = new CodeableConcept
            {
                Coding = new List<Coding> { new Coding(null, tag) },
            };
            observation.Meta = new Meta { Tag = new List<Coding> { new Coding(null, tag) }, };
            observation.Effective = new FhirDateTime(date);
        }
    }
}<|MERGE_RESOLUTION|>--- conflicted
+++ resolved
@@ -91,7 +91,6 @@
             await ExecuteAndValidateBundle($"Patient?_tag={tag}&_sort=-_lastUpdated", false, patients.Reverse().Cast<Resource>().ToArray());
         }
 
-<<<<<<< HEAD
         // uncomment only when db cleanup happens on each run, otherwise the paging might cause expected resources to not arrive
         /*[Fact]
         public async Task GivenQueryWithNoFilter_WhenSearchedWithSortParam_ThenResourcesAreReturnedInAscendingOrder()
@@ -117,7 +116,7 @@
             var time = now.AddSeconds(-1);
 
             // create the resources which will have an timestamp bigger than the 'now' var
-            var patients = await CreateResources(tag);
+            var patients = await CreatePatients(tag);
 
             // Ask to get all patient with datetime filter
             // Note: this might result in getting Patients that were created on other tests (concurrent tests),
@@ -137,7 +136,7 @@
             var tag = Guid.NewGuid().ToString();
 
             // create the resources which will have an timestamp bigger than the 'now' var
-            var patients = await CreateResources(tag);
+            var patients = await CreatePatients(tag);
 
             // Ask to get all patient with specific tag order by birthdate (timestamp)
             // filter and sort are different based on different types
@@ -149,7 +148,7 @@
         {
             var tag = Guid.NewGuid().ToString();
 
-            var patients = await CreateResources(tag);
+            var patients = await CreatePatients(tag);
 
             // Ask to get all patient with specific tag and family name order by birthdate (timestamp)
             // filter and sort are different based on different types
@@ -157,10 +156,7 @@
             await ExecuteAndValidateBundle($"Patient?_tag={tag}&family={filteredFamilyName}&_sort=birthdate", false, patients.Reverse().Where(x => x.Name[0].Family == filteredFamilyName).OrderBy(x => x.BirthDate).Cast<Resource>().ToArray());
         }
 
-        private async Task<Patient[]> CreateResources(string tag)
-=======
         private async Task<Patient[]> CreatePatients(string tag)
->>>>>>> 5a36d562
         {
             // Create various resources.
             Patient[] patients = await Client.CreateResourcesAsync<Patient>(
