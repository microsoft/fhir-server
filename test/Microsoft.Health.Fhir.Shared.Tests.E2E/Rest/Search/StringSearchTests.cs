--- conflicted
+++ resolved
@@ -1,13 +1,10 @@
-﻿// -------------------------------------------------------------------------------------------------
+// -------------------------------------------------------------------------------------------------
 // Copyright (c) Microsoft Corporation. All rights reserved.
 // Licensed under the MIT License (MIT). See LICENSE in the repo root for license information.
 // -------------------------------------------------------------------------------------------------
 
 using System.Net;
-<<<<<<< HEAD
-=======
 using System.Threading;
->>>>>>> 0673f2ad
 using Hl7.Fhir.Model;
 using IdentityServer4.Models;
 using Microsoft.Health.Fhir.Client;
@@ -30,7 +27,6 @@
         {
         }
 
-<<<<<<< HEAD
         [Fact]
         [HttpIntegrationFixtureArgumentSets(dataStores: DataStore.SqlServer)]
         [Trait(Traits.Priority, Priority.One)]
@@ -51,7 +47,8 @@
             Assert.NotNull(bundleContains);
             Assert.True(bundleEquals.Total <= bundleContains.Total);
             Assert.True(bundleEquals.Total > 0 && bundleContains.Total > 0);
-=======
+        }
+
         /// <summary>
         /// This can have two successful outcomes. We're not looking for results to come back but
         /// rather a 422 or 200 result. If we get one of those then that indicates the
@@ -75,7 +72,6 @@
             }
 
             Assert.True(httpStatusCode == System.Net.HttpStatusCode.UnprocessableEntity || httpStatusCode == System.Net.HttpStatusCode.OK);
->>>>>>> 0673f2ad
         }
 
         [Theory]
