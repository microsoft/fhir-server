// -------------------------------------------------------------------------------------------------
// Copyright (c) Microsoft Corporation. All rights reserved.
// Licensed under the MIT License (MIT). See LICENSE in the repo root for license information.
// -------------------------------------------------------------------------------------------------

using System.Linq;
using System.Net;
using System.Threading;
using Hl7.Fhir.Model;
using Microsoft.Health.Fhir.Client;
using Microsoft.Health.Fhir.Core.Extensions;
using Microsoft.Health.Fhir.Tests.Common;
using Microsoft.Health.Fhir.Tests.Common.FixtureParameters;
using Microsoft.Health.Test.Utilities;
using Xunit;
using Task = System.Threading.Tasks.Task;

namespace Microsoft.Health.Fhir.Tests.E2E.Rest.Search
{
    [Trait(Traits.OwningTeam, OwningTeam.Fhir)]
    [Trait(Traits.Category, Categories.Search)]
    [HttpIntegrationFixtureArgumentSets(DataStore.All, Format.Json)]
    public class StringSearchTests : SearchTestsBase<StringSearchTestFixture>
    {
        private readonly HttpStatusCode[] _supportedHttpStatusCode = { HttpStatusCode.OK, HttpStatusCode.UnprocessableEntity };

        public StringSearchTests(StringSearchTestFixture fixture)
            : base(fixture)
        {
        }

        /// <summary>
        /// This can have two successful outcomes. We're not looking for results to come back but
        /// rather a 422 or 200 result. If we get one of those then that indicates the
        /// generated sql for a membermatch has been correctly handled by sql. Prior to the
        /// revision, we would get a 8623 error that sql can't create a sql query plan.
        /// This membermatch json will create up to 24 CTEs.
        /// </summary>
<<<<<<< HEAD
        [SkippableFact]
=======
        [Fact(Skip= "Test does not succeed as expected. Bug assigned to Jared.")]
>>>>>>> f5aecef7
        [HttpIntegrationFixtureArgumentSets(DataStore.SqlServer, Format.Json)]
        public async void GivenAComplexSqlStatement_FromMemberMatch_SucceedsWhenExecuted()
        {
            HttpStatusCode httpStatusCode = HttpStatusCode.OK;
            string body = Samples.GetJson("MemberMatch");
            try
            {
                await Client.PostAsync("Patient/$member-match", body, CancellationToken.None);
            }
            catch (Microsoft.Health.Fhir.Client.FhirClientException ex)
            {
                httpStatusCode = ex.StatusCode;
            }

            Assert.True(_supportedHttpStatusCode.Contains(httpStatusCode), $"HTTP Status Code '{httpStatusCode}' is not expected.");
        }

        [Fact]
        [HttpIntegrationFixtureArgumentSets(dataStores: DataStore.SqlServer)]
        [Trait(Traits.Priority, Priority.One)]
        public async Task GivenChainedSearchQuery_WhenSearchedWithEqualsAndContains_ThenCorrectBundleShouldBeReturned()
        {
            var requestBundle = Samples.GetJsonSample("SearchDataBatch").ToPoco<Bundle>();
            using FhirResponse<Bundle> fhirResponse = await Client.PostBundleAsync(requestBundle);
            Assert.NotNull(fhirResponse);
            Assert.Equal(HttpStatusCode.OK, fhirResponse.StatusCode);

            string queryEquals = "_total=accurate&general-practitioner:Practitioner.name=Sarah&general-practitioner:Practitioner.address-state=Wa";
            string queryContains = "_total=accurate&general-practitioner:Practitioner.name=Sarah&general-practitioner:Practitioner.address-state:contains=Wa";

            Bundle bundleEquals = await Client.SearchAsync(ResourceType.Patient, queryEquals);
            Bundle bundleContains = await Client.SearchAsync(ResourceType.Patient, queryContains);

            Assert.NotNull(bundleEquals);
            Assert.NotNull(bundleContains);
            Assert.True(bundleEquals.Total <= bundleContains.Total);
            Assert.True(bundleEquals.Total > 0 && bundleContains.Total > 0);
        }

        [Theory]
        [Trait(Traits.Priority, Priority.One)]
        [InlineData("", "seattle", true)]
        [InlineData("", "SEATTLE", true)]
        [InlineData("", "Seattle", true)]
        [InlineData("", "Sea", true)]
        [InlineData("", "sea", true)]
        [InlineData("", "123", false)]
        [InlineData(":exact", "Seattle", true)]
        [InlineData(":exact", "seattle", false)]
        [InlineData(":exact", "SEATTLE", false)]
        [InlineData(":exact", "Sea", false)]
        [InlineData(":contains", "att", true)]
        [InlineData(":contains", "EAT", true)]
        [InlineData(":contains", "123", false)]
        public async Task GivenAStringSearchParam_WhenSearched_ThenCorrectBundleShouldBeReturned(string modifier, string valueToSearch, bool shouldMatch)
        {
            string query = $"address-city{modifier}={valueToSearch}&_tag={Fixture.FixtureTag}";

            Bundle bundle = await Client.SearchAsync(ResourceType.Patient, query);

            Assert.NotNull(bundle);

            Patient expectedPatient = Fixture.Patients[0];

            if (shouldMatch)
            {
                Assert.NotEmpty(bundle.Entry);
                Assert.Collection(
                    bundle.Entry,
                    e => Assert.True(expectedPatient.IsExactly(e.Resource)));
            }
            else
            {
                Assert.Empty(bundle.Entry);
            }
        }

        [Theory]
        [Trait(Traits.Priority, Priority.One)]
        [InlineData("", "Lorem", true)]
        [InlineData("", "NotLorem", false)]
        [InlineData("", StringSearchTestFixture.LongString, true)]
        [InlineData("", "Not" + StringSearchTestFixture.LongString, false)]
        [InlineData(":exact", StringSearchTestFixture.LongString, true)]
        [InlineData(":exact",  StringSearchTestFixture.LongString + "Not", false)]
        [InlineData(":contains", StringSearchTestFixture.LongString, true)]
        [InlineData(":contains", StringSearchTestFixture.LongString + "Not", false)]
        [InlineData(":contains", "Vestibulum", true)]
        [InlineData(":contains", "NotInString", false)]
        public async Task GivenAStringSearchParamAndAResourceWithALongSearchParamValue_WhenSearched_ThenCorrectBundleShouldBeReturned(string modifier, string valueToSearch, bool shouldMatch)
        {
            string query = $"address-city{modifier}={valueToSearch}&_tag={Fixture.FixtureTag}";

            Bundle bundle = await Client.SearchAsync(ResourceType.Patient, query);

            Assert.NotNull(bundle);

            Patient expectedPatient = Fixture.Patients[3];

            if (shouldMatch)
            {
                Assert.NotEmpty(bundle.Entry);
                Assert.Collection(
                    bundle.Entry,
                    e => Assert.True(expectedPatient.IsExactly(e.Resource)));
            }
            else
            {
                Assert.Empty(bundle.Entry);
            }
        }

        [Fact]
        public async Task GivenAStringSearchParamWithMultipleValues_WhenSearched_ThenCorrectBundleShouldBeReturned()
        {
            Bundle bundle = await Client.SearchAsync(ResourceType.Patient, $"family=Smith,Ander&_tag={Fixture.FixtureTag}");

            ValidateBundle(bundle, Fixture.Patients[0], Fixture.Patients[2]);
        }

        [Fact]
        public async Task GivenAStringSearchParamThatCoversSeveralFields_WhenSpecifiedTwiceInASearch_IntersectsTheTwoResultsProperly()
        {
            Bundle bundle = await Client.SearchAsync(ResourceType.Patient, $"name=Bea&name=Smith&_tag={Fixture.FixtureTag}");

            ValidateBundle(bundle, Fixture.Patients[0]);
        }

        [HttpIntegrationFixtureArgumentSets(DataStore.SqlServer, Format.Json)]
        [Theory]
        [Trait(Traits.Priority, Priority.One)]
        [InlineData("muller")]
        [InlineData("müller")]
        public async Task GivenAStringSearchParamWithAccentAndAResourceWithAccent_WhenSearched_ThenCorrectBundleShouldBeReturned(string searchText)
        {
            string query = $"name={searchText}&_total=accurate&_tag={Fixture.FixtureTag}";

            Bundle bundle = await Client.SearchAsync(ResourceType.Patient, query);

            Assert.NotNull(bundle);
            Assert.Equal(2, bundle.Total);
            Assert.NotEmpty(bundle.Entry);
        }

        [Fact]
        public async Task GivenAEscapedStringSearchParams_WhenSearched_ThenCorrectBundleShouldBeReturned()
        {
            Bundle bundle = await Client.SearchAsync(ResourceType.Patient, $"name=Richard\\,Muller&_tag={Fixture.FixtureTag}");

            ValidateBundle(bundle, Fixture.Patients[7]);
        }
    }
}<|MERGE_RESOLUTION|>--- conflicted
+++ resolved
@@ -36,11 +36,7 @@
         /// revision, we would get a 8623 error that sql can't create a sql query plan.
         /// This membermatch json will create up to 24 CTEs.
         /// </summary>
-<<<<<<< HEAD
-        [SkippableFact]
-=======
         [Fact(Skip= "Test does not succeed as expected. Bug assigned to Jared.")]
->>>>>>> f5aecef7
         [HttpIntegrationFixtureArgumentSets(DataStore.SqlServer, Format.Json)]
         public async void GivenAComplexSqlStatement_FromMemberMatch_SucceedsWhenExecuted()
         {
