﻿// -------------------------------------------------------------------------------------------------
// Copyright (c) Microsoft Corporation. All rights reserved.
// Licensed under the MIT License (MIT). See LICENSE in the repo root for license information.
// -------------------------------------------------------------------------------------------------

using System;
using System.IO;
using System.Linq;
using System.Net;
using System.Text.RegularExpressions;
using System.Threading.Tasks;
using System.Web;
using Hl7.Fhir.Model;
using Microsoft.Health.Fhir.Client;
using Microsoft.Health.Fhir.Core.Models;
using Microsoft.Health.Fhir.Tests.E2E.Common;
using Xunit;
using static Hl7.Fhir.Model.OperationOutcome;

namespace Microsoft.Health.Fhir.Tests.E2E.Rest.Search
{
    public abstract class SearchTestsBase<TFixture> : IClassFixture<TFixture>
        where TFixture : HttpIntegrationTestFixture
    {
        private Regex _continuationToken = new Regex("[?&]ct");

        protected SearchTestsBase(TFixture fixture)
        {
            Fixture = fixture;
        }

        protected TFixture Fixture { get; }

        protected TestFhirClient Client => Fixture.TestFhirClient;

        protected async Task<Bundle> ExecuteAndValidateBundle(string searchUrl, Tuple<string, string> customHeader, params Resource[] expectedResources)
        {
            return await ExecuteAndValidateBundle(searchUrl, searchUrl, true, customHeader, pageSize: 10, expectedResources);
        }

        protected async Task<Bundle> ExecuteAndValidateBundle(string searchUrl, params Resource[] expectedResources)
        {
            return await ExecuteAndValidateBundle(searchUrl, searchUrl, true, null, pageSize: 10, expectedResources);
        }

        protected async Task<Bundle> ExecuteAndValidateBundle(string searchUrl, bool sort, params Resource[] expectedResources)
        {
            var actualDecodedUrl = WebUtility.UrlDecode(searchUrl);
            return await ExecuteAndValidateBundle(searchUrl, actualDecodedUrl, sort, null, pageSize: 10, expectedResources);
        }

        protected async Task<Bundle> ExecuteAndValidateBundle(string searchUrl, bool sort, int pageSize, params Resource[] expectedResources)
        {
            var actualDecodedUrl = WebUtility.UrlDecode(searchUrl);
            return await ExecuteAndValidateBundle(searchUrl, actualDecodedUrl, sort, null, pageSize, expectedResources);
        }

        protected async Task<Bundle> ExecuteAndValidateBundle(
            string searchUrl,
            string selfLink,
            bool sort,
            Tuple<string, string> customHeader = null,
            int pageSize = 10,
            params Resource[] expectedResources)
        {
            Bundle firstBundle = await Client.SearchAsync(searchUrl, customHeader);

            var expectedFirstBundle = expectedResources.Length > pageSize ? expectedResources[0..pageSize] : expectedResources;

            ValidateBundle(firstBundle, selfLink, sort, expectedFirstBundle);

            var nextLink = firstBundle.NextLink?.ToString();
            int requestCount = 1;
            while (nextLink != null)
            {
                Bundle nextBundle = await Client.SearchAsync(nextLink);

                // Truncating host and appending continuation token
<<<<<<< HEAD
                nextLink = selfLink + nextLink.Substring(nextLink.IndexOf(ContinuationToken));
                var remainingResources = expectedResources[(pageSize * requestCount)..];
                if (remainingResources.Length > pageSize)
                {
                    remainingResources = remainingResources[..pageSize];
                }

                ValidateBundle(nextBundle, nextLink, sort, remainingResources);

                nextLink = nextBundle.NextLink?.ToString();
                requestCount++;
=======
                nextLink = selfLink + nextLink.Substring(_continuationToken.Match(nextLink).Index);
                ValidateBundle(secondBundle, nextLink, sort, expectedResources.ToList().GetRange(pageSize, expectedResources.Length - pageSize).ToArray());
>>>>>>> fcf9244e
            }

            return firstBundle;
        }

        protected void ValidateBundle(Bundle bundle, string selfLink, params Resource[] expectedResources)
        {
            ValidateBundle(bundle, selfLink, true, expectedResources);
        }

        protected void ValidateBundle(Bundle bundle, string selfLink, bool sort, params Resource[] expectedResources)
        {
            string actualUrl;

            // checking if continuation token is present in the link
            if (_continuationToken.IsMatch(bundle.SelfLink.AbsoluteUri))
            {
                // avoiding url decode of continuation token
                int tokenIndex = _continuationToken.Match(bundle.SelfLink.AbsoluteUri).Index;
                actualUrl = WebUtility.UrlDecode(bundle.SelfLink.AbsoluteUri.Substring(0, tokenIndex)) + bundle.SelfLink.AbsoluteUri.Substring(tokenIndex);
            }
            else
            {
                actualUrl = WebUtility.UrlDecode(bundle.SelfLink.AbsoluteUri);
            }

            Skip.If(selfLink.Contains("_sort") && !actualUrl.Contains("_sort"), "This server does not support the supplied _sort parameter.");

            Assert.Equal(Fixture.GenerateFullUrl(selfLink), actualUrl);

            ValidateBundle(bundle, sort, expectedResources);
        }

        protected void ValidateBundle(Bundle bundle, params Resource[] expectedResources)
        {
            ValidateBundle(bundle, true, expectedResources);
        }

        protected void ValidateBundle(Bundle bundle, bool sort, params Resource[] expectedResources)
        {
            Assert.NotNull(bundle);

            if (sort)
            {
                bundle.Entry.Sort((a, b) => string.CompareOrdinal(a.Resource.Id, b.Resource.Id));
                Array.Sort(expectedResources, (a, b) => string.CompareOrdinal(a.Id, b.Id));
            }

            Assert.Collection(
                bundle.Entry.Select(e => e.Resource),
                expectedResources.Select(er => new Action<Resource>(r => Assert.True(er.IsExactly(r)))).ToArray());
        }

        protected OperationOutcome GetAndValidateOperationOutcome(Bundle bundle)
        {
            var outcomeEnity = bundle.Entry.FirstOrDefault(x => x.Resource.TypeName == KnownResourceTypes.OperationOutcome);
            Assert.NotNull(outcomeEnity);
            var outcome = outcomeEnity.Resource as OperationOutcome;
            Assert.NotNull(outcome);
            return outcome;
        }

        protected void ValidateOperationOutcome(string[] expectedDiagnostics, IssueSeverity[] expectedIsseSeverity, IssueType[] expectedCodeTypes, OperationOutcome operationOutcome)
        {
            Assert.NotNull(operationOutcome?.Id);
            Assert.NotEmpty(operationOutcome?.Issue);

            Assert.Equal(expectedCodeTypes.Length, operationOutcome.Issue.Count);
            Assert.Equal(expectedDiagnostics.Length, operationOutcome.Issue.Count);

            for (int iter = 0; iter < operationOutcome.Issue.Count; iter++)
            {
                Assert.Equal(expectedCodeTypes[iter], operationOutcome.Issue[iter].Code);
                Assert.Equal(expectedIsseSeverity[iter], operationOutcome.Issue[iter].Severity);
                Assert.Equal(expectedDiagnostics[iter], operationOutcome.Issue[iter].Diagnostics);
            }
        }

        protected void ValidateBundleUrl(Uri expectedBaseAddress, ResourceType expectedResourceType, string expectedQuery, string bundleUrl)
        {
            var uriBuilder = new UriBuilder(expectedBaseAddress);
            uriBuilder.Path = Path.Combine(uriBuilder.Path, expectedResourceType.ToString());
            uriBuilder.Query = expectedQuery;

            Assert.Equal(HttpUtility.UrlDecode(uriBuilder.Uri.ToString()), HttpUtility.UrlDecode(bundleUrl));
        }
    }
}<|MERGE_RESOLUTION|>--- conflicted
+++ resolved
@@ -76,7 +76,6 @@
                 Bundle nextBundle = await Client.SearchAsync(nextLink);
 
                 // Truncating host and appending continuation token
-<<<<<<< HEAD
                 nextLink = selfLink + nextLink.Substring(nextLink.IndexOf(ContinuationToken));
                 var remainingResources = expectedResources[(pageSize * requestCount)..];
                 if (remainingResources.Length > pageSize)
@@ -88,10 +87,6 @@
 
                 nextLink = nextBundle.NextLink?.ToString();
                 requestCount++;
-=======
-                nextLink = selfLink + nextLink.Substring(_continuationToken.Match(nextLink).Index);
-                ValidateBundle(secondBundle, nextLink, sort, expectedResources.ToList().GetRange(pageSize, expectedResources.Length - pageSize).ToArray());
->>>>>>> fcf9244e
             }
 
             return firstBundle;
