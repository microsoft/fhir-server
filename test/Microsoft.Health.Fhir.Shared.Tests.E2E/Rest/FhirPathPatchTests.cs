﻿// -------------------------------------------------------------------------------------------------
// Copyright (c) Microsoft Corporation. All rights reserved.
// Licensed under the MIT License (MIT). See LICENSE in the repo root for license information.
// -------------------------------------------------------------------------------------------------

using System;
using System.Collections.Generic;
using System.Linq;
using System.Net;
using Hl7.Fhir.ElementModel;
using Hl7.Fhir.Model;
using Hl7.Fhir.Rest;
using Microsoft.Health.Fhir.Client;
using Microsoft.Health.Fhir.Core.Extensions;
using Microsoft.Health.Fhir.Core.Features.Resources.Patch.FhirPathPatch.Helpers;
using Microsoft.Health.Fhir.Core.Models;
using Microsoft.Health.Fhir.Tests.Common;
using Microsoft.Health.Fhir.Tests.Common.FixtureParameters;
using Microsoft.Health.Fhir.Tests.E2E.Common;
using Microsoft.Health.Test.Utilities;
using Xunit;
using Task = System.Threading.Tasks.Task;

namespace Microsoft.Health.Fhir.Tests.E2E.Rest
{
    [HttpIntegrationFixtureArgumentSets(DataStore.All, Format.Json)]
    public class FhirPathPatchTests : IClassFixture<HttpIntegrationTestFixture>
    {
        private readonly TestFhirClient _client;

        public FhirPathPatchTests(HttpIntegrationTestFixture fixture)
        {
            _client = fixture.TestFhirClient;
        }

        [Fact]
        [Trait(Traits.Priority, Priority.One)]
        public async Task GivenAServerThatSupportsIt_WhenSubmittingASimplePropertyPatch_ThenServerShouldPatchCorrectly()
        {
            var poco = Samples.GetDefaultPatient().ToPoco<Patient>();
            FhirResponse<Patient> response = await _client.CreateAsync(poco);
            Assert.Equal(AdministrativeGender.Male, response.Resource.Gender);
            Assert.NotNull(response.Resource.Address);

            var patchRequest = new Parameters()
                .AddReplacePatchParameter("Patient.gender", new Code("female"))
                .AddDeletePatchParameter("Patient.address");

            FhirResponse<Patient> patch = await _client.FhirPatchAsync(response.Resource, patchRequest);

            Assert.Equal(HttpStatusCode.OK, patch.Response.StatusCode);
            Assert.Equal(AdministrativeGender.Female, patch.Resource.Gender);
            Assert.Empty(patch.Resource.Address);
        }

        public static IEnumerable<object[]> GetIncorrectRequestTestData()
        {
            yield return new object[] { new Parameters().AddPatchParameter("replace", value: new Code("female")), "Patch replace operations must have the 'path' part." };
            yield return new object[] { new Parameters().AddPatchParameter("coo", path: "Patient.gender", value: new Code("femaale")), "Invalid patch operation type: 'coo'. Only 'add', 'insert', 'delete', 'replace', and 'move' are allowed." };
            yield return new object[] { new Parameters().AddPatchParameter("replace"), "Patch replace operations must have the 'path' part." };
            yield return new object[] { new Parameters().AddPatchParameter("replace", path: "Patient.gender"), "Patch replace operations must have the 'value' part." };
        }

        [Theory]
        [MemberData(nameof(GetIncorrectRequestTestData))]
        [Trait(Traits.Priority, Priority.One)]
        public async Task GivenAServerThatSupportsIt_WhenSubmittingInvalidFhirPatch_ThenServerShouldBadRequest(Parameters patchRequest, string expectedError)
        {
            var poco = Samples.GetDefaultPatient().ToPoco<Patient>();
            FhirResponse<Patient> response = await _client.CreateAsync(poco);
            Assert.Equal(AdministrativeGender.Male, response.Resource.Gender);
            Assert.NotNull(response.Resource.Address);

            var exception = await Assert.ThrowsAsync<FhirException>(() => _client.FhirPatchAsync(response.Resource, patchRequest));

            Assert.Equal(HttpStatusCode.BadRequest, exception.Response.StatusCode);
            var responseObject = exception.Response.ToT();
            Assert.Equal(expectedError, responseObject.Issue[0].Diagnostics);
            Assert.Equal(OperationOutcome.IssueType.Invalid, responseObject.Issue[0].Code);
        }

        [SkippableFact]
        [Trait(Traits.Priority, Priority.One)]
        public async Task GivenAPatchDocument_WhenSubmittingABundleWithFhirPatch_ThenServerShouldPatchCorrectly()
        {
            Skip.If(ModelInfoProvider.Version == FhirSpecification.Stu3, "Patch isn't supported in Bundles by STU3");

            var bundleWithPatch = Samples.GetJsonSample("Bundle-FhirPatch").ToPoco<Bundle>();

            using FhirResponse<Bundle> patched = await _client.PostBundleAsync(bundleWithPatch);

            Assert.Equal(HttpStatusCode.OK, patched.Response.StatusCode);

            Assert.Equal(2, patched.Resource?.Entry?.Count);
            Assert.IsType<Patient>(patched.Resource.Entry[1].Resource);
            Assert.Equal(AdministrativeGender.Female, ((Patient)patched.Resource.Entry[1].Resource).Gender);
        }

        [Fact]
        [Trait(Traits.Priority, Priority.One)]
        public async Task GivenAServerThatSupportsIt_WhenSubmittingObjectPropertyPatch_ThenServerShouldPatchCorrectly()
        {
            var poco = Samples.GetDefaultPatient().ToPoco<Patient>();
            poco.Address.Clear();
            FhirResponse<Patient> response = await _client.CreateAsync(poco);
            Assert.Empty(response.Resource.Address);

            var patchRequest = new Parameters().AddPatchParameter("add", "Patient", "address", new Address
            {
                Use = Address.AddressUse.Home,
                Line = new[] { "23 thule st", "avon" },
                City = "Big Smoke",
                Country = "erewhon",
                Text = "23 thule st",
            });
            using FhirResponse<Patient> patch = await _client.FhirPatchAsync(response.Resource, patchRequest);

            Assert.Equal(HttpStatusCode.OK, patch.Response.StatusCode);
            Assert.Single(patch.Resource.Address);
        }

        [Fact]
        [Trait(Traits.Priority, Priority.One)]
        public async Task GivenAServerThatSupportsIt_WhenSubmittingPatchUsingWhere_ThenServerShouldPatchCorrectly()
        {
            var poco = Samples.GetDefaultPatient().ToPoco<Patient>();
            FhirResponse<Patient> response = await _client.CreateAsync(poco);

            var patchRequest = new Parameters().AddPatchParameter("replace", "Patient.address.where(use = 'home').city", value: new FhirString("Portland"));
            using FhirResponse<Patient> patch = await _client.FhirPatchAsync(response.Resource, patchRequest);

            Assert.Equal(HttpStatusCode.OK, patch.Response.StatusCode);
            Assert.Single(patch.Resource.Address);
            Assert.Equal("Portland", patch.Resource.Address.First().City);
        }

        [Fact]
        [Trait(Traits.Priority, Priority.One)]
        public async Task GivenAServerThatSupportsIt_WhenSubmittingPatchOnInvalidProperty_ThenAnErrorShouldBeReturned()
        {
            var poco = Samples.GetDefaultPatient().ToPoco<Patient>();
            FhirResponse<Patient> response = await _client.CreateAsync(poco);

            var patchRequest = new Parameters().AddAddPatchParameter("Patient", "dummyProperty", new FhirString("dummy"));

            var exception = await Assert.ThrowsAsync<FhirException>(() => _client.FhirPatchAsync(
                response.Resource,
                patchRequest));

            Assert.Equal(HttpStatusCode.BadRequest, exception.Response.StatusCode);
            var responseObject = exception.Response.ToT();
            Assert.Equal("Element dummyProperty not found at Patient when processing patch add operation.", responseObject.Issue[0].Diagnostics);
            Assert.Equal(OperationOutcome.IssueType.Invalid, responseObject.Issue[0].Code);
        }

        public static IEnumerable<object[]> GetForbiddenPropertyTestData()
        {
            yield return new object[] { new Parameters().AddReplacePatchParameter("Patient.id", new Id("abc")) };
            yield return new object[] { new Parameters().AddReplacePatchParameter("Patient.meta.versionId", new Id("100")) };
            yield return new object[] { new Parameters().AddReplacePatchParameter("Patient.text.div", new XHtml("<div>dummy narrative</div>")) };
            yield return new object[] { new Parameters().AddReplacePatchParameter("Patient.text.status", new Code("extensions")) };
        }

        [Theory]
        [MemberData(nameof(GetForbiddenPropertyTestData))]
        [Trait(Traits.Priority, Priority.One)]
        public async Task GivenAServerThatSupportsIt_WhenSubmittingPatchOnForbiddenProperty_ThenAnErrorShouldBeReturned(Parameters patchRequest)
        {
            var poco = Samples.GetDefaultPatient().ToPoco<Patient>();
            FhirResponse<Patient> response = await _client.CreateAsync(poco);

            var exception = await Assert.ThrowsAsync<FhirException>(() => _client.FhirPatchAsync(
                response.Resource,
                patchRequest));

            Assert.Equal(HttpStatusCode.BadRequest, exception.Response.StatusCode);
            var responseObject = exception.Response.ToT();
            Assert.Equal("Patching immutable properties is not allowed.", responseObject.Issue[0].Diagnostics);
            Assert.Equal(OperationOutcome.IssueType.Invalid, responseObject.Issue[0].Code);
        }

        public static IEnumerable<object[]> GetInvalidDataValueTestData()
        {
            yield return new object[] { "Patient.gender", new FhirString("dummyGender"), "Invalid input for gender at Patient.gender when processing patch replace operation." };
            yield return new object[] { "Patient.birthDate", new FhirString("abc"), "Invalid input for birthDate at Patient.birthDate when processing patch replace operation." };
            yield return new object[] { "Patient.address[0].use", new FhirString("dummyAddress"), "Invalid input for use at Patient.address[0].use when processing patch replace operation." };
        }

        [Theory]
        [MemberData(nameof(GetInvalidDataValueTestData))]
        [Trait(Traits.Priority, Priority.One)]
        public async Task GivenAServerThatSupportsIt_WhenSubmittingPatchWithInvalidValue_ThenAnErrorShouldBeReturned(string patchPath, DataType patchValue, string expectedError)
        {
            var poco = Samples.GetDefaultPatient().ToPoco<Patient>();
            FhirResponse<Patient> response = await _client.CreateAsync(poco);

            var patchRequest = new Parameters().AddReplacePatchParameter(patchPath, patchValue)
;
            var exception = await Assert.ThrowsAsync<FhirException>(() => _client.FhirPatchAsync(
                response.Resource,
                patchRequest));

            Assert.Equal(HttpStatusCode.BadRequest, exception.Response.StatusCode);
            var responseObject = exception.Response.ToT();

            Assert.Equal(expectedError, responseObject.Issue[0].Diagnostics);
            Assert.Equal(OperationOutcome.IssueType.Invalid, responseObject.Issue[0].Code);
        }

        [Fact]
        [Trait(Traits.Priority, Priority.One)]
        public async Task GivenAnMissingResource_WhenPatching_ThenAnErrorShouldBeReturned()
        {
            var poco = Samples.GetDefaultPatient().ToPoco<Patient>();
            poco.Id = Guid.NewGuid().ToString();

            var patchRequest = new Parameters().AddAddPatchParameter("Patient", "deceased", new FhirDateTime("2015-02-14T13:42:00+10:00"));

            var exception = await Assert.ThrowsAsync<FhirException>(() => _client.FhirPatchAsync(
                poco,
                patchRequest));

            Assert.Equal(HttpStatusCode.NotFound, exception.Response.StatusCode);
        }

        [Fact]
        [Trait(Traits.Priority, Priority.One)]
        public async Task GivenAnPatchWhichWouldAddOnExistingProperty_WhenPatching_ThenAnErrorShouldBeReturned()
        {
            var poco = Samples.GetDefaultPatient().ToPoco<Patient>();

            FhirResponse<Patient> response = await _client.CreateAsync(poco);

            var patchRequest = new Parameters().AddAddPatchParameter("Patient", "deceased", new FhirDateTime("2015-02-14T13:42:00+10:00"));

            var exception = await Assert.ThrowsAsync<FhirException>(() => _client.FhirPatchAsync(
                response.Resource,
                patchRequest));

            Assert.Equal(HttpStatusCode.BadRequest, exception.Response.StatusCode);
            var responseObject = exception.Response.ToT();
            Assert.Equal("Existing element deceased found at Patient when processing patch add operation.", responseObject.Issue[0].Diagnostics);
            Assert.Equal(OperationOutcome.IssueType.Invalid, responseObject.Issue[0].Code);
        }

        [Fact]
        [Trait(Traits.Priority, Priority.One)]
        public async Task GivenAnPatchWhichWouldReplaceExistingProperty_WhenPatching_ThenServerShouldPatchCorrectly()
        {
            var poco = Samples.GetDefaultPatient().ToPoco<Patient>();

            FhirResponse<Patient> response = await _client.CreateAsync(poco);

            // Given that the deceasedBoolean property already exists, attempt to replace with deceasedDateTime
            var patchRequest = new Parameters().AddReplacePatchParameter("Patient.deceased", new FhirDateTime("2015-02-14T13:42:00+10:00"));

            using FhirResponse<Patient> patch = await _client.FhirPatchAsync(response.Resource, patchRequest);

            Assert.Equal(HttpStatusCode.OK, patch.Response.StatusCode);
            Assert.Equal(new FhirDateTime("2015-02-14T13:42:00+10:00"), patch.Resource.Deceased);
        }

        [Fact]
        [Trait(Traits.Priority, Priority.One)]
        public async Task GivenAWrongVersionInETag_WhenPatching_ThenAnErrorShouldBeReturned()
        {
            var poco = Samples.GetDefaultPatient().ToPoco<Patient>();

            FhirResponse<Patient> response = await _client.CreateAsync(poco);

            var patchRequest = new Parameters().AddAddPatchParameter("Patient", "deceased", new FhirDateTime("2015-02-14T13:42:00+10:00"));

            var exception = await Assert.ThrowsAsync<FhirException>(() => _client.FhirPatchAsync(
                response.Resource,
                patchRequest,
                "5"));

            Assert.Equal(HttpStatusCode.PreconditionFailed, exception.Response.StatusCode);
        }

        [Fact]
        [Trait(Traits.Priority, Priority.One)]
        public async Task GivenAValidEtag_WhenPatching_ThenAnResourceShouldBeUpdated()
        {
            var poco = Samples.GetDefaultPatient().ToPoco<Patient>();

            FhirResponse<Patient> response = await _client.CreateAsync(poco);

            var patchRequest = new Parameters().AddReplacePatchParameter("Patient.gender", new Code("female"));

            var patch = await _client.FhirPatchAsync(response.Resource, patchRequest, ifMatchVersion: "1");

            Assert.Equal(HttpStatusCode.OK, patch.Response.StatusCode);
        }

        [Fact]
        [Trait(Traits.Priority, Priority.One)]
<<<<<<< HEAD
        public async Task GivenAnInvalidPartDefinition_WhenPatching_ThenAnErrorShouldBeReturned()
        {
            var poco = Samples.GetDefaultPatient().ToPoco<Patient>();

            FhirResponse<Patient> response = await _client.CreateAsync(poco);

            var patchRequest = new Parameters().AddPatchParameter("add", "Patient", "link", new List<Parameters.ParameterComponent>()
            {
                new Parameters.ParameterComponent { Name = "value", Value = new Code("replaced-by") },
                new Parameters.ParameterComponent { Name = "value", Value = new ResourceReference() { Reference = "Patient/1234", Type = "Patient" } },
            });

            var exception = await Assert.ThrowsAsync<FhirException>(() => _client.FhirPatchAsync(
                response.Resource,
                patchRequest));

            Assert.Equal(HttpStatusCode.BadRequest, exception.Response.StatusCode);
            var responseObject = exception.Response.ToT();
            Assert.Equal("Element value not found at Patient when processing patch add operation.", responseObject.Issue[0].Diagnostics);
            Assert.Equal(OperationOutcome.IssueType.Invalid, responseObject.Issue[0].Code);
=======
        public async Task GivenAPatchDocumentWithDateTime_WhenDateTimeHasOffset_ThenOffsetShouldBePreserved()
        {
            var poco = Samples.GetJsonSample("PatientWithMinimalData").ToPoco<Patient>();
            FhirResponse<Patient> response = await _client.CreateAsync(poco);

            string dateTimeOffsetString = "2022-05-02T14:00:00+02:00";
            var patchRequest = new Parameters().AddAddPatchParameter("Patient", "deceased", new FhirDateTime(dateTimeOffsetString));

            using FhirResponse<Patient> patchResponse = await _client.FhirPatchAsync(response.Resource, patchRequest);
            Patient p = patchResponse.Resource;

            DateTimeOffset expectedDTO = DateTimeOffset.Parse(dateTimeOffsetString);
            DateTimeOffset receivedDTO = ((FhirDateTime)p.Deceased).ToDateTimeOffset(expectedDTO.Offset);

            // check that FhirDateTime conversions match
            Assert.Equal(new FhirDateTime(dateTimeOffsetString), p.Deceased);

            // check that DateTimeOffset conversions match
            Assert.Equal(expectedDTO, receivedDTO);

            // explicitly check hour and offset
            Assert.Equal(expectedDTO.Hour, receivedDTO.Hour);
            Assert.Equal(expectedDTO.Offset, receivedDTO.Offset);
>>>>>>> 407e56ab
        }

        [Fact]
        [Trait(Traits.Priority, Priority.One)]
<<<<<<< HEAD
        public async Task GivenAnPatchWithAnonymousObjectContainingResource_WhenPatching_ThenAnResourceShouldBeUpdated()
        {
            var poco = Samples.GetDefaultPatient().ToPoco<Patient>();

            FhirResponse<Patient> response = await _client.CreateAsync(poco);

            var patchRequest = new Parameters().AddPatchParameter("add", "Patient", "link", new List<Parameters.ParameterComponent>()
            {
                new Parameters.ParameterComponent { Name = "type", Value = new Code("replaced-by") },
                new Parameters.ParameterComponent { Name = "other", Value = new ResourceReference() { Reference = "Patient/1234", Type = "Patient" } },
            });

            var patch = await _client.FhirPatchAsync(response.Resource, patchRequest);

            Assert.Equal(HttpStatusCode.OK, patch.Response.StatusCode);
=======
        public async Task GivenAPatchDocument_WhenContainsDate_ThenShouldParseWithoutTimeAndOffset()
        {
            var parser = new Hl7.Fhir.Serialization.FhirJsonParser();

            string adJson = "{\"resourceType\":\"ActivityDefinition\",\"status\":\"active\"}";
            var poco = parser.
                Parse<Resource>(adJson).
                ToTypedElement().
                ToResourceElement().
                ToPoco<ActivityDefinition>();

            FhirResponse<ActivityDefinition> response = await _client.CreateAsync(poco);

            string dateString = "2022-05-02";
            var patchRequest = new Parameters().AddAddPatchParameter("ActivityDefinition", "approvalDate", new Date(dateString));
            using FhirResponse<ActivityDefinition> patchResponse = await _client.FhirPatchAsync(response.Resource, patchRequest);
            ActivityDefinition ad = patchResponse.Resource;

            Assert.Equal(new Date(dateString), ad.ApprovalDateElement);
        }

        [Fact]
        [Trait(Traits.Priority, Priority.One)]
        public async Task GivenAPatchDocumentWithDate_WhenPassingDateTime_ThenExceptionShouldBeThrown()
        {
            // FHIR Date type can NOT contain any time information, with or without offset
            // Ensure that a RequestNotValidException is thrown if time is included, so that model does not enter invalid state

            var parser = new Hl7.Fhir.Serialization.FhirJsonParser();

            string adJson = "{\"resourceType\":\"ActivityDefinition\",\"status\":\"active\"}";
            var poco = parser.
                Parse<Resource>(adJson).
                ToTypedElement().
                ToResourceElement().
                ToPoco<ActivityDefinition>();

            FhirResponse<ActivityDefinition> response = await _client.CreateAsync(poco);

            string dateTimeString = "2022-05-02T14:00:00";
            var patchRequest = new Parameters().AddAddPatchParameter("ActivityDefinition", "approvalDate", new FhirDateTime(dateTimeString));

            // DateTime without offset
            await Assert.ThrowsAsync<FhirException>(() => _client.FhirPatchAsync(response.Resource, patchRequest));

            string dateTimeOffsetString = "2022-05-02T14:00:00+02:00";
            patchRequest = new Parameters().AddAddPatchParameter("ActivityDefinition", "approvalDate", new FhirDateTime(dateTimeOffsetString));

            // DateTime with offset
            await Assert.ThrowsAsync<FhirException>(() => _client.FhirPatchAsync(response.Resource, patchRequest));
>>>>>>> 407e56ab
        }
    }
}<|MERGE_RESOLUTION|>--- conflicted
+++ resolved
@@ -295,7 +295,6 @@
 
         [Fact]
         [Trait(Traits.Priority, Priority.One)]
-<<<<<<< HEAD
         public async Task GivenAnInvalidPartDefinition_WhenPatching_ThenAnErrorShouldBeReturned()
         {
             var poco = Samples.GetDefaultPatient().ToPoco<Patient>();
@@ -316,36 +315,10 @@
             var responseObject = exception.Response.ToT();
             Assert.Equal("Element value not found at Patient when processing patch add operation.", responseObject.Issue[0].Diagnostics);
             Assert.Equal(OperationOutcome.IssueType.Invalid, responseObject.Issue[0].Code);
-=======
-        public async Task GivenAPatchDocumentWithDateTime_WhenDateTimeHasOffset_ThenOffsetShouldBePreserved()
-        {
-            var poco = Samples.GetJsonSample("PatientWithMinimalData").ToPoco<Patient>();
-            FhirResponse<Patient> response = await _client.CreateAsync(poco);
-
-            string dateTimeOffsetString = "2022-05-02T14:00:00+02:00";
-            var patchRequest = new Parameters().AddAddPatchParameter("Patient", "deceased", new FhirDateTime(dateTimeOffsetString));
-
-            using FhirResponse<Patient> patchResponse = await _client.FhirPatchAsync(response.Resource, patchRequest);
-            Patient p = patchResponse.Resource;
-
-            DateTimeOffset expectedDTO = DateTimeOffset.Parse(dateTimeOffsetString);
-            DateTimeOffset receivedDTO = ((FhirDateTime)p.Deceased).ToDateTimeOffset(expectedDTO.Offset);
-
-            // check that FhirDateTime conversions match
-            Assert.Equal(new FhirDateTime(dateTimeOffsetString), p.Deceased);
-
-            // check that DateTimeOffset conversions match
-            Assert.Equal(expectedDTO, receivedDTO);
-
-            // explicitly check hour and offset
-            Assert.Equal(expectedDTO.Hour, receivedDTO.Hour);
-            Assert.Equal(expectedDTO.Offset, receivedDTO.Offset);
->>>>>>> 407e56ab
-        }
-
-        [Fact]
-        [Trait(Traits.Priority, Priority.One)]
-<<<<<<< HEAD
+        }
+
+        [Fact]
+        [Trait(Traits.Priority, Priority.One)]
         public async Task GivenAnPatchWithAnonymousObjectContainingResource_WhenPatching_ThenAnResourceShouldBeUpdated()
         {
             var poco = Samples.GetDefaultPatient().ToPoco<Patient>();
@@ -361,7 +334,37 @@
             var patch = await _client.FhirPatchAsync(response.Resource, patchRequest);
 
             Assert.Equal(HttpStatusCode.OK, patch.Response.StatusCode);
-=======
+        }
+
+        [Fact]
+        [Trait(Traits.Priority, Priority.One)]
+        public async Task GivenAPatchDocumentWithDateTime_WhenDateTimeHasOffset_ThenOffsetShouldBePreserved()
+        {
+            var poco = Samples.GetJsonSample("PatientWithMinimalData").ToPoco<Patient>();
+            FhirResponse<Patient> response = await _client.CreateAsync(poco);
+
+            string dateTimeOffsetString = "2022-05-02T14:00:00+02:00";
+            var patchRequest = new Parameters().AddAddPatchParameter("Patient", "deceased", new FhirDateTime(dateTimeOffsetString));
+
+            using FhirResponse<Patient> patchResponse = await _client.FhirPatchAsync(response.Resource, patchRequest);
+            Patient p = patchResponse.Resource;
+
+            DateTimeOffset expectedDTO = DateTimeOffset.Parse(dateTimeOffsetString);
+            DateTimeOffset receivedDTO = ((FhirDateTime)p.Deceased).ToDateTimeOffset(expectedDTO.Offset);
+
+            // check that FhirDateTime conversions match
+            Assert.Equal(new FhirDateTime(dateTimeOffsetString), p.Deceased);
+
+            // check that DateTimeOffset conversions match
+            Assert.Equal(expectedDTO, receivedDTO);
+
+            // explicitly check hour and offset
+            Assert.Equal(expectedDTO.Hour, receivedDTO.Hour);
+            Assert.Equal(expectedDTO.Offset, receivedDTO.Offset);
+        }
+
+        [Fact]
+        [Trait(Traits.Priority, Priority.One)]
         public async Task GivenAPatchDocument_WhenContainsDate_ThenShouldParseWithoutTimeAndOffset()
         {
             var parser = new Hl7.Fhir.Serialization.FhirJsonParser();
@@ -412,7 +415,6 @@
 
             // DateTime with offset
             await Assert.ThrowsAsync<FhirException>(() => _client.FhirPatchAsync(response.Resource, patchRequest));
->>>>>>> 407e56ab
         }
     }
 }