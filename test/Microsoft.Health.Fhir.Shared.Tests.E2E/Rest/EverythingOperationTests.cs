--- conflicted
+++ resolved
@@ -223,12 +223,9 @@
         [InlineData("?excludeLinks=false")]
         [InlineData("")]
         [Trait(Traits.Priority, Priority.One)]
-<<<<<<< HEAD
-        public async Task GivenPatientWithTwoSeeAlsoLinks_WhenRunningPatientEverything_ThenPatientEverythingShouldRunOnLinks(string queryParameters)
-=======
-        public async Task GivenPatientWithSeeAlsoLinkRemovedMidOperation_WhenRunningPatientEverything_ThenPatientEverythingShouldRunOnLink()
-        {
-            string searchUrl = $"Patient/{Fixture.PatientWithSeeAlsoLinkToRemove.Id}/$everything";
+        public async Task GivenPatientWithSeeAlsoLinkRemovedMidOperation_WhenRunningPatientEverything_ThenPatientEverythingShouldRunOnLink(string queryParameters)
+        {
+            string searchUrl = $"Patient/{Fixture.PatientWithSeeAlsoLinkToRemove.Id}/$everything{queryParameters}";
 
             FhirResponse<Bundle> firstBundle = await Client.SearchAsync(searchUrl);
             ValidateBundle(firstBundle, Fixture.PatientWithSeeAlsoLinkToRemove);
@@ -256,10 +253,11 @@
             Assert.Empty(fifthBundle.Resource.Entry);
         }
 
-        [Fact]
-        [Trait(Traits.Priority, Priority.One)]
-        public async Task GivenPatientWithTwoSeeAlsoLinks_WhenRunningPatientEverything_ThenPatientEverythingShouldRunOnLinks()
->>>>>>> e75a7476
+        [Theory]
+        [InlineData("?excludeLinks=false")]
+        [InlineData("")]
+        [Trait(Traits.Priority, Priority.One)]
+        public async Task GivenPatientWithTwoSeeAlsoLinks_WhenRunningPatientEverything_ThenPatientEverythingShouldRunOnLinks(string queryParameters)
         {
             string searchUrl = $"Patient/{Fixture.PatientWithTwoSeeAlsoLinks.Id}/$everything{queryParameters}";
 
