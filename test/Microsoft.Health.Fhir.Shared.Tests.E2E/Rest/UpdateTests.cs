--- conflicted
+++ resolved
@@ -205,10 +205,6 @@
         }
 
         [Fact]
-<<<<<<< HEAD
-=======
-        [HttpIntegrationFixtureArgumentSets(dataStores: DataStore.CosmosDb)]
->>>>>>> 96252d29
         [Trait(Traits.Priority, Priority.One)]
         public async Task GivenTheResource_WhenUpdatingAnExistingResourceWithNoDataChange_ThenServerShouldNotCreateAVersionAndSendOk()
         {
@@ -277,6 +273,7 @@
                 Status = Narrative.NarrativeStatus.Generated,
                 Div = $"<div>{ContentUpdated}</div>",
             };
+            };
         }
     }
 }