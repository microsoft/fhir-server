﻿// -------------------------------------------------------------------------------------------------
// Copyright (c) Microsoft Corporation. All rights reserved.
// Licensed under the MIT License (MIT). See LICENSE in the repo root for license information.
// -------------------------------------------------------------------------------------------------

using System;
using System.Collections.Generic;
using System.Linq;
using System.Net;
using System.Threading;
using Hl7.Fhir.Model;
using Microsoft.Health.Fhir.Client;
using Microsoft.Health.Fhir.Core.Extensions;
using Microsoft.Health.Fhir.Core.Models;
using Microsoft.Health.Fhir.Tests.Common;
using Microsoft.Health.Fhir.Tests.Common.FixtureParameters;
using Microsoft.Health.Fhir.Tests.E2E.Common;
using Microsoft.Health.Test.Utilities;
using Xunit;
using static Hl7.Fhir.Model.Bundle;
using static Hl7.Fhir.Model.OperationOutcome;
using Task = System.Threading.Tasks.Task;

namespace Microsoft.Health.Fhir.Tests.E2E.Rest
{
    [Trait(Traits.OwningTeam, OwningTeam.Fhir)]
    [Trait(Traits.Category, Categories.Bundle)]
    [HttpIntegrationFixtureArgumentSets(DataStore.All, Format.All)]
    public class BatchTests : IClassFixture<HttpIntegrationTestFixture>
    {
        private readonly TestFhirClient _client;
        private readonly Dictionary<HttpStatusCode, string> _statusCodeMap = new Dictionary<HttpStatusCode, string>()
        {
            { HttpStatusCode.NoContent, "204" },
            { HttpStatusCode.NotFound, "404" },
            { HttpStatusCode.OK, "200" },
            { HttpStatusCode.PreconditionFailed, "412" },
            { HttpStatusCode.Created, "201" },
            { HttpStatusCode.Forbidden, "403" },
        };

        public BatchTests(HttpIntegrationTestFixture fixture)
        {
            _client = fixture.TestFhirClient;
        }

        [SkippableTheory]
        [Trait(Traits.Priority, Priority.One)]
        [InlineData(FhirBundleProcessingLogic.Parallel)]
        [InlineData(FhirBundleProcessingLogic.Sequential)]
        public async Task GivenAValidBundle_WhenSubmittingABatch_ThenSuccessIsReturnedForBatchAndExpectedStatusCodesPerRequests(FhirBundleProcessingLogic processingLogic)
        {
            Skip.If(ModelInfoProvider.Version == FhirSpecification.Stu3, "Patch isn't supported in Bundles by STU3");

            CancellationTokenSource source = new CancellationTokenSource(TimeSpan.FromSeconds(30));

            var requestBundle = Samples.GetBatchWithDuplicatedItems().ToPoco<Bundle>();

            await _client.UpdateAsync(requestBundle.Entry[1].Resource as Patient, cancellationToken: source.Token);

            using FhirResponse<Bundle> fhirResponse = await _client.PostBundleAsync(requestBundle, processingLogic: processingLogic, source.Token);
            Assert.NotNull(fhirResponse);
            Assert.Equal(HttpStatusCode.OK, fhirResponse.StatusCode);

            Bundle resource = fhirResponse.Resource;

            Assert.Equal("201", resource.Entry[0].Response.Status);

            // Resources 1, 2 and 3 have the same resource Id.
            Assert.Equal("200", resource.Entry[1].Response.Status); // PUT

            if (processingLogic == FhirBundleProcessingLogic.Parallel)
            {
                // Duplicated records. Only one should successed. As the requests are processed in parallel,
                // it's not possible to pick the one that will be processed.
                if (resource.Entry[2].Response.Status == "200")
                {
                    Assert.Equal("200", resource.Entry[2].Response.Status); // PATCH
                    Assert.Equal("400", resource.Entry[3].Response.Status); // PATCH (Duplicate)
                }
                else
                {
                    Assert.Equal("400", resource.Entry[2].Response.Status); // PATCH (Duplicate)
                    Assert.Equal("200", resource.Entry[3].Response.Status); // PATCH
                }
            }
            else if (processingLogic == FhirBundleProcessingLogic.Sequential)
            {
                Assert.Equal("200", resource.Entry[2].Response.Status); // PATCH
                Assert.Equal("200", resource.Entry[3].Response.Status); // PATCH
            }

            Assert.Equal("204", resource.Entry[4].Response.Status);
            Assert.Equal("204", resource.Entry[5].Response.Status);

            ValidateOperationOutcome(resource.Entry[6].Response.Status, resource.Entry[6].Response.Outcome as OperationOutcome, _statusCodeMap[HttpStatusCode.NotFound], "The route for \"/ValueSet/$lookup\" was not found.", IssueType.NotFound);
            Assert.Equal("200", resource.Entry[7].Response.Status);
            ValidateOperationOutcome(resource.Entry[8].Response.Status, resource.Entry[8].Response.Outcome as OperationOutcome, _statusCodeMap[HttpStatusCode.NotFound], "Resource type 'Patient' with id '12334' couldn't be found.", IssueType.NotFound);
        }

        [Fact]
        [HttpIntegrationFixtureArgumentSets(dataStores: DataStore.CosmosDb)]
        [Trait(Traits.Priority, Priority.One)]
        public async Task GivenAValidBundle_WhenSubmittingABatchTwiceWithAndWithoutChanges_ThenVersionIsCreatedWhenDataIsChanged()
        {
            // This test has a dependency to bundle sequential processing logic.
            FhirBundleProcessingLogic processingLogic = FhirBundleProcessingLogic.Sequential;

            var requestBundle = Samples.GetDefaultBatch().ToPoco<Bundle>();
            using FhirResponse<Bundle> fhirResponse = await _client.PostBundleAsync(
                requestBundle,
                processingLogic: processingLogic);

            Assert.NotNull(fhirResponse);
            Assert.Equal(HttpStatusCode.OK, fhirResponse.StatusCode);

            Bundle resource = fhirResponse.Resource;

            Assert.Equal("201", resource.Entry[0].Response.Status);
            Assert.Equal("201", resource.Entry[1].Response.Status);
            Assert.Equal("201", resource.Entry[2].Response.Status);
            Assert.Equal("1", resource.Entry[2].Resource.VersionId);
            Assert.Equal("201", resource.Entry[3].Response.Status);
            Assert.Equal(((int)Constants.IfMatchFailureStatus).ToString(), resource.Entry[4].Response.Status);
            Assert.Equal("204", resource.Entry[5].Response.Status);
            Assert.Equal("204", resource.Entry[6].Response.Status);
            ValidateOperationOutcome(resource.Entry[7].Response.Status, resource.Entry[7].Response.Outcome as OperationOutcome, _statusCodeMap[HttpStatusCode.NotFound], "The route for \"/ValueSet/$lookup\" was not found.", IssueType.NotFound);
            Assert.Equal("200", resource.Entry[8].Response.Status);
            ValidateOperationOutcome(resource.Entry[9].Response.Status, resource.Entry[9].Response.Outcome as OperationOutcome, _statusCodeMap[HttpStatusCode.NotFound], "Resource type 'Patient' with id '12334' couldn't be found.", IssueType.NotFound);

            // WhenSubmittingABatchTwiceWithNoDataChange_ThenServerShouldNotCreateAVersionSecondTimeAndSendOk
            using FhirResponse<Bundle> fhirResponseAfterPostingSameBundle = await _client.PostBundleAsync(
                requestBundle,
                processingLogic);

            Assert.NotNull(fhirResponseAfterPostingSameBundle);
            Assert.Equal(HttpStatusCode.OK, fhirResponseAfterPostingSameBundle.StatusCode);

            Bundle resourceAfterPostingSameBundle = fhirResponseAfterPostingSameBundle.Resource;

            Assert.Equal("201", resourceAfterPostingSameBundle.Entry[0].Response.Status);
            Assert.Equal("200", resourceAfterPostingSameBundle.Entry[1].Response.Status);
            Assert.Equal("200", resourceAfterPostingSameBundle.Entry[2].Response.Status);
            Assert.Equal(resource.Entry[2].Resource.VersionId, resourceAfterPostingSameBundle.Entry[2].Resource.VersionId);
            Assert.Equal("200", resourceAfterPostingSameBundle.Entry[3].Response.Status);
            Assert.Equal(resource.Entry[3].Resource.VersionId, resourceAfterPostingSameBundle.Entry[3].Resource.VersionId);
            Assert.Equal(((int)Constants.IfMatchFailureStatus).ToString(), resourceAfterPostingSameBundle.Entry[4].Response.Status);
            Assert.Equal("204", resourceAfterPostingSameBundle.Entry[5].Response.Status);
            Assert.Equal("204", resourceAfterPostingSameBundle.Entry[6].Response.Status);
            ValidateOperationOutcome(resourceAfterPostingSameBundle.Entry[7].Response.Status, resourceAfterPostingSameBundle.Entry[7].Response.Outcome as OperationOutcome, _statusCodeMap[HttpStatusCode.NotFound], "The route for \"/ValueSet/$lookup\" was not found.", IssueType.NotFound);
            Assert.Equal("200", resourceAfterPostingSameBundle.Entry[8].Response.Status);
            Assert.Equal(resource.Entry[8].Resource.VersionId, resourceAfterPostingSameBundle.Entry[8].Resource.VersionId);
            ValidateOperationOutcome(resourceAfterPostingSameBundle.Entry[9].Response.Status, resourceAfterPostingSameBundle.Entry[9].Response.Outcome as OperationOutcome, _statusCodeMap[HttpStatusCode.NotFound], "Resource type 'Patient' with id '12334' couldn't be found.", IssueType.NotFound);
        }

        [Theory]
        [Trait(Traits.Priority, Priority.One)]
        [Trait(Traits.Category, Categories.Authorization)]
        [InlineData(FhirBundleProcessingLogic.Parallel)]
        [InlineData(FhirBundleProcessingLogic.Sequential)]
        public async Task GivenAValidBundleWithReadonlyUser_WhenSubmittingABatch_ThenForbiddenAndOutcomeIsReturned(FhirBundleProcessingLogic processingLogic)
        {
            TestFhirClient tempClient = _client.CreateClientForUser(TestUsers.ReadOnlyUser, TestApplications.NativeClient);
            Bundle requestBundle = Samples.GetDefaultBatch().ToPoco<Bundle>();

            using FhirResponse<Bundle> fhirResponse = await tempClient.PostBundleAsync(requestBundle, processingLogic);

            Assert.NotNull(fhirResponse);
            Assert.Equal(HttpStatusCode.OK, fhirResponse.StatusCode);

            for (int i = 0; i < 7; i++)
            {
                var entry = fhirResponse.Resource.Entry[i];
                var operationOutcome = entry.Response.Outcome as OperationOutcome;
                ValidateOperationOutcome(entry.Response.Status, operationOutcome, _statusCodeMap[HttpStatusCode.Forbidden], "Authorization failed.", IssueType.Forbidden);
            }

            var resourceEntry = fhirResponse.Resource.Entry[7];
            ValidateOperationOutcome(resourceEntry.Response.Status, resourceEntry.Response.Outcome as OperationOutcome, _statusCodeMap[HttpStatusCode.NotFound], "The route for \"/ValueSet/$lookup\" was not found.", IssueType.NotFound);
            resourceEntry = fhirResponse.Resource.Entry[8];
            Assert.Equal("200", resourceEntry.Response.Status);
            Assert.Null(resourceEntry.Response.Outcome);
            resourceEntry = fhirResponse.Resource.Entry[9];
            ValidateOperationOutcome(resourceEntry.Response.Status, resourceEntry.Response.Outcome as OperationOutcome, _statusCodeMap[HttpStatusCode.NotFound], "Resource type 'Patient' with id '12334' couldn't be found.", IssueType.NotFound);
        }

        [Theory]
        [Trait(Traits.Priority, Priority.One)]
        [InlineData(FhirBundleProcessingLogic.Parallel)]
        [InlineData(FhirBundleProcessingLogic.Sequential)]
        public async Task GivenANonBundleResource_WhenSubmittingABatch_ThenBadRequestIsReturned(FhirBundleProcessingLogic processingLogic)
        {
            using FhirClientException ex = await Assert.ThrowsAsync<FhirClientException>(() => _client.PostBundleAsync(Samples.GetDefaultObservation().ToPoco<Observation>(), processingLogic));

            Assert.Equal(HttpStatusCode.BadRequest, ex.StatusCode);
        }

        [Theory]
        [Trait(Traits.Priority, Priority.One)]
        [InlineData(FhirBundleProcessingLogic.Parallel)]
        [InlineData(FhirBundleProcessingLogic.Sequential)]
        public async Task GivenBundleTypeIsMissing_WhenSubmittingABundle_ThenMethodNotAllowedExceptionIsReturned(FhirBundleProcessingLogic processingLogic)
        {
            using FhirClientException ex = await Assert.ThrowsAsync<FhirClientException>(() => _client.PostBundleAsync(Samples.GetJsonSample("Bundle-TypeMissing").ToPoco<Bundle>(), processingLogic));
            ValidateOperationOutcome(ex.StatusCode.ToString(), ex.OperationOutcome, "MethodNotAllowed", "Bundle type is not present. Possible values are: transaction or batch", IssueType.Forbidden);
        }

        [Theory]
        [InlineData(true, FhirBundleProcessingLogic.Parallel)]
        [InlineData(false, FhirBundleProcessingLogic.Parallel)]
        [InlineData(true, FhirBundleProcessingLogic.Sequential)]
        [InlineData(false, FhirBundleProcessingLogic.Sequential)]
        public async Task GivenABatchBundle_WithProfileValidationFlag_ReturnsABundleResponse(bool profileValidation, FhirBundleProcessingLogic processingLogic)
        {
            var bundle = new Hl7.Fhir.Model.Bundle
            {
                Type = Bundle.BundleType.Batch,
                Entry = new List<EntryComponent>
                {
                    new EntryComponent
                    {
                        Request = new RequestComponent
                        {
                            Method = HTTPVerb.POST,
                            Url = "Patient",
                        },
                        Resource = Samples.GetJsonSample("Profile-Patient-uscore-noGender").ToPoco<Patient>(),
                    },
                    new EntryComponent
                    {
                        Request = new RequestComponent
                        {
                            Method = HTTPVerb.POST,
                            Url = "Patient",
                        },
                        Resource = Samples.GetJsonSample("Patient").ToPoco<Patient>(),
                    },
                    new EntryComponent
                    {
                        Request = new RequestComponent
                        {
                            Method = HTTPVerb.POST,
                            Url = "Patient",
                        },
                        Resource = Samples.GetJsonSample("Profile-Patient-uscore-noidentifier").ToPoco<Patient>(),
                    },
                },
            };

            using FhirResponse<Bundle> fhirResponse = await _client.PostBundleWithValidationHeaderAsync(bundle, profileValidation, processingLogic: processingLogic);
            Assert.NotNull(fhirResponse);
            Assert.Equal(HttpStatusCode.OK, fhirResponse.StatusCode);
            Bundle bundleResource = fhirResponse.Resource;

            if (profileValidation)
            {
                Assert.Equal("400", bundleResource.Entry[0].Response.Status);
                Assert.Equal("201", bundleResource.Entry[1].Response.Status);
                Assert.Equal("400", bundleResource.Entry[2].Response.Status);
            }
            else
            {
                Assert.Equal("201", bundleResource.Entry[0].Response.Status);
                Assert.Equal("201", bundleResource.Entry[1].Response.Status);
                Assert.Equal("201", bundleResource.Entry[2].Response.Status);
            }
        }

        [Theory]
        [InlineData(true, FhirBundleProcessingLogic.Parallel)]
        [InlineData(false, FhirBundleProcessingLogic.Parallel)]
        [InlineData(true, FhirBundleProcessingLogic.Sequential)]
        [InlineData(false, FhirBundleProcessingLogic.Sequential)]
        [HttpIntegrationFixtureArgumentSets(DataStore.SqlServer)]
        public async Task GivenATransactionBundle_WithProfileValidationFlag_ReturnsABundleResponse(bool profileValidation, FhirBundleProcessingLogic processingLogic)
        {
            var bundle = new Hl7.Fhir.Model.Bundle
            {
                Type = Bundle.BundleType.Transaction,
                Entry = new List<EntryComponent>
                {
                    new EntryComponent
                    {
                        Request = new RequestComponent
                        {
                            Method = HTTPVerb.POST,
                            Url = "Patient",
                        },
                        Resource = Samples.GetJsonSample("Profile-Patient-uscore-noGender").ToPoco<Patient>(),
                    },
                    new EntryComponent
                    {
                        Request = new RequestComponent
                        {
                            Method = HTTPVerb.POST,
                            Url = "Patient",
                        },
                        Resource = Samples.GetJsonSample("Patient").ToPoco<Patient>(),
                    },
                    new EntryComponent
                    {
                        Request = new RequestComponent
                        {
                            Method = HTTPVerb.POST,
                            Url = "Patient",
                        },
                        Resource = Samples.GetJsonSample("Profile-Patient-uscore-noidentifier").ToPoco<Patient>(),
                    },
                },
            };

            if (profileValidation)
            {
                using FhirClientException ex = await Assert.ThrowsAsync<FhirClientException>(async () => await _client.PostBundleWithValidationHeaderAsync(bundle, profileValidation, processingLogic));
                Assert.Equal(HttpStatusCode.BadRequest, ex.StatusCode);
            }
            else
            {
                using FhirResponse<Bundle> fhirResponse = await _client.PostBundleWithValidationHeaderAsync(bundle, false, processingLogic);
                Assert.NotNull(fhirResponse);
                Assert.Equal(HttpStatusCode.OK, fhirResponse.StatusCode);

                Bundle bundleResource = fhirResponse.Resource;
                Assert.Equal("201", bundleResource.Entry[0].Response.Status);
                Assert.Equal("201", bundleResource.Entry[1].Response.Status);
                Assert.Equal("201", bundleResource.Entry[2].Response.Status);
            }
        }

<<<<<<< HEAD
        internal static void ValidateOperationOutcome(string actualStatusCode, OperationOutcome operationOutcome, string expectedStatusCode, string expectedDiagnostics, IssueType expectedIssueType)
=======
        private static void ValidateOperationOutcome(string actualStatusCode, OperationOutcome operationOutcome, string expectedStatusCode, string expectedDiagnostics, IssueType expectedIssueType)
>>>>>>> 36480e56
        {
            Assert.Equal(expectedStatusCode, actualStatusCode);
            Assert.NotNull(operationOutcome);
            Assert.Single(operationOutcome.Issue);

            var issue = operationOutcome.Issue.First();

            Assert.Equal(IssueSeverity.Error, issue.Severity.Value);
            Assert.Equal(expectedIssueType, issue.Code);
            Assert.Equal(expectedDiagnostics, issue.Diagnostics);
        }
    }
}<|MERGE_RESOLUTION|>--- conflicted
+++ resolved
@@ -93,9 +93,9 @@
             Assert.Equal("204", resource.Entry[4].Response.Status);
             Assert.Equal("204", resource.Entry[5].Response.Status);
 
-            ValidateOperationOutcome(resource.Entry[6].Response.Status, resource.Entry[6].Response.Outcome as OperationOutcome, _statusCodeMap[HttpStatusCode.NotFound], "The route for \"/ValueSet/$lookup\" was not found.", IssueType.NotFound);
+            BatchTestsUtil.ValidateOperationOutcome(resource.Entry[6].Response.Status, resource.Entry[6].Response.Outcome as OperationOutcome, _statusCodeMap[HttpStatusCode.NotFound], "The route for \"/ValueSet/$lookup\" was not found.", IssueType.NotFound);
             Assert.Equal("200", resource.Entry[7].Response.Status);
-            ValidateOperationOutcome(resource.Entry[8].Response.Status, resource.Entry[8].Response.Outcome as OperationOutcome, _statusCodeMap[HttpStatusCode.NotFound], "Resource type 'Patient' with id '12334' couldn't be found.", IssueType.NotFound);
+            BatchTestsUtil.ValidateOperationOutcome(resource.Entry[8].Response.Status, resource.Entry[8].Response.Outcome as OperationOutcome, _statusCodeMap[HttpStatusCode.NotFound], "Resource type 'Patient' with id '12334' couldn't be found.", IssueType.NotFound);
         }
 
         [Fact]
@@ -124,9 +124,9 @@
             Assert.Equal(((int)Constants.IfMatchFailureStatus).ToString(), resource.Entry[4].Response.Status);
             Assert.Equal("204", resource.Entry[5].Response.Status);
             Assert.Equal("204", resource.Entry[6].Response.Status);
-            ValidateOperationOutcome(resource.Entry[7].Response.Status, resource.Entry[7].Response.Outcome as OperationOutcome, _statusCodeMap[HttpStatusCode.NotFound], "The route for \"/ValueSet/$lookup\" was not found.", IssueType.NotFound);
+            BatchTestsUtil.ValidateOperationOutcome(resource.Entry[7].Response.Status, resource.Entry[7].Response.Outcome as OperationOutcome, _statusCodeMap[HttpStatusCode.NotFound], "The route for \"/ValueSet/$lookup\" was not found.", IssueType.NotFound);
             Assert.Equal("200", resource.Entry[8].Response.Status);
-            ValidateOperationOutcome(resource.Entry[9].Response.Status, resource.Entry[9].Response.Outcome as OperationOutcome, _statusCodeMap[HttpStatusCode.NotFound], "Resource type 'Patient' with id '12334' couldn't be found.", IssueType.NotFound);
+            BatchTestsUtil.ValidateOperationOutcome(resource.Entry[9].Response.Status, resource.Entry[9].Response.Outcome as OperationOutcome, _statusCodeMap[HttpStatusCode.NotFound], "Resource type 'Patient' with id '12334' couldn't be found.", IssueType.NotFound);
 
             // WhenSubmittingABatchTwiceWithNoDataChange_ThenServerShouldNotCreateAVersionSecondTimeAndSendOk
             using FhirResponse<Bundle> fhirResponseAfterPostingSameBundle = await _client.PostBundleAsync(
@@ -147,10 +147,10 @@
             Assert.Equal(((int)Constants.IfMatchFailureStatus).ToString(), resourceAfterPostingSameBundle.Entry[4].Response.Status);
             Assert.Equal("204", resourceAfterPostingSameBundle.Entry[5].Response.Status);
             Assert.Equal("204", resourceAfterPostingSameBundle.Entry[6].Response.Status);
-            ValidateOperationOutcome(resourceAfterPostingSameBundle.Entry[7].Response.Status, resourceAfterPostingSameBundle.Entry[7].Response.Outcome as OperationOutcome, _statusCodeMap[HttpStatusCode.NotFound], "The route for \"/ValueSet/$lookup\" was not found.", IssueType.NotFound);
+            BatchTestsUtil.ValidateOperationOutcome(resourceAfterPostingSameBundle.Entry[7].Response.Status, resourceAfterPostingSameBundle.Entry[7].Response.Outcome as OperationOutcome, _statusCodeMap[HttpStatusCode.NotFound], "The route for \"/ValueSet/$lookup\" was not found.", IssueType.NotFound);
             Assert.Equal("200", resourceAfterPostingSameBundle.Entry[8].Response.Status);
             Assert.Equal(resource.Entry[8].Resource.VersionId, resourceAfterPostingSameBundle.Entry[8].Resource.VersionId);
-            ValidateOperationOutcome(resourceAfterPostingSameBundle.Entry[9].Response.Status, resourceAfterPostingSameBundle.Entry[9].Response.Outcome as OperationOutcome, _statusCodeMap[HttpStatusCode.NotFound], "Resource type 'Patient' with id '12334' couldn't be found.", IssueType.NotFound);
+            BatchTestsUtil.ValidateOperationOutcome(resourceAfterPostingSameBundle.Entry[9].Response.Status, resourceAfterPostingSameBundle.Entry[9].Response.Outcome as OperationOutcome, _statusCodeMap[HttpStatusCode.NotFound], "Resource type 'Patient' with id '12334' couldn't be found.", IssueType.NotFound);
         }
 
         [Theory]
@@ -172,16 +172,16 @@
             {
                 var entry = fhirResponse.Resource.Entry[i];
                 var operationOutcome = entry.Response.Outcome as OperationOutcome;
-                ValidateOperationOutcome(entry.Response.Status, operationOutcome, _statusCodeMap[HttpStatusCode.Forbidden], "Authorization failed.", IssueType.Forbidden);
+                BatchTestsUtil.ValidateOperationOutcome(entry.Response.Status, operationOutcome, _statusCodeMap[HttpStatusCode.Forbidden], "Authorization failed.", IssueType.Forbidden);
             }
 
             var resourceEntry = fhirResponse.Resource.Entry[7];
-            ValidateOperationOutcome(resourceEntry.Response.Status, resourceEntry.Response.Outcome as OperationOutcome, _statusCodeMap[HttpStatusCode.NotFound], "The route for \"/ValueSet/$lookup\" was not found.", IssueType.NotFound);
+            BatchTestsUtil.ValidateOperationOutcome(resourceEntry.Response.Status, resourceEntry.Response.Outcome as OperationOutcome, _statusCodeMap[HttpStatusCode.NotFound], "The route for \"/ValueSet/$lookup\" was not found.", IssueType.NotFound);
             resourceEntry = fhirResponse.Resource.Entry[8];
             Assert.Equal("200", resourceEntry.Response.Status);
             Assert.Null(resourceEntry.Response.Outcome);
             resourceEntry = fhirResponse.Resource.Entry[9];
-            ValidateOperationOutcome(resourceEntry.Response.Status, resourceEntry.Response.Outcome as OperationOutcome, _statusCodeMap[HttpStatusCode.NotFound], "Resource type 'Patient' with id '12334' couldn't be found.", IssueType.NotFound);
+            BatchTestsUtil.ValidateOperationOutcome(resourceEntry.Response.Status, resourceEntry.Response.Outcome as OperationOutcome, _statusCodeMap[HttpStatusCode.NotFound], "Resource type 'Patient' with id '12334' couldn't be found.", IssueType.NotFound);
         }
 
         [Theory]
@@ -202,7 +202,7 @@
         public async Task GivenBundleTypeIsMissing_WhenSubmittingABundle_ThenMethodNotAllowedExceptionIsReturned(FhirBundleProcessingLogic processingLogic)
         {
             using FhirClientException ex = await Assert.ThrowsAsync<FhirClientException>(() => _client.PostBundleAsync(Samples.GetJsonSample("Bundle-TypeMissing").ToPoco<Bundle>(), processingLogic));
-            ValidateOperationOutcome(ex.StatusCode.ToString(), ex.OperationOutcome, "MethodNotAllowed", "Bundle type is not present. Possible values are: transaction or batch", IssueType.Forbidden);
+            BatchTestsUtil.ValidateOperationOutcome(ex.StatusCode.ToString(), ex.OperationOutcome, "MethodNotAllowed", "Bundle type is not present. Possible values are: transaction or batch", IssueType.Forbidden);
         }
 
         [Theory]
@@ -326,22 +326,5 @@
                 Assert.Equal("201", bundleResource.Entry[2].Response.Status);
             }
         }
-
-<<<<<<< HEAD
-        internal static void ValidateOperationOutcome(string actualStatusCode, OperationOutcome operationOutcome, string expectedStatusCode, string expectedDiagnostics, IssueType expectedIssueType)
-=======
-        private static void ValidateOperationOutcome(string actualStatusCode, OperationOutcome operationOutcome, string expectedStatusCode, string expectedDiagnostics, IssueType expectedIssueType)
->>>>>>> 36480e56
-        {
-            Assert.Equal(expectedStatusCode, actualStatusCode);
-            Assert.NotNull(operationOutcome);
-            Assert.Single(operationOutcome.Issue);
-
-            var issue = operationOutcome.Issue.First();
-
-            Assert.Equal(IssueSeverity.Error, issue.Severity.Value);
-            Assert.Equal(expectedIssueType, issue.Code);
-            Assert.Equal(expectedDiagnostics, issue.Diagnostics);
-        }
     }
 }