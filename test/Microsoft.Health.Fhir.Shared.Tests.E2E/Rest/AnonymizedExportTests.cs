--- conflicted
+++ resolved
@@ -17,11 +17,7 @@
 using Microsoft.Health.Fhir.Core.Configs;
 using Microsoft.Health.Fhir.Core.Extensions;
 using Microsoft.Health.Fhir.Core.Features.Operations.Export;
-<<<<<<< HEAD
-=======
-using Microsoft.Health.Fhir.Core.Features.Operations.Export.Models;
 using Microsoft.Health.Fhir.Core.Models;
->>>>>>> 8429f97c
 using Microsoft.Health.Fhir.Shared.Tests.E2E.Rest.Metric;
 using Microsoft.Health.Fhir.Tests.Common;
 using Microsoft.Health.Fhir.Tests.Common.FixtureParameters;
@@ -29,11 +25,8 @@
 using Microsoft.Health.Fhir.Tests.E2E.Rest;
 using Microsoft.Health.Test.Utilities;
 using Xunit;
-<<<<<<< HEAD
 using Xunit.Abstractions;
-=======
 using FhirGroup = Hl7.Fhir.Model.Group;
->>>>>>> 8429f97c
 using Task = System.Threading.Tasks.Task;
 
 namespace Microsoft.Health.Fhir.Shared.Tests.E2E.Rest
@@ -82,17 +75,14 @@
             (string fileName, string etag) = await UploadConfigurationAsync(RedactResourceIdAnonymizationConfiguration);
             string containerName = Guid.NewGuid().ToString("N");
             Uri contentLocation = await _testFhirClient.AnonymizedExportAsync(fileName, containerName, etag, path);
-            HttpResponseMessage response = await WaitForCompleteAsync(contentLocation);
-            IList<Uri> blobUris = await CheckExportStatus(response);
-
-            IEnumerable<string> dataFromExport = await DownloadBlobAndParse(blobUris);
-            FhirJsonParser parser = new FhirJsonParser();
-
-            foreach (string content in dataFromExport)
-            {
-                Resource result = parser.Parse<Resource>(content);
-
-                Assert.Contains(result.Meta.Security, c => "REDACTED".Equals(c.Code));
+            IList<Uri> blobUris = await ExportTestHelper.CheckExportStatus(_testFhirClient, contentLocation);
+
+            Dictionary<(string resourceType, string resourceId), Resource> dataFromExport =
+                await ExportTestHelper.DownloadBlobAndParse(blobUris, _fhirJsonParser, _outputHelper);
+
+            foreach (var kvp in dataFromExport)
+            {
+                Assert.Contains(kvp.Value.Meta.Security, c => "REDACTED".Equals(c.Code));
             }
 
             Assert.Single(_metricHandler.NotificationMapping[typeof(ExportTaskMetricsNotification)]);
@@ -128,14 +118,8 @@
 
             (string fileName, string etag) = await UploadConfigurationAsync(RedactResourceIdAnonymizationConfiguration);
             string containerName = Guid.NewGuid().ToString("N");
-<<<<<<< HEAD
-            Uri contentLocation = await _testFhirClient.AnonymizedExportAsync(fileName, containerName, etag);
+            Uri contentLocation = await _testFhirClient.AnonymizedExportAsync(fileName, containerName, etag, $"Group/{groupId}/");
             IList<Uri> blobUris = await ExportTestHelper.CheckExportStatus(_testFhirClient, contentLocation);
-=======
-            Uri contentLocation = await _testFhirClient.AnonymizedExportAsync(fileName, containerName, etag, $"Group/{groupId}/");
-            HttpResponseMessage response = await WaitForCompleteAsync(contentLocation);
-            IList<Uri> blobUris = await CheckExportStatus(response);
->>>>>>> 8429f97c
 
             Dictionary<(string resourceType, string resourceId), Resource> dataFromExport =
                 await ExportTestHelper.DownloadBlobAndParse(blobUris, _fhirJsonParser, _outputHelper);
@@ -145,7 +129,7 @@
                 Assert.Contains(kvp.Value.Meta.Security, c => "REDACTED".Equals(c.Code));
             }
 
-            Assert.Equal(2, dataFromExport.Count());
+            Assert.Equal(2, dataFromExport.Count);
             Assert.Single(_metricHandler.NotificationMapping[typeof(ExportTaskMetricsNotification)]);
         }
 
@@ -235,11 +219,9 @@
             string groupId = "not-exist-id";
             string containerName = Guid.NewGuid().ToString("N");
             Uri contentLocation = await _testFhirClient.AnonymizedExportAsync(fileName, containerName, etag, $"Group/{groupId}/");
-            HttpResponseMessage response = await WaitForCompleteAsync(contentLocation);
-            string responseContent = await response.Content.ReadAsStringAsync();
-
-            Assert.Equal(HttpStatusCode.BadRequest, response.StatusCode);
-            Assert.Contains($"Group {groupId} was not found", responseContent);
+
+            var ex = await Assert.ThrowsAsync<Exception>(async () => await ExportTestHelper.CheckExportStatus(_testFhirClient, contentLocation));
+            Assert.Contains(HttpStatusCode.BadRequest.ToString(), ex.Message);
 
             Assert.Single(_metricHandler.NotificationMapping[typeof(ExportTaskMetricsNotification)]);
         }
