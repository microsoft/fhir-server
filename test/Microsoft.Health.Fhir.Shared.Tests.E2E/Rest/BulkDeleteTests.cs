--- conflicted
+++ resolved
@@ -38,14 +38,9 @@
             _fhirClient = fixture.TestFhirClient;
         }
 
-<<<<<<< HEAD
         /*
-        [SkippableFact]
-        public async System.Threading.Tasks.Task GivenVariousResourcesOfDifferentTypes_WhenBulkDeleted_ThenAllAreDeleted()
-=======
         [Fact(Skip = "Fails transiently. It will be re-enabled after adding delay")]
         public async Task GivenVariousResourcesOfDifferentTypes_WhenBulkDeleted_ThenAllAreDeleted()
->>>>>>> a9383376
         {
             CheckBulkDeleteEnabled();
 
