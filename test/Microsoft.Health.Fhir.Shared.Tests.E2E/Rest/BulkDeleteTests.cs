--- conflicted
+++ resolved
@@ -484,62 +484,6 @@
             Assert.Single(locationResults.Resource.Entry);
         }
 
-<<<<<<< HEAD
-        [SkippableFact]
-#pragma warning disable CS1998 // Async method lacks 'await' operators and will run synchronously
-        public async Task GivenABulkDeleteJob_WhenRemovingReferences_ThenReferencesAreRemoved()
-#pragma warning restore CS1998 // Async method lacks 'await' operators and will run synchronously
-        {
-#if Stu3
-            Skip.If(true, "Referenced used isn't present in Stu3");
-#else
-            CheckBulkDeleteEnabled();
-
-            var resourceTypes = new Dictionary<string, long>()
-            {
-                { "Patient", 1 },
-            };
-
-            string tag = Guid.NewGuid().ToString();
-            var patient = (await _fhirClient.CreateResourcesAsync<Patient>(1, tag)).FirstOrDefault();
-
-            var observation = Activator.CreateInstance<Observation>();
-            observation.Meta = new Meta()
-            {
-                Tag = new List<Coding>
-                {
-                    new Coding("testTag", tag),
-                },
-            };
-            observation.Subject = new ResourceReference("Patient/" + patient.Id);
-            observation.Status = ObservationStatus.Final;
-            observation.Code = new CodeableConcept("test", "test");
-
-            await _fhirClient.CreateAsync(observation);
-
-            await Task.Delay(5000); // Add delay to ensure resources are created before bulk delete
-
-            using HttpRequestMessage request = GenerateBulkDeleteRequest(
-                tag,
-                "Patient/$bulk-delete",
-                queryParams: new Dictionary<string, string>
-                {
-                    { "_hardDelete", "true" },
-                    { "_remove-references", "true" },
-                });
-
-            using HttpResponseMessage response = await _httpClient.SendAsync(request);
-            Assert.Equal(HttpStatusCode.Accepted, response.StatusCode);
-            await MonitorBulkDeleteJob(response.Content.Headers.ContentLocation, resourceTypes);
-
-            var searchResults = await _fhirClient.SearchAsync(ResourceType.Observation, "_tag=" + tag);
-            Assert.Single(searchResults.Resource.Entry);
-
-            var observationResult = (Observation)searchResults.Resource.Entry[0].Resource;
-            Assert.Null(observationResult.Subject.Reference);
-            Assert.Equal("Referenced resource deleted", observationResult.Subject.Display);
-#endif
-=======
         [SkippableTheory(Skip = "The test adds and deletes custom SPs causing the SP cache going out of sync with the store making the test flaky. Disable it for now until the issue of the SP cache out of sync is resolved.")]
         [InlineData(true)]
         [InlineData(false)]
@@ -952,7 +896,62 @@
                         DebugOutput("Cleaning up the status of search parameters completed.");
                     });
             }
->>>>>>> 1a9c4a0d
+        }
+
+        [SkippableFact]
+#pragma warning disable CS1998 // Async method lacks 'await' operators and will run synchronously
+        public async Task GivenABulkDeleteJob_WhenRemovingReferences_ThenReferencesAreRemoved()
+#pragma warning restore CS1998 // Async method lacks 'await' operators and will run synchronously
+        {
+#if Stu3
+            Skip.If(true, "Referenced used isn't present in Stu3");
+#else
+            CheckBulkDeleteEnabled();
+
+            var resourceTypes = new Dictionary<string, long>()
+            {
+                { "Patient", 1 },
+            };
+
+            string tag = Guid.NewGuid().ToString();
+            var patient = (await _fhirClient.CreateResourcesAsync<Patient>(1, tag)).FirstOrDefault();
+
+            var observation = Activator.CreateInstance<Observation>();
+            observation.Meta = new Meta()
+            {
+                Tag = new List<Coding>
+                {
+                    new Coding("testTag", tag),
+                },
+            };
+            observation.Subject = new ResourceReference("Patient/" + patient.Id);
+            observation.Status = ObservationStatus.Final;
+            observation.Code = new CodeableConcept("test", "test");
+
+            await _fhirClient.CreateAsync(observation);
+
+            await Task.Delay(5000); // Add delay to ensure resources are created before bulk delete
+
+            using HttpRequestMessage request = GenerateBulkDeleteRequest(
+                tag,
+                "Patient/$bulk-delete",
+                queryParams: new Dictionary<string, string>
+                {
+                    { "_hardDelete", "true" },
+                    { "_remove-references", "true" },
+                });
+
+            using HttpResponseMessage response = await _httpClient.SendAsync(request);
+            Assert.Equal(HttpStatusCode.Accepted, response.StatusCode);
+            await MonitorBulkDeleteJob(response.Content.Headers.ContentLocation, resourceTypes);
+
+            var searchResults = await _fhirClient.SearchAsync(ResourceType.Observation, "_tag=" + tag);
+            Assert.Single(searchResults.Resource.Entry);
+
+            var observationResult = (Observation)searchResults.Resource.Entry[0].Resource;
+            Assert.Null(observationResult.Subject.Reference);
+            Assert.Equal("Referenced resource deleted", observationResult.Subject.Display);
+#endif
         }
 
         private async Task RunBulkDeleteRequest(
