// -------------------------------------------------------------------------------------------------
// Copyright (c) Microsoft Corporation. All rights reserved.
// Licensed under the MIT License (MIT). See LICENSE in the repo root for license information.
// -------------------------------------------------------------------------------------------------

using System;
using System.Collections.Generic;
using System.Linq;
using System.Net;
using System.Net.Http;
using System.Text;
using System.Threading.Tasks;
using Hl7.Fhir.Model;
using Microsoft.AspNetCore.WebUtilities;
using Microsoft.Health.Fhir.Client;
using Microsoft.Health.Fhir.Core.Extensions;
using Microsoft.Health.Fhir.Core.Features;
using Microsoft.Health.Fhir.Core.Models;
using Microsoft.Health.Fhir.Tests.Common;
using Microsoft.Health.Fhir.Tests.Common.Extensions;
using Microsoft.Health.Fhir.Tests.Common.FixtureParameters;
using Microsoft.Health.Fhir.Tests.E2E.Common;
using Microsoft.Health.Test.Utilities;
using Newtonsoft.Json;
using Polly;
using Xunit;
using Xunit.Abstractions;
using static Hl7.Fhir.Model.Encounter;
using Resource = Hl7.Fhir.Model.Resource;
using Task = System.Threading.Tasks.Task;

namespace Microsoft.Health.Fhir.Tests.E2E.Rest
{
    [Trait(Traits.OwningTeam, OwningTeam.Fhir)]
    [Trait(Traits.Category, Categories.Export)]
    [HttpIntegrationFixtureArgumentSets(DataStore.All, Format.Json)]
    public class BulkDeleteTests : IClassFixture<HttpIntegrationTestFixture>
    {
        private readonly HttpIntegrationTestFixture _fixture;
        private readonly HttpClient _httpClient;
        private readonly TestFhirClient _fhirClient;
        private readonly ITestOutputHelper _output;

        public BulkDeleteTests(HttpIntegrationTestFixture fixture, ITestOutputHelper output)
        {
            _fixture = fixture;
            _httpClient = fixture.HttpClient;
            _fhirClient = fixture.TestFhirClient;
            _output = output;
        }

        [SkippableFact]
        public async Task GivenVariousResourcesOfDifferentTypes_WhenBulkDeleted_ThenAllAreDeleted()
        {
            CheckBulkDeleteEnabled();

            var resourceTypes = new Dictionary<string, long>
            {
                { "Patient", 2 },
                { "Location", 1 },
                { "Organization", 1 },
            };

            await RunBulkDeleteRequest(resourceTypes);
        }

        [SkippableTheory]
        [InlineData("Patient")]
        [InlineData("Organization")]
        public async Task GivenResourcesOfOneType_WhenBulkDeletedByType_ThenAllOfThatTypeAreDeleted(string resourceType)
        {
            CheckBulkDeleteEnabled();

            var resourceTypes = new Dictionary<string, long>()
            {
                { resourceType, 4 },
            };

            await RunBulkDeleteRequest(resourceTypes, true, $"{resourceType}/$bulk-delete");
        }

        [SkippableFact]
        public async Task GivenBulkDeleteRequestWithInvalidSearchParameters_WhenRequested_ThenBadRequestIsReturned()
        {
            CheckBulkDeleteEnabled();

            var request = GenerateBulkDeleteRequest(
                "tag",
                queryParams: new Dictionary<string, string>()
                {
                    { "invalidParam", "badRequest" },
                });

            var response = await _httpClient.SendAsync(request);
            Assert.Equal(HttpStatusCode.BadRequest, response.StatusCode);
        }

        [SkippableFact]
        public async Task GivenSoftBulkDeleteRequest_WhenCompleted_ThenHistoricalRecordsExist()
        {
            CheckBulkDeleteEnabled();

            var resourceTypes = new Dictionary<string, long>()
            {
                { "Patient", 1 },
            };

            string tag = Guid.NewGuid().ToString();
            var resource = (await _fhirClient.CreateResourcesAsync<Patient>(1, tag)).FirstOrDefault();

            using HttpRequestMessage request = GenerateBulkDeleteRequest(tag);

            using HttpResponseMessage response = await _httpClient.SendAsync(request);
            var content = await response.Content.ReadAsStringAsync();
            Assert.Equal(HttpStatusCode.Accepted, response.StatusCode);

            await MonitorBulkDeleteJob(response.Content.Headers.ContentLocation, resourceTypes);

            var history = await _fhirClient.SearchAsync($"Patient/{resource.Id}/_history");
            Assert.Equal(2, history.Resource.Entry.Count);
        }

        [SkippableTheory]
        [InlineData(KnownQueryParameterNames.BulkHardDelete)]
        [InlineData(KnownQueryParameterNames.HardDelete)]
        public async Task GivenHardBulkDeleteRequest_WhenCompleted_ThenHistoricalRecordsDontExist(string hardDeleteKey)
        {
            CheckBulkDeleteEnabled();

            var resourceTypes = new Dictionary<string, long>()
            {
                { "Patient", 1 },
            };

            string tag = Guid.NewGuid().ToString();
            var resource = (await _fhirClient.CreateResourcesAsync<Patient>(1, tag)).FirstOrDefault();

            using HttpRequestMessage request = GenerateBulkDeleteRequest(
                tag,
                queryParams: new Dictionary<string, string>
                {
                    { hardDeleteKey, "true" },
                });

            using HttpResponseMessage response = await _httpClient.SendAsync(request);
            var content = await response.Content.ReadAsStringAsync();
            Assert.Equal(HttpStatusCode.Accepted, response.StatusCode);

            await MonitorBulkDeleteJob(response.Content.Headers.ContentLocation, resourceTypes);

            await Assert.ThrowsAsync<FhirClientException>(async () => await _fhirClient.SearchAsync($"Patient/{resource.Id}/_history"));
        }

        [SkippableFact]
        public async Task GivenPurgeBulkDeleteRequest_WhenCompleted_ThenHistoricalRecordsDontExistAndCurrentRecordExists()
        {
            CheckBulkDeleteEnabled();

            var resourceTypes = new Dictionary<string, long>()
            {
                { "Patient", 1 },
            };

            string tag = Guid.NewGuid().ToString();
            var resource = (await _fhirClient.CreateResourcesAsync<Patient>(1, tag)).FirstOrDefault();

            // Add a second version
            resource.Active = true;
            resource = await _fhirClient.UpdateAsync(resource);

            using HttpRequestMessage request = GenerateBulkDeleteRequest(
                tag,
                queryParams: new Dictionary<string, string>()
                {
                    { "_purgeHistory", "true" },
                });

            using HttpResponseMessage response = await _httpClient.SendAsync(request);
            var content = await response.Content.ReadAsStringAsync();
            Assert.Equal(HttpStatusCode.Accepted, response.StatusCode);

            await MonitorBulkDeleteJob(response.Content.Headers.ContentLocation, resourceTypes);

            var history = await _fhirClient.SearchAsync($"Patient/{resource.Id}/_history");
            Assert.Single(history.Resource.Entry);

            var current = await _fhirClient.ReadAsync<Patient>(ResourceType.Patient, resource.Id);
            Assert.Equal(resource.VersionId, current.Resource.VersionId);
        }

        [SkippableFact]
#pragma warning disable CS1998 // Async method lacks 'await' operators and will run synchronously
        public async Task GivenBulkDeleteJobWithIncludeSearch_WhenCompleted_ThenIncludedResourcesAreDeleted()
#pragma warning restore CS1998 // Async method lacks 'await' operators and will run synchronously
        {
#if Stu3
            Skip.If(true, "Referenced used isn't present in Stu3");
#else
            CheckBulkDeleteEnabled();

            var resourceTypes = new Dictionary<string, long>()
            {
                { "Patient", 1 },
                { "Observation", 1 },
                { "Encounter", 1 },
            };

            string tag = Guid.NewGuid().ToString();
            var patient = (await _fhirClient.CreateResourcesAsync<Patient>(1, tag)).FirstOrDefault();

            var encounter = Activator.CreateInstance<Encounter>();
            encounter.Meta = new Meta()
            {
                Tag = new List<Coding>
                {
                    new Coding("testTag", tag),
                },
            };
            encounter.Status = EncounterStatus.Planned;
#if !R5
            encounter.Class = new Coding("test", "test");
#else
            encounter.Class = new List<CodeableConcept>();
            encounter.Class.Add(new CodeableConcept("test", "test"));
#endif

            encounter = await _fhirClient.CreateAsync(encounter);

            var observation = Activator.CreateInstance<Observation>();
            observation.Meta = new Meta()
            {
                Tag = new List<Coding>
                {
                    new Coding("testTag", tag),
                },
            };
            observation.Subject = new ResourceReference("Patient/" + patient.Id);
            observation.Encounter = new ResourceReference("Encounter/" + encounter.Id);
            observation.Status = ObservationStatus.Final;
            observation.Code = new CodeableConcept("test", "test");

            await _fhirClient.CreateAsync(observation);

            await Task.Delay(5000); // Add delay to ensure resources are created before bulk delete

            using HttpRequestMessage request = GenerateBulkDeleteRequest(
                tag,
                "Observation/$bulk-delete",
                queryParams: new Dictionary<string, string>
                {
                    { "_include", "Observation:*" },
                });

            using HttpResponseMessage response = await _httpClient.SendAsync(request);
            Assert.Equal(HttpStatusCode.Accepted, response.StatusCode);
            await MonitorBulkDeleteJob(response.Content.Headers.ContentLocation, resourceTypes);
#endif
        }

        [SkippableFact]
        public async Task GivenBulkDeleteJobWithRevincludeSearch_WhenCompleted_ThenIncludedResourcesAreDeleted()
        {
            CheckBulkDeleteEnabled();

            var resourceTypes = new Dictionary<string, long>()
            {
                { "Patient", 1 },
                { "Observation", 1 },
                { "Encounter", 1 },
            };

            string tag = Guid.NewGuid().ToString();
            var patient = (await _fhirClient.CreateResourcesAsync<Patient>(1, tag)).FirstOrDefault();

            var encounter = Activator.CreateInstance<Encounter>();
            encounter.Meta = new Meta()
            {
                Tag = new List<Coding>
                {
                    new Coding("testTag", tag),
                },
            };
            encounter.Subject = new ResourceReference("Patient/" + patient.Id);
            encounter.Status = EncounterStatus.Planned;
#if !R5
            encounter.Class = new Coding("test", "test");
#else
            encounter.Class = new List<CodeableConcept>();
            encounter.Class.Add(new CodeableConcept("test", "test"));
#endif

            await _fhirClient.CreateAsync(encounter);

            var observation = Activator.CreateInstance<Observation>();
            observation.Meta = new Meta()
            {
                Tag = new List<Coding>
                {
                    new Coding("testTag", tag),
                },
            };
            observation.Subject = new ResourceReference("Patient/" + patient.Id);
            observation.Status = ObservationStatus.Final;
            observation.Code = new CodeableConcept("test", "test");

            await _fhirClient.CreateAsync(observation);

            await Task.Delay(5000); // Add delay to ensure resources are created before bulk delete

            using HttpRequestMessage request = GenerateBulkDeleteRequest(
                tag,
                "Patient/$bulk-delete",
                queryParams: new Dictionary<string, string>
                {
                    { "_revinclude", "*:*" },
                });

            using HttpResponseMessage response = await _httpClient.SendAsync(request);
            Assert.Equal(HttpStatusCode.Accepted, response.StatusCode);
            await MonitorBulkDeleteJob(response.Content.Headers.ContentLocation, resourceTypes);
        }

        [SkippableFact]
        public async Task GivenBulkHardDeleteJobWithIncludeSearch_WhenCompleted_ThenIncludedResourcesAreDeleted()
        {
            CheckBulkDeleteEnabled();

            var resourceTypes = new Dictionary<string, long>()
            {
                { "Patient", 1 },
                { "Observation", 1 },
            };

            string tag = Guid.NewGuid().ToString();
            var patient = (await _fhirClient.CreateResourcesAsync<Patient>(1, tag)).FirstOrDefault();

            var observation = Activator.CreateInstance<Observation>();
            observation.Meta = new Meta()
            {
                Tag = new List<Coding>
                {
                    new Coding("testTag", tag),
                },
            };
            observation.Subject = new ResourceReference("Patient/" + patient.Id);
            observation.Status = ObservationStatus.Final;
            observation.Code = new CodeableConcept("test", "test");

            await _fhirClient.CreateAsync(observation);

            await Task.Delay(5000); // Add delay to ensure resources are created before bulk delete

            using HttpRequestMessage request = GenerateBulkDeleteRequest(
                tag,
                "Observation/$bulk-delete",
                queryParams: new Dictionary<string, string>
                {
                    { "_include", "Observation:subject" },
                });

            using HttpResponseMessage response = await _httpClient.SendAsync(request);
            Assert.Equal(HttpStatusCode.Accepted, response.StatusCode);
            await MonitorBulkDeleteJob(response.Content.Headers.ContentLocation, resourceTypes);
        }

        [SkippableFact]
        [HttpIntegrationFixtureArgumentSets(DataStore.SqlServer, Format.Json)]
        public async Task GivenBulkHardDeleteJobWithMoreThanOnePageOfIncludeResults_WhenCompleted_ThenIncludedResultsAreDeleted()
        {
            CheckBulkDeleteEnabled();

            var resourceTypes = new Dictionary<string, long>()
            {
                { "Patient", 2000 },
                { "Group", 1 },
            };
            var tag = Guid.NewGuid().ToString();
            await CreateGroupWithPatients(tag, 2000);

            await Task.Delay(5000); // Add delay to ensure resources are created before bulk delete

            using HttpRequestMessage request = GenerateBulkDeleteRequest(
                tag,
                "Group/$bulk-delete",
                queryParams: new Dictionary<string, string>
                {
                    { "_include", "Group:member" },
                    { KnownQueryParameterNames.BulkHardDelete, "true" },
                });

            using HttpResponseMessage response = await _httpClient.SendAsync(request);
            Assert.Equal(HttpStatusCode.Accepted, response.StatusCode);
            await MonitorBulkDeleteJob(response.Content.Headers.ContentLocation, resourceTypes);
        }

<<<<<<< HEAD
        [SkippableTheory]
        [InlineData(true)]
        [InlineData(false)]
        public async Task GivenBulkDeleteRequest_WhenSearchParametersDeleted_ThenSearchParameterStatusShouldBeUpdated(bool hardDelete)
        {
            CheckBulkDeleteEnabled();

            var resourcesToCreate = new List<Resource>();
            var retryPolicy = Policy
                .Handle<Exception>()
                .WaitAndRetryAsync(
                    retryCount: 12,
                    sleepDurationProvider: retryAttempt => TimeSpan.FromSeconds(10));
            try
            {
                var tag = Guid.NewGuid().ToString();
                var bundle = (Bundle)TagResources((Bundle)Samples.GetJsonSample("SearchParameter-USCoreIG").ToPoco(), tag);

                // Clean up custom search parameters.
                resourcesToCreate.AddRange(bundle.Entry.Select(x => x.Resource));
                await CleanupAsync(resourcesToCreate);

                // Create search parameter resources.
                await CreateAsync(resourcesToCreate);

                // Invoke bulk-delete on the search parameters.
                using HttpRequestMessage request = GenerateBulkDeleteRequest(
                    tag,
                    $"{KnownResourceTypes.SearchParameter}/$bulk-delete",
                    queryParams: new Dictionary<string, string>
                    {
                        { KnownQueryParameterNames.BulkHardDelete, hardDelete ? "true" : "false" },
                    });

                DebugOutput("Sending a bulk-delete request...");
                using HttpResponseMessage response = await _httpClient.SendAsync(request);
                Assert.Equal(HttpStatusCode.Accepted, response.StatusCode);

                var resourceTypes = new Dictionary<string, long>()
                {
                    { KnownResourceTypes.SearchParameter, bundle.Entry.Count },
                };

                await CheckBulkDeleteStatusAsync(response.Content.Headers.ContentLocation, resourceTypes);

                // Make sure the search parameters are deleted.
                await EnsureBulkDeleteAsync(resourcesToCreate);

                // Ensure the search parameters were deleted by creating the same search parameters again.
                DebugOutput("Creating search parameters again after bulk-delete...");
                await CreateAsync(resourcesToCreate);
            }
            finally
            {
                await CleanupAsync(resourcesToCreate);
            }

            Task<List<Resource>> CreateAsync(List<Resource> resources)
            {
                return retryPolicy.ExecuteAsync(
                     async () =>
                     {
                         DebugOutput($"Creating {resources.Count} search parameters...");
                         var searchResponse = await _fhirClient.SearchAsync(ResourceType.SearchParameter);
                         Assert.Equal(HttpStatusCode.OK, searchResponse.StatusCode);

                         var count = searchResponse.Resource?.Entry.Count ?? 0;
                         DebugOutput($"{count} search parameters found in the store.");
                         if (count > 0)
                         {
                             var urls = new StringBuilder();
                             foreach (var entry in searchResponse.Resource.Entry)
                             {
                                 urls.AppendLine(((SearchParameter)entry.Resource).Url);
                             }

                             DebugOutput(urls.ToString());
                         }

                         var resourcesCreated = new List<Resource>();
                         foreach (var resource in resources)
                         {
                             var url = ((SearchParameter)resource).Url;
                             try
                             {
                                 DebugOutput($"Url searching: {url}");
                                 searchResponse = await _fhirClient.SearchAsync(
                                     ResourceType.SearchParameter,
                                     $"url={url}");
                                 Assert.Equal(HttpStatusCode.OK, searchResponse.StatusCode);

                                 var resourceToCreate = searchResponse.Resource?.Entry?
                                     .Select(x => x.Resource)
                                     .Where(
                                        x =>
                                        {
                                            if ((x.TypeName?.Equals(ResourceType.SearchParameter.ToString(), StringComparison.OrdinalIgnoreCase) ?? false)
                                                && (((SearchParameter)x).Url == url))
                                            {
                                                return true;
                                            }

                                            return false;
                                        })
                                     .FirstOrDefault();
                                 if (resourceToCreate != null)
                                 {
                                     DebugOutput($"Url already exists: {url}");
                                     continue;
                                 }

                                 DebugOutput($"Url creating: {url}");
                                 var response = await _fhirClient.CreateAsync(resource);
                                 Assert.Equal(HttpStatusCode.Created, response.StatusCode);

                                 DebugOutput($"Url created: {url}");
                                 resourcesCreated.Add(resource);
                             }
                             catch (Exception ex)
                             {
                                 DebugOutput($"Url create failed: {url}{Environment.NewLine}{ex}");
                                 await Task.Delay(2000);
                                 throw;
                             }
                         }

                         await Task.Delay(2000);
                         foreach (var resource in resourcesCreated)
                         {
                             var response = await _fhirClient.SearchAsync(
                                 ResourceType.SearchParameter,
                                 $"url={((SearchParameter)resource).Url}");
                             Assert.Equal(HttpStatusCode.OK, response.StatusCode);

                             var resourcesRetrieved = response.Resource?.Entry
                                 .Select(x => x.Resource)
                                 .Where(x => x.TypeName?.Equals(ResourceType.SearchParameter.ToString(), StringComparison.OrdinalIgnoreCase) ?? false)
                                 .ToList();
                             Assert.Single(resourcesRetrieved);
                         }

                         searchResponse = await _fhirClient.SearchAsync(ResourceType.SearchParameter);
                         Assert.Equal(HttpStatusCode.OK, searchResponse.StatusCode);

                         count = searchResponse.Resource?.Entry.Count ?? 0;
                         DebugOutput($"{count} search parameters found in the store after create.");
                         if (count > 0)
                         {
                             var urls = new StringBuilder();
                             foreach (var entry in searchResponse.Resource.Entry)
                             {
                                 urls.AppendLine(((SearchParameter)entry.Resource).Url);
                             }

                             DebugOutput(urls.ToString());
                         }

                         DebugOutput("Creating search parameters completed.");
                         return resourcesCreated;
                     });
            }

            Task CleanupAsync(List<Resource> resources)
            {
                return retryPolicy.ExecuteAsync(
                    async () =>
                    {
                        DebugOutput($"Cleaning up {resources.Count} search parameters...");
                        var searchResponse = await _fhirClient.SearchAsync(ResourceType.SearchParameter);
                        Assert.Equal(HttpStatusCode.OK, searchResponse.StatusCode);

                        var count = searchResponse.Resource?.Entry.Count ?? 0;
                        DebugOutput($"{count} search parameters found in the store.");
                        if (count > 0)
                        {
                            var urls = new StringBuilder();
                            foreach (var entry in searchResponse.Resource.Entry)
                            {
                                urls.AppendLine(((SearchParameter)entry.Resource).Url);
                            }

                            DebugOutput(urls.ToString());
                        }

                        foreach (var resource in resources)
                        {
                            var url = ((SearchParameter)resource).Url;
                            var response = await _fhirClient.SearchAsync(
                                ResourceType.SearchParameter,
                                $"url={url}");
                            Assert.Equal(HttpStatusCode.OK, response.StatusCode);

                            var resourceToDelete = response.Resource?.Entry?
                                .Select(x => x.Resource)
                                .Where(x => x.TypeName?.Equals(ResourceType.SearchParameter.ToString(), StringComparison.OrdinalIgnoreCase) ?? false)
                                .FirstOrDefault();
                            if (resourceToDelete != null)
                            {
                                try
                                {
                                    DebugOutput($"Url deleting: {url}");
                                    await _fhirClient.HardDeleteAsync(resourceToDelete);
                                    DebugOutput($"Url deleted: {url}");
                                }
                                catch (Exception ex)
                                {
                                    DebugOutput($"Url delete failed: {url}{Environment.NewLine}{ex}");
                                    throw;
                                }
                            }
                            else
                            {
                                DebugOutput($"Url not found: {url}");
                            }
                        }

                        await Task.Delay(2000);
                        foreach (var resource in resources)
                        {
                            var response = await _fhirClient.SearchAsync(
                                ResourceType.SearchParameter,
                                $"url={((SearchParameter)resource).Url}");
                            Assert.Equal(HttpStatusCode.OK, response.StatusCode);

                            var resourceRetrieved = response.Resource?.Entry
                                .Select(x => x.Resource)
                                .Where(x => x.TypeName?.Equals(ResourceType.SearchParameter.ToString(), StringComparison.OrdinalIgnoreCase) ?? false)
                                .FirstOrDefault();
                            Assert.Null(resourceRetrieved);
                        }

                        searchResponse = await _fhirClient.SearchAsync(ResourceType.SearchParameter);
                        Assert.Equal(HttpStatusCode.OK, searchResponse.StatusCode);

                        count = searchResponse.Resource?.Entry.Count ?? 0;
                        DebugOutput($"{count} search parameters found in the store after cleanup.");
                        if (count > 0)
                        {
                            var urls = new StringBuilder();
                            foreach (var entry in searchResponse.Resource.Entry)
                            {
                                urls.AppendLine(((SearchParameter)entry.Resource).Url);
                            }

                            DebugOutput(urls.ToString());
                        }

                        DebugOutput("Cleaning up search parameters completed.");
                    });
            }

            Task CheckBulkDeleteStatusAsync(Uri location, Dictionary<string, long> expectedResults)
            {
                return retryPolicy.ExecuteAsync(
                     async () =>
                     {
                         DebugOutput($"Checking the bulk-delete status: {location?.AbsolutePath}...");
                         var result = (await _fhirClient.WaitForBulkDeleteStatus(location)).Resource;

                         var actualResults = new Dictionary<string, long>();
                         var resultsChecked = 0;
                         var issuesChecked = 0;
                         foreach (var parameter in result.Parameter)
                         {
                             if (parameter.Name == "Issues")
                             {
                                 issuesChecked++;
                             }
                             else if (parameter.Name == "ResourceDeletedCount")
                             {
                                 foreach (var part in parameter.Part)
                                 {
                                     var resourceName = part.Name;
                                     var numberDeleted = (long)((Integer64)part.Value).Value;
                                     actualResults[resourceName] = numberDeleted;
                                     resultsChecked++;
                                 }
                             }
                             else
                             {
                                 throw new Exception($"Unexpected parameter {parameter.Name}");
                             }
                         }

                         var resultInString = JsonConvert.SerializeObject(result);
                         DebugOutput(resultInString);

                         Assert.Contains(
                             actualResults,
                             x => expectedResults.TryGetValue(x.Key, out var value) && value == x.Value);
                         DebugOutput($"Checking the bulk-delete status completed.");
                     });
            }

            Task EnsureBulkDeleteAsync(List<Resource> resources)
            {
                return retryPolicy.ExecuteAsync(
                    async () =>
                    {
                        DebugOutput($"Checking {resources.Count} search parameters deleted...");
                        var deleted = 0;
                        foreach (var resource in resources)
                        {
                            var url = ((SearchParameter)resource).Url;
                            try
                            {
                                DebugOutput($"Checking url: {url}");
                                await _fhirClient.ReadAsync<SearchParameter>($"{resource.TypeName}/{resource.Id}");
                                DebugOutput($"Url deleted: {url}");
                            }
                            catch (FhirClientException ex) when (ex.Response?.StatusCode == HttpStatusCode.NotFound || ex.Response?.StatusCode == HttpStatusCode.Gone)
                            {
                                DebugOutput($"Url not deleted: {url}");
                                deleted++;
                            }
                        }

                        Assert.Equal(resources.Count, deleted);
                        DebugOutput($"Checking {resources.Count} search parameters deleted completed.");
                    });
            }
=======
        [SkippableFact]
        public async Task GivenBulkDeleteRequestWithMultipleExcludedResourceTypes_WhenCompleted_ThenExcludedResourcesAreNotDeleted()
        {
            CheckBulkDeleteEnabled();

            string tag = Guid.NewGuid().ToString();

            // Create resources of different types with the same tag
            var patient = await _fhirClient.CreateResourcesAsync<Patient>(2, tag);

            var observation = Activator.CreateInstance<Observation>();
            observation.Meta = new Meta()
            {
                Tag = new List<Coding>
                {
                    new Coding("testTag", tag),
                },
            };
            observation.Status = ObservationStatus.Final;
            observation.Code = new CodeableConcept("test", "test");
            await _fhirClient.CreateAsync(observation);

            var location = Activator.CreateInstance<Location>();
            location.Meta = new Meta()
            {
                Tag = new List<Coding>
                {
                    new Coding("testTag", tag),
                },
            };

            await _fhirClient.CreateAsync(location);

            var organization = Activator.CreateInstance<Organization>();
            organization.Meta = new Meta()
            {
                Tag = new List<Coding>
                {
                    new Coding("testTag", tag),
                },
            };
            organization.Active = true;
            await _fhirClient.CreateAsync(organization);

            // Wait to ensure resources are created before bulk delete
            await Task.Delay(2000);

            // Create the request with Observation and Location as excluded resource types
            var request = new HttpRequestMessage
            {
                Method = HttpMethod.Delete,
                RequestUri = new Uri(_httpClient.BaseAddress, QueryHelpers.AddQueryString("$bulk-delete", new Dictionary<string, string>
                {
                    { "_tag", tag },
                    { "excludedResourceTypes", "Observation,Location" },
                })),
            };
            request.Headers.Add(KnownHeaders.Prefer, "respond-async");

            // Send the request
            using HttpResponseMessage response = await _httpClient.SendAsync(request);
            Assert.Equal(HttpStatusCode.Accepted, response.StatusCode);

            // Expected deleted resource counts (Observation and Location should not be deleted)
            var expectedResults = new Dictionary<string, long>
            {
                { "Patient", 2 },
                { "Organization", 1 },
            };

            // Monitor the job until completion
            await MonitorBulkDeleteJob(response.Content.Headers.ContentLocation, expectedResults);

            // Verify Patient and Organization were deleted (should not be able to find them)
            var patientResults = await _fhirClient.SearchAsync($"Patient?_tag={tag}");
            Assert.Empty(patientResults.Resource.Entry);

            var organizationResults = await _fhirClient.SearchAsync($"Organization?_tag={tag}");
            Assert.Empty(organizationResults.Resource.Entry);

            // Verify Observation was not deleted (should be able to find it)
            var observationResults = await _fhirClient.SearchAsync($"Observation?_tag={tag}");
            Assert.Single(observationResults.Resource.Entry);

            // Verify Location was not deleted (should be able to find it)
            var locationResults = await _fhirClient.SearchAsync($"Location?_tag={tag}");
            Assert.Single(locationResults.Resource.Entry);
>>>>>>> 113f43a7
        }

        private async Task RunBulkDeleteRequest(
            Dictionary<string, long> expectedResults,
            bool addUndeletedResource = false,
            string path = "$bulk-delete",
            Dictionary<string, string> queryParams = null)
        {
            if (addUndeletedResource)
            {
                expectedResults.Add("Device", 1); // Add one that shouldn't be deleted
            }

            string tag = Guid.NewGuid().ToString();
            foreach (var key in expectedResults.Keys)
            {
                await _fhirClient.CreateResourcesAsync(ModelInfoProvider.GetTypeForFhirType(key), (int)expectedResults[key], tag);
            }

            await Task.Delay(2000); // Add delay to ensure resources are created before bulk delete

            using HttpRequestMessage request = GenerateBulkDeleteRequest(tag, path, queryParams);

            using HttpResponseMessage response = await _httpClient.SendAsync(request);
            var content = await response.Content.ReadAsStringAsync();
            Assert.Equal(HttpStatusCode.Accepted, response.StatusCode);

            if (addUndeletedResource)
            {
                expectedResults.Remove("Device");
            }

            await MonitorBulkDeleteJob(response.Content.Headers.ContentLocation, expectedResults);
        }

        private HttpRequestMessage GenerateBulkDeleteRequest(
            string tag,
            string path = "$bulk-delete",
            Dictionary<string, string> queryParams = null)
        {
            var request = new HttpRequestMessage
            {
                Method = HttpMethod.Delete,
            };

            request.Headers.Add(KnownHeaders.Prefer, "respond-async");

            if (queryParams == null)
            {
                queryParams = new Dictionary<string, string>();
            }

            queryParams.Add("_tag", tag);

            path = QueryHelpers.AddQueryString(path, queryParams);
            request.RequestUri = new Uri(_httpClient.BaseAddress, path);

            return request;
        }

        private async Task MonitorBulkDeleteJob(Uri location, Dictionary<string, long> expectedResults, bool failOnIssues = false)
        {
            var result = (await _fhirClient.WaitForBulkDeleteStatus(location)).Resource;

            var actualResults = new Dictionary<string, long>();
            var resultsChecked = 0;
            var issuesChecked = 0;
            foreach (var parameter in result.Parameter)
            {
                if (parameter.Name == "Issues")
                {
                    issuesChecked++;
                }
                else if (parameter.Name == "ResourceDeletedCount")
                {
                    foreach (var part in parameter.Part)
                    {
                        var resourceName = part.Name;
                        var numberDeleted = (long)((Integer64)part.Value).Value;
                        actualResults[resourceName] = numberDeleted;
                        resultsChecked++;
                    }
                }
                else
                {
                    throw new Exception($"Unexpected parameter {parameter.Name}");
                }
            }

            try
            {
                Assert.Equal(expectedResults.Count, actualResults.Count);
                Assert.Contains(
                    actualResults,
                    x => expectedResults.TryGetValue(x.Key, out var value) && value == x.Value);
            }
            finally
            {
                if (issuesChecked > 0 && failOnIssues)
                {
                    Assert.Fail(JsonConvert.SerializeObject(result));
                }
            }
        }

        private async Task CreateGroupWithPatients(string tag, int count)
        {
            Bundle createBundle = new Bundle();
            createBundle.Type = Bundle.BundleType.Batch;
            createBundle.Entry = new List<Bundle.EntryComponent>();

            Group group = new Group();
            group.Member = new List<Group.MemberComponent>();
#if !R5
            group.Actual = true;
#else
            group.Membership = Group.GroupMembershipBasis.Enumerated;
#endif
            group.Type = Group.GroupType.Person;

            group.Meta = new Meta();
            group.Meta.Tag = new List<Coding> { new Coding("http://e2etests", tag) };

            for (int i = 0; i < count; i++)
            {
                var id = Guid.NewGuid();
                var patient = new Patient();
                patient.Meta = new Meta();
                patient.Meta.Tag = new List<Coding> { new Coding("http://e2etests", tag) };
                patient.Id = id.ToString();

                createBundle.Entry.Add(new Bundle.EntryComponent { Resource = patient, Request = new Bundle.RequestComponent { Method = Bundle.HTTPVerb.PUT, Url = $"Patient/{id}" } });

                group.Member.Add(new Group.MemberComponent { Entity = new ResourceReference($"Patient/{id}") });

                if (i > 0 && i % 490 == 0)
                {
                    // Since bundles can only hold 500 resources Patients need to be made in multiple calls
                    using FhirResponse<Bundle> subResponse = await _fhirClient.PostBundleAsync(createBundle);
                    Assert.Equal(HttpStatusCode.OK, subResponse.StatusCode);

                    createBundle = new Bundle();
                    createBundle.Type = Bundle.BundleType.Batch;
                    createBundle.Entry = new List<Bundle.EntryComponent>();
                }
            }

            createBundle.Entry.Add(new Bundle.EntryComponent { Resource = group, Request = new Bundle.RequestComponent { Method = Bundle.HTTPVerb.POST, Url = "Group" } });

            using FhirResponse<Bundle> response = await _fhirClient.PostBundleAsync(createBundle);
            Assert.Equal(HttpStatusCode.OK, response.StatusCode);
        }

        private void CheckBulkDeleteEnabled()
        {
            var supported = _fixture.TestFhirServer.Metadata.SupportsOperation("bulk-delete");
            Console.WriteLine($"Bulk delete operation supported: {supported}");
            Skip.IfNot(supported, "$bulk-delete not enabled on this server");
        }

        private Resource TagResources(Bundle bundle, string tag)
        {
            foreach (var entry in bundle.Entry)
            {
                entry.Resource.Meta = new Meta
                {
                    Tag = new List<Coding>
                    {
                        new Coding("testTag", tag),
                    },
                };
            }

            return bundle;
        }

        private void DebugOutput(string message)
        {
#if false
            _output.WriteLine(message);
#endif
        }
    }
}<|MERGE_RESOLUTION|>--- conflicted
+++ resolved
@@ -393,7 +393,95 @@
             await MonitorBulkDeleteJob(response.Content.Headers.ContentLocation, resourceTypes);
         }
 
-<<<<<<< HEAD
+        [SkippableFact]
+        public async Task GivenBulkDeleteRequestWithMultipleExcludedResourceTypes_WhenCompleted_ThenExcludedResourcesAreNotDeleted()
+        {
+            CheckBulkDeleteEnabled();
+
+            string tag = Guid.NewGuid().ToString();
+
+            // Create resources of different types with the same tag
+            var patient = await _fhirClient.CreateResourcesAsync<Patient>(2, tag);
+
+            var observation = Activator.CreateInstance<Observation>();
+            observation.Meta = new Meta()
+            {
+                Tag = new List<Coding>
+                {
+                    new Coding("testTag", tag),
+                },
+            };
+            observation.Status = ObservationStatus.Final;
+            observation.Code = new CodeableConcept("test", "test");
+            await _fhirClient.CreateAsync(observation);
+
+            var location = Activator.CreateInstance<Location>();
+            location.Meta = new Meta()
+            {
+                Tag = new List<Coding>
+                {
+                    new Coding("testTag", tag),
+                },
+            };
+
+            await _fhirClient.CreateAsync(location);
+
+            var organization = Activator.CreateInstance<Organization>();
+            organization.Meta = new Meta()
+            {
+                Tag = new List<Coding>
+                {
+                    new Coding("testTag", tag),
+                },
+            };
+            organization.Active = true;
+            await _fhirClient.CreateAsync(organization);
+
+            // Wait to ensure resources are created before bulk delete
+            await Task.Delay(2000);
+
+            // Create the request with Observation and Location as excluded resource types
+            var request = new HttpRequestMessage
+            {
+                Method = HttpMethod.Delete,
+                RequestUri = new Uri(_httpClient.BaseAddress, QueryHelpers.AddQueryString("$bulk-delete", new Dictionary<string, string>
+                {
+                    { "_tag", tag },
+                    { "excludedResourceTypes", "Observation,Location" },
+                })),
+            };
+            request.Headers.Add(KnownHeaders.Prefer, "respond-async");
+
+            // Send the request
+            using HttpResponseMessage response = await _httpClient.SendAsync(request);
+            Assert.Equal(HttpStatusCode.Accepted, response.StatusCode);
+
+            // Expected deleted resource counts (Observation and Location should not be deleted)
+            var expectedResults = new Dictionary<string, long>
+            {
+                { "Patient", 2 },
+                { "Organization", 1 },
+            };
+
+            // Monitor the job until completion
+            await MonitorBulkDeleteJob(response.Content.Headers.ContentLocation, expectedResults);
+
+            // Verify Patient and Organization were deleted (should not be able to find them)
+            var patientResults = await _fhirClient.SearchAsync($"Patient?_tag={tag}");
+            Assert.Empty(patientResults.Resource.Entry);
+
+            var organizationResults = await _fhirClient.SearchAsync($"Organization?_tag={tag}");
+            Assert.Empty(organizationResults.Resource.Entry);
+
+            // Verify Observation was not deleted (should be able to find it)
+            var observationResults = await _fhirClient.SearchAsync($"Observation?_tag={tag}");
+            Assert.Single(observationResults.Resource.Entry);
+
+            // Verify Location was not deleted (should be able to find it)
+            var locationResults = await _fhirClient.SearchAsync($"Location?_tag={tag}");
+            Assert.Single(locationResults.Resource.Entry);
+        }
+
         [SkippableTheory]
         [InlineData(true)]
         [InlineData(false)]
@@ -715,95 +803,6 @@
                         DebugOutput($"Checking {resources.Count} search parameters deleted completed.");
                     });
             }
-=======
-        [SkippableFact]
-        public async Task GivenBulkDeleteRequestWithMultipleExcludedResourceTypes_WhenCompleted_ThenExcludedResourcesAreNotDeleted()
-        {
-            CheckBulkDeleteEnabled();
-
-            string tag = Guid.NewGuid().ToString();
-
-            // Create resources of different types with the same tag
-            var patient = await _fhirClient.CreateResourcesAsync<Patient>(2, tag);
-
-            var observation = Activator.CreateInstance<Observation>();
-            observation.Meta = new Meta()
-            {
-                Tag = new List<Coding>
-                {
-                    new Coding("testTag", tag),
-                },
-            };
-            observation.Status = ObservationStatus.Final;
-            observation.Code = new CodeableConcept("test", "test");
-            await _fhirClient.CreateAsync(observation);
-
-            var location = Activator.CreateInstance<Location>();
-            location.Meta = new Meta()
-            {
-                Tag = new List<Coding>
-                {
-                    new Coding("testTag", tag),
-                },
-            };
-
-            await _fhirClient.CreateAsync(location);
-
-            var organization = Activator.CreateInstance<Organization>();
-            organization.Meta = new Meta()
-            {
-                Tag = new List<Coding>
-                {
-                    new Coding("testTag", tag),
-                },
-            };
-            organization.Active = true;
-            await _fhirClient.CreateAsync(organization);
-
-            // Wait to ensure resources are created before bulk delete
-            await Task.Delay(2000);
-
-            // Create the request with Observation and Location as excluded resource types
-            var request = new HttpRequestMessage
-            {
-                Method = HttpMethod.Delete,
-                RequestUri = new Uri(_httpClient.BaseAddress, QueryHelpers.AddQueryString("$bulk-delete", new Dictionary<string, string>
-                {
-                    { "_tag", tag },
-                    { "excludedResourceTypes", "Observation,Location" },
-                })),
-            };
-            request.Headers.Add(KnownHeaders.Prefer, "respond-async");
-
-            // Send the request
-            using HttpResponseMessage response = await _httpClient.SendAsync(request);
-            Assert.Equal(HttpStatusCode.Accepted, response.StatusCode);
-
-            // Expected deleted resource counts (Observation and Location should not be deleted)
-            var expectedResults = new Dictionary<string, long>
-            {
-                { "Patient", 2 },
-                { "Organization", 1 },
-            };
-
-            // Monitor the job until completion
-            await MonitorBulkDeleteJob(response.Content.Headers.ContentLocation, expectedResults);
-
-            // Verify Patient and Organization were deleted (should not be able to find them)
-            var patientResults = await _fhirClient.SearchAsync($"Patient?_tag={tag}");
-            Assert.Empty(patientResults.Resource.Entry);
-
-            var organizationResults = await _fhirClient.SearchAsync($"Organization?_tag={tag}");
-            Assert.Empty(organizationResults.Resource.Entry);
-
-            // Verify Observation was not deleted (should be able to find it)
-            var observationResults = await _fhirClient.SearchAsync($"Observation?_tag={tag}");
-            Assert.Single(observationResults.Resource.Entry);
-
-            // Verify Location was not deleted (should be able to find it)
-            var locationResults = await _fhirClient.SearchAsync($"Location?_tag={tag}");
-            Assert.Single(locationResults.Resource.Entry);
->>>>>>> 113f43a7
         }
 
         private async Task RunBulkDeleteRequest(
