﻿<Project Sdk="Microsoft.NET.Sdk">
  <PropertyGroup>
    <TargetFramework>netcoreapp3.1</TargetFramework>
  </PropertyGroup>
  <ItemGroup>
<<<<<<< HEAD
    <PackageReference Include="Microsoft.AspNetCore.TestHost" Version="3.1.7" />
    <PackageReference Include="Microsoft.Health.Test.Utilities" Version="1.0.0-master-20201008-2" />
=======
    <PackageReference Include="Microsoft.AspNetCore.TestHost" Version="3.1.8" />
    <PackageReference Include="Microsoft.Health.Test.Utilities" Version="1.0.0-master-20200910-2" />
>>>>>>> baa93965
    <PackageReference Include="Microsoft.NET.Test.Sdk" Version="16.7.0" />
    <PackageReference Include="Microsoft.SqlServer.DACFx" Version="150.4573.2" />
    <PackageReference Include="xunit" Version="2.4.1" />
    <PackageReference Include="xunit.runner.visualstudio" Version="2.4.2" />
  </ItemGroup>
  <ItemGroup>
    <ProjectReference Include="..\..\src\Microsoft.Health.Extensions.Xunit\Microsoft.Health.Extensions.Xunit.csproj" />
    <ProjectReference Include="..\..\src\Microsoft.Health.Fhir.Api\Microsoft.Health.Fhir.Api.csproj" />
    <ProjectReference Include="..\..\src\Microsoft.Health.Fhir.Azure\Microsoft.Health.Fhir.Azure.csproj" />
    <ProjectReference Include="..\..\src\Microsoft.Health.Fhir.Core.UnitTests\Microsoft.Health.Fhir.Core.UnitTests.csproj" />
    <ProjectReference Include="..\..\src\Microsoft.Health.Fhir.Core\Microsoft.Health.Fhir.Core.csproj" />
    <ProjectReference Include="..\..\src\Microsoft.Health.Fhir.CosmosDb\Microsoft.Health.Fhir.CosmosDb.csproj" />
    <ProjectReference Include="..\..\src\Microsoft.Health.Fhir.SqlServer\Microsoft.Health.Fhir.SqlServer.csproj" />
    <ProjectReference Include="..\..\src\Microsoft.Health.Fhir.R4.Core\Microsoft.Health.Fhir.R4.Core.csproj" />
    <ProjectReference Include="..\..\src\Microsoft.Health.Fhir.Tests.Common\Microsoft.Health.Fhir.Tests.Common.csproj" />
  </ItemGroup>
  <Import Project="..\..\src\Microsoft.Health.Fhir.Shared.Tests\Microsoft.Health.Fhir.Shared.Tests.projitems" Label="Shared" />
  <Import Project="..\Microsoft.Health.Fhir.Shared.Tests.Integration\Microsoft.Health.Fhir.Shared.Tests.Integration.projitems" Label="Shared" />
</Project><|MERGE_RESOLUTION|>--- conflicted
+++ resolved
@@ -3,13 +3,8 @@
     <TargetFramework>netcoreapp3.1</TargetFramework>
   </PropertyGroup>
   <ItemGroup>
-<<<<<<< HEAD
-    <PackageReference Include="Microsoft.AspNetCore.TestHost" Version="3.1.7" />
+    <PackageReference Include="Microsoft.AspNetCore.TestHost" Version="3.1.8" />
     <PackageReference Include="Microsoft.Health.Test.Utilities" Version="1.0.0-master-20201008-2" />
-=======
-    <PackageReference Include="Microsoft.AspNetCore.TestHost" Version="3.1.8" />
-    <PackageReference Include="Microsoft.Health.Test.Utilities" Version="1.0.0-master-20200910-2" />
->>>>>>> baa93965
     <PackageReference Include="Microsoft.NET.Test.Sdk" Version="16.7.0" />
     <PackageReference Include="Microsoft.SqlServer.DACFx" Version="150.4573.2" />
     <PackageReference Include="xunit" Version="2.4.1" />
