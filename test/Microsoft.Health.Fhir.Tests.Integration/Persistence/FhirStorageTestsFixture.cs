--- conflicted
+++ resolved
@@ -24,13 +24,8 @@
                 case Common.FixtureParameters.DataStore.CosmosDb:
                     _fixture = new CosmosDbFhirStorageTestsFixture();
                     break;
-<<<<<<< HEAD
                 case Common.FixtureParameters.DataStore.SqlServer:
                     _scopedStore = new SqlServerFhirStorageTestsFixture();
-=======
-                case Common.FixtureParameters.DataStore.Sql:
-                    _fixture = new SqlServerFhirStorageTestsFixture();
->>>>>>> 8583c70b
                     break;
                 default:
                     throw new ArgumentOutOfRangeException(nameof(dataStore), dataStore, null);
