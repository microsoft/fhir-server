﻿// -------------------------------------------------------------------------------------------------
// Copyright (c) Microsoft Corporation. All rights reserved.
// Licensed under the MIT License (MIT). See LICENSE in the repo root for license information.
// -------------------------------------------------------------------------------------------------

using System;
using System.Collections.Generic;
using System.Linq;
using System.Threading;
using System.Threading.Tasks;
using Azure.Core;
using Azure.Identity;
using MediatR;
using Microsoft.Azure.Cosmos;
using Microsoft.Extensions.Configuration;
using Microsoft.Extensions.Logging.Abstractions;
using Microsoft.Extensions.Options;
using Microsoft.Health.Core.Extensions;
using Microsoft.Health.Core.Features.Context;
using Microsoft.Health.Extensions.DependencyInjection;
using Microsoft.Health.Fhir.Core.Configs;
using Microsoft.Health.Fhir.Core.Features;
using Microsoft.Health.Fhir.Core.Features.Context;
using Microsoft.Health.Fhir.Core.Features.Definition;
using Microsoft.Health.Fhir.Core.Features.Operations;
using Microsoft.Health.Fhir.Core.Features.Persistence;
using Microsoft.Health.Fhir.Core.Features.Persistence.Orchestration;
using Microsoft.Health.Fhir.Core.Features.Search;
using Microsoft.Health.Fhir.Core.Features.Search.Access;
using Microsoft.Health.Fhir.Core.Features.Search.Expressions;
using Microsoft.Health.Fhir.Core.Features.Search.Expressions.Parsers;
using Microsoft.Health.Fhir.Core.Features.Search.Parameters;
using Microsoft.Health.Fhir.Core.Features.Search.Registry;
using Microsoft.Health.Fhir.Core.Features.Search.SearchValues;
using Microsoft.Health.Fhir.Core.Models;
using Microsoft.Health.Fhir.Core.UnitTests.Extensions;
using Microsoft.Health.Fhir.CosmosDb.Core.Configs;
using Microsoft.Health.Fhir.CosmosDb.Core.Features.Storage;
using Microsoft.Health.Fhir.CosmosDb.Core.Features.Storage.StoredProcedures;
using Microsoft.Health.Fhir.CosmosDb.Core.Features.Storage.Versioning;
using Microsoft.Health.Fhir.CosmosDb.Features.Queries;
using Microsoft.Health.Fhir.CosmosDb.Features.Search;
using Microsoft.Health.Fhir.CosmosDb.Features.Search.Queries;
using Microsoft.Health.Fhir.CosmosDb.Features.Storage;
using Microsoft.Health.Fhir.CosmosDb.Features.Storage.Operations;
using Microsoft.Health.Fhir.CosmosDb.Features.Storage.Queues;
using Microsoft.Health.Fhir.CosmosDb.Features.Storage.Registry;
using Microsoft.Health.Fhir.CosmosDb.Features.Storage.StoredProcedures;
using Microsoft.Health.Fhir.CosmosDb.Initialization.Features.Storage;
using Microsoft.Health.Fhir.CosmosDb.Initialization.Features.Storage.StoredProcedures;
using Microsoft.Health.Fhir.Tests.Common;
using Microsoft.Health.JobManagement;
using Microsoft.Health.JobManagement.UnitTests;
using NSubstitute;
using Xunit;

namespace Microsoft.Health.Fhir.Tests.Integration.Persistence
{
    public class CosmosDbFhirStorageTestsFixture : IServiceProvider, IAsyncLifetime
    {
        private static readonly SemaphoreSlim CollectionInitializationSemaphore = new SemaphoreSlim(1, 1);

        private readonly CosmosDataStoreConfiguration _cosmosDataStoreConfiguration;
        private readonly CosmosCollectionConfiguration _cosmosCollectionConfiguration;
        private readonly IMediator _mediator = Substitute.For<IMediator>();
        private readonly RequestContextAccessor<IFhirRequestContext> _fhirRequestContextAccessor = Substitute.For<RequestContextAccessor<IFhirRequestContext>>();

        private Container _container;
        private CosmosFhirDataStore _fhirDataStore;
        private IFhirOperationDataStore _fhirOperationDataStore;
        private IFhirStorageTestHelper _fhirStorageTestHelper;
        private FilebasedSearchParameterStatusDataStore _filebasedSearchParameterStatusDataStore;
        private ISearchParameterStatusDataStore _searchParameterStatusDataStore;
        private ISearchService _searchService;
        private SearchParameterDefinitionManager _searchParameterDefinitionManager;
        private SupportedSearchParameterDefinitionManager _supportedSearchParameterDefinitionManager;
        private SearchParameterStatusManager _searchParameterStatusManager;
        private CosmosClient _cosmosClient;
        private CosmosQueueClient _queueClient;
        private CosmosFhirOperationDataStore _cosmosFhirOperationDataStore;

        public CosmosDbFhirStorageTestsFixture()
        {
            _cosmosDataStoreConfiguration = new CosmosDataStoreConfiguration
            {
                Host = EnvironmentVariables.GetEnvironmentVariable(KnownEnvironmentVariableNames.CosmosDbHost),
                Key = EnvironmentVariables.GetEnvironmentVariable(KnownEnvironmentVariableNames.CosmosDbKey),
                DatabaseId = EnvironmentVariables.GetEnvironmentVariable(KnownEnvironmentVariableNames.CosmosDbDatabaseId),
                UseManagedIdentity = bool.TryParse(EnvironmentVariables.GetEnvironmentVariable(KnownEnvironmentVariableNames.CosmosDbUseManagedIdentity), out bool useManagedIdentity) && useManagedIdentity,
                AllowDatabaseCreation = true,
                AllowCollectionSetup = true,
                PreferredLocations = EnvironmentVariables.GetEnvironmentVariable(KnownEnvironmentVariableNames.CosmosDbPreferredLocations)?.Split(';', StringSplitOptions.RemoveEmptyEntries),
            };

            _cosmosCollectionConfiguration = new CosmosCollectionConfiguration
            {
                CollectionId = Guid.NewGuid().ToString(),
                InitialCollectionThroughput = 1500,
            };
        }

        public Container Container => _container;

        public virtual async Task InitializeAsync()
        {
            var fhirStoredProcs = typeof(DataPlaneCollectionSetup).Assembly
                .GetTypes()
                .Where(x => !x.IsAbstract && typeof(IStoredProcedureMetadata).IsAssignableFrom(x))
                .ToArray()
                .Select(type => (IStoredProcedureMetadata)Activator.CreateInstance(type));

            IStoredProcedureInstaller storedProcedureInstaller = new DataPlaneStoredProcedureInstaller(fhirStoredProcs);

            var optionsMonitor = Substitute.For<IOptionsMonitor<CosmosCollectionConfiguration>>();

            optionsMonitor.Get(CosmosDb.Constants.CollectionConfigurationName).Returns(_cosmosCollectionConfiguration);

            _fhirRequestContextAccessor.RequestContext.CorrelationId.Returns(Guid.NewGuid().ToString());
            _fhirRequestContextAccessor.RequestContext.RouteName.Returns("routeName");

<<<<<<< HEAD
            var searchParameterComparer = Substitute.For<ISearchParameterComparer>();
=======
            var searchParameterComparer = Substitute.For<ISearchParameterComparer<SearchParameterInfo>>();
>>>>>>> f793eff6
            _searchParameterDefinitionManager = new SearchParameterDefinitionManager(ModelInfoProvider.Instance, _mediator, CreateMockedScopeExtensions.CreateMockScopeProvider(() => _searchService), searchParameterComparer, NullLogger<SearchParameterDefinitionManager>.Instance);

            _supportedSearchParameterDefinitionManager = new SupportedSearchParameterDefinitionManager(_searchParameterDefinitionManager);
            var searchableSearchParameterDefinitionManager = new SearchableSearchParameterDefinitionManager(_searchParameterDefinitionManager, _fhirRequestContextAccessor);

            _filebasedSearchParameterStatusDataStore = new FilebasedSearchParameterStatusDataStore(_searchParameterDefinitionManager, ModelInfoProvider.Instance);

            IMediator mediator = Substitute.For<IMediator>();

            ICollectionDataUpdater dataCollectionUpdater = new CosmosDbSearchParameterStatusInitializer(
                () => _filebasedSearchParameterStatusDataStore,
                new CosmosQueryFactory(
                    new CosmosResponseProcessor(_fhirRequestContextAccessor, mediator, _cosmosDataStoreConfiguration, Substitute.For<ICosmosQueryLogger>(), NullLogger<CosmosResponseProcessor>.Instance),
                    NullFhirCosmosQueryLogger.Instance),
                _cosmosDataStoreConfiguration);

            var dbLock = new CosmosDbDistributedLockFactory(Substitute.For<Func<IScoped<Container>>>(), NullLogger<CosmosDbDistributedLock>.Instance);

            var upgradeManager = new CollectionUpgradeManager(dataCollectionUpdater, _cosmosDataStoreConfiguration, optionsMonitor, dbLock, NullLogger<CollectionUpgradeManager>.Instance);
            ICosmosClientTestProvider testProvider = new CosmosClientReadWriteTestProvider();

            var cosmosResponseProcessor = Substitute.For<ICosmosResponseProcessor>();

            var cosmosAccessor = Substitute.For<IAccessTokenProvider>();
            cosmosAccessor.TokenCredential.Returns(GetTokenCredential());

            var responseProcessor = new CosmosResponseProcessor(_fhirRequestContextAccessor, mediator, _cosmosDataStoreConfiguration, Substitute.For<ICosmosQueryLogger>(), NullLogger<CosmosResponseProcessor>.Instance);
            var handler = new FhirCosmosResponseHandler(() => new NonDisposingScope(_container), _cosmosDataStoreConfiguration, _fhirRequestContextAccessor, responseProcessor);
            var retryExceptionPolicyFactory = new RetryExceptionPolicyFactory(_cosmosDataStoreConfiguration, _fhirRequestContextAccessor, NullLogger<RetryExceptionPolicyFactory>.Instance);
            var documentClientInitializer = new FhirCosmosClientInitializer(
                testProvider,
                () => new[] { handler },
                retryExceptionPolicyFactory,
                () => cosmosAccessor,
                NullLogger<FhirCosmosClientInitializer>.Instance);
            _cosmosClient = documentClientInitializer.CreateCosmosClient(_cosmosDataStoreConfiguration);

            var fhirCollectionInitializer = new CollectionInitializer(_cosmosCollectionConfiguration, _cosmosDataStoreConfiguration, upgradeManager, testProvider, NullLogger<CollectionInitializer>.Instance);

            // Cosmos DB emulators throws errors when multiple collections are initialized concurrently.
            // Use the semaphore to only allow one initialization at a time.
            await CollectionInitializationSemaphore.WaitAsync();
            try
            {
                ICollectionSetup dataCollectionSetup;

                if (_cosmosDataStoreConfiguration.UseManagedIdentity)
                {
                    var builder = new ConfigurationBuilder();
                    builder.AddEnvironmentVariables();

                    dataCollectionSetup = new ResourceManagerCollectionSetup(
                        optionsMonitor,
                        _cosmosDataStoreConfiguration,
                        builder.Build(),
                        fhirStoredProcs,
                        GetTokenCredential(),
                        NullLogger<ResourceManagerCollectionSetup>.Instance);
                }
                else
                {
                    dataCollectionSetup = new DataPlaneCollectionSetup(
                        _cosmosDataStoreConfiguration,
                        optionsMonitor,
                        documentClientInitializer,
                        storedProcedureInstaller,
                        NullLogger<DataPlaneCollectionSetup>.Instance);
                }

                await dataCollectionSetup.CreateDatabaseAsync(retryExceptionPolicyFactory.RetryPolicy, CancellationToken.None);
                await dataCollectionSetup.CreateCollectionAsync(new List<ICollectionInitializer> { fhirCollectionInitializer }, retryExceptionPolicyFactory.RetryPolicy, CancellationToken.None);
                await dataCollectionSetup.InstallStoredProcs(CancellationToken.None);
                await dataCollectionSetup.UpdateFhirCollectionSettingsAsync(new CollectionVersion(), CancellationToken.None);
                _container = documentClientInitializer.CreateFhirContainer(_cosmosClient, _cosmosDataStoreConfiguration.DatabaseId, _cosmosCollectionConfiguration.CollectionId);
                await dataCollectionUpdater.ExecuteAsync(_container, CancellationToken.None);
            }
            finally
            {
                CollectionInitializationSemaphore.Release();
            }

            var cosmosDocumentQueryFactory = new CosmosQueryFactory(cosmosResponseProcessor, NullFhirCosmosQueryLogger.Instance);

            var documentClient = new NonDisposingScope(_container);

            _searchParameterStatusDataStore = new CosmosDbSearchParameterStatusDataStore(
                () => documentClient,
                _cosmosDataStoreConfiguration,
                cosmosDocumentQueryFactory);

            var bundleConfiguration = new BundleConfiguration() { SupportsBundleOrchestrator = true };
            var bundleOptions = Substitute.For<IOptions<BundleConfiguration>>();
            bundleOptions.Value.Returns(bundleConfiguration);

            var bundleOrchestrator = new BundleOrchestrator(bundleOptions, NullLogger<BundleOrchestrator>.Instance);

            IOptions<CoreFeatureConfiguration> options = Options.Create(new CoreFeatureConfiguration());

            _fhirDataStore = new CosmosFhirDataStore(
                documentClient,
                _cosmosDataStoreConfiguration,
                optionsMonitor,
                cosmosDocumentQueryFactory,
                retryExceptionPolicyFactory,
                NullLogger<CosmosFhirDataStore>.Instance,
                options,
                bundleOrchestrator,
                new Lazy<ISupportedSearchParameterDefinitionManager>(_supportedSearchParameterDefinitionManager),
                ModelInfoProvider.Instance);

            _queueClient = new CosmosQueueClient(
                () => _container.CreateMockScope(),
                new CosmosQueryFactory(Substitute.For<ICosmosResponseProcessor>(), Substitute.For<ICosmosQueryLogger>()),
                new CosmosDbDistributedLockFactory(() => _container.CreateMockScope(), NullLogger<CosmosDbDistributedLock>.Instance),
                retryExceptionPolicyFactory,
                NullLogger<CosmosQueueClient>.Instance);

            _cosmosFhirOperationDataStore = new CosmosFhirOperationDataStore(
                _queueClient,
                documentClient,
                _cosmosDataStoreConfiguration,
                optionsMonitor,
                retryExceptionPolicyFactory,
                new CosmosQueryFactory(responseProcessor, new NullFhirCosmosQueryLogger()),
                NullLogger<CosmosFhirOperationDataStore>.Instance,
                NullLoggerFactory.Instance);

            var searchParameterExpressionParser = new SearchParameterExpressionParser(new ReferenceSearchValueParser(_fhirRequestContextAccessor));
            var expressionParser = new ExpressionParser(() => searchableSearchParameterDefinitionManager, searchParameterExpressionParser);
            ISortingValidator sortingValidator = Substitute.For<ISortingValidator>();
            sortingValidator.ValidateSorting(Arg.Is<IReadOnlyList<(SearchParameterInfo searchParameter, SortOrder sortOrder)>>(x => x[0].searchParameter.Name == KnownQueryParameterNames.LastUpdated), out Arg.Any<IReadOnlyList<string>>()).Returns(true);
            var searchOptionsFactory = new SearchOptionsFactory(expressionParser, () => searchableSearchParameterDefinitionManager, options, _fhirRequestContextAccessor, sortingValidator, new ExpressionAccessControl(_fhirRequestContextAccessor), NullLogger<SearchOptionsFactory>.Instance);

            var compartmentDefinitionManager = new CompartmentDefinitionManager(ModelInfoProvider.Instance);
            await compartmentDefinitionManager.StartAsync(CancellationToken.None);
            var compartmentSearchRewriter = new CompartmentSearchRewriter(new Lazy<ICompartmentDefinitionManager>(() => compartmentDefinitionManager), new Lazy<ISearchParameterDefinitionManager>(() => _searchParameterDefinitionManager));
            var smartCompartmentSearchRewriter = new SmartCompartmentSearchRewriter(compartmentSearchRewriter, new Lazy<ISearchParameterDefinitionManager>(() => _searchParameterDefinitionManager));

            ICosmosDbCollectionPhysicalPartitionInfo cosmosDbPhysicalPartitionInfo = Substitute.For<ICosmosDbCollectionPhysicalPartitionInfo>();
            cosmosDbPhysicalPartitionInfo.PhysicalPartitionCount.Returns(1);

            _searchService = new FhirCosmosSearchService(
                searchOptionsFactory,
                _fhirDataStore,
                new QueryBuilder(),
                _fhirRequestContextAccessor,
                _cosmosDataStoreConfiguration,
                cosmosDbPhysicalPartitionInfo,
                compartmentSearchRewriter,
                smartCompartmentSearchRewriter,
                NullLogger<FhirCosmosSearchService>.Instance);

            await _searchParameterDefinitionManager.EnsureInitializedAsync(CancellationToken.None);

            ISearchParameterSupportResolver searchParameterSupportResolver = Substitute.For<ISearchParameterSupportResolver>();
            searchParameterSupportResolver.IsSearchParameterSupported(Arg.Any<SearchParameterInfo>()).Returns((true, false));

            _searchParameterStatusManager = new SearchParameterStatusManager(
                _searchParameterStatusDataStore,
                _searchParameterDefinitionManager,
                searchParameterSupportResolver,
                mediator,
                NullLogger<SearchParameterStatusManager>.Instance);

            var queueClient = new TestQueueClient();
            _fhirOperationDataStore = new CosmosFhirOperationDataStore(
                queueClient,
                documentClient,
                _cosmosDataStoreConfiguration,
                optionsMonitor,
                retryExceptionPolicyFactory,
                new CosmosQueryFactory(responseProcessor, new NullFhirCosmosQueryLogger()),
                NullLogger<CosmosFhirOperationDataStore>.Instance,
                NullLoggerFactory.Instance);

            _fhirStorageTestHelper = new CosmosDbFhirStorageTestHelper(_container, queueClient);
        }

        public virtual async Task DisposeAsync()
        {
            if (_container != null)
            {
                await _container.DeleteContainerAsync();
            }

            _cosmosClient.Dispose();
        }

        private TokenCredential GetTokenCredential()
        {
            // Add custom logic to set up the AzurePipelinesCredential if we are running in Azure Pipelines
            string federatedClientId = EnvironmentVariables.GetEnvironmentVariable(KnownEnvironmentVariableNames.AzureSubscriptionClientId);
            string federatedTenantId = EnvironmentVariables.GetEnvironmentVariable(KnownEnvironmentVariableNames.AzureSubscriptionTenantId);
            string serviceConnectionId = EnvironmentVariables.GetEnvironmentVariable(KnownEnvironmentVariableNames.AzureSubscriptionServiceConnectionId);
            string systemAccessToken = EnvironmentVariables.GetEnvironmentVariable(KnownEnvironmentVariableNames.SystemAccessToken);

            if (!string.IsNullOrEmpty(federatedClientId) && !string.IsNullOrEmpty(federatedTenantId) && !string.IsNullOrEmpty(serviceConnectionId) && !string.IsNullOrEmpty(systemAccessToken))
            {
                AzurePipelinesCredential azurePipelinesCredential = new(federatedTenantId, federatedClientId, serviceConnectionId, systemAccessToken);
                return azurePipelinesCredential;
            }

            return new DefaultAzureCredential();
        }

        object IServiceProvider.GetService(Type serviceType)
        {
            if (serviceType == typeof(IFhirDataStore))
            {
                return _fhirDataStore;
            }

            if (serviceType == typeof(IFhirOperationDataStore))
            {
                return _fhirOperationDataStore;
            }

            if (serviceType == typeof(CosmosFhirOperationDataStore))
            {
                return _cosmosFhirOperationDataStore;
            }

            if (serviceType == typeof(IFhirStorageTestHelper))
            {
                return _fhirStorageTestHelper;
            }

            if (serviceType.IsInstanceOfType(this))
            {
                return this;
            }

            if (serviceType == typeof(ISearchParameterStatusDataStore))
            {
                return _searchParameterStatusDataStore;
            }

            if (serviceType == typeof(FilebasedSearchParameterStatusDataStore))
            {
                return _filebasedSearchParameterStatusDataStore;
            }

            if (serviceType == typeof(ISearchService))
            {
                return _searchService;
            }

            if (serviceType == typeof(Func<IScoped<ISearchService>>))
            {
                return _searchService.CreateMockScopeFactory();
            }

            if (serviceType == typeof(SearchParameterDefinitionManager))
            {
                return _searchParameterDefinitionManager;
            }

            if (serviceType == typeof(SupportedSearchParameterDefinitionManager))
            {
                return _supportedSearchParameterDefinitionManager;
            }

            if (serviceType == typeof(SearchParameterStatusManager))
            {
                return _searchParameterStatusManager;
            }

            if (serviceType == typeof(RequestContextAccessor<IFhirRequestContext>))
            {
                return _fhirRequestContextAccessor;
            }

            if (serviceType == typeof(IQueueClient))
            {
                return _queueClient;
            }

            return null;
        }
    }
}<|MERGE_RESOLUTION|>--- conflicted
+++ resolved
@@ -118,11 +118,7 @@
             _fhirRequestContextAccessor.RequestContext.CorrelationId.Returns(Guid.NewGuid().ToString());
             _fhirRequestContextAccessor.RequestContext.RouteName.Returns("routeName");
 
-<<<<<<< HEAD
-            var searchParameterComparer = Substitute.For<ISearchParameterComparer>();
-=======
             var searchParameterComparer = Substitute.For<ISearchParameterComparer<SearchParameterInfo>>();
->>>>>>> f793eff6
             _searchParameterDefinitionManager = new SearchParameterDefinitionManager(ModelInfoProvider.Instance, _mediator, CreateMockedScopeExtensions.CreateMockScopeProvider(() => _searchService), searchParameterComparer, NullLogger<SearchParameterDefinitionManager>.Instance);
 
             _supportedSearchParameterDefinitionManager = new SupportedSearchParameterDefinitionManager(_searchParameterDefinitionManager);
