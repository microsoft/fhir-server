﻿// -------------------------------------------------------------------------------------------------
// Copyright (c) Microsoft Corporation. All rights reserved.
// Licensed under the MIT License (MIT). See LICENSE in the repo root for license information.
// -------------------------------------------------------------------------------------------------

using System;
using System.Collections.Generic;
using System.Linq;
using System.Threading;
using System.Threading.Tasks;
using MediatR;
using Microsoft.Azure.Cosmos;
using Microsoft.Extensions.Logging.Abstractions;
using Microsoft.Extensions.Options;
using Microsoft.Health.Extensions.DependencyInjection;
using Microsoft.Health.Fhir.Core;
using Microsoft.Health.Fhir.Core.Configs;
using Microsoft.Health.Fhir.Core.Features.Context;
using Microsoft.Health.Fhir.Core.Features.Definition;
using Microsoft.Health.Fhir.Core.Features.Operations;
using Microsoft.Health.Fhir.Core.Features.Persistence;
using Microsoft.Health.Fhir.Core.Features.Search.Registry;
using Microsoft.Health.Fhir.Core.Models;
using Microsoft.Health.Fhir.CosmosDb.Configs;
using Microsoft.Health.Fhir.CosmosDb.Features.Queries;
using Microsoft.Health.Fhir.CosmosDb.Features.Storage;
using Microsoft.Health.Fhir.CosmosDb.Features.Storage.Operations;
using Microsoft.Health.Fhir.CosmosDb.Features.Storage.Registry;
using Microsoft.Health.Fhir.CosmosDb.Features.Storage.StoredProcedures;
using Microsoft.Health.Fhir.CosmosDb.Features.Storage.Versioning;
using NSubstitute;
using Xunit;

namespace Microsoft.Health.Fhir.Tests.Integration.Persistence
{
    public class CosmosDbFhirStorageTestsFixture : IServiceProvider, IAsyncLifetime
    {
        private static readonly SemaphoreSlim CollectionInitializationSemaphore = new SemaphoreSlim(1, 1);

        private readonly CosmosDataStoreConfiguration _cosmosDataStoreConfiguration;
        private readonly CosmosCollectionConfiguration _cosmosCollectionConfiguration;

        private Container _documentClient;
        private IFhirDataStore _fhirDataStore;
        private IFhirOperationDataStore _fhirOperationDataStore;
        private IFhirStorageTestHelper _fhirStorageTestHelper;
        private FilebasedStatusRegistryDataStore _filebasedStatusRegistryDataStore;
        private IStatusRegistryDataStore _statusRegistryDataStore;

        public CosmosDbFhirStorageTestsFixture()
        {
            _cosmosDataStoreConfiguration = new CosmosDataStoreConfiguration
            {
                Host = Environment.GetEnvironmentVariable("CosmosDb:Host") ?? CosmosDbLocalEmulator.Host,
                Key = Environment.GetEnvironmentVariable("CosmosDb:Key") ?? CosmosDbLocalEmulator.Key,
                DatabaseId = Environment.GetEnvironmentVariable("CosmosDb:DatabaseId") ?? "FhirTests",
                AllowDatabaseCreation = true,
                PreferredLocations = Environment.GetEnvironmentVariable("CosmosDb:PreferredLocations")?.Split(';', StringSplitOptions.RemoveEmptyEntries),
            };

            _cosmosCollectionConfiguration = new CosmosCollectionConfiguration
            {
                CollectionId = Guid.NewGuid().ToString(),
            };
        }

        public async Task InitializeAsync()
        {
            var fhirStoredProcs = typeof(IStoredProcedure).Assembly
                .GetTypes()
                .Where(x => !x.IsAbstract && typeof(IStoredProcedure).IsAssignableFrom(x))
                .ToArray()
                .Select(type => (IStoredProcedure)Activator.CreateInstance(type));

            var optionsMonitor = Substitute.For<IOptionsMonitor<CosmosCollectionConfiguration>>();

            optionsMonitor.Get(CosmosDb.Constants.CollectionConfigurationName).Returns(_cosmosCollectionConfiguration);

            var searchParameterDefinitionManager = new SearchParameterDefinitionManager(ModelInfoProvider.Instance);
            searchParameterDefinitionManager.Start();

            _filebasedStatusRegistryDataStore = new FilebasedStatusRegistryDataStore(searchParameterDefinitionManager, ModelInfoProvider.Instance);

            var updaters = new ICollectionUpdater[]
            {
                new FhirCollectionSettingsUpdater(_cosmosDataStoreConfiguration, optionsMonitor, NullLogger<FhirCollectionSettingsUpdater>.Instance),
                new StoredProcedureInstaller(fhirStoredProcs),
                new CosmosDbStatusRegistryInitializer(
<<<<<<< HEAD
                    () => _filebasedStatusRegistryDataStore,
                    new FhirCosmosDocumentQueryFactory(
=======
                    () => _filebasedSearchParameterRegistry,
                    new CosmosQueryFactory(
>>>>>>> b347cf8d
                        new CosmosResponseProcessor(Substitute.For<IFhirRequestContextAccessor>(), Substitute.For<IMediator>(), NullLogger<CosmosResponseProcessor>.Instance),
                        NullFhirCosmosQueryLogger.Instance)),
            };

            var dbLock = new CosmosDbDistributedLockFactory(Substitute.For<Func<IScoped<Container>>>(), NullLogger<CosmosDbDistributedLock>.Instance);

            var upgradeManager = new CollectionUpgradeManager(updaters, _cosmosDataStoreConfiguration, optionsMonitor, dbLock, NullLogger<CollectionUpgradeManager>.Instance);
            ICosmosClientTestProvider testProvider = new CosmosClientReadWriteTestProvider();

            var fhirRequestContextAccessor = new FhirRequestContextAccessor();
            var cosmosResponseProcessor = Substitute.For<ICosmosResponseProcessor>();

            var responseProcessor = new CosmosResponseProcessor(fhirRequestContextAccessor, Substitute.For<IMediator>(), NullLogger<CosmosResponseProcessor>.Instance);
            var handler = new FhirCosmosResponseHandler(() => new NonDisposingScope(_documentClient), _cosmosDataStoreConfiguration, fhirRequestContextAccessor, responseProcessor);
            var documentClientInitializer = new FhirCosmosClientInitializer(testProvider, fhirRequestContextAccessor, cosmosResponseProcessor, new[] { handler }, NullLogger<FhirCosmosClientInitializer>.Instance);
            var cosmosClient = documentClientInitializer.CreateCosmosClient(_cosmosDataStoreConfiguration);
            var fhirCollectionInitializer = new CollectionInitializer(_cosmosCollectionConfiguration.CollectionId, _cosmosDataStoreConfiguration, _cosmosCollectionConfiguration.InitialCollectionThroughput, upgradeManager, NullLogger<CollectionInitializer>.Instance);

            // Cosmos DB emulators throws errors when multiple collections are initialized concurrently.
            // Use the semaphore to only allow one initialization at a time.
            await CollectionInitializationSemaphore.WaitAsync();

            try
            {
                await documentClientInitializer.InitializeDataStore(cosmosClient, _cosmosDataStoreConfiguration, new List<ICollectionInitializer> { fhirCollectionInitializer });
                _documentClient = documentClientInitializer.CreateFhirContainer(cosmosClient, _cosmosDataStoreConfiguration.DatabaseId, _cosmosCollectionConfiguration.CollectionId, _cosmosDataStoreConfiguration.ContinuationTokenSizeLimitInKb);
            }
            finally
            {
                CollectionInitializationSemaphore.Release();
            }

            var cosmosDocumentQueryFactory = new CosmosQueryFactory(cosmosResponseProcessor, NullFhirCosmosQueryLogger.Instance);

            var documentClient = new NonDisposingScope(_documentClient);

            _statusRegistryDataStore = new CosmosDbStatusRegistryDataStore(
                () => documentClient,
                _cosmosDataStoreConfiguration,
                cosmosDocumentQueryFactory,
                optionsMonitor);

            _fhirDataStore = new CosmosFhirDataStore(
                documentClient,
                _cosmosDataStoreConfiguration,
                optionsMonitor,
                cosmosDocumentQueryFactory,
                new RetryExceptionPolicyFactory(_cosmosDataStoreConfiguration),
                NullLogger<CosmosFhirDataStore>.Instance,
                new VersionSpecificModelInfoProvider(),
                Options.Create(new CoreFeatureConfiguration()));

            _fhirOperationDataStore = new CosmosFhirOperationDataStore(
                documentClient,
                _cosmosDataStoreConfiguration,
                optionsMonitor,
                new RetryExceptionPolicyFactory(_cosmosDataStoreConfiguration),
                new CosmosQueryFactory(responseProcessor, new NullFhirCosmosQueryLogger()),
                NullLogger<CosmosFhirOperationDataStore>.Instance);

            _fhirStorageTestHelper = new CosmosDbFhirStorageTestHelper(
                _documentClient,
                _cosmosDataStoreConfiguration.DatabaseId,
                _cosmosCollectionConfiguration.CollectionId);
        }

        public async Task DisposeAsync()
        {
            using (_documentClient as IDisposable)
            {
                await _documentClient?.DeleteContainerAsync();
            }
        }

        object IServiceProvider.GetService(Type serviceType)
        {
            if (serviceType == typeof(IFhirDataStore))
            {
                return _fhirDataStore;
            }

            if (serviceType == typeof(IFhirOperationDataStore))
            {
                return _fhirOperationDataStore;
            }

            if (serviceType == typeof(IFhirStorageTestHelper))
            {
                return _fhirStorageTestHelper;
            }

            if (serviceType.IsInstanceOfType(this))
            {
                return this;
            }

            if (serviceType == typeof(IStatusRegistryDataStore))
            {
                return _statusRegistryDataStore;
            }

            if (serviceType == typeof(FilebasedStatusRegistryDataStore))
            {
                return _filebasedStatusRegistryDataStore;
            }

            return null;
        }
    }
}<|MERGE_RESOLUTION|>--- conflicted
+++ resolved
@@ -86,13 +86,8 @@
                 new FhirCollectionSettingsUpdater(_cosmosDataStoreConfiguration, optionsMonitor, NullLogger<FhirCollectionSettingsUpdater>.Instance),
                 new StoredProcedureInstaller(fhirStoredProcs),
                 new CosmosDbStatusRegistryInitializer(
-<<<<<<< HEAD
                     () => _filebasedStatusRegistryDataStore,
-                    new FhirCosmosDocumentQueryFactory(
-=======
-                    () => _filebasedSearchParameterRegistry,
                     new CosmosQueryFactory(
->>>>>>> b347cf8d
                         new CosmosResponseProcessor(Substitute.For<IFhirRequestContextAccessor>(), Substitute.For<IMediator>(), NullLogger<CosmosResponseProcessor>.Instance),
                         NullFhirCosmosQueryLogger.Instance)),
             };
@@ -132,8 +127,7 @@
             _statusRegistryDataStore = new CosmosDbStatusRegistryDataStore(
                 () => documentClient,
                 _cosmosDataStoreConfiguration,
-                cosmosDocumentQueryFactory,
-                optionsMonitor);
+                cosmosDocumentQueryFactory);
 
             _fhirDataStore = new CosmosFhirDataStore(
                 documentClient,
@@ -153,10 +147,7 @@
                 new CosmosQueryFactory(responseProcessor, new NullFhirCosmosQueryLogger()),
                 NullLogger<CosmosFhirOperationDataStore>.Instance);
 
-            _fhirStorageTestHelper = new CosmosDbFhirStorageTestHelper(
-                _documentClient,
-                _cosmosDataStoreConfiguration.DatabaseId,
-                _cosmosCollectionConfiguration.CollectionId);
+            _fhirStorageTestHelper = new CosmosDbFhirStorageTestHelper(_documentClient);
         }
 
         public async Task DisposeAsync()
