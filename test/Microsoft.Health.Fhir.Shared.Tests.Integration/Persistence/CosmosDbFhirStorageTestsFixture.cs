﻿// -------------------------------------------------------------------------------------------------
// Copyright (c) Microsoft Corporation. All rights reserved.
// Licensed under the MIT License (MIT). See LICENSE in the repo root for license information.
// -------------------------------------------------------------------------------------------------

using System;
using System.Collections.Generic;
using System.Linq;
using System.Threading;
using System.Threading.Tasks;
using MediatR;
using Microsoft.Azure.Cosmos;
using Microsoft.Extensions.Logging.Abstractions;
using Microsoft.Extensions.Options;
using Microsoft.Health.Extensions.DependencyInjection;
using Microsoft.Health.Fhir.Core.Configs;
using Microsoft.Health.Fhir.Core.Features.Context;
using Microsoft.Health.Fhir.Core.Features.Definition;
using Microsoft.Health.Fhir.Core.Features.Operations;
using Microsoft.Health.Fhir.Core.Features.Persistence;
using Microsoft.Health.Fhir.Core.Features.Search;
using Microsoft.Health.Fhir.Core.Features.Search.Expressions.Parsers;
using Microsoft.Health.Fhir.Core.Features.Search.Parameters;
using Microsoft.Health.Fhir.Core.Features.Search.Registry;
using Microsoft.Health.Fhir.Core.Features.Search.SearchValues;
using Microsoft.Health.Fhir.Core.Models;
using Microsoft.Health.Fhir.CosmosDb.Configs;
using Microsoft.Health.Fhir.CosmosDb.Features.Queries;
using Microsoft.Health.Fhir.CosmosDb.Features.Search;
using Microsoft.Health.Fhir.CosmosDb.Features.Search.Queries;
using Microsoft.Health.Fhir.CosmosDb.Features.Storage;
using Microsoft.Health.Fhir.CosmosDb.Features.Storage.Operations;
using Microsoft.Health.Fhir.CosmosDb.Features.Storage.Registry;
using Microsoft.Health.Fhir.CosmosDb.Features.Storage.StoredProcedures;
using Microsoft.Health.Fhir.CosmosDb.Features.Storage.Versioning;
using NSubstitute;
using Xunit;

namespace Microsoft.Health.Fhir.Tests.Integration.Persistence
{
    public class CosmosDbFhirStorageTestsFixture : IServiceProvider, IAsyncLifetime
    {
        private static readonly SemaphoreSlim CollectionInitializationSemaphore = new SemaphoreSlim(1, 1);

        private readonly CosmosDataStoreConfiguration _cosmosDataStoreConfiguration;
        private readonly CosmosCollectionConfiguration _cosmosCollectionConfiguration;

        private Container _container;
        private CosmosFhirDataStore _fhirDataStore;
        private IFhirOperationDataStore _fhirOperationDataStore;
        private IFhirStorageTestHelper _fhirStorageTestHelper;
        private FilebasedSearchParameterStatusDataStore _filebasedSearchParameterStatusDataStore;
        private ISearchParameterStatusDataStore _searchParameterStatusDataStore;
        private ISearchService _searchService;
        private SearchParameterDefinitionManager _searchParameterDefinitionManager;
        private SupportedSearchParameterDefinitionManager _supportedSearchParameterDefinitionManager;
        private SearchParameterStatusManager _searchParameterStatusManager;
        private CosmosClient _cosmosClient;

        public CosmosDbFhirStorageTestsFixture()
        {
            _cosmosDataStoreConfiguration = new CosmosDataStoreConfiguration
            {
                Host = Environment.GetEnvironmentVariable("CosmosDb:Host") ?? CosmosDbLocalEmulator.Host,
                Key = Environment.GetEnvironmentVariable("CosmosDb:Key") ?? CosmosDbLocalEmulator.Key,
                DatabaseId = Environment.GetEnvironmentVariable("CosmosDb:DatabaseId") ?? "FhirTests",
                AllowDatabaseCreation = true,
                PreferredLocations = Environment.GetEnvironmentVariable("CosmosDb:PreferredLocations")?.Split(';', StringSplitOptions.RemoveEmptyEntries),
            };

            _cosmosCollectionConfiguration = new CosmosCollectionConfiguration
            {
                CollectionId = Guid.NewGuid().ToString(),
                InitialCollectionThroughput = 1000,
            };
        }

        public async Task InitializeAsync()
        {
            var fhirStoredProcs = typeof(IStoredProcedure).Assembly
                .GetTypes()
                .Where(x => !x.IsAbstract && typeof(IStoredProcedure).IsAssignableFrom(x))
                .ToArray()
                .Select(type => (IStoredProcedure)Activator.CreateInstance(type));

            var optionsMonitor = Substitute.For<IOptionsMonitor<CosmosCollectionConfiguration>>();

            optionsMonitor.Get(CosmosDb.Constants.CollectionConfigurationName).Returns(_cosmosCollectionConfiguration);

            var fhirRequestContextAccessor = Substitute.For<IFhirRequestContextAccessor>();
            fhirRequestContextAccessor.FhirRequestContext.CorrelationId.Returns(Guid.NewGuid().ToString());

            _searchParameterDefinitionManager = new SearchParameterDefinitionManager(ModelInfoProvider.Instance);
            await _searchParameterDefinitionManager.StartAsync(CancellationToken.None);

            _supportedSearchParameterDefinitionManager = new SupportedSearchParameterDefinitionManager(_searchParameterDefinitionManager);
            var searchableSearchParameterDefinitionManager = new SearchableSearchParameterDefinitionManager(_searchParameterDefinitionManager, fhirRequestContextAccessor);

            _filebasedSearchParameterStatusDataStore = new FilebasedSearchParameterStatusDataStore(_searchParameterDefinitionManager, ModelInfoProvider.Instance);

            IMediator mediator = Substitute.For<IMediator>();

            var updaters = new ICollectionUpdater[]
            {
                new FhirCollectionSettingsUpdater(_cosmosDataStoreConfiguration, optionsMonitor, NullLogger<FhirCollectionSettingsUpdater>.Instance),
                new StoredProcedureInstaller(fhirStoredProcs),
                new CosmosDbSearchParameterStatusInitializer(
                    () => _filebasedSearchParameterStatusDataStore,
                    new CosmosQueryFactory(
<<<<<<< HEAD
                        new CosmosResponseProcessor(fhirRequestContextAccessor, mediator, NullLogger<CosmosResponseProcessor>.Instance),
=======
                        new CosmosResponseProcessor(fhirRequestContextAccessor, Substitute.For<IMediator>(), Substitute.For<ICosmosQueryLogger>(), NullLogger<CosmosResponseProcessor>.Instance),
>>>>>>> 4c138a1f
                        NullFhirCosmosQueryLogger.Instance),
                    _cosmosDataStoreConfiguration),
            };

            var dbLock = new CosmosDbDistributedLockFactory(Substitute.For<Func<IScoped<Container>>>(), NullLogger<CosmosDbDistributedLock>.Instance);

            var upgradeManager = new CollectionUpgradeManager(updaters, _cosmosDataStoreConfiguration, optionsMonitor, dbLock, NullLogger<CollectionUpgradeManager>.Instance);
            ICosmosClientTestProvider testProvider = new CosmosClientReadWriteTestProvider();

            var cosmosResponseProcessor = Substitute.For<ICosmosResponseProcessor>();

<<<<<<< HEAD
            var responseProcessor = new CosmosResponseProcessor(fhirRequestContextAccessor, mediator, NullLogger<CosmosResponseProcessor>.Instance);
=======
            var responseProcessor = new CosmosResponseProcessor(fhirRequestContextAccessor, Substitute.For<IMediator>(), Substitute.For<ICosmosQueryLogger>(), NullLogger<CosmosResponseProcessor>.Instance);
>>>>>>> 4c138a1f
            var handler = new FhirCosmosResponseHandler(() => new NonDisposingScope(_container), _cosmosDataStoreConfiguration, fhirRequestContextAccessor, responseProcessor);
            var retryExceptionPolicyFactory = new RetryExceptionPolicyFactory(_cosmosDataStoreConfiguration, fhirRequestContextAccessor);
            var documentClientInitializer = new FhirCosmosClientInitializer(testProvider, () => new[] { handler }, retryExceptionPolicyFactory, NullLogger<FhirCosmosClientInitializer>.Instance);
            _cosmosClient = documentClientInitializer.CreateCosmosClient(_cosmosDataStoreConfiguration);
            var fhirCollectionInitializer = new CollectionInitializer(_cosmosCollectionConfiguration, _cosmosDataStoreConfiguration, upgradeManager, retryExceptionPolicyFactory, testProvider, NullLogger<CollectionInitializer>.Instance);

            // Cosmos DB emulators throws errors when multiple collections are initialized concurrently.
            // Use the semaphore to only allow one initialization at a time.
            await CollectionInitializationSemaphore.WaitAsync();

            try
            {
                await documentClientInitializer.InitializeDataStore(_cosmosClient, _cosmosDataStoreConfiguration, new List<ICollectionInitializer> { fhirCollectionInitializer });
                _container = documentClientInitializer.CreateFhirContainer(_cosmosClient, _cosmosDataStoreConfiguration.DatabaseId, _cosmosCollectionConfiguration.CollectionId);
            }
            finally
            {
                CollectionInitializationSemaphore.Release();
            }

            var cosmosDocumentQueryFactory = new CosmosQueryFactory(cosmosResponseProcessor, NullFhirCosmosQueryLogger.Instance);

            var documentClient = new NonDisposingScope(_container);

            _searchParameterStatusDataStore = new CosmosDbSearchParameterStatusDataStore(
                () => documentClient,
                _cosmosDataStoreConfiguration,
                cosmosDocumentQueryFactory);

            IOptions<CoreFeatureConfiguration> options = Options.Create(new CoreFeatureConfiguration());

            _fhirDataStore = new CosmosFhirDataStore(
                documentClient,
                _cosmosDataStoreConfiguration,
                optionsMonitor,
                cosmosDocumentQueryFactory,
                retryExceptionPolicyFactory,
                NullLogger<CosmosFhirDataStore>.Instance,
                options,
                new Lazy<ISupportedSearchParameterDefinitionManager>(_supportedSearchParameterDefinitionManager));

            _fhirOperationDataStore = new CosmosFhirOperationDataStore(
                documentClient,
                _cosmosDataStoreConfiguration,
                optionsMonitor,
                retryExceptionPolicyFactory,
                new CosmosQueryFactory(responseProcessor, new NullFhirCosmosQueryLogger()),
                NullLogger<CosmosFhirOperationDataStore>.Instance);

            var searchParameterExpressionParser = new SearchParameterExpressionParser(new ReferenceSearchValueParser(fhirRequestContextAccessor));
            var expressionParser = new ExpressionParser(() => searchableSearchParameterDefinitionManager, searchParameterExpressionParser);
            var searchOptionsFactory = new SearchOptionsFactory(expressionParser, () => searchableSearchParameterDefinitionManager, options, fhirRequestContextAccessor, Substitute.For<ISortingValidator>(), NullLogger<SearchOptionsFactory>.Instance);

            ICosmosDbCollectionPhysicalPartitionInfo cosmosDbPhysicalPartitionInfo = Substitute.For<ICosmosDbCollectionPhysicalPartitionInfo>();
            cosmosDbPhysicalPartitionInfo.PhysicalPartitionCount.Returns(1);

            _searchService = new FhirCosmosSearchService(
                searchOptionsFactory,
                _fhirDataStore,
                new QueryBuilder(),
                _searchParameterDefinitionManager,
                fhirRequestContextAccessor,
<<<<<<< HEAD
                _cosmosDataStoreConfiguration);

            ISearchParameterSupportResolver searchParameterSupportResolver = Substitute.For<ISearchParameterSupportResolver>();
            searchParameterSupportResolver.IsSearchParameterSupported(Arg.Any<SearchParameterInfo>()).Returns((true, false));

            _searchParameterStatusManager = new SearchParameterStatusManager(
                _searchParameterStatusDataStore,
                _searchParameterDefinitionManager,
                searchParameterSupportResolver,
                mediator);
=======
                new CosmosDataStoreConfiguration(),
                cosmosDbPhysicalPartitionInfo,
                new QueryPartitionStatisticsCache());
>>>>>>> 4c138a1f

            _fhirStorageTestHelper = new CosmosDbFhirStorageTestHelper(_container);
        }

        public async Task DisposeAsync()
        {
            if (_container != null)
            {
                await _container.DeleteContainerAsync();
            }

            _cosmosClient.Dispose();
        }

        object IServiceProvider.GetService(Type serviceType)
        {
            if (serviceType == typeof(IFhirDataStore))
            {
                return _fhirDataStore;
            }

            if (serviceType == typeof(IFhirOperationDataStore))
            {
                return _fhirOperationDataStore;
            }

            if (serviceType == typeof(IFhirStorageTestHelper))
            {
                return _fhirStorageTestHelper;
            }

            if (serviceType.IsInstanceOfType(this))
            {
                return this;
            }

            if (serviceType == typeof(ISearchParameterStatusDataStore))
            {
                return _searchParameterStatusDataStore;
            }

            if (serviceType == typeof(FilebasedSearchParameterStatusDataStore))
            {
                return _filebasedSearchParameterStatusDataStore;
            }

            if (serviceType == typeof(ISearchService))
            {
                return _searchService;
            }

            if (serviceType == typeof(SearchParameterDefinitionManager))
            {
                return _searchParameterDefinitionManager;
            }

            if (serviceType == typeof(SupportedSearchParameterDefinitionManager))
            {
                return _supportedSearchParameterDefinitionManager;
            }

            if (serviceType == typeof(SearchParameterStatusManager))
            {
                return _searchParameterStatusManager;
            }

            return null;
        }
    }
}<|MERGE_RESOLUTION|>--- conflicted
+++ resolved
@@ -107,11 +107,7 @@
                 new CosmosDbSearchParameterStatusInitializer(
                     () => _filebasedSearchParameterStatusDataStore,
                     new CosmosQueryFactory(
-<<<<<<< HEAD
-                        new CosmosResponseProcessor(fhirRequestContextAccessor, mediator, NullLogger<CosmosResponseProcessor>.Instance),
-=======
-                        new CosmosResponseProcessor(fhirRequestContextAccessor, Substitute.For<IMediator>(), Substitute.For<ICosmosQueryLogger>(), NullLogger<CosmosResponseProcessor>.Instance),
->>>>>>> 4c138a1f
+                        new CosmosResponseProcessor(fhirRequestContextAccessor, mediator, Substitute.For<ICosmosQueryLogger>(), NullLogger<CosmosResponseProcessor>.Instance),
                         NullFhirCosmosQueryLogger.Instance),
                     _cosmosDataStoreConfiguration),
             };
@@ -123,11 +119,7 @@
 
             var cosmosResponseProcessor = Substitute.For<ICosmosResponseProcessor>();
 
-<<<<<<< HEAD
-            var responseProcessor = new CosmosResponseProcessor(fhirRequestContextAccessor, mediator, NullLogger<CosmosResponseProcessor>.Instance);
-=======
-            var responseProcessor = new CosmosResponseProcessor(fhirRequestContextAccessor, Substitute.For<IMediator>(), Substitute.For<ICosmosQueryLogger>(), NullLogger<CosmosResponseProcessor>.Instance);
->>>>>>> 4c138a1f
+            var responseProcessor = new CosmosResponseProcessor(fhirRequestContextAccessor, mediator, Substitute.For<ICosmosQueryLogger>(), NullLogger<CosmosResponseProcessor>.Instance);
             var handler = new FhirCosmosResponseHandler(() => new NonDisposingScope(_container), _cosmosDataStoreConfiguration, fhirRequestContextAccessor, responseProcessor);
             var retryExceptionPolicyFactory = new RetryExceptionPolicyFactory(_cosmosDataStoreConfiguration, fhirRequestContextAccessor);
             var documentClientInitializer = new FhirCosmosClientInitializer(testProvider, () => new[] { handler }, retryExceptionPolicyFactory, NullLogger<FhirCosmosClientInitializer>.Instance);
@@ -190,8 +182,9 @@
                 new QueryBuilder(),
                 _searchParameterDefinitionManager,
                 fhirRequestContextAccessor,
-<<<<<<< HEAD
-                _cosmosDataStoreConfiguration);
+                _cosmosDataStoreConfiguration,
+                cosmosDbPhysicalPartitionInfo,
+                new QueryPartitionStatisticsCache());
 
             ISearchParameterSupportResolver searchParameterSupportResolver = Substitute.For<ISearchParameterSupportResolver>();
             searchParameterSupportResolver.IsSearchParameterSupported(Arg.Any<SearchParameterInfo>()).Returns((true, false));
@@ -201,11 +194,6 @@
                 _searchParameterDefinitionManager,
                 searchParameterSupportResolver,
                 mediator);
-=======
-                new CosmosDataStoreConfiguration(),
-                cosmosDbPhysicalPartitionInfo,
-                new QueryPartitionStatisticsCache());
->>>>>>> 4c138a1f
 
             _fhirStorageTestHelper = new CosmosDbFhirStorageTestHelper(_container);
         }
