﻿// -------------------------------------------------------------------------------------------------
// Copyright (c) Microsoft Corporation. All rights reserved.
// Licensed under the MIT License (MIT). See LICENSE in the repo root for license information.
// -------------------------------------------------------------------------------------------------

using System;
using System.Collections.Generic;
using System.Linq;
using System.Threading;
using System.Threading.Tasks;
using MediatR;
using Microsoft.Azure.Cosmos;
using Microsoft.Extensions.Logging.Abstractions;
using Microsoft.Extensions.Options;
using Microsoft.Health.Extensions.DependencyInjection;
using Microsoft.Health.Fhir.Core.Configs;
using Microsoft.Health.Fhir.Core.Features.Context;
using Microsoft.Health.Fhir.Core.Features.Definition;
using Microsoft.Health.Fhir.Core.Features.Operations;
using Microsoft.Health.Fhir.Core.Features.Persistence;
using Microsoft.Health.Fhir.Core.Features.Search;
using Microsoft.Health.Fhir.Core.Features.Search.Expressions.Parsers;
using Microsoft.Health.Fhir.Core.Features.Search.Parameters;
using Microsoft.Health.Fhir.Core.Features.Search.Registry;
using Microsoft.Health.Fhir.Core.Features.Search.SearchValues;
using Microsoft.Health.Fhir.Core.Models;
using Microsoft.Health.Fhir.CosmosDb.Configs;
using Microsoft.Health.Fhir.CosmosDb.Features.Queries;
using Microsoft.Health.Fhir.CosmosDb.Features.Search;
using Microsoft.Health.Fhir.CosmosDb.Features.Search.Queries;
using Microsoft.Health.Fhir.CosmosDb.Features.Storage;
using Microsoft.Health.Fhir.CosmosDb.Features.Storage.Operations;
using Microsoft.Health.Fhir.CosmosDb.Features.Storage.Registry;
using Microsoft.Health.Fhir.CosmosDb.Features.Storage.StoredProcedures;
using Microsoft.Health.Fhir.CosmosDb.Features.Storage.Versioning;
using NSubstitute;
using Xunit;

namespace Microsoft.Health.Fhir.Tests.Integration.Persistence
{
    public class CosmosDbFhirStorageTestsFixture : IServiceProvider, IAsyncLifetime
    {
        private static readonly SemaphoreSlim CollectionInitializationSemaphore = new SemaphoreSlim(1, 1);

        private readonly CosmosDataStoreConfiguration _cosmosDataStoreConfiguration;
        private readonly CosmosCollectionConfiguration _cosmosCollectionConfiguration;

        private Container _container;
        private CosmosFhirDataStore _fhirDataStore;
        private IFhirOperationDataStore _fhirOperationDataStore;
        private IFhirStorageTestHelper _fhirStorageTestHelper;
        private FilebasedSearchParameterStatusDataStore _filebasedSearchParameterStatusDataStore;
        private ISearchParameterStatusDataStore _searchParameterStatusDataStore;
        private ISearchService _searchService;
        private SearchParameterDefinitionManager _searchParameterDefinitionManager;
        private SupportedSearchParameterDefinitionManager _supportedSearchParameterDefinitionManager;
        private SearchParameterStatusManager _searchParameterStatusManager;
        private CosmosClient _cosmosClient;

        public CosmosDbFhirStorageTestsFixture()
        {
            _cosmosDataStoreConfiguration = new CosmosDataStoreConfiguration
            {
                Host = Environment.GetEnvironmentVariable("CosmosDb:Host") ?? CosmosDbLocalEmulator.Host,
                Key = Environment.GetEnvironmentVariable("CosmosDb:Key") ?? CosmosDbLocalEmulator.Key,
                DatabaseId = Environment.GetEnvironmentVariable("CosmosDb:DatabaseId") ?? "FhirTests",
                AllowDatabaseCreation = true,
                PreferredLocations = Environment.GetEnvironmentVariable("CosmosDb:PreferredLocations")?.Split(';', StringSplitOptions.RemoveEmptyEntries),
            };

            _cosmosCollectionConfiguration = new CosmosCollectionConfiguration
            {
                CollectionId = Guid.NewGuid().ToString(),
                InitialCollectionThroughput = 1000,
            };
        }

        public async Task InitializeAsync()
        {
            var fhirStoredProcs = typeof(IStoredProcedure).Assembly
                .GetTypes()
                .Where(x => !x.IsAbstract && typeof(IStoredProcedure).IsAssignableFrom(x))
                .ToArray()
                .Select(type => (IStoredProcedure)Activator.CreateInstance(type));

            var optionsMonitor = Substitute.For<IOptionsMonitor<CosmosCollectionConfiguration>>();

            optionsMonitor.Get(CosmosDb.Constants.CollectionConfigurationName).Returns(_cosmosCollectionConfiguration);

            var fhirRequestContextAccessor = Substitute.For<IFhirRequestContextAccessor>();
            fhirRequestContextAccessor.FhirRequestContext.CorrelationId.Returns(Guid.NewGuid().ToString());

            _searchParameterDefinitionManager = new SearchParameterDefinitionManager(ModelInfoProvider.Instance);
            await _searchParameterDefinitionManager.StartAsync(CancellationToken.None);

            _supportedSearchParameterDefinitionManager = new SupportedSearchParameterDefinitionManager(_searchParameterDefinitionManager);
            var searchableSearchParameterDefinitionManager = new SearchableSearchParameterDefinitionManager(_searchParameterDefinitionManager, fhirRequestContextAccessor);

            _filebasedSearchParameterStatusDataStore = new FilebasedSearchParameterStatusDataStore(_searchParameterDefinitionManager, ModelInfoProvider.Instance);

            IMediator mediator = Substitute.For<IMediator>();

            var updaters = new ICollectionUpdater[]
            {
                new FhirCollectionSettingsUpdater(_cosmosDataStoreConfiguration, optionsMonitor, NullLogger<FhirCollectionSettingsUpdater>.Instance),
                new StoredProcedureInstaller(fhirStoredProcs),
                new CosmosDbSearchParameterStatusInitializer(
                    () => _filebasedSearchParameterStatusDataStore,
                    new CosmosQueryFactory(
<<<<<<< HEAD
                        new CosmosResponseProcessor(fhirRequestContextAccessor, mediator, NullLogger<CosmosResponseProcessor>.Instance),
                        NullFhirCosmosQueryLogger.Instance)),
=======
                        new CosmosResponseProcessor(fhirRequestContextAccessor, Substitute.For<IMediator>(), NullLogger<CosmosResponseProcessor>.Instance),
                        NullFhirCosmosQueryLogger.Instance),
                    _cosmosDataStoreConfiguration),
>>>>>>> 2fbbdfda
            };

            var dbLock = new CosmosDbDistributedLockFactory(Substitute.For<Func<IScoped<Container>>>(), NullLogger<CosmosDbDistributedLock>.Instance);

            var upgradeManager = new CollectionUpgradeManager(updaters, _cosmosDataStoreConfiguration, optionsMonitor, dbLock, NullLogger<CollectionUpgradeManager>.Instance);
            ICosmosClientTestProvider testProvider = new CosmosClientReadWriteTestProvider();

            var cosmosResponseProcessor = Substitute.For<ICosmosResponseProcessor>();

            var responseProcessor = new CosmosResponseProcessor(fhirRequestContextAccessor, mediator, NullLogger<CosmosResponseProcessor>.Instance);
            var handler = new FhirCosmosResponseHandler(() => new NonDisposingScope(_container), _cosmosDataStoreConfiguration, fhirRequestContextAccessor, responseProcessor);
            var retryExceptionPolicyFactory = new RetryExceptionPolicyFactory(_cosmosDataStoreConfiguration, Substitute.For<IFhirRequestContextAccessor>());
            var documentClientInitializer = new FhirCosmosClientInitializer(testProvider, () => new[] { handler }, retryExceptionPolicyFactory, NullLogger<FhirCosmosClientInitializer>.Instance);
            _cosmosClient = documentClientInitializer.CreateCosmosClient(_cosmosDataStoreConfiguration);
            var fhirCollectionInitializer = new CollectionInitializer(_cosmosCollectionConfiguration, _cosmosDataStoreConfiguration, upgradeManager, retryExceptionPolicyFactory, Substitute.For<ICosmosClientTestProvider>(), NullLogger<CollectionInitializer>.Instance);

            // Cosmos DB emulators throws errors when multiple collections are initialized concurrently.
            // Use the semaphore to only allow one initialization at a time.
            await CollectionInitializationSemaphore.WaitAsync();

            try
            {
                await documentClientInitializer.InitializeDataStore(_cosmosClient, _cosmosDataStoreConfiguration, new List<ICollectionInitializer> { fhirCollectionInitializer });
                _container = documentClientInitializer.CreateFhirContainer(_cosmosClient, _cosmosDataStoreConfiguration.DatabaseId, _cosmosCollectionConfiguration.CollectionId);
            }
            finally
            {
                CollectionInitializationSemaphore.Release();
            }

            var cosmosDocumentQueryFactory = new CosmosQueryFactory(cosmosResponseProcessor, NullFhirCosmosQueryLogger.Instance);

            var documentClient = new NonDisposingScope(_container);

            _searchParameterStatusDataStore = new CosmosDbSearchParameterStatusDataStore(
                () => documentClient,
                _cosmosDataStoreConfiguration,
                cosmosDocumentQueryFactory);

            IOptions<CoreFeatureConfiguration> options = Options.Create(new CoreFeatureConfiguration());

            _fhirDataStore = new CosmosFhirDataStore(
                documentClient,
                _cosmosDataStoreConfiguration,
                optionsMonitor,
                cosmosDocumentQueryFactory,
                retryExceptionPolicyFactory,
                NullLogger<CosmosFhirDataStore>.Instance,
                options,
                new Lazy<ISupportedSearchParameterDefinitionManager>(Substitute.For<ISupportedSearchParameterDefinitionManager>()));

            _fhirOperationDataStore = new CosmosFhirOperationDataStore(
                documentClient,
                _cosmosDataStoreConfiguration,
                optionsMonitor,
                retryExceptionPolicyFactory,
                new CosmosQueryFactory(responseProcessor, new NullFhirCosmosQueryLogger()),
                NullLogger<CosmosFhirOperationDataStore>.Instance);

            var searchParameterExpressionParser = new SearchParameterExpressionParser(new ReferenceSearchValueParser(fhirRequestContextAccessor));
            var expressionParser = new ExpressionParser(() => searchableSearchParameterDefinitionManager, searchParameterExpressionParser);
            var searchOptionsFactory = new SearchOptionsFactory(expressionParser, () => searchableSearchParameterDefinitionManager, options, fhirRequestContextAccessor, Substitute.For<ISortingValidator>(), NullLogger<SearchOptionsFactory>.Instance);

            _searchService = new FhirCosmosSearchService(
                searchOptionsFactory,
                _fhirDataStore,
                new QueryBuilder(),
                _searchParameterDefinitionManager,
                fhirRequestContextAccessor,
                new CosmosDataStoreConfiguration());

            ISearchParameterSupportResolver searchParameterSupportResolver = Substitute.For<ISearchParameterSupportResolver>();
            searchParameterSupportResolver.IsSearchParameterSupported(Arg.Any<SearchParameterInfo>()).Returns((true, false));

            _searchParameterStatusManager = new SearchParameterStatusManager(
                _searchParameterStatusDataStore,
                _searchParameterDefinitionManager,
                searchParameterSupportResolver,
                mediator);

            _fhirStorageTestHelper = new CosmosDbFhirStorageTestHelper(_container);
        }

        public async Task DisposeAsync()
        {
            if (_container != null)
            {
                await _container.DeleteContainerAsync();
            }

            _cosmosClient.Dispose();
        }

        object IServiceProvider.GetService(Type serviceType)
        {
            if (serviceType == typeof(IFhirDataStore))
            {
                return _fhirDataStore;
            }

            if (serviceType == typeof(IFhirOperationDataStore))
            {
                return _fhirOperationDataStore;
            }

            if (serviceType == typeof(IFhirStorageTestHelper))
            {
                return _fhirStorageTestHelper;
            }

            if (serviceType.IsInstanceOfType(this))
            {
                return this;
            }

            if (serviceType == typeof(ISearchParameterStatusDataStore))
            {
                return _searchParameterStatusDataStore;
            }

            if (serviceType == typeof(FilebasedSearchParameterStatusDataStore))
            {
                return _filebasedSearchParameterStatusDataStore;
            }

            if (serviceType == typeof(ISearchService))
            {
                return _searchService;
            }

            if (serviceType == typeof(SearchParameterDefinitionManager))
            {
                return _searchParameterDefinitionManager;
            }

            if (serviceType == typeof(SupportedSearchParameterDefinitionManager))
            {
                return _supportedSearchParameterDefinitionManager;
            }

            if (serviceType == typeof(SearchParameterStatusManager))
            {
                return _searchParameterStatusManager;
            }

            return null;
        }
    }
}<|MERGE_RESOLUTION|>--- conflicted
+++ resolved
@@ -107,14 +107,9 @@
                 new CosmosDbSearchParameterStatusInitializer(
                     () => _filebasedSearchParameterStatusDataStore,
                     new CosmosQueryFactory(
-<<<<<<< HEAD
                         new CosmosResponseProcessor(fhirRequestContextAccessor, mediator, NullLogger<CosmosResponseProcessor>.Instance),
-                        NullFhirCosmosQueryLogger.Instance)),
-=======
-                        new CosmosResponseProcessor(fhirRequestContextAccessor, Substitute.For<IMediator>(), NullLogger<CosmosResponseProcessor>.Instance),
                         NullFhirCosmosQueryLogger.Instance),
                     _cosmosDataStoreConfiguration),
->>>>>>> 2fbbdfda
             };
 
             var dbLock = new CosmosDbDistributedLockFactory(Substitute.For<Func<IScoped<Container>>>(), NullLogger<CosmosDbDistributedLock>.Instance);
@@ -126,10 +121,10 @@
 
             var responseProcessor = new CosmosResponseProcessor(fhirRequestContextAccessor, mediator, NullLogger<CosmosResponseProcessor>.Instance);
             var handler = new FhirCosmosResponseHandler(() => new NonDisposingScope(_container), _cosmosDataStoreConfiguration, fhirRequestContextAccessor, responseProcessor);
-            var retryExceptionPolicyFactory = new RetryExceptionPolicyFactory(_cosmosDataStoreConfiguration, Substitute.For<IFhirRequestContextAccessor>());
+            var retryExceptionPolicyFactory = new RetryExceptionPolicyFactory(_cosmosDataStoreConfiguration, fhirRequestContextAccessor);
             var documentClientInitializer = new FhirCosmosClientInitializer(testProvider, () => new[] { handler }, retryExceptionPolicyFactory, NullLogger<FhirCosmosClientInitializer>.Instance);
             _cosmosClient = documentClientInitializer.CreateCosmosClient(_cosmosDataStoreConfiguration);
-            var fhirCollectionInitializer = new CollectionInitializer(_cosmosCollectionConfiguration, _cosmosDataStoreConfiguration, upgradeManager, retryExceptionPolicyFactory, Substitute.For<ICosmosClientTestProvider>(), NullLogger<CollectionInitializer>.Instance);
+            var fhirCollectionInitializer = new CollectionInitializer(_cosmosCollectionConfiguration, _cosmosDataStoreConfiguration, upgradeManager, retryExceptionPolicyFactory, testProvider, NullLogger<CollectionInitializer>.Instance);
 
             // Cosmos DB emulators throws errors when multiple collections are initialized concurrently.
             // Use the semaphore to only allow one initialization at a time.
@@ -164,7 +159,7 @@
                 retryExceptionPolicyFactory,
                 NullLogger<CosmosFhirDataStore>.Instance,
                 options,
-                new Lazy<ISupportedSearchParameterDefinitionManager>(Substitute.For<ISupportedSearchParameterDefinitionManager>()));
+                new Lazy<ISupportedSearchParameterDefinitionManager>(_supportedSearchParameterDefinitionManager));
 
             _fhirOperationDataStore = new CosmosFhirOperationDataStore(
                 documentClient,
@@ -184,7 +179,7 @@
                 new QueryBuilder(),
                 _searchParameterDefinitionManager,
                 fhirRequestContextAccessor,
-                new CosmosDataStoreConfiguration());
+                _cosmosDataStoreConfiguration);
 
             ISearchParameterSupportResolver searchParameterSupportResolver = Substitute.For<ISearchParameterSupportResolver>();
             searchParameterSupportResolver.IsSearchParameterSupported(Arg.Any<SearchParameterInfo>()).Returns((true, false));
