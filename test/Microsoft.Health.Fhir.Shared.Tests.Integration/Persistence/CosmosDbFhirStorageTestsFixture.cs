--- conflicted
+++ resolved
@@ -178,15 +178,12 @@
 
             var searchParameterExpressionParser = new SearchParameterExpressionParser(new ReferenceSearchValueParser(_fhirRequestContextAccessor));
             var expressionParser = new ExpressionParser(() => searchableSearchParameterDefinitionManager, searchParameterExpressionParser);
-<<<<<<< HEAD
-            var searchOptionsFactory = new SearchOptionsFactory(expressionParser, () => searchableSearchParameterDefinitionManager, options, _fhirRequestContextAccessor, Substitute.For<ISortingValidator>(), NullLogger<SearchOptionsFactory>.Instance);
-            var compartmentDefinitionManager = new CompartmentDefinitionManager(ModelInfoProvider.Instance);
-            var compartmentSearchRewriter = new CompartmentSearchRewriter(new Lazy<ICompartmentDefinitionManager>(() => compartmentDefinitionManager), new Lazy<ISearchParameterDefinitionManager>(() => _searchParameterDefinitionManager));
-=======
             ISortingValidator sortingValidator = Substitute.For<ISortingValidator>();
             sortingValidator.ValidateSorting(Arg.Is<IReadOnlyList<(SearchParameterInfo searchParameter, SortOrder sortOrder)>>(x => x[0].searchParameter.Name == KnownQueryParameterNames.LastUpdated), out Arg.Any<IReadOnlyList<string>>()).Returns(true);
             var searchOptionsFactory = new SearchOptionsFactory(expressionParser, () => searchableSearchParameterDefinitionManager, options, _fhirRequestContextAccessor, sortingValidator, NullLogger<SearchOptionsFactory>.Instance);
->>>>>>> 788472d6
+
+            var compartmentDefinitionManager = new CompartmentDefinitionManager(ModelInfoProvider.Instance);
+            var compartmentSearchRewriter = new CompartmentSearchRewriter(new Lazy<ICompartmentDefinitionManager>(() => compartmentDefinitionManager), new Lazy<ISearchParameterDefinitionManager>(() => _searchParameterDefinitionManager));
 
             ICosmosDbCollectionPhysicalPartitionInfo cosmosDbPhysicalPartitionInfo = Substitute.For<ICosmosDbCollectionPhysicalPartitionInfo>();
             cosmosDbPhysicalPartitionInfo.PhysicalPartitionCount.Returns(1);
