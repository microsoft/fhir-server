﻿// -------------------------------------------------------------------------------------------------
// Copyright (c) Microsoft Corporation. All rights reserved.
// Licensed under the MIT License (MIT). See LICENSE in the repo root for license information.
// -------------------------------------------------------------------------------------------------

using System;
using System.Collections.Generic;
using System.Linq;
using System.Net;
using System.Net.Http;
using System.Threading;
using System.Threading.Tasks;
using Hl7.Fhir.ElementModel;
using Hl7.Fhir.Model;
using Hl7.Fhir.Serialization;
using MediatR;
using Microsoft.Data.SqlClient;
using Microsoft.Health.Abstractions.Exceptions;
using Microsoft.Health.Abstractions.Features.Transactions;
using Microsoft.Health.Fhir.Core;
using Microsoft.Health.Fhir.Core.Exceptions;
using Microsoft.Health.Fhir.Core.Extensions;
using Microsoft.Health.Fhir.Core.Features;
using Microsoft.Health.Fhir.Core.Features.Conformance;
using Microsoft.Health.Fhir.Core.Features.Definition;
using Microsoft.Health.Fhir.Core.Features.Persistence;
using Microsoft.Health.Fhir.Core.Features.Search;
using Microsoft.Health.Fhir.Core.Features.Search.Registry;
using Microsoft.Health.Fhir.Core.Features.Search.SearchValues;
using Microsoft.Health.Fhir.Core.Messages.Create;
using Microsoft.Health.Fhir.Core.Messages.Delete;
using Microsoft.Health.Fhir.Core.Models;
using Microsoft.Health.Fhir.Tests.Common;
using Microsoft.Health.Fhir.Tests.Common.FixtureParameters;
using Microsoft.Health.Test.Utilities;
using NSubstitute;
using Xunit;
using Task = System.Threading.Tasks.Task;

namespace Microsoft.Health.Fhir.Tests.Integration.Persistence
{
    /// <summary>
    /// Tests for storage layer.
    /// </summary>
    [FhirStorageTestsFixtureArgumentSets(DataStore.All)]
    public partial class FhirStorageTests : IClassFixture<FhirStorageTestsFixture>
    {
        private readonly FhirStorageTestsFixture _fixture;
        private readonly CapabilityStatement _capabilityStatement;
        private readonly ResourceDeserializer _deserializer;
        private readonly FhirJsonParser _fhirJsonParser;
        private readonly IFhirDataStore _dataStore;
        private readonly SearchParameterDefinitionManager _searchParameterDefinitionManager;
        private readonly ConformanceProviderBase _conformanceProvider;
        private readonly ISearchIndexer _searchIndexer = Substitute.For<ISearchIndexer>();
        private const string ContentUpdated = "Updated resource content";

        public FhirStorageTests(FhirStorageTestsFixture fixture)
        {
            _fixture = fixture;
            _capabilityStatement = fixture.CapabilityStatement;
            _deserializer = fixture.Deserializer;
            _dataStore = fixture.DataStore;
            _fhirJsonParser = fixture.JsonParser;
            _conformanceProvider = fixture.ConformanceProvider;
            _searchParameterDefinitionManager = fixture.SearchParameterDefinitionManager;
            Mediator = fixture.Mediator;
        }

        protected Mediator Mediator { get; }

        [Theory]
        [InlineData(5)] // should succeed
        [InlineData(35)] // shoul fail
        [FhirStorageTestsFixtureArgumentSets(DataStore.SqlServer)]
        public async Task RetriesOnConflict(int requestedExceptions)
        {
            try
            {
                await _fixture.SqlHelper.ExecuteSqlCmd("TRUNCATE TABLE EventLog");
                await _fixture.SqlHelper.ExecuteSqlCmd(@$"
<<<<<<< HEAD
CREATE TRIGGER Resource_Trigger ON ResourceCurrentTbl FOR INSERT
AS
IF (SELECT count(*) FROM EventLog WHERE Process = 'MergeResources' AND Status = 'Error') < {requestedExceptions}
  INSERT INTO ResourceCurrentTbl SELECT * FROM inserted -- this will cause dup key exception which is treated as a conflict
=======
CREATE TRIGGER Resource_Trigger ON ResourceTbl FOR INSERT
AS
IF (SELECT count(*) FROM EventLog WHERE Process = 'MergeResources' AND Status = 'Error') < {requestedExceptions}
  INSERT INTO ResourceTbl SELECT * FROM inserted -- this will cause dup key exception which is treated as a conflict
>>>>>>> 5aca0292
                    ");

                var patient = (Patient)Samples.GetJsonSample("Patient").ToPoco();
                patient.Id = Guid.NewGuid().ToString();
                try
                {
                    await Mediator.UpsertResourceAsync(patient.ToResourceElement());
                    if (requestedExceptions > 30)
                    {
                        Assert.Fail("This point should not be reached");
                    }
                }
                catch (SqlException e)
                {
                    if (requestedExceptions > 30)
                    {
                        Assert.Contains("Resource has been recently updated or added", e.Message);
                    }
                    else
                    {
                        throw;
                    }
                }
            }
            finally
            {
                await _fixture.SqlHelper.ExecuteSqlCmd("IF object_id('Resource_Trigger') IS NOT NULL DROP TRIGGER Resource_Trigger");
            }
        }

        [Fact]
        [FhirStorageTestsFixtureArgumentSets(DataStore.SqlServer)]
        public async Task TimeTravel()
        {
            await _fixture.SqlHelper.ExecuteSqlCmd("DELETE FROM dbo.Resource"); // remove all data
            await _fixture.SqlHelper.ExecuteSqlCmd("DELETE FROM dbo.ResourceIdIntMap"); // remove all data

            // add resource
            var type = "Patient";
            var patient = (Patient)Samples.GetJsonSample(type).ToPoco();
            patient.Id = Guid.NewGuid().ToString();
            await Mediator.UpsertResourceAsync(patient.ToResourceElement());

            await Task.Delay(100); // avoid time -> surrogate id -> time round trip error
            var till = DateTimeOffset.UtcNow;

            var results = await _fixture.SearchService.SearchAsync(type, new List<Tuple<string, string>>(), CancellationToken.None);
            Assert.Single(results.Results);
            var resource = results.Results.First().Resource;
            Assert.Equal("1", resource.Version);

            // add till and check that resource is returned
            var queryParameters = new[] { Tuple.Create(KnownQueryParameterNames.LastUpdated, $"le{new PartialDateTime(till)}") };
            results = await _fixture.SearchService.SearchAsync(type, queryParameters, CancellationToken.None);
            Assert.Single(results.Results);
            resource = results.Results.First().Resource;
            Assert.Equal("1", resource.Version);
            Assert.False(resource.IsHistory); // current

            await UpdateResource(patient); // update resource

            // !!! pre time travel behavior
            // same parameters
            // resource is not returned because it became "invisible" in the time interval requested
            results = await _fixture.SearchService.SearchAsync(type, queryParameters, CancellationToken.None);
            Assert.Empty(results.Results);

            // add magic parameters
            var maxId = till.ToId();
            var range = (await _fixture.SearchService.GetSurrogateIdRanges(type, 0, maxId, 100, 1, true, CancellationToken.None)).First();
            queryParameters = new[]
            {
                Tuple.Create(KnownQueryParameterNames.Type, type),
                Tuple.Create(KnownQueryParameterNames.GlobalEndSurrogateId, maxId.ToString()),
                Tuple.Create(KnownQueryParameterNames.EndSurrogateId, range.EndId.ToString()),
                Tuple.Create(KnownQueryParameterNames.GlobalStartSurrogateId, "0"),
                Tuple.Create(KnownQueryParameterNames.StartSurrogateId, range.StartId.ToString()),
            };

            // !!! time travel behavior
            results = await _fixture.SearchService.SearchAsync(type, queryParameters, CancellationToken.None);
            Assert.Single(results.Results);
            resource = results.Results.First().Resource;
            Assert.Equal("1", resource.Version);
            Assert.False(resource.IsHistory); // it is returned as current but is marked as history in the database ???

            // current resource
            results = await _fixture.SearchService.SearchAsync(type, new List<Tuple<string, string>>(), CancellationToken.None);
            Assert.Single(results.Results);
            resource = results.Results.First().Resource;
            Assert.Equal("3", resource.Version);
            Assert.False(resource.IsHistory); // current

            // use surr id interval that covers all changes
            maxId = DateTimeOffset.UtcNow.ToId();
            range = (await _fixture.SearchService.GetSurrogateIdRanges(type, 0, maxId, 100, 1, true, CancellationToken.None)).First();
            queryParameters = new[]
            {
                Tuple.Create(KnownQueryParameterNames.Type, type),
                Tuple.Create(KnownQueryParameterNames.GlobalEndSurrogateId, maxId.ToString()),
                Tuple.Create(KnownQueryParameterNames.EndSurrogateId, range.EndId.ToString()),
                Tuple.Create(KnownQueryParameterNames.GlobalStartSurrogateId, "0"),
                Tuple.Create(KnownQueryParameterNames.StartSurrogateId, range.StartId.ToString()),
            };
            results = await _fixture.SearchService.SearchAsync(type, queryParameters, CancellationToken.None);
            Assert.Single(results.Results);
            resource = results.Results.First().Resource;
            Assert.Equal("3", resource.Version);
            Assert.False(resource.IsHistory); // current
        }

        private async Task UpdateResource(Patient patient)
        {
            var oldId = patient.Id;
            await _fixture.SqlHelper.ExecuteSqlCmd($"UPDATE dbo.ResourceTbl SET IsHistory = 1 WHERE ResourceIdInt = (SELECT ResourceIdInt FROM ResourceIdIntMap WHERE ResourceId = '{oldId}') AND Version = 1");
            var newId = Guid.NewGuid().ToString();
            patient.Id = newId;
            await Mediator.UpsertResourceAsync(patient.ToResourceElement()); // there is no control to keep history, so insert as new and update to old
            await _fixture.SqlHelper.ExecuteSqlCmd($"UPDATE dbo.ResourceTbl SET ResourceIdInt = (SELECT ResourceIdInt FROM ResourceIdIntMap WHERE ResourceId = '{oldId}'), Version = 2, IsHistory = 1 WHERE ResourceIdInt = (SELECT ResourceIdInt FROM ResourceIdIntMap WHERE ResourceId = '{newId}') AND Version = 1");
            newId = Guid.NewGuid().ToString();
            patient.Id = newId;
            await Mediator.UpsertResourceAsync(patient.ToResourceElement()); // there is no control to keep history, so insert as new and update to old
<<<<<<< HEAD
            //// noramlly we do not allow update in place
            await _fixture.SqlHelper.ExecuteSqlCmd($"UPDATE dbo.ResourceCurrent SET ResourceId = '{oldId}', Version = 3 WHERE ResourceId = '{newId}' AND Version = 1");
=======
            await _fixture.SqlHelper.ExecuteSqlCmd($"UPDATE dbo.ResourceTbl SET ResourceIdInt = (SELECT ResourceIdInt FROM ResourceIdIntMap WHERE ResourceId = '{oldId}'), Version = 3 WHERE ResourceIdInt = (SELECT ResourceIdInt FROM ResourceIdIntMap WHERE ResourceId = '{newId}') AND Version = 1");
>>>>>>> 5aca0292
        }

        [Fact]
        public async Task GivenAResource_WhenSaving_ThenTheMetaIsUpdated_AndLastUpdatedIsWithin1sec()
        {
            var saveResult = await Mediator.UpsertResourceAsync(Samples.GetJsonSample("Weight"));
            Assert.NotNull(saveResult);
            Assert.Equal(SaveOutcomeType.Created, saveResult.Outcome);
            var deserializedResource = saveResult.RawResourceElement.ToResourceElement(Deserializers.ResourceDeserializer);
            Assert.NotNull(deserializedResource);
            Assert.True((DateTimeOffset.UtcNow - deserializedResource.LastUpdated.GetValueOrDefault()).TotalMilliseconds < 1000);
        }

        [Fact]
        public async Task GivenAResourceId_WhenFetching_ThenTheResponseLoadsCorrectly()
        {
            var saveResult = await Mediator.CreateResourceAsync(new CreateResourceRequest(Samples.GetJsonSample("Weight"), bundleResourceContext: null));
            var getResult = (await Mediator.GetResourceAsync(new ResourceKey("Observation", saveResult.Id))).ToResourceElement(_deserializer);

            Assert.NotNull(getResult);
            Assert.Equal(saveResult.Id, getResult.Id);

            var observation = getResult.ToPoco<Observation>();
            Assert.NotNull(observation);
            Assert.NotNull(observation.Value);

            Quantity sq = Assert.IsType<Quantity>(observation.Value);

            Assert.Equal(67, sq.Value);
        }

        [Fact]
        public async Task GivenASavedResource_WhenUpsertIsAnUpdate_ThenTheExistingResourceIsUpdated()
        {
            var saveResult = await Mediator.UpsertResourceAsync(Samples.GetJsonSample("Weight"));

            var newResourceValues = Samples.GetJsonSample("WeightInGrams").ToPoco();
            newResourceValues.Id = saveResult.RawResourceElement.Id;

            var updateResult = await Mediator.UpsertResourceAsync(newResourceValues.ToResourceElement(), WeakETag.FromVersionId(saveResult.RawResourceElement.VersionId));
            var deserializedResource = updateResult.RawResourceElement.ToResourceElement(Deserializers.ResourceDeserializer);

            Assert.NotNull(deserializedResource);
            Assert.Equal(SaveOutcomeType.Updated, updateResult.Outcome);

            var wrapper = await _fixture.DataStore.GetAsync(new ResourceKey("Observation", deserializedResource.Id), CancellationToken.None);

            Assert.NotNull(wrapper);

            if (wrapper.RawResource.IsMetaSet)
            {
                Observation observation = _fhirJsonParser.Parse<Observation>(wrapper.RawResource.Data);
                Assert.Equal("2", observation.VersionId);
            }
        }

#if NET8_0_OR_GREATER
        [Fact]
        public async Task GivenAResource_WhenUpserting_ThenTheNewResourceHasMetaSet()
        {
            var instant = new DateTimeOffset(DateTimeOffset.Now.Date, TimeSpan.Zero);
            using (Mock.Property(() => ClockResolver.TimeProvider, new Microsoft.Extensions.Time.Testing.FakeTimeProvider(instant)))
            {
                var versionId = Guid.NewGuid().ToString();
                var resource = Samples.GetJsonSample("Weight").UpdateVersion(versionId);
                var saveResult = await Mediator.UpsertResourceAsync(resource);

                Assert.NotNull(saveResult);
                Assert.Equal(SaveOutcomeType.Created, saveResult.Outcome);

                var deserializedResource = saveResult.RawResourceElement.ToResourceElement(Deserializers.ResourceDeserializer);

                Assert.NotNull(deserializedResource);

                var wrapper = await _fixture.DataStore.GetAsync(new ResourceKey("Observation", deserializedResource.Id), CancellationToken.None);
                Assert.NotNull(wrapper);
                Assert.True(wrapper.RawResource.IsMetaSet);
                Assert.NotEqual(wrapper.Version, versionId);

                var deserialized = _fhirJsonParser.Parse<Observation>(wrapper.RawResource.Data);
                Assert.NotEqual(versionId, deserialized.VersionId);
            }
        }
#endif

        [Fact(Skip = "Not valid for merge")]
        public async Task GivenASavedResource_WhenUpserting_ThenRawResourceVersionIsSetOrMetaSetIsSetToFalse()
        {
            var versionId = Guid.NewGuid().ToString();
            var resource = Samples.GetJsonSample("Weight").UpdateVersion(versionId);
            var saveResult = await Mediator.UpsertResourceAsync(resource);

            var newResourceValues = Samples.GetJsonSample("WeightInGrams").ToPoco();
            newResourceValues.Id = saveResult.RawResourceElement.Id;

            var updateResult = await Mediator.UpsertResourceAsync(newResourceValues.ToResourceElement(), WeakETag.FromVersionId(saveResult.RawResourceElement.VersionId));

            Assert.NotNull(updateResult);
            Assert.Equal(SaveOutcomeType.Updated, updateResult.Outcome);
            var deserializedResource = updateResult.RawResourceElement.ToResourceElement(Deserializers.ResourceDeserializer);

            Assert.NotNull(deserializedResource);
            Assert.Equal(saveResult.RawResourceElement.Id, updateResult.RawResourceElement.Id);

            var wrapper = await _fixture.DataStore.GetAsync(new ResourceKey("Observation", deserializedResource.Id), CancellationToken.None);

            Assert.NotNull(wrapper);

            Assert.NotEqual(wrapper.Version, versionId);
            var deserialized = _fhirJsonParser.Parse<Observation>(wrapper.RawResource.Data);

            Assert.Equal(wrapper.RawResource.IsMetaSet ? "2" : "1", deserialized.VersionId);
        }

        [Theory]
        [InlineData("1")]
        [InlineData("-1")]
        [InlineData("0")]
        [InlineData("InvalidVersion")]
        public async Task GivenANonexistentResource_WhenUpsertingWithCreateEnabledAndIntegerETagHeader_TheServerShouldReturnResourceNotFoundResponse(string versionId)
        {
            await Assert.ThrowsAsync<ResourceNotFoundException>(async () =>
                await Mediator.UpsertResourceAsync(Samples.GetJsonSample("Weight"), WeakETag.FromVersionId(versionId)));
        }

        [Theory]
        [InlineData("1")]
        [InlineData("-1")]
        [InlineData("0")]
        [InlineData("InvalidVersion")]
        public async Task GivenANonexistentResource_WhenUpsertingWithCreateDisabledAndIntegerETagHeader_TheServerShouldReturnResourceNotFoundResponse(string versionId)
        {
            await SetAllowCreateForOperation(
                false,
                async () =>
                {
                    await Assert.ThrowsAsync<ResourceNotFoundException>(async () =>
                        await Mediator.UpsertResourceAsync(Samples.GetJsonSample("Weight"), WeakETag.FromVersionId(versionId)));
                });
        }

        [Fact]
        public async Task GivenAResource_WhenUpsertingDifferentTypeWithTheSameId_ThenTheExistingResourceIsNotOverridden()
        {
            var weightSample = Samples.GetJsonSample("Weight").ToPoco();
            var patientSample = Samples.GetJsonSample("Patient").ToPoco();

            var exampleId = Guid.NewGuid().ToString();

            weightSample.Id = exampleId;
            patientSample.Id = exampleId;

            await Mediator.UpsertResourceAsync(weightSample.ToResourceElement());
            await Mediator.UpsertResourceAsync(patientSample.ToResourceElement());

            var fetchedResult1 = (await Mediator.GetResourceAsync(new ResourceKey<Observation>(exampleId))).ToResourceElement(_deserializer);
            var fetchedResult2 = (await Mediator.GetResourceAsync(new ResourceKey<Patient>(exampleId))).ToResourceElement(_deserializer);

            Assert.Equal(weightSample.Id, fetchedResult1.Id);
            Assert.Equal(patientSample.Id, fetchedResult2.Id);

            Assert.Equal(weightSample.TypeName, fetchedResult1.InstanceType);
            Assert.Equal(patientSample.TypeName, fetchedResult2.InstanceType);
        }

        [Fact]
        public async Task GivenANonexistentResource_WhenUpsertingWithCreateDisabled_ThenAMethodNotAllowedExceptionIsThrown()
        {
            await SetAllowCreateForOperation(
                false,
                async () =>
                {
                    var ex = await Assert.ThrowsAsync<MethodNotAllowedException>(() => Mediator.UpsertResourceAsync(Samples.GetJsonSample("Weight")));

                    Assert.Equal(Resources.ResourceCreationNotAllowed, ex.Message);
                });
        }

        [Fact]
        [FhirStorageTestsFixtureArgumentSets(DataStore.CosmosDb)]
        public async Task GivenANonexistentResourceAndCosmosDb_WhenUpsertingWithCreateDisabledAndInvalidETagHeader_ThenAResourceNotFoundIsThrown()
        {
            await SetAllowCreateForOperation(
                false,
                async () => await Assert.ThrowsAsync<ResourceNotFoundException>(() => Mediator.UpsertResourceAsync(Samples.GetJsonSample("Weight"), WeakETag.FromVersionId("invalidVersion"))));
        }

        [Fact]
        [FhirStorageTestsFixtureArgumentSets(DataStore.CosmosDb)]
        public async Task GivenANonexistentResourceAndCosmosDb_WhenUpsertingWithCreateEnabledAndInvalidETagHeader_ThenResourceNotFoundIsThrown()
        {
            await Assert.ThrowsAsync<ResourceNotFoundException>(() => Mediator.UpsertResourceAsync(Samples.GetJsonSample("Weight"), WeakETag.FromVersionId("invalidVersion")));
        }

        [Fact]
        public async Task GivenASavedResource_WhenUpsertingWithNoETagHeader_ThenTheExistingResourceIsUpdated()
        {
            var saveResult = await Mediator.UpsertResourceAsync(Samples.GetJsonSample("Weight"));

            var newResourceValues = Samples.GetJsonSample("WeightInGrams").ToPoco();
            newResourceValues.Id = saveResult.RawResourceElement.Id;

            var updateResult = await Mediator.UpsertResourceAsync(newResourceValues.ToResourceElement());

            Assert.NotNull(updateResult);
            Assert.Equal(SaveOutcomeType.Updated, updateResult.Outcome);
            var deserializedResource = updateResult.RawResourceElement.ToResourceElement(Deserializers.ResourceDeserializer);

            Assert.NotNull(deserializedResource);
            Assert.Equal(saveResult.RawResourceElement.Id, updateResult.RawResourceElement.Id);
        }

        [Fact]
        public async Task GivenASavedResource_WhenConcurrentlyUpsertingWithNoETagHeader_ThenTheExistingResourceIsUpdated()
        {
            var saveResult = await Mediator.UpsertResourceAsync(Samples.GetJsonSample("Weight"));

            var newResourceValues = Samples.GetJsonSample("WeightInGrams").ToPoco<Resource>();
            newResourceValues.Id = saveResult.RawResourceElement.Id;

            var list = new List<Task<SaveOutcome>>();

            Resource CloneResource(int value)
            {
                var newResource = (Observation)newResourceValues.DeepCopy();
                newResource.Value = new Quantity(value, "kg");
                return newResource;
            }

            var itemsToCreate = 10;
            for (int i = 0; i < itemsToCreate; i++)
            {
                list.Add(Mediator.UpsertResourceAsync(CloneResource(i).ToResourceElement()));
            }

            await Task.WhenAll(list);

            var deserializedList = new List<Observation>();

            foreach (var item in list)
            {
                Assert.Equal(SaveOutcomeType.Updated, (await item).Outcome);

                deserializedList.Add((await item).RawResourceElement.ToPoco<Observation>(Deserializers.ResourceDeserializer));
            }

            var allObservations = deserializedList.Select(x => ((Quantity)x.Value).Value.GetValueOrDefault()).Distinct();
            Assert.Equal(itemsToCreate, allObservations.Count());
        }

        [Fact]
        public async Task GivenAResourceWithNoHistory_WhenFetchingByVersionId_ThenReadWorksCorrectly()
        {
            var saveResult = await Mediator.UpsertResourceAsync(Samples.GetJsonSample("Weight"));
            var deserialized = saveResult.RawResourceElement.ToResourceElement(Deserializers.ResourceDeserializer);
            var result = (await Mediator.GetResourceAsync(new ResourceKey(deserialized.InstanceType, deserialized.Id, deserialized.VersionId))).ToResourceElement(_deserializer);

            Assert.NotNull(result);
            Assert.Equal(deserialized.Id, result.Id);
        }

        [Fact]
        public async Task UpdatingAResource_ThenWeCanAccessHistoricValues()
        {
            var saveResult = await Mediator.UpsertResourceAsync(Samples.GetJsonSample("Weight"));

            var newResourceValues = Samples.GetJsonSample("WeightInGrams")
                .UpdateId(saveResult.RawResourceElement.Id);

            var updateResult = await Mediator.UpsertResourceAsync(newResourceValues, WeakETag.FromVersionId(saveResult.RawResourceElement.VersionId));

            var getV1Result = (await Mediator.GetResourceAsync(new ResourceKey<Observation>(saveResult.RawResourceElement.Id, saveResult.RawResourceElement.VersionId))).ToResourceElement(_deserializer);

            Assert.NotNull(getV1Result);
            Assert.Equal(saveResult.RawResourceElement.Id, getV1Result.Id);
            Assert.Equal(updateResult.RawResourceElement.Id, getV1Result.Id);

            var oldObservation = getV1Result.ToPoco<Observation>();
            Assert.NotNull(oldObservation);
            Assert.NotNull(oldObservation.Value);

            Quantity sq = Assert.IsType<Quantity>(oldObservation.Value);

            Assert.Equal(67, sq.Value);
        }

        [Fact]
        public async Task UpdatingAResourceWithNoHistory_ThenWeCannotAccessHistoricValues()
        {
            var saveResult = await Mediator.UpsertResourceAsync(Samples.GetDefaultOrganization());

            var newResourceValues = Samples.GetDefaultOrganization()
                .UpdateId(saveResult.RawResourceElement.Id);

            newResourceValues.ToPoco<Organization>().Text = new Narrative
            {
                Status = Narrative.NarrativeStatus.Generated,
                Div = $"<div>{ContentUpdated}</div>",
            };
            var updateResult = await Mediator.UpsertResourceAsync(newResourceValues, WeakETag.FromVersionId(saveResult.RawResourceElement.VersionId));

            await Assert.ThrowsAsync<ResourceNotFoundException>(
                () => Mediator.GetResourceAsync(new ResourceKey<Organization>(saveResult.RawResourceElement.Id, saveResult.RawResourceElement.VersionId)));
        }

        [Fact]
        public async Task WhenDeletingAResource_ThenWeGetResourceGone()
        {
            var saveResult = await Mediator.UpsertResourceAsync(Samples.GetJsonSample("Weight"));

            var deletedResourceKey = await Mediator.DeleteResourceAsync(new ResourceKey("Observation", saveResult.RawResourceElement.Id), DeleteOperation.SoftDelete);

            Assert.NotEqual(saveResult.RawResourceElement.VersionId, deletedResourceKey.ResourceKey.VersionId);

            await Assert.ThrowsAsync<ResourceGoneException>(
                () => Mediator.GetResourceAsync(new ResourceKey<Observation>(saveResult.RawResourceElement.Id)));
        }

        [Fact]
        public async Task WhenDeletingAResourceThatNeverExisted_ThenReadingTheResourceReturnsNotFound()
        {
            string id = "missingid";

            var deletedResourceKey = await Mediator.DeleteResourceAsync(new ResourceKey("Observation", id), DeleteOperation.SoftDelete);

            Assert.Null(deletedResourceKey.ResourceKey.VersionId);

            await Assert.ThrowsAsync<ResourceNotFoundException>(
                () => Mediator.GetResourceAsync(new ResourceKey<Observation>(id)));
        }

        [Fact]
        public async Task WhenDeletingAResourceForASecondTime_ThenWeDoNotGetANewVersion()
        {
            var saveResult = await Mediator.UpsertResourceAsync(Samples.GetJsonSample("Weight"));

            var resourceKey = new ResourceKey("Observation", saveResult.RawResourceElement.Id);

            await Mediator.DeleteResourceAsync(resourceKey, DeleteOperation.SoftDelete);

            var deletedResourceKey2 = await Mediator.DeleteResourceAsync(resourceKey, DeleteOperation.SoftDelete);

            Assert.Null(deletedResourceKey2.ResourceKey.VersionId);

            await Assert.ThrowsAsync<ResourceGoneException>(
                () => Mediator.GetResourceAsync(new ResourceKey<Observation>(saveResult.RawResourceElement.Id)));
        }

        [Fact]
        public async Task WhenHardDeletingAResource_ThenWeGetResourceNotFound()
        {
            object snapshotToken = await _fixture.TestHelper.GetSnapshotToken();

            var saveResult = await Mediator.UpsertResourceAsync(Samples.GetJsonSample("Weight"));

            var deletedResourceKey = await Mediator.DeleteResourceAsync(new ResourceKey("Observation", saveResult.RawResourceElement.Id), DeleteOperation.HardDelete);

            Assert.Null(deletedResourceKey.ResourceKey.VersionId);

            // Subsequent get should result in NotFound.
            await Assert.ThrowsAsync<ResourceNotFoundException>(
                () => Mediator.GetResourceAsync(new ResourceKey<Observation>(saveResult.RawResourceElement.Id)));

            // Subsequent version get should result in NotFound.
            await Assert.ThrowsAsync<ResourceNotFoundException>(
                () => Mediator.GetResourceAsync(new ResourceKey<Observation>(saveResult.RawResourceElement.Id, saveResult.RawResourceElement.VersionId)));

            await _fixture.TestHelper.ValidateSnapshotTokenIsCurrent(snapshotToken);
        }

        [Fact]
        public async Task WhenHardDeletingAResource_ThenHistoryShouldBeDeleted()
        {
            object snapshotToken = await _fixture.TestHelper.GetSnapshotToken();

            var createResult = await Mediator.UpsertResourceAsync(Samples.GetJsonSample("Weight"));
            var deserializedResult = createResult.RawResourceElement.ToResourceElement(Deserializers.ResourceDeserializer);
            string resourceId = createResult.RawResourceElement.Id;

            var deleteResult = await Mediator.DeleteResourceAsync(new ResourceKey("Observation", resourceId), DeleteOperation.SoftDelete);
            var updateResult = await Mediator.UpsertResourceAsync(deserializedResult);

            // Hard-delete the resource.
            var deletedResourceKey = await Mediator.DeleteResourceAsync(new ResourceKey("Observation", resourceId), DeleteOperation.HardDelete);

            Assert.Null(deletedResourceKey.ResourceKey.VersionId);

            // Subsequent get should result in NotFound.
            await Assert.ThrowsAsync<ResourceNotFoundException>(
                () => Mediator.GetResourceAsync(new ResourceKey<Observation>(resourceId)));

            // Subsequent version get should result in NotFound.
            foreach (string versionId in new[] { createResult.RawResourceElement.VersionId, deleteResult.ResourceKey.VersionId, updateResult.RawResourceElement.VersionId })
            {
                await Assert.ThrowsAsync<ResourceNotFoundException>(
                    () => Mediator.GetResourceAsync(new ResourceKey<Observation>(resourceId, versionId)));
            }

            await _fixture.TestHelper.ValidateSnapshotTokenIsCurrent(snapshotToken);
        }

        [Fact]
        public async Task GivenAResourceSavedInRepository_AccessingANonValidVersion_ThenGetsNotFound()
        {
            var saveResult = await Mediator.UpsertResourceAsync(Samples.GetJsonSample("Weight"));

            await Assert.ThrowsAsync<ResourceNotFoundException>(
                async () => { await Mediator.GetResourceAsync(new ResourceKey<Observation>(saveResult.RawResourceElement.Id, Guid.NewGuid().ToString())); });
        }

        [Fact]
        public async Task WhenGettingNonExistentResource_ThenNotFoundIsThrown()
        {
            await Assert.ThrowsAsync<ResourceNotFoundException>(
                async () => { await Mediator.GetResourceAsync(new ResourceKey<Observation>(Guid.NewGuid().ToString())); });
        }

        [Fact]
        public async Task WhenDeletingSpecificVersion_ThenMethodNotAllowedIsThrown()
        {
            await Assert.ThrowsAsync<MethodNotAllowedException>(
                async () => { await Mediator.DeleteResourceAsync(new ResourceKey<Observation>(Guid.NewGuid().ToString(), Guid.NewGuid().ToString()), DeleteOperation.SoftDelete); });
        }

        [Fact]
        public async Task GivenADeletedResource_WhenUpsertingWithValidETagHeader_ThenTheDeletedResourceIsRevived()
        {
            var saveResult = await Mediator.UpsertResourceAsync(Samples.GetJsonSample("Weight"));
            var deletedResourceKey = await Mediator.DeleteResourceAsync(new ResourceKey("Observation", saveResult.RawResourceElement.Id), DeleteOperation.SoftDelete);

            Assert.NotEqual(saveResult.RawResourceElement.VersionId, deletedResourceKey.ResourceKey.VersionId);
            await Assert.ThrowsAsync<ResourceGoneException>(
                () => Mediator.GetResourceAsync(new ResourceKey<Observation>(saveResult.RawResourceElement.Id)));

            var newResourceValues = Samples.GetJsonSample("WeightInGrams").ToPoco();
            newResourceValues.Id = saveResult.RawResourceElement.Id;

            var updateResult = await Mediator.UpsertResourceAsync(newResourceValues.ToResourceElement(), deletedResourceKey.WeakETag);

            Assert.NotNull(updateResult);
            Assert.Equal(SaveOutcomeType.Updated, updateResult.Outcome);

            Assert.NotNull(updateResult.RawResourceElement);
            Assert.Equal(saveResult.RawResourceElement.Id, updateResult.RawResourceElement.Id);
        }

        [Fact]
        [FhirStorageTestsFixtureArgumentSets(DataStore.SqlServer)]
        public async Task GivenATransactionHandler_WhenATransactionIsCommitted_ThenTheResourceShouldBeCreated()
        {
            string createdId = string.Empty;

            using (ITransactionScope transactionScope = _fixture.TransactionHandler.BeginTransaction())
            {
                SaveOutcome saveResult = await Mediator.UpsertResourceAsync(Samples.GetJsonSample("Weight"));
                createdId = saveResult.RawResourceElement.Id;

                Assert.NotEqual(string.Empty, createdId);

                transactionScope.Complete();
            }

            ResourceElement getResult = (await Mediator.GetResourceAsync(new ResourceKey<Observation>(createdId))).ToResourceElement(_deserializer);

            Assert.Equal(createdId, getResult.Id);
        }

        [Fact]
        [FhirStorageTestsFixtureArgumentSets(DataStore.SqlServer)]
        public async Task GivenACompletedTransaction_WhenStartingASecondTransactionCommitted_ThenTheResourceShouldBeCreated()
        {
            string createdId1;
            string createdId2;

            using (ITransactionScope transactionScope = _fixture.TransactionHandler.BeginTransaction())
            {
                SaveOutcome saveResult = await Mediator.UpsertResourceAsync(Samples.GetJsonSample("Weight"));
                createdId1 = saveResult.RawResourceElement.Id;

                Assert.NotEqual(string.Empty, createdId1);

                transactionScope.Complete();
            }

            using (ITransactionScope transactionScope = _fixture.TransactionHandler.BeginTransaction())
            {
                SaveOutcome saveResult = await Mediator.UpsertResourceAsync(Samples.GetJsonSample("Weight"));
                createdId2 = saveResult.RawResourceElement.Id;

                Assert.NotEqual(string.Empty, createdId2);

                transactionScope.Complete();
            }

            ResourceElement getResult1 = (await Mediator.GetResourceAsync(new ResourceKey<Observation>(createdId1))).ToResourceElement(_deserializer);
            Assert.Equal(createdId1, getResult1.Id);

            ResourceElement getResult2 = (await Mediator.GetResourceAsync(new ResourceKey<Observation>(createdId2))).ToResourceElement(_deserializer);
            Assert.Equal(createdId2, getResult2.Id);
        }

        [Fact]
        [FhirStorageTestsFixtureArgumentSets(DataStore.SqlServer)]
        public async Task GivenATransactionHandler_WhenATransactionIsNotCommitted_ThenNothingShouldBeCreated()
        {
            string createdId = string.Empty;

            using (_ = _fixture.TransactionHandler.BeginTransaction())
            {
                SaveOutcome saveResult = await Mediator.UpsertResourceAsync(Samples.GetJsonSample("Weight"));
                createdId = saveResult.RawResourceElement.Id;

                Assert.NotEqual(string.Empty, createdId);
            }

            await Assert.ThrowsAsync<ResourceNotFoundException>(
                async () => { await Mediator.GetResourceAsync(new ResourceKey<Observation>(createdId)); });
        }

        [Fact]
        [FhirStorageTestsFixtureArgumentSets(DataStore.SqlServer)]
        public async Task GivenATransactionHandler_WhenATransactionFailsFailedRequest_ThenNothingShouldCommit()
        {
            string createdId = string.Empty;
            string randomNotFoundId = Guid.NewGuid().ToString();

            await Assert.ThrowsAsync<ResourceNotFoundException>(
                async () =>
                {
                    using (ITransactionScope transactionScope = _fixture.TransactionHandler.BeginTransaction())
                    {
                        SaveOutcome saveResult = await Mediator.UpsertResourceAsync(Samples.GetJsonSample("Weight"));
                        createdId = saveResult.RawResourceElement.Id;

                        Assert.NotEqual(string.Empty, createdId);

                        await Mediator.GetResourceAsync(new ResourceKey<Observation>(randomNotFoundId));

                        transactionScope.Complete();
                    }
                });

            await Assert.ThrowsAsync<ResourceNotFoundException>(
                async () => { await Mediator.GetResourceAsync(new ResourceKey<Observation>(createdId)); });
        }

        [Fact]
        public async Task GivenAnUpdatedResource_WhenUpdatingSearchParameterIndexAsync_ThenResourceMetadataIsUnchanged()
        {
            ResourceElement patientResource = CreatePatientResourceElement("Patient", Guid.NewGuid().ToString());
            SaveOutcome upsertResult = await Mediator.UpsertResourceAsync(patientResource);

            SearchParameter searchParam = null;
            const string searchParamName = "newSearchParam";

            try
            {
                searchParam = await CreatePatientSearchParam(searchParamName, SearchParamType.String, "Patient.name");
                ISearchValue searchValue = new StringSearchValue(searchParamName);

                (ResourceWrapper original, ResourceWrapper updated) = await CreateUpdatedWrapperFromExistingPatient(upsertResult, searchParam, searchValue);

                await _dataStore.UpdateSearchParameterIndicesAsync(updated, CancellationToken.None);

                // Get the reindexed resource from the database
                var resourceKey1 = new ResourceKey(upsertResult.RawResourceElement.InstanceType, upsertResult.RawResourceElement.Id, upsertResult.RawResourceElement.VersionId);
                ResourceWrapper reindexed = await _dataStore.GetAsync(resourceKey1, CancellationToken.None);

                VerifyReindexedResource(original, reindexed);
            }
            finally
            {
                if (searchParam != null)
                {
                    _searchParameterDefinitionManager.DeleteSearchParameter(searchParam.ToTypedElement());
                    await _fixture.TestHelper.DeleteSearchParameterStatusAsync(searchParam.Url, CancellationToken.None);
                }
            }
        }

        [Fact]
        public async Task GivenAnUpdatedResourceWithWrongWeakETag_WhenUpdatingSearchParameterIndexAsync_ThenExceptionIsThrown()
        {
            ResourceElement patientResource = CreatePatientResourceElement("Patient", Guid.NewGuid().ToString());
            SaveOutcome upsertResult = await Mediator.UpsertResourceAsync(patientResource);

            SearchParameter searchParam1 = null;
            const string searchParamName1 = "newSearchParam1";

            SearchParameter searchParam2 = null;
            const string searchParamName2 = "newSearchParam2";

            try
            {
                searchParam1 = await CreatePatientSearchParam(searchParamName1, SearchParamType.String, "Patient.name");
                ISearchValue searchValue1 = new StringSearchValue(searchParamName1);

                (ResourceWrapper original, ResourceWrapper updatedWithSearchParam1) = await CreateUpdatedWrapperFromExistingPatient(upsertResult, searchParam1, searchValue1);

                var deserializedResource = _fhirJsonParser.Parse<Patient>(original.RawResource.Data);
                UpdatePatient(deserializedResource);
                await _dataStore.UpsertAsync(new ResourceWrapperOperation(UpdatePatientResourceWrapper(deserializedResource), allowCreate: false, keepHistory: false, WeakETag.FromVersionId(original.Version), false, false, bundleResourceContext: null), CancellationToken.None);

                // Let's update the resource again with new information
                searchParam2 = await CreatePatientSearchParam(searchParamName2, SearchParamType.Token, "Patient.gender");
                ISearchValue searchValue2 = new TokenSearchValue("system", "code", "text");

                // Create the updated wrapper from the original resource that has the outdated version
                (_, ResourceWrapper updatedWithSearchParam2) = await CreateUpdatedWrapperFromExistingPatient(upsertResult, searchParam2, searchValue2, original);

                // Attempt to reindex the resource
                await Assert.ThrowsAsync<PreconditionFailedException>(() => _dataStore.UpdateSearchParameterIndicesAsync(updatedWithSearchParam2, CancellationToken.None));
            }
            finally
            {
                if (searchParam1 != null)
                {
                    _searchParameterDefinitionManager.DeleteSearchParameter(searchParam1.ToTypedElement());
                    await _fixture.TestHelper.DeleteSearchParameterStatusAsync(searchParam1.Url, CancellationToken.None);
                }

                if (searchParam2 != null)
                {
                    _searchParameterDefinitionManager.DeleteSearchParameter(searchParam2.ToTypedElement());
                    await _fixture.TestHelper.DeleteSearchParameterStatusAsync(searchParam2.Url, CancellationToken.None);
                }
            }
        }

        [Fact]
        public async Task GivenADeletedResource_WhenUpdatingSearchParameterIndexAsync_ThenExceptionIsThrown()
        {
            ResourceElement patientResource = CreatePatientResourceElement("Patient", Guid.NewGuid().ToString());
            SaveOutcome upsertResult = await Mediator.UpsertResourceAsync(patientResource);

            SearchParameter searchParam = null;
            const string searchParamName = "newSearchParam";

            try
            {
                searchParam = await CreatePatientSearchParam(searchParamName, SearchParamType.String, "Patient.name");
                ISearchValue searchValue = new StringSearchValue(searchParamName);

                // Update the resource wrapper, adding the new search parameter
                (ResourceWrapper original, ResourceWrapper updated) = await CreateUpdatedWrapperFromExistingPatient(upsertResult, searchParam, searchValue);

                ResourceWrapper deletedWrapper = CreateDeletedWrapper(original);
                await _dataStore.UpsertAsync(new ResourceWrapperOperation(deletedWrapper, allowCreate: true, keepHistory: false, WeakETag.FromVersionId(deletedWrapper.Version), false, false, bundleResourceContext: null), CancellationToken.None);

                // Attempt to reindex the version of the resource that hasn't been deleted
                await Assert.ThrowsAsync<PreconditionFailedException>(() => _dataStore.UpdateSearchParameterIndicesAsync(updated, CancellationToken.None));
            }
            finally
            {
                if (searchParam != null)
                {
                    _searchParameterDefinitionManager.DeleteSearchParameter(searchParam.ToTypedElement());
                    await _fixture.TestHelper.DeleteSearchParameterStatusAsync(searchParam.Url, CancellationToken.None);
                }
            }
        }

        [Theory]
        [InlineData(true)]
        [InlineData(false)]
        public async Task GivenAValidResource_WhenUpdatingAResourceWithSameDataImmaterialKeepHistoryValue_ServerShouldNotCreateANewVersionAndReturnOk(bool keepHistory)
        {
            // Upserting a resource twice with no data change
            UpsertOutcome createResult = await _dataStore.UpsertAsync(new ResourceWrapperOperation(CreateObservationResourceWrapper(Guid.NewGuid().ToString()), true, keepHistory, null, false, false, bundleResourceContext: null), CancellationToken.None);
            UpsertOutcome upsertResult = await _dataStore.UpsertAsync(new ResourceWrapperOperation(CreateObservationResourceWrapper(createResult.Wrapper.ResourceId), true, keepHistory, null, false, false, bundleResourceContext: null), CancellationToken.None);

            Assert.NotNull(createResult);
            Assert.NotNull(upsertResult);

            var createResource = new RawResourceElement(createResult.Wrapper);
            var updateResource = new RawResourceElement(upsertResult.Wrapper);

            Assert.Equal(createResult.Wrapper.ResourceId, upsertResult.Wrapper.ResourceId);
            Assert.Equal(createResult.Wrapper.Version, upsertResult.Wrapper.Version);

            // With current "o" format for date we only store upto 3 digits for millisconds
            // CreateResult.LastUpdated has date as 2008-10-31T17:04:32:3210000
            // upsertResult.lastUpdated will return what is stored in DB 2008-10-31T17:04:32:321 mismatching the milliseconds value
            // Hence comparing milliseconds separately. s Format Specifier 2008-10-31T17:04:32
            Assert.Equal(createResource.LastUpdated.Value.ToString("s"), updateResource.LastUpdated.Value.ToString("s"));
            Assert.Equal(createResource.LastUpdated.Value.Millisecond, updateResource.LastUpdated.Value.Millisecond);
            Assert.Equal(createResult.Wrapper.LastModified.ToString("s"), createResult.Wrapper.LastModified.ToString("s"));
            Assert.Equal(createResult.Wrapper.LastModified.Millisecond, createResult.Wrapper.LastModified.Millisecond);
        }

        [Fact]
        public async Task GivenUpdatedResources_WhenBulkUpdatingSearchParameterIndicesAsync_ThenResourceMetadataIsUnchanged()
        {
            ResourceElement patientResource1 = CreatePatientResourceElement("Patient1", Guid.NewGuid().ToString());
            SaveOutcome upsertResult1 = await Mediator.UpsertResourceAsync(patientResource1);

            ResourceElement patientResource2 = CreatePatientResourceElement("Patient2", Guid.NewGuid().ToString());
            SaveOutcome upsertResult2 = await Mediator.UpsertResourceAsync(patientResource2);

            SearchParameter searchParam = null;
            const string searchParamName = "newSearchParam";

            try
            {
                searchParam = await CreatePatientSearchParam(searchParamName, SearchParamType.String, "Patient.name");
                ISearchValue searchValue = new StringSearchValue(searchParamName);

                (ResourceWrapper original1, ResourceWrapper updated1) = await CreateUpdatedWrapperFromExistingPatient(upsertResult1, searchParam, searchValue);
                (ResourceWrapper original2, ResourceWrapper updated2) = await CreateUpdatedWrapperFromExistingPatient(upsertResult2, searchParam, searchValue);

                var resources = new List<ResourceWrapper> { updated1, updated2 };

                await _dataStore.BulkUpdateSearchParameterIndicesAsync(resources, CancellationToken.None);

                // Get the reindexed resources from the database
                var resourceKey1 = new ResourceKey(upsertResult1.RawResourceElement.InstanceType, upsertResult1.RawResourceElement.Id, upsertResult1.RawResourceElement.VersionId);
                ResourceWrapper reindexed1 = await _dataStore.GetAsync(resourceKey1, CancellationToken.None);

                var resourceKey2 = new ResourceKey(upsertResult2.RawResourceElement.InstanceType, upsertResult2.RawResourceElement.Id, upsertResult2.RawResourceElement.VersionId);
                ResourceWrapper reindexed2 = await _dataStore.GetAsync(resourceKey2, CancellationToken.None);

                VerifyReindexedResource(original1, reindexed1);
                VerifyReindexedResource(original2, reindexed2);
            }
            finally
            {
                if (searchParam != null)
                {
                    _searchParameterDefinitionManager.DeleteSearchParameter(searchParam.ToTypedElement());
                    await _fixture.TestHelper.DeleteSearchParameterStatusAsync(searchParam.Url, CancellationToken.None);
                }
            }
        }

        [Fact]
        public async Task GivenUpdatedResourcesWithWrongWeakETag_WhenBulkUpdatingSearchParameterIndicesAsync_ThenExceptionIsThrown()
        {
            ResourceElement patientResource1 = CreatePatientResourceElement("Patient1", Guid.NewGuid().ToString());
            SaveOutcome upsertResult1 = await Mediator.UpsertResourceAsync(patientResource1);

            ResourceElement patientResource2 = CreatePatientResourceElement("Patient2", Guid.NewGuid().ToString());
            SaveOutcome upsertResult2 = await Mediator.UpsertResourceAsync(patientResource2);

            SearchParameter searchParam1 = null;
            const string searchParamName1 = "newSearchParam1";

            SearchParameter searchParam2 = null;
            const string searchParamName2 = "newSearchParam2";

            try
            {
                searchParam1 = await CreatePatientSearchParam(searchParamName1, SearchParamType.String, "Patient.name");
                ISearchValue searchValue1 = new StringSearchValue(searchParamName1);

                (ResourceWrapper original1, ResourceWrapper updated1) = await CreateUpdatedWrapperFromExistingPatient(upsertResult1, searchParam1, searchValue1);
                (ResourceWrapper original2, ResourceWrapper updated2) = await CreateUpdatedWrapperFromExistingPatient(upsertResult2, searchParam1, searchValue1);

                var deserializedResource = _fhirJsonParser.Parse<Patient>(original1.RawResource.Data);
                UpdatePatient(deserializedResource);
                await _dataStore.UpsertAsync(new ResourceWrapperOperation(UpdatePatientResourceWrapper(deserializedResource), false, false, WeakETag.FromVersionId(original1.Version), false, false, bundleResourceContext: null), CancellationToken.None);

                deserializedResource = _fhirJsonParser.Parse<Patient>(original2.RawResource.Data);
                UpdatePatient(deserializedResource);
                await _dataStore.UpsertAsync(new ResourceWrapperOperation(UpdatePatientResourceWrapper(deserializedResource), false, false, WeakETag.FromVersionId(original2.Version), false, false, bundleResourceContext: null), CancellationToken.None);

                // Let's update the resources again with new information
                searchParam2 = await CreatePatientSearchParam(searchParamName2, SearchParamType.Token, "Patient.gender");
                ISearchValue searchValue2 = new TokenSearchValue("system", "code", "text");

                // Create the updated wrappers using the original resource and its outdated version
                UpdatePatient(upsertResult1.RawResourceElement.ToPoco<Patient>(Deserializers.ResourceDeserializer));
                UpdatePatient(upsertResult2.RawResourceElement.ToPoco<Patient>(Deserializers.ResourceDeserializer));
                (_, ResourceWrapper updated1WithSearchParam2) = await CreateUpdatedWrapperFromExistingPatient(upsertResult1, searchParam2, searchValue2, original1);
                (_, ResourceWrapper updated2WithSearchParam2) = await CreateUpdatedWrapperFromExistingPatient(upsertResult2, searchParam2, searchValue2, original2);

                var resources = new List<ResourceWrapper> { updated1WithSearchParam2, updated2WithSearchParam2 };

                // Attempt to reindex resources with the old versions
                await Assert.ThrowsAsync<PreconditionFailedException>(() => _dataStore.BulkUpdateSearchParameterIndicesAsync(resources, CancellationToken.None));
            }
            finally
            {
                if (searchParam1 != null)
                {
                    _searchParameterDefinitionManager.DeleteSearchParameter(searchParam1.ToTypedElement());
                    await _fixture.TestHelper.DeleteSearchParameterStatusAsync(searchParam1.Url, CancellationToken.None);
                }

                if (searchParam2 != null)
                {
                    _searchParameterDefinitionManager.DeleteSearchParameter(searchParam2.ToTypedElement());
                    await _fixture.TestHelper.DeleteSearchParameterStatusAsync(searchParam2.Url, CancellationToken.None);
                }
            }
        }

        [Fact]
        public async Task GivenDeletedResource_WhenBulkUpdatingSearchParameterIndicesAsync_ThenExceptionIsThrown()
        {
            ResourceElement patientResource1 = CreatePatientResourceElement("Patient1", Guid.NewGuid().ToString());
            SaveOutcome upsertResult1 = await Mediator.UpsertResourceAsync(patientResource1);

            ResourceElement patientResource2 = CreatePatientResourceElement("Patient2", Guid.NewGuid().ToString());
            SaveOutcome upsertResult2 = await Mediator.UpsertResourceAsync(patientResource2);

            SearchParameter searchParam = null;
            const string searchParamName = "newSearchParam";

            try
            {
                searchParam = await CreatePatientSearchParam(searchParamName, SearchParamType.String, "Patient.name");
                ISearchValue searchValue = new StringSearchValue(searchParamName);

                // Update the resource wrappers, adding the new search parameter
                (ResourceWrapper original1, ResourceWrapper updated1) = await CreateUpdatedWrapperFromExistingPatient(upsertResult1, searchParam, searchValue);
                (_, ResourceWrapper updated2) = await CreateUpdatedWrapperFromExistingPatient(upsertResult2, searchParam, searchValue);

                // Delete one of the two resources
                ResourceWrapper deletedWrapper = CreateDeletedWrapper(original1);
                await _dataStore.UpsertAsync(new ResourceWrapperOperation(deletedWrapper, true, false, WeakETag.FromVersionId(deletedWrapper.Version), false, false, bundleResourceContext: null), CancellationToken.None);

                var resources = new List<ResourceWrapper> { updated1, updated2 };

                // Attempt to reindex both resources, one of which has since been deleted and has a version that is out of date.
                await Assert.ThrowsAsync<PreconditionFailedException>(() => _dataStore.BulkUpdateSearchParameterIndicesAsync(resources, CancellationToken.None));
            }
            finally
            {
                if (searchParam != null)
                {
                    _searchParameterDefinitionManager.DeleteSearchParameter(searchParam.ToTypedElement());
                    await _fixture.TestHelper.DeleteSearchParameterStatusAsync(searchParam.Url, CancellationToken.None);
                }
            }
        }

        [Fact]
        public async Task GivenMultipleResourceTypes_WhenGettingUsedTypes_ThenAllUsedTypesAreReturned()
        {
            await Mediator.UpsertResourceAsync(Samples.GetJsonSample("Weight"));
            ResourceElement patientResource1 = CreatePatientResourceElement("Patient1", Guid.NewGuid().ToString());
            await Mediator.UpsertResourceAsync(patientResource1);
            await Mediator.UpsertResourceAsync(Samples.GetJsonSample("Specimen"));

            var expectedTypes = new List<string>()
            {
                "Observation",
                "Patient",
                "Specimen",
            };

            var resourceTypes = await _fixture.SearchService.GetUsedResourceTypes(CancellationToken.None);

            // There may be other resource types in use from other tests, so only the ones this tests adds are checked
            foreach (var type in expectedTypes)
            {
                Assert.Contains(type, resourceTypes);
            }
        }

        [Fact(Skip = "Not valid test in Merge Resources design.")]
        [FhirStorageTestsFixtureArgumentSets(DataStore.SqlServer)]
        public async Task GivenResourceWrapperWithEmptyRawResource_WhenUpserting_ThenExceptionisThrown()
        {
            var wrapper = CreateObservationResourceWrapper("obsId1", true);
            await Assert.ThrowsAsync<ServiceUnavailableException>(() => _fixture.DataStore.UpsertAsync(new ResourceWrapperOperation(wrapper, true, true, null, false, false, bundleResourceContext: null), CancellationToken.None));
        }

        private static void VerifyReindexedResource(ResourceWrapper original, ResourceWrapper replaceResult)
        {
            Assert.Equal(original.ResourceId, replaceResult.ResourceId);
            Assert.Equal(original.Version, replaceResult.Version);
            Assert.Equal(original.ResourceTypeName, replaceResult.ResourceTypeName);
            Assert.Equal(original.LastModified, replaceResult.LastModified);
        }

        private async Task<(ResourceWrapper original, ResourceWrapper updated)> CreateUpdatedWrapperFromExistingPatient(
            SaveOutcome upsertResult,
            SearchParameter searchParam,
            ISearchValue searchValue,
            ResourceWrapper originalWrapper = null,
            string updatedId = null)
        {
            var searchIndex = new SearchIndexEntry(searchParam.ToInfo(), searchValue);
            var searchIndices = new List<SearchIndexEntry> { searchIndex };

            if (originalWrapper == null)
            {
                // Get wrapper from data store directly
                var resourceKey = new ResourceKey(upsertResult.RawResourceElement.InstanceType, upsertResult.RawResourceElement.Id, upsertResult.RawResourceElement.VersionId);

                originalWrapper = await _dataStore.GetAsync(resourceKey, CancellationToken.None);
                originalWrapper.SearchIndices = searchIndices;
            }

            // Add new search index entry to existing wrapper
            var updatedWrapper = new ResourceWrapper(
                updatedId ?? originalWrapper.ResourceId,
                originalWrapper.Version,
                originalWrapper.ResourceTypeName,
                originalWrapper.RawResource,
                new ResourceRequest(HttpMethod.Post, null),
                originalWrapper.LastModified,
                deleted: false,
                searchIndices,
                originalWrapper.CompartmentIndices,
                originalWrapper.LastModifiedClaims,
                _searchParameterDefinitionManager.GetSearchParameterHashForResourceType("Patient"),
                originalWrapper.ResourceSurrogateId);

            return (originalWrapper, updatedWrapper);
        }

        private ResourceWrapper CreateDeletedWrapper(ResourceWrapper originalWrapper)
        {
            return new ResourceWrapper(
                originalWrapper.ResourceId,
                originalWrapper.Version,
                originalWrapper.ResourceTypeName,
                originalWrapper.RawResource,
                new ResourceRequest(HttpMethod.Delete, null),
                originalWrapper.LastModified,
                deleted: true,
                originalWrapper.SearchIndices,
                originalWrapper.CompartmentIndices,
                originalWrapper.LastModifiedClaims,
                originalWrapper.SearchParameterHash,
                originalWrapper.ResourceSurrogateId);
        }

        private async Task<SearchParameter> CreatePatientSearchParam(string searchParamName, SearchParamType type, string expression)
        {
            var searchParam = new SearchParameter
            {
                Url = $"http://hl7.org/fhir/SearchParameter/Patient-{searchParamName}",
                Type = type,
                Base = new List<ResourceType?> { ResourceType.Patient },
                Expression = expression,
                Name = searchParamName,
                Code = searchParamName,
            };

            _searchParameterDefinitionManager.AddNewSearchParameters(new List<ITypedElement> { searchParam.ToTypedElement() });

            // Add the search parameter to the datastore
            await _fixture.SearchParameterStatusManager.UpdateSearchParameterStatusAsync(new List<string> { searchParam.Url }, SearchParameterStatus.Supported, CancellationToken.None);

            return searchParam;
        }

        private ResourceElement CreatePatientResourceElement(string patientName, string id)
        {
            var json = Samples.GetJson("Patient");
            json = json.Replace("Chalmers", patientName);
            json = json.Replace("\"id\": \"example\"", "\"id\": \"" + id + "\"");
            var rawResource = new RawResource(json, FhirResourceFormat.Json, isMetaSet: false);
            return Deserializers.ResourceDeserializer.DeserializeRaw(rawResource, "v1", DateTimeOffset.UtcNow);
        }

        private async Task ExecuteAndVerifyException<TException>(Func<Task> action)
            where TException : Exception
        {
            await Assert.ThrowsAsync<TException>(action);
        }

        private async Task SetAllowCreateForOperation(bool allowCreate, Func<Task> operation)
        {
            var observation = _capabilityStatement.Rest[0].Resource.Find(r => r.Type == ResourceType.Observation);
            var originalValue = observation.UpdateCreate;
            observation.UpdateCreate = allowCreate;
            observation.Versioning = CapabilityStatement.ResourceVersionPolicy.Versioned;
            _conformanceProvider.ClearCache();

            try
            {
                await operation();
            }
            finally
            {
                observation.UpdateCreate = originalValue;
                _conformanceProvider.ClearCache();
            }
        }

        private ResourceWrapper CreateObservationResourceWrapper(string observationId, bool setRawResourceNull = false)
        {
            Observation observationResource = Samples.GetDefaultObservation().ToPoco<Observation>();
            observationResource.Id = observationId;
            observationResource.VersionId = "1";

            var resourceElement = observationResource.ToResourceElement();
            RawResource rawResource;

            if (setRawResourceNull)
            {
                var rawSubstitute = Substitute.For<RawResource>();
                rawResource = rawSubstitute;
            }
            else
            {
                rawResource = new RawResource(observationResource.ToJson(), FhirResourceFormat.Json, isMetaSet: true);
            }

            var resourceRequest = new ResourceRequest(WebRequestMethods.Http.Put);
            var compartmentIndices = Substitute.For<CompartmentIndices>();
            var searchIndices = new List<SearchIndexEntry>() { new SearchIndexEntry(new SearchParameterInfo("status", "status", ValueSets.SearchParamType.String, new Uri("http://hl7.org/fhir/SearchParameter/Observation-status")) { SortStatus = SortParameterStatus.Disabled }, new StringSearchValue("final")) };
            var wrapper = new ResourceWrapper(resourceElement, rawResource, resourceRequest, false, searchIndices, compartmentIndices, new List<KeyValuePair<string, string>>(), _searchParameterDefinitionManager.GetSearchParameterHashForResourceType("Observation"));
            wrapper.SearchParameterHash = "hash";

            return wrapper;
        }

        private ResourceWrapper UpdatePatientResourceWrapper(Patient patientResource)
        {
            var resourceElement = patientResource.ToResourceElement();
            var rawResource = new RawResource(patientResource.ToJson(), FhirResourceFormat.Json, isMetaSet: true);
            var resourceRequest = new ResourceRequest(WebRequestMethods.Http.Put);
            var compartmentIndices = Substitute.For<CompartmentIndices>();
            var searchIndices = new List<SearchIndexEntry>() { new SearchIndexEntry(new SearchParameterInfo("name", "name", ValueSets.SearchParamType.String, new Uri("http://hl7.org/fhir/SearchParameter/Patient-name")) { SortStatus = SortParameterStatus.Enabled }, new StringSearchValue("alpha")) };
            var wrapper = new ResourceWrapper(resourceElement, rawResource, resourceRequest, false, searchIndices, compartmentIndices, new List<KeyValuePair<string, string>>(), _searchParameterDefinitionManager.GetSearchParameterHashForResourceType("Observation"));
            wrapper.SearchParameterHash = "hash";

            return wrapper;
        }

        private static void UpdatePatient(Patient patientResource)
        {
            patientResource.Text = new Narrative
            {
                Status = Narrative.NarrativeStatus.Generated,
                Div = $"<div>{ContentUpdated}</div>",
            };
        }
    }
}<|MERGE_RESOLUTION|>--- conflicted
+++ resolved
@@ -79,17 +79,10 @@
             {
                 await _fixture.SqlHelper.ExecuteSqlCmd("TRUNCATE TABLE EventLog");
                 await _fixture.SqlHelper.ExecuteSqlCmd(@$"
-<<<<<<< HEAD
 CREATE TRIGGER Resource_Trigger ON ResourceCurrentTbl FOR INSERT
 AS
 IF (SELECT count(*) FROM EventLog WHERE Process = 'MergeResources' AND Status = 'Error') < {requestedExceptions}
   INSERT INTO ResourceCurrentTbl SELECT * FROM inserted -- this will cause dup key exception which is treated as a conflict
-=======
-CREATE TRIGGER Resource_Trigger ON ResourceTbl FOR INSERT
-AS
-IF (SELECT count(*) FROM EventLog WHERE Process = 'MergeResources' AND Status = 'Error') < {requestedExceptions}
-  INSERT INTO ResourceTbl SELECT * FROM inserted -- this will cause dup key exception which is treated as a conflict
->>>>>>> 5aca0292
                     ");
 
                 var patient = (Patient)Samples.GetJsonSample("Patient").ToPoco();
@@ -212,12 +205,8 @@
             newId = Guid.NewGuid().ToString();
             patient.Id = newId;
             await Mediator.UpsertResourceAsync(patient.ToResourceElement()); // there is no control to keep history, so insert as new and update to old
-<<<<<<< HEAD
             //// noramlly we do not allow update in place
             await _fixture.SqlHelper.ExecuteSqlCmd($"UPDATE dbo.ResourceCurrent SET ResourceId = '{oldId}', Version = 3 WHERE ResourceId = '{newId}' AND Version = 1");
-=======
-            await _fixture.SqlHelper.ExecuteSqlCmd($"UPDATE dbo.ResourceTbl SET ResourceIdInt = (SELECT ResourceIdInt FROM ResourceIdIntMap WHERE ResourceId = '{oldId}'), Version = 3 WHERE ResourceIdInt = (SELECT ResourceIdInt FROM ResourceIdIntMap WHERE ResourceId = '{newId}') AND Version = 1");
->>>>>>> 5aca0292
         }
 
         [Fact]
