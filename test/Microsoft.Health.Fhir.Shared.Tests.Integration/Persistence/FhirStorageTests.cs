﻿// -------------------------------------------------------------------------------------------------
// Copyright (c) Microsoft Corporation. All rights reserved.
// Licensed under the MIT License (MIT). See LICENSE in the repo root for license information.
// -------------------------------------------------------------------------------------------------

using System;
using System.Collections.Generic;
using System.Linq;
using System.Net;
using System.Net.Http;
using System.Threading;
using System.Threading.Tasks;
using Hl7.Fhir.ElementModel;
using Hl7.Fhir.Model;
using Hl7.Fhir.Serialization;
using MediatR;
using Microsoft.Health.Abstractions.Features.Transactions;
using Microsoft.Health.Core.Internal;
using Microsoft.Health.Fhir.Core;
using Microsoft.Health.Fhir.Core.Exceptions;
using Microsoft.Health.Fhir.Core.Extensions;
using Microsoft.Health.Fhir.Core.Features.Conformance;
using Microsoft.Health.Fhir.Core.Features.Definition;
using Microsoft.Health.Fhir.Core.Features.Persistence;
using Microsoft.Health.Fhir.Core.Features.Search;
using Microsoft.Health.Fhir.Core.Features.Search.Registry;
using Microsoft.Health.Fhir.Core.Features.Search.SearchValues;
using Microsoft.Health.Fhir.Core.Messages.Delete;
using Microsoft.Health.Fhir.Core.Models;
using Microsoft.Health.Fhir.Tests.Common;
using Microsoft.Health.Fhir.Tests.Common.FixtureParameters;
using Microsoft.Health.Test.Utilities;
using NSubstitute;
using Xunit;
using Task = System.Threading.Tasks.Task;

namespace Microsoft.Health.Fhir.Tests.Integration.Persistence
{
    /// <summary>
    /// Tests for storage layer.
    /// </summary>
    [FhirStorageTestsFixtureArgumentSets(DataStore.All)]
    public partial class FhirStorageTests : IClassFixture<FhirStorageTestsFixture>
    {
        private readonly FhirStorageTestsFixture _fixture;
        private readonly CapabilityStatement _capabilityStatement;
        private readonly ResourceDeserializer _deserializer;
        private readonly FhirJsonParser _fhirJsonParser;
        private readonly IFhirDataStore _dataStore;
        private readonly SearchParameterDefinitionManager _searchParameterDefinitionManager;
        private readonly ConformanceProviderBase _conformanceProvider;
        private readonly ISearchIndexer _searchIndexer = Substitute.For<ISearchIndexer>();
        private const string ContentUpdated = "Updated resource content";

        public FhirStorageTests(FhirStorageTestsFixture fixture)
        {
            _fixture = fixture;
            _capabilityStatement = fixture.CapabilityStatement;
            _deserializer = fixture.Deserializer;
            _dataStore = fixture.DataStore;
            _fhirJsonParser = fixture.JsonParser;
            _conformanceProvider = fixture.ConformanceProvider;
            _searchParameterDefinitionManager = fixture.SearchParameterDefinitionManager;
            Mediator = fixture.Mediator;
        }

        protected Mediator Mediator { get; }

        [Fact]
        public async Task GivenAResource_WhenSaving_ThenTheMetaIsUpdated()
        {
            var instant = new DateTimeOffset(DateTimeOffset.Now.Date, TimeSpan.Zero);
            using (Mock.Property(() => ClockResolver.UtcNowFunc, () => instant))
            {
                var saveResult = await Mediator.UpsertResourceAsync(Samples.GetJsonSample("Weight"));

                Assert.NotNull(saveResult);
                Assert.Equal(SaveOutcomeType.Created, saveResult.Outcome);
                var deserializedResource = saveResult.RawResourceElement.ToResourceElement(Deserializers.ResourceDeserializer);
                Assert.NotNull(deserializedResource);

                Assert.NotNull(deserializedResource);
                Assert.NotNull(deserializedResource);
                Assert.Equal(instant, deserializedResource.LastUpdated.GetValueOrDefault());
            }
        }

        [Fact]
        public async Task GivenAResourceId_WhenFetching_ThenTheResponseLoadsCorrectly()
        {
            var saveResult = await Mediator.CreateResourceAsync(Samples.GetJsonSample("Weight"));
            var getResult = (await Mediator.GetResourceAsync(new ResourceKey("Observation", saveResult.Id))).ToResourceElement(_deserializer);

            Assert.NotNull(getResult);
            Assert.Equal(saveResult.Id, getResult.Id);

            var observation = getResult.ToPoco<Observation>();
            Assert.NotNull(observation);
            Assert.NotNull(observation.Value);

            Quantity sq = Assert.IsType<Quantity>(observation.Value);

            Assert.Equal(67, sq.Value);
        }

        [Fact]
        public async Task GivenASavedResource_WhenUpsertIsAnUpdate_ThenTheExistingResourceIsUpdated()
        {
            var saveResult = await Mediator.UpsertResourceAsync(Samples.GetJsonSample("Weight"));

            var newResourceValues = Samples.GetJsonSample("WeightInGrams").ToPoco();
            newResourceValues.Id = saveResult.RawResourceElement.Id;

            var updateResult = await Mediator.UpsertResourceAsync(newResourceValues.ToResourceElement(), WeakETag.FromVersionId(saveResult.RawResourceElement.VersionId));
            var deserializedResource = updateResult.RawResourceElement.ToResourceElement(Deserializers.ResourceDeserializer);

            Assert.NotNull(deserializedResource);
            Assert.Equal(SaveOutcomeType.Updated, updateResult.Outcome);

            var wrapper = await _fixture.DataStore.GetAsync(new ResourceKey("Observation", deserializedResource.Id), CancellationToken.None);

            Assert.NotNull(wrapper);

            if (wrapper.RawResource.IsMetaSet)
            {
                Observation observation = _fhirJsonParser.Parse<Observation>(wrapper.RawResource.Data);
                Assert.Equal("2", observation.VersionId);
            }
        }

        [Fact]
        public async Task GivenAResource_WhenUpserting_ThenTheNewResourceHasMetaSet()
        {
            var instant = new DateTimeOffset(DateTimeOffset.Now.Date, TimeSpan.Zero);
            using (Mock.Property(() => ClockResolver.UtcNowFunc, () => instant))
            {
                var versionId = Guid.NewGuid().ToString();
                var resource = Samples.GetJsonSample("Weight").UpdateVersion(versionId);
                var saveResult = await Mediator.UpsertResourceAsync(resource);

                Assert.NotNull(saveResult);
                Assert.Equal(SaveOutcomeType.Created, saveResult.Outcome);

                var deserializedResource = saveResult.RawResourceElement.ToResourceElement(Deserializers.ResourceDeserializer);

                Assert.NotNull(deserializedResource);

                var wrapper = await _fixture.DataStore.GetAsync(new ResourceKey("Observation", deserializedResource.Id), CancellationToken.None);
                Assert.NotNull(wrapper);
                Assert.True(wrapper.RawResource.IsMetaSet);
                Assert.NotEqual(wrapper.Version, versionId);

                var deserialized = _fhirJsonParser.Parse<Observation>(wrapper.RawResource.Data);
                Assert.NotEqual(versionId, deserialized.VersionId);
            }
        }

        [Fact]
        public async Task GivenASavedResource_WhenUpserting_ThenRawResourceVersionIsSetOrMetaSetIsSetToFalse()
        {
            var versionId = Guid.NewGuid().ToString();
            var resource = Samples.GetJsonSample("Weight").UpdateVersion(versionId);
            var saveResult = await Mediator.UpsertResourceAsync(resource);

            var newResourceValues = Samples.GetJsonSample("WeightInGrams").ToPoco();
            newResourceValues.Id = saveResult.RawResourceElement.Id;

            var updateResult = await Mediator.UpsertResourceAsync(newResourceValues.ToResourceElement(), WeakETag.FromVersionId(saveResult.RawResourceElement.VersionId));

            Assert.NotNull(updateResult);
            Assert.Equal(SaveOutcomeType.Updated, updateResult.Outcome);
            var deserializedResource = updateResult.RawResourceElement.ToResourceElement(Deserializers.ResourceDeserializer);

            Assert.NotNull(deserializedResource);
            Assert.Equal(saveResult.RawResourceElement.Id, updateResult.RawResourceElement.Id);

            var wrapper = await _fixture.DataStore.GetAsync(new ResourceKey("Observation", deserializedResource.Id), CancellationToken.None);

            Assert.NotNull(wrapper);

            Assert.NotEqual(wrapper.Version, versionId);
            var deserialized = _fhirJsonParser.Parse<Observation>(wrapper.RawResource.Data);

            Assert.Equal(wrapper.RawResource.IsMetaSet ? "2" : "1", deserialized.VersionId);
        }

        [Theory]
        [InlineData("1")]
        [InlineData("-1")]
        [InlineData("0")]
        [InlineData("InvalidVersion")]
        public async Task GivenANonexistentResource_WhenUpsertingWithCreateEnabledAndIntegerETagHeader_TheServerShouldReturnResourceNotFoundResponse(string versionId)
        {
            await Assert.ThrowsAsync<ResourceNotFoundException>(async () =>
                await Mediator.UpsertResourceAsync(Samples.GetJsonSample("Weight"), WeakETag.FromVersionId(versionId)));
        }

        [Theory]
        [InlineData("1")]
        [InlineData("-1")]
        [InlineData("0")]
        [InlineData("InvalidVersion")]
        public async Task GivenANonexistentResource_WhenUpsertingWithCreateDisabledAndIntegerETagHeader_TheServerShouldReturnResourceNotFoundResponse(string versionId)
        {
            await SetAllowCreateForOperation(
                false,
                async () =>
                {
                    await Assert.ThrowsAsync<ResourceNotFoundException>(async () =>
                        await Mediator.UpsertResourceAsync(Samples.GetJsonSample("Weight"), WeakETag.FromVersionId(versionId)));
                });
        }

        [Fact]
        public async Task GivenAResource_WhenUpsertingDifferentTypeWithTheSameId_ThenTheExistingResourceIsNotOverridden()
        {
            var weightSample = Samples.GetJsonSample("Weight").ToPoco();
            var patientSample = Samples.GetJsonSample("Patient").ToPoco();

            var exampleId = Guid.NewGuid().ToString();

            weightSample.Id = exampleId;
            patientSample.Id = exampleId;

            await Mediator.UpsertResourceAsync(weightSample.ToResourceElement());
            await Mediator.UpsertResourceAsync(patientSample.ToResourceElement());

            var fetchedResult1 = (await Mediator.GetResourceAsync(new ResourceKey<Observation>(exampleId))).ToResourceElement(_deserializer);
            var fetchedResult2 = (await Mediator.GetResourceAsync(new ResourceKey<Patient>(exampleId))).ToResourceElement(_deserializer);

            Assert.Equal(weightSample.Id, fetchedResult1.Id);
            Assert.Equal(patientSample.Id, fetchedResult2.Id);

            Assert.Equal(weightSample.TypeName, fetchedResult1.InstanceType);
            Assert.Equal(patientSample.TypeName, fetchedResult2.InstanceType);
        }

        [Fact]
        public async Task GivenANonexistentResource_WhenUpsertingWithCreateDisabled_ThenAMethodNotAllowedExceptionIsThrown()
        {
            await SetAllowCreateForOperation(
                false,
                async () =>
                {
                    var ex = await Assert.ThrowsAsync<MethodNotAllowedException>(() => Mediator.UpsertResourceAsync(Samples.GetJsonSample("Weight")));

                    Assert.Equal(Resources.ResourceCreationNotAllowed, ex.Message);
                });
        }

        [Fact]
        [FhirStorageTestsFixtureArgumentSets(DataStore.CosmosDb)]
        public async Task GivenANonexistentResourceAndCosmosDb_WhenUpsertingWithCreateDisabledAndInvalidETagHeader_ThenAResourceNotFoundIsThrown()
        {
            await SetAllowCreateForOperation(
                false,
                async () => await Assert.ThrowsAsync<ResourceNotFoundException>(() => Mediator.UpsertResourceAsync(Samples.GetJsonSample("Weight"), WeakETag.FromVersionId("invalidVersion"))));
        }

        [Fact]
        [FhirStorageTestsFixtureArgumentSets(DataStore.CosmosDb)]
        public async Task GivenANonexistentResourceAndCosmosDb_WhenUpsertingWithCreateEnabledAndInvalidETagHeader_ThenResourceNotFoundIsThrown()
        {
            await Assert.ThrowsAsync<ResourceNotFoundException>(() => Mediator.UpsertResourceAsync(Samples.GetJsonSample("Weight"), WeakETag.FromVersionId("invalidVersion")));
        }

        [Fact]
        public async Task GivenASavedResource_WhenUpsertingWithNoETagHeader_ThenTheExistingResourceIsUpdated()
        {
            var saveResult = await Mediator.UpsertResourceAsync(Samples.GetJsonSample("Weight"));

            var newResourceValues = Samples.GetJsonSample("WeightInGrams").ToPoco();
            newResourceValues.Id = saveResult.RawResourceElement.Id;

            var updateResult = await Mediator.UpsertResourceAsync(newResourceValues.ToResourceElement());

            Assert.NotNull(updateResult);
            Assert.Equal(SaveOutcomeType.Updated, updateResult.Outcome);
            var deserializedResource = updateResult.RawResourceElement.ToResourceElement(Deserializers.ResourceDeserializer);

            Assert.NotNull(deserializedResource);
            Assert.Equal(saveResult.RawResourceElement.Id, updateResult.RawResourceElement.Id);
        }

        [Fact]
        public async Task GivenASavedResource_WhenConcurrentlyUpsertingWithNoETagHeader_ThenTheExistingResourceIsUpdated()
        {
            var saveResult = await Mediator.UpsertResourceAsync(Samples.GetJsonSample("Weight"));

            var newResourceValues = Samples.GetJsonSample("WeightInGrams").ToPoco<Resource>();
            newResourceValues.Id = saveResult.RawResourceElement.Id;

            var list = new List<Task<SaveOutcome>>();

            Resource CloneResource(int value)
            {
                var newResource = (Observation)newResourceValues.DeepCopy();
                newResource.Value = new Quantity(value, "kg");
                return newResource;
            }

            var itemsToCreate = 10;
            for (int i = 0; i < itemsToCreate; i++)
            {
                list.Add(Mediator.UpsertResourceAsync(CloneResource(i).ToResourceElement()));
            }

            await Task.WhenAll(list);

            var deserializedList = new List<Observation>();

            foreach (var item in list)
            {
                Assert.Equal(SaveOutcomeType.Updated, item.Result.Outcome);

                deserializedList.Add(item.Result.RawResourceElement.ToPoco<Observation>(Deserializers.ResourceDeserializer));
            }

            var allObservations = deserializedList.Select(x => ((Quantity)x.Value).Value.GetValueOrDefault()).Distinct();
            Assert.Equal(itemsToCreate, allObservations.Count());
        }

        [Fact]
        public async Task GivenAResourceWithNoHistory_WhenFetchingByVersionId_ThenReadWorksCorrectly()
        {
            var saveResult = await Mediator.UpsertResourceAsync(Samples.GetJsonSample("Weight"));
            var deserialized = saveResult.RawResourceElement.ToResourceElement(Deserializers.ResourceDeserializer);
            var result = (await Mediator.GetResourceAsync(new ResourceKey(deserialized.InstanceType, deserialized.Id, deserialized.VersionId))).ToResourceElement(_deserializer);

            Assert.NotNull(result);
            Assert.Equal(deserialized.Id, result.Id);
        }

        [Fact]
        public async Task UpdatingAResource_ThenWeCanAccessHistoricValues()
        {
            var saveResult = await Mediator.UpsertResourceAsync(Samples.GetJsonSample("Weight"));

            var newResourceValues = Samples.GetJsonSample("WeightInGrams")
                .UpdateId(saveResult.RawResourceElement.Id);

            var updateResult = await Mediator.UpsertResourceAsync(newResourceValues, WeakETag.FromVersionId(saveResult.RawResourceElement.VersionId));

            var getV1Result = (await Mediator.GetResourceAsync(new ResourceKey<Observation>(saveResult.RawResourceElement.Id, saveResult.RawResourceElement.VersionId))).ToResourceElement(_deserializer);

            Assert.NotNull(getV1Result);
            Assert.Equal(saveResult.RawResourceElement.Id, getV1Result.Id);
            Assert.Equal(updateResult.RawResourceElement.Id, getV1Result.Id);

            var oldObservation = getV1Result.ToPoco<Observation>();
            Assert.NotNull(oldObservation);
            Assert.NotNull(oldObservation.Value);

            Quantity sq = Assert.IsType<Quantity>(oldObservation.Value);

            Assert.Equal(67, sq.Value);
        }

        [Fact]
        public async Task UpdatingAResourceWithNoHistory_ThenWeCannotAccessHistoricValues()
        {
            var saveResult = await Mediator.UpsertResourceAsync(Samples.GetDefaultOrganization());

            var newResourceValues = Samples.GetDefaultOrganization()
                .UpdateId(saveResult.RawResourceElement.Id);

            newResourceValues.ToPoco<Organization>().Text = new Narrative
            {
                Status = Narrative.NarrativeStatus.Generated,
                Div = $"<div>{ContentUpdated}</div>",
            };
            var updateResult = await Mediator.UpsertResourceAsync(newResourceValues, WeakETag.FromVersionId(saveResult.RawResourceElement.VersionId));

            await Assert.ThrowsAsync<ResourceNotFoundException>(
                () => Mediator.GetResourceAsync(new ResourceKey<Organization>(saveResult.RawResourceElement.Id, saveResult.RawResourceElement.VersionId)));
        }

        [Fact]
        public async Task WhenDeletingAResource_ThenWeGetResourceGone()
        {
            var saveResult = await Mediator.UpsertResourceAsync(Samples.GetJsonSample("Weight"));

            var deletedResourceKey = await Mediator.DeleteResourceAsync(new ResourceKey("Observation", saveResult.RawResourceElement.Id), DeleteOperation.SoftDelete);

            Assert.NotEqual(saveResult.RawResourceElement.VersionId, deletedResourceKey.ResourceKey.VersionId);

            await Assert.ThrowsAsync<ResourceGoneException>(
                () => Mediator.GetResourceAsync(new ResourceKey<Observation>(saveResult.RawResourceElement.Id)));
        }

        [Fact]
        public async Task WhenDeletingAResourceThatNeverExisted_ThenReadingTheResourceReturnsNotFound()
        {
            string id = "missingid";

            var deletedResourceKey = await Mediator.DeleteResourceAsync(new ResourceKey("Observation", id), DeleteOperation.SoftDelete);

            Assert.Null(deletedResourceKey.ResourceKey.VersionId);

            await Assert.ThrowsAsync<ResourceNotFoundException>(
                () => Mediator.GetResourceAsync(new ResourceKey<Observation>(id)));
        }

        [Fact]
        public async Task WhenDeletingAResourceForASecondTime_ThenWeDoNotGetANewVersion()
        {
            var saveResult = await Mediator.UpsertResourceAsync(Samples.GetJsonSample("Weight"));

            var resourceKey = new ResourceKey("Observation", saveResult.RawResourceElement.Id);

            await Mediator.DeleteResourceAsync(resourceKey, DeleteOperation.SoftDelete);

            var deletedResourceKey2 = await Mediator.DeleteResourceAsync(resourceKey, DeleteOperation.SoftDelete);

            Assert.Null(deletedResourceKey2.ResourceKey.VersionId);

            await Assert.ThrowsAsync<ResourceGoneException>(
                () => Mediator.GetResourceAsync(new ResourceKey<Observation>(saveResult.RawResourceElement.Id)));
        }

        [Fact]
        public async Task WhenHardDeletingAResource_ThenWeGetResourceNotFound()
        {
            object snapshotToken = await _fixture.TestHelper.GetSnapshotToken();

            var saveResult = await Mediator.UpsertResourceAsync(Samples.GetJsonSample("Weight"));

            var deletedResourceKey = await Mediator.DeleteResourceAsync(new ResourceKey("Observation", saveResult.RawResourceElement.Id), DeleteOperation.HardDelete);

            Assert.Null(deletedResourceKey.ResourceKey.VersionId);

            // Subsequent get should result in NotFound.
            await Assert.ThrowsAsync<ResourceNotFoundException>(
                () => Mediator.GetResourceAsync(new ResourceKey<Observation>(saveResult.RawResourceElement.Id)));

            // Subsequent version get should result in NotFound.
            await Assert.ThrowsAsync<ResourceNotFoundException>(
                () => Mediator.GetResourceAsync(new ResourceKey<Observation>(saveResult.RawResourceElement.Id, saveResult.RawResourceElement.VersionId)));

            await _fixture.TestHelper.ValidateSnapshotTokenIsCurrent(snapshotToken);
        }

        [Fact]
        public async Task WhenHardDeletingAResource_ThenHistoryShouldBeDeleted()
        {
            object snapshotToken = await _fixture.TestHelper.GetSnapshotToken();

            var createResult = await Mediator.UpsertResourceAsync(Samples.GetJsonSample("Weight"));
            var deserializedResult = createResult.RawResourceElement.ToResourceElement(Deserializers.ResourceDeserializer);
            string resourceId = createResult.RawResourceElement.Id;

            var deleteResult = await Mediator.DeleteResourceAsync(new ResourceKey("Observation", resourceId), DeleteOperation.SoftDelete);
            var updateResult = await Mediator.UpsertResourceAsync(deserializedResult);

            // Hard-delete the resource.
            var deletedResourceKey = await Mediator.DeleteResourceAsync(new ResourceKey("Observation", resourceId), DeleteOperation.HardDelete);

            Assert.Null(deletedResourceKey.ResourceKey.VersionId);

            // Subsequent get should result in NotFound.
            await Assert.ThrowsAsync<ResourceNotFoundException>(
                () => Mediator.GetResourceAsync(new ResourceKey<Observation>(resourceId)));

            // Subsequent version get should result in NotFound.
            foreach (string versionId in new[] { createResult.RawResourceElement.VersionId, deleteResult.ResourceKey.VersionId, updateResult.RawResourceElement.VersionId })
            {
                await Assert.ThrowsAsync<ResourceNotFoundException>(
                    () => Mediator.GetResourceAsync(new ResourceKey<Observation>(resourceId, versionId)));
            }

            await _fixture.TestHelper.ValidateSnapshotTokenIsCurrent(snapshotToken);
        }

        [Fact]
        public async Task GivenAResourceSavedInRepository_AccessingANonValidVersion_ThenGetsNotFound()
        {
            var saveResult = await Mediator.UpsertResourceAsync(Samples.GetJsonSample("Weight"));

            await Assert.ThrowsAsync<ResourceNotFoundException>(
                async () => { await Mediator.GetResourceAsync(new ResourceKey<Observation>(saveResult.RawResourceElement.Id, Guid.NewGuid().ToString())); });
        }

        [Fact]
        public async Task WhenGettingNonExistentResource_ThenNotFoundIsThrown()
        {
            await Assert.ThrowsAsync<ResourceNotFoundException>(
                async () => { await Mediator.GetResourceAsync(new ResourceKey<Observation>(Guid.NewGuid().ToString())); });
        }

        [Fact]
        public async Task WhenDeletingSpecificVersion_ThenMethodNotAllowedIsThrown()
        {
            await Assert.ThrowsAsync<MethodNotAllowedException>(
                async () => { await Mediator.DeleteResourceAsync(new ResourceKey<Observation>(Guid.NewGuid().ToString(), Guid.NewGuid().ToString()), DeleteOperation.SoftDelete); });
        }

        [Fact]
        public async Task GivenADeletedResource_WhenUpsertingWithValidETagHeader_ThenTheDeletedResourceIsRevived()
        {
            var saveResult = await Mediator.UpsertResourceAsync(Samples.GetJsonSample("Weight"));
            var deletedResourceKey = await Mediator.DeleteResourceAsync(new ResourceKey("Observation", saveResult.RawResourceElement.Id), DeleteOperation.SoftDelete);

            Assert.NotEqual(saveResult.RawResourceElement.VersionId, deletedResourceKey.ResourceKey.VersionId);
            await Assert.ThrowsAsync<ResourceGoneException>(
                () => Mediator.GetResourceAsync(new ResourceKey<Observation>(saveResult.RawResourceElement.Id)));

            var newResourceValues = Samples.GetJsonSample("WeightInGrams").ToPoco();
            newResourceValues.Id = saveResult.RawResourceElement.Id;

            var updateResult = await Mediator.UpsertResourceAsync(newResourceValues.ToResourceElement(), deletedResourceKey.WeakETag);

            Assert.NotNull(updateResult);
            Assert.Equal(SaveOutcomeType.Updated, updateResult.Outcome);

            Assert.NotNull(updateResult.RawResourceElement);
            Assert.Equal(saveResult.RawResourceElement.Id, updateResult.RawResourceElement.Id);
        }

        [Fact]
        [FhirStorageTestsFixtureArgumentSets(DataStore.SqlServer)]
        public async Task GivenATransactionHandler_WhenATransactionIsCommitted_ThenTheResourceShouldBeCreated()
        {
            string createdId = string.Empty;

            using (ITransactionScope transactionScope = _fixture.TransactionHandler.BeginTransaction())
            {
                SaveOutcome saveResult = await Mediator.UpsertResourceAsync(Samples.GetJsonSample("Weight"));
                createdId = saveResult.RawResourceElement.Id;

                Assert.NotEqual(string.Empty, createdId);

                transactionScope.Complete();
            }

            ResourceElement getResult = (await Mediator.GetResourceAsync(new ResourceKey<Observation>(createdId))).ToResourceElement(_deserializer);

            Assert.Equal(createdId, getResult.Id);
        }

        [Fact]
        [FhirStorageTestsFixtureArgumentSets(DataStore.SqlServer)]
        public async Task GivenACompletedTransaction_WhenStartingASecondTransactionCommitted_ThenTheResourceShouldBeCreated()
        {
            string createdId1;
            string createdId2;

            using (ITransactionScope transactionScope = _fixture.TransactionHandler.BeginTransaction())
            {
                SaveOutcome saveResult = await Mediator.UpsertResourceAsync(Samples.GetJsonSample("Weight"));
                createdId1 = saveResult.RawResourceElement.Id;

                Assert.NotEqual(string.Empty, createdId1);

                transactionScope.Complete();
            }

            using (ITransactionScope transactionScope = _fixture.TransactionHandler.BeginTransaction())
            {
                SaveOutcome saveResult = await Mediator.UpsertResourceAsync(Samples.GetJsonSample("Weight"));
                createdId2 = saveResult.RawResourceElement.Id;

                Assert.NotEqual(string.Empty, createdId2);

                transactionScope.Complete();
            }

            ResourceElement getResult1 = (await Mediator.GetResourceAsync(new ResourceKey<Observation>(createdId1))).ToResourceElement(_deserializer);
            Assert.Equal(createdId1, getResult1.Id);

            ResourceElement getResult2 = (await Mediator.GetResourceAsync(new ResourceKey<Observation>(createdId2))).ToResourceElement(_deserializer);
            Assert.Equal(createdId2, getResult2.Id);
        }

        [Fact]
        [FhirStorageTestsFixtureArgumentSets(DataStore.SqlServer)]
        public async Task GivenATransactionHandler_WhenATransactionIsNotCommitted_ThenNothingShouldBeCreated()
        {
            string createdId = string.Empty;

            using (_ = _fixture.TransactionHandler.BeginTransaction())
            {
                SaveOutcome saveResult = await Mediator.UpsertResourceAsync(Samples.GetJsonSample("Weight"));
                createdId = saveResult.RawResourceElement.Id;

                Assert.NotEqual(string.Empty, createdId);
            }

            await Assert.ThrowsAsync<ResourceNotFoundException>(
                async () => { await Mediator.GetResourceAsync(new ResourceKey<Observation>(createdId)); });
        }

        [Fact]
        [FhirStorageTestsFixtureArgumentSets(DataStore.SqlServer)]
        public async Task GivenATransactionHandler_WhenATransactionFailsFailedRequest_ThenNothingShouldCommit()
        {
            string createdId = string.Empty;
            string randomNotFoundId = Guid.NewGuid().ToString();

            await Assert.ThrowsAsync<ResourceNotFoundException>(
                async () =>
                {
                    using (ITransactionScope transactionScope = _fixture.TransactionHandler.BeginTransaction())
                    {
                        SaveOutcome saveResult = await Mediator.UpsertResourceAsync(Samples.GetJsonSample("Weight"));
                        createdId = saveResult.RawResourceElement.Id;

                        Assert.NotEqual(string.Empty, createdId);

                        await Mediator.GetResourceAsync(new ResourceKey<Observation>(randomNotFoundId));

                        transactionScope.Complete();
                    }
                });

            await Assert.ThrowsAsync<ResourceNotFoundException>(
                async () => { await Mediator.GetResourceAsync(new ResourceKey<Observation>(createdId)); });
        }

        [Fact]
        public async Task GivenAnUpdatedResource_WhenUpdatingSearchParameterIndexAsync_ThenResourceMetadataIsUnchanged()
        {
            ResourceElement patientResource = CreatePatientResourceElement("Patient", Guid.NewGuid().ToString());
            SaveOutcome upsertResult = await Mediator.UpsertResourceAsync(patientResource);

            SearchParameter searchParam = null;
            const string searchParamName = "newSearchParam";

            try
            {
                searchParam = await CreatePatientSearchParam(searchParamName, SearchParamType.String, "Patient.name");
                ISearchValue searchValue = new StringSearchValue(searchParamName);

                (ResourceWrapper original, ResourceWrapper updated) = await CreateUpdatedWrapperFromExistingPatient(upsertResult, searchParam, searchValue);

                await _dataStore.UpdateSearchParameterIndicesAsync(updated, WeakETag.FromVersionId(original.Version), CancellationToken.None);

                // Get the reindexed resource from the database
                var resourceKey1 = new ResourceKey(upsertResult.RawResourceElement.InstanceType, upsertResult.RawResourceElement.Id, upsertResult.RawResourceElement.VersionId);
                ResourceWrapper reindexed = await _dataStore.GetAsync(resourceKey1, CancellationToken.None);

                VerifyReindexedResource(original, reindexed);
            }
            finally
            {
                if (searchParam != null)
                {
                    _searchParameterDefinitionManager.DeleteSearchParameter(searchParam.ToTypedElement());
                    await _fixture.TestHelper.DeleteSearchParameterStatusAsync(searchParam.Url, CancellationToken.None);
                }
            }
        }

        [Fact]
        public async Task GivenAnUpdatedResourceWithWrongWeakETag_WhenUpdatingSearchParameterIndexAsync_ThenExceptionIsThrown()
        {
            ResourceElement patientResource = CreatePatientResourceElement("Patient", Guid.NewGuid().ToString());
            SaveOutcome upsertResult = await Mediator.UpsertResourceAsync(patientResource);

            SearchParameter searchParam1 = null;
            const string searchParamName1 = "newSearchParam1";

            SearchParameter searchParam2 = null;
            const string searchParamName2 = "newSearchParam2";

            try
            {
                searchParam1 = await CreatePatientSearchParam(searchParamName1, SearchParamType.String, "Patient.name");
                ISearchValue searchValue1 = new StringSearchValue(searchParamName1);

                (ResourceWrapper original, ResourceWrapper updatedWithSearchParam1) = await CreateUpdatedWrapperFromExistingPatient(upsertResult, searchParam1, searchValue1);

                var deserializedResource = _fhirJsonParser.Parse<Patient>(original.RawResource.Data);
                UpdatePatient(deserializedResource);
                await _dataStore.UpsertAsync(UpdatePatientResourceWrapper(deserializedResource), WeakETag.FromVersionId(original.Version), allowCreate: false, keepHistory: false, CancellationToken.None);

                // Let's update the resource again with new information
                searchParam2 = await CreatePatientSearchParam(searchParamName2, SearchParamType.Token, "Patient.gender");
                ISearchValue searchValue2 = new TokenSearchValue("system", "code", "text");

                // Create the updated wrapper from the original resource that has the outdated version
                (_, ResourceWrapper updatedWithSearchParam2) = await CreateUpdatedWrapperFromExistingPatient(upsertResult, searchParam2, searchValue2, original);

                // Attempt to reindex the resource
                await Assert.ThrowsAsync<PreconditionFailedException>(() => _dataStore.UpdateSearchParameterIndicesAsync(updatedWithSearchParam2, WeakETag.FromVersionId(original.Version), CancellationToken.None));
            }
            finally
            {
                if (searchParam1 != null)
                {
                    _searchParameterDefinitionManager.DeleteSearchParameter(searchParam1.ToTypedElement());
                    await _fixture.TestHelper.DeleteSearchParameterStatusAsync(searchParam1.Url, CancellationToken.None);
                }

                if (searchParam2 != null)
                {
                    _searchParameterDefinitionManager.DeleteSearchParameter(searchParam2.ToTypedElement());
                    await _fixture.TestHelper.DeleteSearchParameterStatusAsync(searchParam2.Url, CancellationToken.None);
                }
            }
        }

        [Fact]
        public async Task GivenADeletedResource_WhenUpdatingSearchParameterIndexAsync_ThenExceptionIsThrown()
        {
            ResourceElement patientResource = CreatePatientResourceElement("Patient", Guid.NewGuid().ToString());
            SaveOutcome upsertResult = await Mediator.UpsertResourceAsync(patientResource);

            SearchParameter searchParam = null;
            const string searchParamName = "newSearchParam";

            try
            {
                searchParam = await CreatePatientSearchParam(searchParamName, SearchParamType.String, "Patient.name");
                ISearchValue searchValue = new StringSearchValue(searchParamName);

                // Update the resource wrapper, adding the new search parameter
                (ResourceWrapper original, ResourceWrapper updated) = await CreateUpdatedWrapperFromExistingPatient(upsertResult, searchParam, searchValue);

                ResourceWrapper deletedWrapper = CreateDeletedWrapper(original);
                await _dataStore.UpsertAsync(deletedWrapper, WeakETag.FromVersionId(deletedWrapper.Version), allowCreate: true, keepHistory: false, CancellationToken.None);

                // Attempt to reindex the version of the resource that hasn't been deleted
                await Assert.ThrowsAsync<PreconditionFailedException>(() => _dataStore.UpdateSearchParameterIndicesAsync(updated, WeakETag.FromVersionId(updated.Version), CancellationToken.None));
            }
            finally
            {
                if (searchParam != null)
                {
                    _searchParameterDefinitionManager.DeleteSearchParameter(searchParam.ToTypedElement());
                    await _fixture.TestHelper.DeleteSearchParameterStatusAsync(searchParam.Url, CancellationToken.None);
                }
            }
        }

        [Theory]
        [InlineData(true)]
        [InlineData(false)]
<<<<<<< HEAD
=======
        [FhirStorageTestsFixtureArgumentSets(DataStore.CosmosDb)]
>>>>>>> 96252d29
        public async Task GivenAValidResource_WhenUpdatingAResourceWithSameDataImmaterialKeepHistoryValue_ServerShouldNotCreateANewVersionAndReturnOk(bool keepHistory)
        {
            // Upserting a resource twice with no data change
            UpsertOutcome createResult = await _dataStore.UpsertAsync(CreateObservationResourceWrapper(Guid.NewGuid().ToString()), null, allowCreate: true, keepHistory: keepHistory, CancellationToken.None);
            UpsertOutcome upsertResult = await _dataStore.UpsertAsync(CreateObservationResourceWrapper(createResult.Wrapper.ResourceId), null, allowCreate: true, keepHistory: keepHistory, CancellationToken.None);

            Assert.NotNull(createResult);
            Assert.NotNull(upsertResult);

            var createResource = new RawResourceElement(createResult.Wrapper);
            var updatedeResource = new RawResourceElement(upsertResult.Wrapper);

            Assert.Equal(createResult.Wrapper.ResourceId, upsertResult.Wrapper.ResourceId);
            Assert.Equal(createResult.Wrapper.Version, upsertResult.Wrapper.Version);
            Assert.Equal(createResource.LastUpdated, updatedeResource.LastUpdated);
            Assert.Equal(createResult.Wrapper.LastModified, upsertResult.Wrapper.LastModified);
        }

        [Fact]
        public async Task GivenUpdatedResources_WhenBulkUpdatingSearchParameterIndicesAsync_ThenResourceMetadataIsUnchanged()
        {
            ResourceElement patientResource1 = CreatePatientResourceElement("Patient1", Guid.NewGuid().ToString());
            SaveOutcome upsertResult1 = await Mediator.UpsertResourceAsync(patientResource1);

            ResourceElement patientResource2 = CreatePatientResourceElement("Patient2", Guid.NewGuid().ToString());
            SaveOutcome upsertResult2 = await Mediator.UpsertResourceAsync(patientResource2);

            SearchParameter searchParam = null;
            const string searchParamName = "newSearchParam";

            try
            {
                searchParam = await CreatePatientSearchParam(searchParamName, SearchParamType.String, "Patient.name");
                ISearchValue searchValue = new StringSearchValue(searchParamName);

                (ResourceWrapper original1, ResourceWrapper updated1) = await CreateUpdatedWrapperFromExistingPatient(upsertResult1, searchParam, searchValue);
                (ResourceWrapper original2, ResourceWrapper updated2) = await CreateUpdatedWrapperFromExistingPatient(upsertResult2, searchParam, searchValue);

                var resources = new List<ResourceWrapper> { updated1, updated2 };

                await _dataStore.BulkUpdateSearchParameterIndicesAsync(resources, CancellationToken.None);

                // Get the reindexed resources from the database
                var resourceKey1 = new ResourceKey(upsertResult1.RawResourceElement.InstanceType, upsertResult1.RawResourceElement.Id, upsertResult1.RawResourceElement.VersionId);
                ResourceWrapper reindexed1 = await _dataStore.GetAsync(resourceKey1, CancellationToken.None);

                var resourceKey2 = new ResourceKey(upsertResult2.RawResourceElement.InstanceType, upsertResult2.RawResourceElement.Id, upsertResult2.RawResourceElement.VersionId);
                ResourceWrapper reindexed2 = await _dataStore.GetAsync(resourceKey2, CancellationToken.None);

                VerifyReindexedResource(original1, reindexed1);
                VerifyReindexedResource(original2, reindexed2);
            }
            finally
            {
                if (searchParam != null)
                {
                    _searchParameterDefinitionManager.DeleteSearchParameter(searchParam.ToTypedElement());
                    await _fixture.TestHelper.DeleteSearchParameterStatusAsync(searchParam.Url, CancellationToken.None);
                }
            }
        }

        [Fact]
        public async Task GivenUpdatedResourcesWithWrongWeakETag_WhenBulkUpdatingSearchParameterIndicesAsync_ThenExceptionIsThrown()
        {
            ResourceElement patientResource1 = CreatePatientResourceElement("Patient1", Guid.NewGuid().ToString());
            SaveOutcome upsertResult1 = await Mediator.UpsertResourceAsync(patientResource1);

            ResourceElement patientResource2 = CreatePatientResourceElement("Patient2", Guid.NewGuid().ToString());
            SaveOutcome upsertResult2 = await Mediator.UpsertResourceAsync(patientResource2);

            SearchParameter searchParam1 = null;
            const string searchParamName1 = "newSearchParam1";

            SearchParameter searchParam2 = null;
            const string searchParamName2 = "newSearchParam2";

            try
            {
                searchParam1 = await CreatePatientSearchParam(searchParamName1, SearchParamType.String, "Patient.name");
                ISearchValue searchValue1 = new StringSearchValue(searchParamName1);

                (ResourceWrapper original1, ResourceWrapper updated1) = await CreateUpdatedWrapperFromExistingPatient(upsertResult1, searchParam1, searchValue1);
                (ResourceWrapper original2, ResourceWrapper updated2) = await CreateUpdatedWrapperFromExistingPatient(upsertResult2, searchParam1, searchValue1);

                var deserializedResource = _fhirJsonParser.Parse<Patient>(original1.RawResource.Data);
                UpdatePatient(deserializedResource);
                await _dataStore.UpsertAsync(UpdatePatientResourceWrapper(deserializedResource), WeakETag.FromVersionId(original1.Version), allowCreate: false, keepHistory: false, CancellationToken.None);

                deserializedResource = _fhirJsonParser.Parse<Patient>(original2.RawResource.Data);
                UpdatePatient(deserializedResource);
                await _dataStore.UpsertAsync(UpdatePatientResourceWrapper(deserializedResource), WeakETag.FromVersionId(original2.Version), allowCreate: false, keepHistory: false, CancellationToken.None);

                // Let's update the resources again with new information
                searchParam2 = await CreatePatientSearchParam(searchParamName2, SearchParamType.Token, "Patient.gender");
                ISearchValue searchValue2 = new TokenSearchValue("system", "code", "text");

                // Create the updated wrappers using the original resource and its outdated version
                UpdatePatient(upsertResult1.RawResourceElement.ToPoco<Patient>(Deserializers.ResourceDeserializer));
                UpdatePatient(upsertResult2.RawResourceElement.ToPoco<Patient>(Deserializers.ResourceDeserializer));
                (_, ResourceWrapper updated1WithSearchParam2) = await CreateUpdatedWrapperFromExistingPatient(upsertResult1, searchParam2, searchValue2, original1);
                (_, ResourceWrapper updated2WithSearchParam2) = await CreateUpdatedWrapperFromExistingPatient(upsertResult2, searchParam2, searchValue2, original2);

                var resources = new List<ResourceWrapper> { updated1WithSearchParam2, updated2WithSearchParam2 };

                // Attempt to reindex resources with the old versions
                await Assert.ThrowsAsync<PreconditionFailedException>(() => _dataStore.BulkUpdateSearchParameterIndicesAsync(resources, CancellationToken.None));
            }
            finally
            {
                if (searchParam1 != null)
                {
                    _searchParameterDefinitionManager.DeleteSearchParameter(searchParam1.ToTypedElement());
                    await _fixture.TestHelper.DeleteSearchParameterStatusAsync(searchParam1.Url, CancellationToken.None);
                }

                if (searchParam2 != null)
                {
                    _searchParameterDefinitionManager.DeleteSearchParameter(searchParam2.ToTypedElement());
                    await _fixture.TestHelper.DeleteSearchParameterStatusAsync(searchParam2.Url, CancellationToken.None);
                }
            }
        }

        [Fact]
        public async Task GivenDeletedResource_WhenBulkUpdatingSearchParameterIndicesAsync_ThenExceptionIsThrown()
        {
            ResourceElement patientResource1 = CreatePatientResourceElement("Patient1", Guid.NewGuid().ToString());
            SaveOutcome upsertResult1 = await Mediator.UpsertResourceAsync(patientResource1);

            ResourceElement patientResource2 = CreatePatientResourceElement("Patient2", Guid.NewGuid().ToString());
            SaveOutcome upsertResult2 = await Mediator.UpsertResourceAsync(patientResource2);

            SearchParameter searchParam = null;
            const string searchParamName = "newSearchParam";

            try
            {
                searchParam = await CreatePatientSearchParam(searchParamName, SearchParamType.String, "Patient.name");
                ISearchValue searchValue = new StringSearchValue(searchParamName);

                // Update the resource wrappers, adding the new search parameter
                (ResourceWrapper original1, ResourceWrapper updated1) = await CreateUpdatedWrapperFromExistingPatient(upsertResult1, searchParam, searchValue);
                (_, ResourceWrapper updated2) = await CreateUpdatedWrapperFromExistingPatient(upsertResult2, searchParam, searchValue);

                // Delete one of the two resources
                ResourceWrapper deletedWrapper = CreateDeletedWrapper(original1);
                await _dataStore.UpsertAsync(deletedWrapper, WeakETag.FromVersionId(deletedWrapper.Version), allowCreate: true, keepHistory: false, CancellationToken.None);

                var resources = new List<ResourceWrapper> { updated1, updated2 };

                // Attempt to reindex both resources, one of which has since been deleted and has a version that is out of date.
                await Assert.ThrowsAsync<PreconditionFailedException>(() => _dataStore.BulkUpdateSearchParameterIndicesAsync(resources, CancellationToken.None));
            }
            finally
            {
                if (searchParam != null)
                {
                    _searchParameterDefinitionManager.DeleteSearchParameter(searchParam.ToTypedElement());
                    await _fixture.TestHelper.DeleteSearchParameterStatusAsync(searchParam.Url, CancellationToken.None);
                }
            }
        }

        private static void VerifyReindexedResource(ResourceWrapper original, ResourceWrapper replaceResult)
        {
            Assert.Equal(original.ResourceId, replaceResult.ResourceId);
            Assert.Equal(original.Version, replaceResult.Version);
            Assert.Equal(original.ResourceTypeName, replaceResult.ResourceTypeName);
            Assert.Equal(original.LastModified, replaceResult.LastModified);
        }

        private async Task<(ResourceWrapper original, ResourceWrapper updated)> CreateUpdatedWrapperFromExistingPatient(
            SaveOutcome upsertResult,
            SearchParameter searchParam,
            ISearchValue searchValue,
            ResourceWrapper originalWrapper = null,
            string updatedId = null)
        {
            var searchIndex = new SearchIndexEntry(searchParam.ToInfo(), searchValue);
            var searchIndices = new List<SearchIndexEntry> { searchIndex };

            if (originalWrapper == null)
            {
                // Get wrapper from data store directly
                var resourceKey = new ResourceKey(upsertResult.RawResourceElement.InstanceType, upsertResult.RawResourceElement.Id, upsertResult.RawResourceElement.VersionId);

                originalWrapper = await _dataStore.GetAsync(resourceKey, CancellationToken.None);
            }

            // Add new search index entry to existing wrapper
            var updatedWrapper = new ResourceWrapper(
                updatedId ?? originalWrapper.ResourceId,
                originalWrapper.Version,
                originalWrapper.ResourceTypeName,
                originalWrapper.RawResource,
                new ResourceRequest(HttpMethod.Post, null),
                originalWrapper.LastModified,
                deleted: false,
                searchIndices,
                originalWrapper.CompartmentIndices,
                originalWrapper.LastModifiedClaims,
                _searchParameterDefinitionManager.GetSearchParameterHashForResourceType("Patient"));

            return (originalWrapper, updatedWrapper);
        }

        private ResourceWrapper CreateDeletedWrapper(ResourceWrapper originalWrapper)
        {
            return new ResourceWrapper(
                originalWrapper.ResourceId,
                originalWrapper.Version,
                originalWrapper.ResourceTypeName,
                originalWrapper.RawResource,
                new ResourceRequest(HttpMethod.Delete, null),
                originalWrapper.LastModified,
                deleted: true,
                originalWrapper.SearchIndices,
                originalWrapper.CompartmentIndices,
                originalWrapper.LastModifiedClaims,
                originalWrapper.SearchParameterHash);
        }

        private async Task<SearchParameter> CreatePatientSearchParam(string searchParamName, SearchParamType type, string expression)
        {
            var searchParam = new SearchParameter
            {
                Url = $"http://hl7.org/fhir/SearchParameter/Patient-{searchParamName}",
                Type = type,
                Base = new List<ResourceType?> { ResourceType.Patient },
                Expression = expression,
                Name = searchParamName,
                Code = searchParamName,
            };

            _searchParameterDefinitionManager.AddNewSearchParameters(new List<ITypedElement> { searchParam.ToTypedElement() });

            // Add the search parameter to the datastore
            await _fixture.SearchParameterStatusManager.UpdateSearchParameterStatusAsync(new List<string> { searchParam.Url }, SearchParameterStatus.Supported, CancellationToken.None);

            return searchParam;
        }

        private ResourceElement CreatePatientResourceElement(string patientName, string id)
        {
            var json = Samples.GetJson("Patient");
            json = json.Replace("Chalmers", patientName);
            json = json.Replace("\"id\": \"example\"", "\"id\": \"" + id + "\"");
            var rawResource = new RawResource(json, FhirResourceFormat.Json, isMetaSet: false);
            return Deserializers.ResourceDeserializer.DeserializeRaw(rawResource, "v1", DateTimeOffset.UtcNow);
        }

        private async Task ExecuteAndVerifyException<TException>(Func<Task> action)
            where TException : Exception
        {
            await Assert.ThrowsAsync<TException>(action);
        }

        private async Task SetAllowCreateForOperation(bool allowCreate, Func<Task> operation)
        {
            var observation = _capabilityStatement.Rest[0].Resource.Find(r => r.Type == ResourceType.Observation);
            var originalValue = observation.UpdateCreate;
            observation.UpdateCreate = allowCreate;
            observation.Versioning = CapabilityStatement.ResourceVersionPolicy.Versioned;
            _conformanceProvider.ClearCache();

            try
            {
                await operation();
            }
            finally
            {
                observation.UpdateCreate = originalValue;
                _conformanceProvider.ClearCache();
            }
        }

        private ResourceWrapper CreateObservationResourceWrapper(string observationId)
        {
            Observation observationResource = Samples.GetDefaultObservation().ToPoco<Observation>();
            observationResource.Id = observationId;
            observationResource.VersionId = "1";

            var resourceElement = observationResource.ToResourceElement();
            var rawResource = new RawResource(observationResource.ToJson(), FhirResourceFormat.Json, isMetaSet: false);
            var resourceRequest = new ResourceRequest(WebRequestMethods.Http.Put);
            var compartmentIndices = Substitute.For<CompartmentIndices>();
            var searchIndices = _searchIndexer.Extract(resourceElement);
            var wrapper = new ResourceWrapper(resourceElement, rawResource, resourceRequest, false, searchIndices, compartmentIndices, new List<KeyValuePair<string, string>>(), _searchParameterDefinitionManager.GetSearchParameterHashForResourceType("Observation"));
            wrapper.SearchParameterHash = "hash";

            return wrapper;
        }

        private ResourceWrapper UpdatePatientResourceWrapper(Patient patientResource)
        {
            var resourceElement = patientResource.ToResourceElement();
            var rawResource = new RawResource(patientResource.ToJson(), FhirResourceFormat.Json, isMetaSet: false);
            var resourceRequest = new ResourceRequest(WebRequestMethods.Http.Put);
            var compartmentIndices = Substitute.For<CompartmentIndices>();
            var searchIndices = _searchIndexer.Extract(resourceElement);
            var wrapper = new ResourceWrapper(resourceElement, rawResource, resourceRequest, false, searchIndices, compartmentIndices, new List<KeyValuePair<string, string>>(), _searchParameterDefinitionManager.GetSearchParameterHashForResourceType("Observation"));
            wrapper.SearchParameterHash = "hash";

            return wrapper;
        }

        private static void UpdatePatient(Patient patientResource)
        {
            patientResource.Text = new Narrative
            {
                Status = Narrative.NarrativeStatus.Generated,
                Div = $"<div>{ContentUpdated}</div>",
            };
        }
    }
}<|MERGE_RESOLUTION|>--- conflicted
+++ resolved
@@ -735,10 +735,6 @@
         [Theory]
         [InlineData(true)]
         [InlineData(false)]
-<<<<<<< HEAD
-=======
-        [FhirStorageTestsFixtureArgumentSets(DataStore.CosmosDb)]
->>>>>>> 96252d29
         public async Task GivenAValidResource_WhenUpdatingAResourceWithSameDataImmaterialKeepHistoryValue_ServerShouldNotCreateANewVersionAndReturnOk(bool keepHistory)
         {
             // Upserting a resource twice with no data change
@@ -756,6 +752,7 @@
             Assert.Equal(createResource.LastUpdated, updatedeResource.LastUpdated);
             Assert.Equal(createResult.Wrapper.LastModified, upsertResult.Wrapper.LastModified);
         }
+
 
         [Fact]
         public async Task GivenUpdatedResources_WhenBulkUpdatingSearchParameterIndicesAsync_ThenResourceMetadataIsUnchanged()
