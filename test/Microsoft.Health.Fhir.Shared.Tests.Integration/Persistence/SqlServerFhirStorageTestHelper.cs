--- conflicted
+++ resolved
@@ -130,10 +130,6 @@
                 ("Procedure", "[dbo].[UpsertResource_2]"),
                 ("TableType", "[dbo].[ReferenceSearchParamTableType_1]"),
                 ("TableType", "[dbo].[ReferenceTokenCompositeSearchParamTableType_1]"),
-<<<<<<< HEAD
-                ("TableType", "[dbo].[StringSearchParamTableType_1]"),
-                ("TableType", "[dbo].[DateTimeSearchParamTableType_1]"),
-=======
                 ("TableType", "[dbo].[ResourceWriteClaimTableType_1]"),
                 ("TableType", "[dbo].[CompartmentAssignmentTableType_1]"),
                 ("TableType", "[dbo].[ReferenceSearchParamTableType_2]"),
@@ -150,7 +146,6 @@
                 ("TableType", "[dbo].[TokenQuantityCompositeSearchParamTableType_1]"),
                 ("TableType", "[dbo].[TokenStringCompositeSearchParamTableType_1]"),
                 ("TableType", "[dbo].[TokenNumberNumberCompositeSearchParamTableType_1]"),
->>>>>>> a3fe5440
             };
 
             var remainingDifferences = result.Differences.Where(
