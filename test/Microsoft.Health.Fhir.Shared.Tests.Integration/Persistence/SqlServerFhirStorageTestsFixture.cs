--- conflicted
+++ resolved
@@ -192,12 +192,8 @@
                 ModelInfoProvider.Instance,
                 _fhirRequestContextAccessor);
 
-<<<<<<< HEAD
             // the test queue client may not be enough for these tests. will need to look back into this.
             _fhirOperationDataStore = new SqlServerFhirOperationDataStore(SqlConnectionWrapperFactory, new TestQueueClient(), NullLogger<SqlServerFhirOperationDataStore>.Instance);
-=======
-            _fhirOperationDataStore = new SqlServerFhirOperationDataStore(SqlConnectionWrapperFactory, SchemaInformation, NullLogger<SqlServerFhirOperationDataStore>.Instance);
->>>>>>> e31eeeb0
 
             _fhirRequestContextAccessor.RequestContext.CorrelationId.Returns(Guid.NewGuid().ToString());
             _fhirRequestContextAccessor.RequestContext.RouteName.Returns("routeName");
