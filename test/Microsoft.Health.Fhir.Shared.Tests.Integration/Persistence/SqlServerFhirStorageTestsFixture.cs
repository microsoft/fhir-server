﻿// -------------------------------------------------------------------------------------------------
// Copyright (c) Microsoft Corporation. All rights reserved.
// Licensed under the MIT License (MIT). See LICENSE in the repo root for license information.
// -------------------------------------------------------------------------------------------------

using System;
using System.Collections.Generic;
using System.Data.SqlClient;
using System.Numerics;
using System.Threading;
using Microsoft.Extensions.DependencyInjection;
using Microsoft.Extensions.Logging.Abstractions;
using Microsoft.Extensions.Options;
using Microsoft.Health.Abstractions.Features.Transactions;
using Microsoft.Health.Fhir.Core.Configs;
using Microsoft.Health.Fhir.Core.Features.Definition;
using Microsoft.Health.Fhir.Core.Features.Operations;
using Microsoft.Health.Fhir.Core.Features.Persistence;
using Microsoft.Health.Fhir.Core.Features.Search.Registry;
using Microsoft.Health.Fhir.Core.Models;
using Microsoft.Health.Fhir.Core.UnitTests.Extensions;
using Microsoft.Health.Fhir.SqlServer.Features.Schema;
using Microsoft.Health.Fhir.SqlServer.Features.Schema.Model;
using Microsoft.Health.Fhir.SqlServer.Features.Storage;
using Microsoft.Health.Fhir.SqlServer.Features.Storage.Registry;
using Microsoft.Health.SqlServer.Configs;
using Microsoft.Health.SqlServer.Features.Client;
using Microsoft.Health.SqlServer.Features.Schema;
using Microsoft.Health.SqlServer.Features.Storage;
using Xunit;
using Task = System.Threading.Tasks.Task;

namespace Microsoft.Health.Fhir.Tests.Integration.Persistence
{
    public class SqlServerFhirStorageTestsFixture : IServiceProvider, IAsyncLifetime
    {
        private const string LocalConnectionString = "server=(local);Integrated Security=true";

        private readonly string _databaseName;
        private readonly IFhirDataStore _fhirDataStore;
        private readonly IFhirOperationDataStore _fhirOperationDataStore;
        private readonly SqlServerFhirStorageTestHelper _testHelper;
        private readonly SchemaInitializer _schemaInitializer;
        private readonly FilebasedStatusRegistryDataStore _filebasedStatusRegistryDataStore;

        public SqlServerFhirStorageTestsFixture()
        {
            var initialConnectionString = Environment.GetEnvironmentVariable("SqlServer:ConnectionString") ?? LocalConnectionString;

            _databaseName = $"FHIRINTEGRATIONTEST_{DateTimeOffset.UtcNow.ToUnixTimeSeconds()}_{BigInteger.Abs(new BigInteger(Guid.NewGuid().ToByteArray()))}";
            string masterConnectionString = new SqlConnectionStringBuilder(initialConnectionString) { InitialCatalog = "master" }.ToString();
            TestConnectionString = new SqlConnectionStringBuilder(initialConnectionString) { InitialCatalog = _databaseName }.ToString();

            var schemaOptions = new SqlServerSchemaOptions { AutomaticUpdatesEnabled = true };
            var config = new SqlServerDataStoreConfiguration { ConnectionString = TestConnectionString, Initialize = true, SchemaOptions = schemaOptions };

            var schemaInformation = new SchemaInformation(SchemaVersionConstants.Min, SchemaVersionConstants.Max);
            var scriptProvider = new ScriptProvider<SchemaVersion>();
            var schemaUpgradeRunner = new SchemaUpgradeRunner(scriptProvider, config, NullLogger<SchemaUpgradeRunner>.Instance);

            _schemaInitializer = new SchemaInitializer(config, schemaUpgradeRunner, schemaInformation, NullLogger<SchemaInitializer>.Instance);

            var searchParameterDefinitionManager = new SearchParameterDefinitionManager(ModelInfoProvider.Instance);
            _filebasedStatusRegistryDataStore = new FilebasedStatusRegistryDataStore(searchParameterDefinitionManager, ModelInfoProvider.Instance);

            var securityConfiguration = new SecurityConfiguration { PrincipalClaims = { "oid" } };

            var sqlServerFhirModel = new SqlServerFhirModel(config, _schemaInitializer, searchParameterDefinitionManager, () => _filebasedStatusRegistryDataStore, Options.Create(securityConfiguration), NullLogger<SqlServerFhirModel>.Instance);

            var serviceCollection = new ServiceCollection();
            serviceCollection.AddSqlServerTableRowParameterGenerators();
            serviceCollection.AddSingleton(sqlServerFhirModel);

            ServiceProvider serviceProvider = serviceCollection.BuildServiceProvider();

            var upsertResourceTvpGenerator = serviceProvider.GetRequiredService<VLatest.UpsertResourceTvpGenerator<ResourceMetadata>>();
            var upsertSearchParamsTvpGenerator = serviceProvider.GetRequiredService<VLatest.UpsertSearchParamsTvpGenerator<List<ResourceSearchParameterStatus>>>();

            var searchParameterToSearchValueTypeMap = new SearchParameterToSearchValueTypeMap(new SupportedSearchParameterDefinitionManager(searchParameterDefinitionManager));

            SqlTransactionHandler = new SqlTransactionHandler();
            SqlConnectionWrapperFactory = new SqlConnectionWrapperFactory(config, SqlTransactionHandler, new SqlCommandWrapperFactory());

<<<<<<< HEAD
            SqlServerStatusRegistryDataStore = new SqlServerStatusRegistryDataStore(
                () => SqlConnectionWrapperFactory.CreateMockScope(),
                upsertSearchParamStatusTvpGenerator);
=======
            SqlServerStatusRegistryDataStore = new SqlServerStatusRegistryDataStore(SqlConnectionWrapperFactory, upsertSearchParamsTvpGenerator);
>>>>>>> 2e9c5cc7
            _fhirDataStore = new SqlServerFhirDataStore(config, sqlServerFhirModel, searchParameterToSearchValueTypeMap, upsertResourceTvpGenerator, Options.Create(new CoreFeatureConfiguration()), SqlConnectionWrapperFactory, NullLogger<SqlServerFhirDataStore>.Instance);

            _fhirOperationDataStore = new SqlServerFhirOperationDataStore(SqlConnectionWrapperFactory, NullLogger<SqlServerFhirOperationDataStore>.Instance);

            _testHelper = new SqlServerFhirStorageTestHelper(TestConnectionString, initialConnectionString, masterConnectionString, sqlServerFhirModel);
        }

        public string TestConnectionString { get; }

        internal SqlTransactionHandler SqlTransactionHandler { get; }

        internal SqlConnectionWrapperFactory SqlConnectionWrapperFactory { get; }

        internal SqlServerStatusRegistryDataStore SqlServerStatusRegistryDataStore { get; }

        public async Task InitializeAsync()
        {
            await _testHelper.CreateAndInitializeDatabase(_databaseName, forceIncrementalSchemaUpgrade: false, _schemaInitializer, CancellationToken.None);
        }

        public async Task DisposeAsync()
        {
            await _testHelper.DeleteDatabase(_databaseName, CancellationToken.None);
        }

        object IServiceProvider.GetService(Type serviceType)
        {
            if (serviceType == typeof(IFhirDataStore))
            {
                return _fhirDataStore;
            }

            if (serviceType == typeof(IFhirOperationDataStore))
            {
                return _fhirOperationDataStore;
            }

            if (serviceType == typeof(IFhirStorageTestHelper))
            {
                return _testHelper;
            }

            if (serviceType.IsInstanceOfType(this))
            {
                return this;
            }

            if (serviceType == typeof(ITransactionHandler))
            {
                return SqlTransactionHandler;
            }

            if (serviceType == typeof(IStatusRegistryDataStore))
            {
                return SqlServerStatusRegistryDataStore;
            }

            if (serviceType == typeof(FilebasedStatusRegistryDataStore))
            {
                return _filebasedStatusRegistryDataStore;
            }

            return null;
        }
    }
}<|MERGE_RESOLUTION|>--- conflicted
+++ resolved
@@ -81,13 +81,10 @@
             SqlTransactionHandler = new SqlTransactionHandler();
             SqlConnectionWrapperFactory = new SqlConnectionWrapperFactory(config, SqlTransactionHandler, new SqlCommandWrapperFactory());
 
-<<<<<<< HEAD
             SqlServerStatusRegistryDataStore = new SqlServerStatusRegistryDataStore(
                 () => SqlConnectionWrapperFactory.CreateMockScope(),
-                upsertSearchParamStatusTvpGenerator);
-=======
-            SqlServerStatusRegistryDataStore = new SqlServerStatusRegistryDataStore(SqlConnectionWrapperFactory, upsertSearchParamsTvpGenerator);
->>>>>>> 2e9c5cc7
+                upsertSearchParamsTvpGenerator);
+
             _fhirDataStore = new SqlServerFhirDataStore(config, sqlServerFhirModel, searchParameterToSearchValueTypeMap, upsertResourceTvpGenerator, Options.Create(new CoreFeatureConfiguration()), SqlConnectionWrapperFactory, NullLogger<SqlServerFhirDataStore>.Instance);
 
             _fhirOperationDataStore = new SqlServerFhirOperationDataStore(SqlConnectionWrapperFactory, NullLogger<SqlServerFhirOperationDataStore>.Instance);
