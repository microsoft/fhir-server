--- conflicted
+++ resolved
@@ -137,13 +137,8 @@
                 upsertSearchParamsTvpGenerator,
                 () => _filebasedSearchParameterStatusDataStore,
                 schemaInformation,
-<<<<<<< HEAD
                 sqlServerFhirModel,
                 _searchParameterDefinitionManager);
-=======
-                new SqlServerSortingValidator(schemaInformation),
-                sqlServerFhirModel);
->>>>>>> e9a75f34
 
             IOptions<CoreFeatureConfiguration> options = Options.Create(new CoreFeatureConfiguration());
 
