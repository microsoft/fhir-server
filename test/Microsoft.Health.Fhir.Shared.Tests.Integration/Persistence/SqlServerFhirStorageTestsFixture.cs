--- conflicted
+++ resolved
@@ -77,19 +77,16 @@
             ServiceProvider serviceProvider = serviceCollection.BuildServiceProvider();
 
             var upsertResourceTvpGenerator = serviceProvider.GetRequiredService<VLatest.UpsertResourceTvpGenerator<ResourceMetadata>>();
-<<<<<<< HEAD
             var upsertSearchParamStatusTvpGenerator = serviceProvider.GetRequiredService<VLatest.UpsertSearchParamStatusesTvpGenerator<List<ResourceSearchParameterStatus>>>();
 
-            var searchParameterToSearchValueTypeMap = new SearchParameterToSearchValueTypeMap(() => searchParameterDefinitionManager);
-=======
             var searchParameterToSearchValueTypeMap = new SearchParameterToSearchValueTypeMap(new SupportedSearchParameterDefinitionManager(searchParameterDefinitionManager));
->>>>>>> b347cf8d
 
             SqlTransactionHandler = new SqlTransactionHandler();
             SqlConnectionWrapperFactory = new SqlConnectionWrapperFactory(config, SqlTransactionHandler, new SqlCommandWrapperFactory());
 
             SqlServerStatusRegistryDataStore = new SqlServerStatusRegistryDataStore(SqlConnectionWrapperFactory, upsertSearchParamStatusTvpGenerator);
             _fhirDataStore = new SqlServerFhirDataStore(config, sqlServerFhirModel, searchParameterToSearchValueTypeMap, upsertResourceTvpGenerator, Options.Create(new CoreFeatureConfiguration()), SqlConnectionWrapperFactory, NullLogger<SqlServerFhirDataStore>.Instance);
+
             _fhirOperationDataStore = new SqlServerFhirOperationDataStore(SqlConnectionWrapperFactory, NullLogger<SqlServerFhirOperationDataStore>.Instance);
 
             _testHelper = new SqlServerFhirStorageTestHelper(TestConnectionString, initialConnectionString, masterConnectionString, sqlServerFhirModel);
