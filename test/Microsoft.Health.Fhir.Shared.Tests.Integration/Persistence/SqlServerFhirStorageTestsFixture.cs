--- conflicted
+++ resolved
@@ -119,13 +119,7 @@
 
             var upsertResourceTvpGeneratorV6 = serviceProvider.GetRequiredService<V6.UpsertResourceTvpGenerator<ResourceMetadata>>();
             var upsertResourceTvpGeneratorV7 = serviceProvider.GetRequiredService<V7.UpsertResourceTvpGenerator<ResourceMetadata>>();
-<<<<<<< HEAD
-            var upsertResourceTvpGeneratorV8 = serviceProvider.GetRequiredService<V8.UpsertResourceTvpGenerator<IReadOnlyList<ResourceWrapper>>>();
-            var reindexResourceTvpGeneratorV8 = serviceProvider.GetRequiredService<V8.ReindexResourceTvpGenerator<IReadOnlyList<ResourceWrapper>>>();
-            var bulkReindexResourceTvpGeneratorV8 = serviceProvider.GetRequiredService<V8.BulkReindexResourcesTvpGenerator<IReadOnlyList<ResourceWrapper>>>();
-=======
             var upsertResourceTvpGeneratorV13 = serviceProvider.GetRequiredService<V13.UpsertResourceTvpGenerator<IReadOnlyList<ResourceWrapper>>>();
->>>>>>> 3e1453b2
             var upsertResourceTvpGeneratorVLatest = serviceProvider.GetRequiredService<VLatest.UpsertResourceTvpGenerator<IReadOnlyList<ResourceWrapper>>>();
             var reindexResourceTvpGeneratorVLatest = serviceProvider.GetRequiredService<VLatest.ReindexResourceTvpGenerator<IReadOnlyList<ResourceWrapper>>>();
             var bulkReindexResourceTvpGeneratorVLatest = serviceProvider.GetRequiredService<VLatest.BulkReindexResourcesTvpGenerator<IReadOnlyList<ResourceWrapper>>>();
@@ -151,13 +145,7 @@
                 searchParameterToSearchValueTypeMap,
                 upsertResourceTvpGeneratorV6,
                 upsertResourceTvpGeneratorV7,
-<<<<<<< HEAD
-                upsertResourceTvpGeneratorV8,
-                reindexResourceTvpGeneratorV8,
-                bulkReindexResourceTvpGeneratorV8,
-=======
                 upsertResourceTvpGeneratorV13,
->>>>>>> 3e1453b2
                 upsertResourceTvpGeneratorVLatest,
                 reindexResourceTvpGeneratorVLatest,
                 bulkReindexResourceTvpGeneratorVLatest,
