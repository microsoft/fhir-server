﻿// -------------------------------------------------------------------------------------------------
// Copyright (c) Microsoft Corporation. All rights reserved.
// Licensed under the MIT License (MIT). See LICENSE in the repo root for license information.
// -------------------------------------------------------------------------------------------------

using System;
using System.Collections.Generic;
using System.Numerics;
using System.Threading;
using MediatR;
using Microsoft.Data.SqlClient;
using Microsoft.Extensions.DependencyInjection;
using Microsoft.Extensions.Logging.Abstractions;
using Microsoft.Extensions.Options;
using Microsoft.Health.Abstractions.Features.Transactions;
using Microsoft.Health.Core.Features.Context;
using Microsoft.Health.Fhir.Core.Configs;
using Microsoft.Health.Fhir.Core.Features.Context;
using Microsoft.Health.Fhir.Core.Features.Definition;
using Microsoft.Health.Fhir.Core.Features.Operations;
using Microsoft.Health.Fhir.Core.Features.Persistence;
using Microsoft.Health.Fhir.Core.Features.Search;
using Microsoft.Health.Fhir.Core.Features.Search.Expressions.Parsers;
using Microsoft.Health.Fhir.Core.Features.Search.Parameters;
using Microsoft.Health.Fhir.Core.Features.Search.Registry;
using Microsoft.Health.Fhir.Core.Features.Search.SearchValues;
using Microsoft.Health.Fhir.Core.Models;
using Microsoft.Health.Fhir.Core.UnitTests.Extensions;
using Microsoft.Health.Fhir.SqlServer.Features.Schema;
using Microsoft.Health.Fhir.SqlServer.Features.Schema.Model;
using Microsoft.Health.Fhir.SqlServer.Features.Search;
using Microsoft.Health.Fhir.SqlServer.Features.Search.Expressions.Visitors;
using Microsoft.Health.Fhir.SqlServer.Features.Storage;
using Microsoft.Health.Fhir.SqlServer.Features.Storage.Registry;
using Microsoft.Health.SqlServer;
using Microsoft.Health.SqlServer.Configs;
using Microsoft.Health.SqlServer.Features.Client;
using Microsoft.Health.SqlServer.Features.Schema;
using Microsoft.Health.SqlServer.Features.Schema.Manager;
using Microsoft.Health.SqlServer.Features.Storage;
using NSubstitute;
using Xunit;
using Task = System.Threading.Tasks.Task;

namespace Microsoft.Health.Fhir.Tests.Integration.Persistence
{
    public class SqlServerFhirStorageTestsFixture : IServiceProvider, IAsyncLifetime
    {
        private const string LocalConnectionString = "server=(local);Integrated Security=true";
        private const string MasterDatabaseName = "master";

        private readonly int _maximumSupportedSchemaVersion;
        private readonly string _databaseName;
        private readonly IFhirDataStore _fhirDataStore;
        private readonly IFhirOperationDataStore _fhirOperationDataStore;
        private readonly SqlServerFhirStorageTestHelper _testHelper;
        private readonly SchemaInitializer _schemaInitializer;
        private readonly SchemaUpgradeRunner _schemaUpgradeRunner;
        private readonly FilebasedSearchParameterStatusDataStore _filebasedSearchParameterStatusDataStore;
        private readonly ISearchService _searchService;
        private readonly SearchParameterDefinitionManager _searchParameterDefinitionManager;
        private readonly SupportedSearchParameterDefinitionManager _supportedSearchParameterDefinitionManager;
        private readonly SearchParameterStatusManager _searchParameterStatusManager;
        private readonly IMediator _mediator = Substitute.For<IMediator>();

        public SqlServerFhirStorageTestsFixture()
            : this(SchemaVersionConstants.Max, $"FHIRINTEGRATIONTEST_{DateTimeOffset.UtcNow.ToUnixTimeSeconds()}_{BigInteger.Abs(new BigInteger(Guid.NewGuid().ToByteArray()))}")
        {
        }

        internal SqlServerFhirStorageTestsFixture(int maximumSupportedSchemaVersion, string databaseName, IOptions<CoreFeatureConfiguration> coreFeatures = null)
        {
            var initialConnectionString = Environment.GetEnvironmentVariable("SqlServer:ConnectionString") ?? LocalConnectionString;

            _maximumSupportedSchemaVersion = maximumSupportedSchemaVersion;
            _databaseName = databaseName;
            TestConnectionString = new SqlConnectionStringBuilder(initialConnectionString) { InitialCatalog = _databaseName }.ToString();

            var schemaOptions = new SqlServerSchemaOptions { AutomaticUpdatesEnabled = true };
            var config = Options.Create(new SqlServerDataStoreConfiguration { ConnectionString = TestConnectionString, Initialize = true, SchemaOptions = schemaOptions });

            var schemaInformation = new SchemaInformation(SchemaVersionConstants.Min, maximumSupportedSchemaVersion);
            var scriptProvider = new ScriptProvider<SchemaVersion>();
            var baseScriptProvider = new BaseScriptProvider();
            var mediator = Substitute.For<IMediator>();

            var sqlConnectionStringProvider = new DefaultSqlConnectionStringProvider(config);
            SqlConnectionFactory = new DefaultSqlConnectionFactory(sqlConnectionStringProvider);
            var schemaManagerDataStore = new SchemaManagerDataStore(SqlConnectionFactory);
            _schemaUpgradeRunner = new SchemaUpgradeRunner(scriptProvider, baseScriptProvider, NullLogger<SchemaUpgradeRunner>.Instance, SqlConnectionFactory, schemaManagerDataStore);
            _schemaInitializer = new SchemaInitializer(config, schemaManagerDataStore, _schemaUpgradeRunner, schemaInformation, SqlConnectionFactory, sqlConnectionStringProvider, mediator, NullLogger<SchemaInitializer>.Instance);

            _searchParameterDefinitionManager = new SearchParameterDefinitionManager(ModelInfoProvider.Instance, _mediator, () => _searchService.CreateMockScope(), NullLogger<SearchParameterDefinitionManager>.Instance);

            _searchParameterDefinitionManager.StartAsync(CancellationToken.None);

            _filebasedSearchParameterStatusDataStore = new FilebasedSearchParameterStatusDataStore(_searchParameterDefinitionManager, ModelInfoProvider.Instance);

            var securityConfiguration = new SecurityConfiguration { PrincipalClaims = { "oid" } };

            var sqlServerFhirModel = new SqlServerFhirModel(
                schemaInformation,
                _searchParameterDefinitionManager,
                () => _filebasedSearchParameterStatusDataStore,
                Options.Create(securityConfiguration),
                sqlConnectionStringProvider,
                Substitute.For<IMediator>(),
                NullLogger<SqlServerFhirModel>.Instance);
            SqlServerFhirModel = sqlServerFhirModel;

            var searchParameterToSearchValueTypeMap = new SearchParameterToSearchValueTypeMap();

            var serviceCollection = new ServiceCollection();
            serviceCollection.AddSqlServerTableRowParameterGenerators();
            serviceCollection.AddSingleton(sqlServerFhirModel);
            serviceCollection.AddSingleton<ISqlServerFhirModel>(sqlServerFhirModel);
            serviceCollection.AddSingleton(searchParameterToSearchValueTypeMap);

            ServiceProvider serviceProvider = serviceCollection.BuildServiceProvider();

            var upsertResourceTvpGeneratorV6 = serviceProvider.GetRequiredService<V6.UpsertResourceTvpGenerator<ResourceMetadata>>();
            var upsertResourceTvpGeneratorV7 = serviceProvider.GetRequiredService<V7.UpsertResourceTvpGenerator<ResourceMetadata>>();
            var upsertResourceTvpGeneratorV13 = serviceProvider.GetRequiredService<V13.UpsertResourceTvpGenerator<IReadOnlyList<ResourceWrapper>>>();
            var upsertResourceTvpGeneratorVLatest = serviceProvider.GetRequiredService<VLatest.UpsertResourceTvpGenerator<IReadOnlyList<ResourceWrapper>>>();
            var upsertSearchParamsTvpGenerator = serviceProvider.GetRequiredService<VLatest.UpsertSearchParamsTvpGenerator<List<ResourceSearchParameterStatus>>>();
            var reindexResourceTvpGenerator = serviceProvider.GetRequiredService<VLatest.ReindexResourceTvpGenerator<IReadOnlyList<ResourceWrapper>>>();
            var bulkReindexResourceTvpGenerator = serviceProvider.GetRequiredService<VLatest.BulkReindexResourcesTvpGenerator<IReadOnlyList<ResourceWrapper>>>();

            _supportedSearchParameterDefinitionManager = new SupportedSearchParameterDefinitionManager(_searchParameterDefinitionManager);

            SqlTransactionHandler = new SqlTransactionHandler();
            SqlConnectionWrapperFactory = new SqlConnectionWrapperFactory(SqlTransactionHandler, new SqlCommandWrapperFactory(), SqlConnectionFactory);

            SqlServerSearchParameterStatusDataStore = new SqlServerSearchParameterStatusDataStore(
                () => SqlConnectionWrapperFactory.CreateMockScope(),
                upsertSearchParamsTvpGenerator,
                () => _filebasedSearchParameterStatusDataStore,
                schemaInformation,
                new SqlServerSortingValidator(schemaInformation),
                sqlServerFhirModel);

            IOptions<CoreFeatureConfiguration> options = coreFeatures ?? Options.Create(new CoreFeatureConfiguration());

            _fhirDataStore = new SqlServerFhirDataStore(
                sqlServerFhirModel,
                searchParameterToSearchValueTypeMap,
                upsertResourceTvpGeneratorV6,
                upsertResourceTvpGeneratorV7,
                upsertResourceTvpGeneratorV13,
                upsertResourceTvpGeneratorVLatest,
                reindexResourceTvpGenerator,
                bulkReindexResourceTvpGenerator,
                options,
                SqlConnectionWrapperFactory,
                new CompressedRawResourceConverter(),
                NullLogger<SqlServerFhirDataStore>.Instance,
                schemaInformation);

            _fhirOperationDataStore = new SqlServerFhirOperationDataStore(SqlConnectionWrapperFactory, NullLogger<SqlServerFhirOperationDataStore>.Instance);

            var fhirRequestContextAccessor = Substitute.For<RequestContextAccessor<IFhirRequestContext>>();
            fhirRequestContextAccessor.RequestContext.CorrelationId.Returns(Guid.NewGuid().ToString());

            var searchableSearchParameterDefinitionManager = new SearchableSearchParameterDefinitionManager(_searchParameterDefinitionManager, fhirRequestContextAccessor);
            var searchParameterExpressionParser = new SearchParameterExpressionParser(new ReferenceSearchValueParser(fhirRequestContextAccessor));
            var expressionParser = new ExpressionParser(() => searchableSearchParameterDefinitionManager, searchParameterExpressionParser);

            var searchOptionsFactory = new SearchOptionsFactory(
                expressionParser,
                () => searchableSearchParameterDefinitionManager,
                options,
                fhirRequestContextAccessor,
                Substitute.For<ISortingValidator>(),
                NullLogger<SearchOptionsFactory>.Instance);

            var searchParamTableExpressionQueryGeneratorFactory = new SearchParamTableExpressionQueryGeneratorFactory(searchParameterToSearchValueTypeMap);
            var sqlRootExpressionRewriter = new SqlRootExpressionRewriter(searchParamTableExpressionQueryGeneratorFactory);
            var chainFlatteningRewriter = new ChainFlatteningRewriter(searchParamTableExpressionQueryGeneratorFactory);
            var sortRewriter = new SortRewriter(searchParamTableExpressionQueryGeneratorFactory);
            var partitionEliminationRewriter = new PartitionEliminationRewriter(sqlServerFhirModel, schemaInformation, () => searchableSearchParameterDefinitionManager);

            _searchService = new SqlServerSearchService(
                searchOptionsFactory,
                _fhirDataStore,
                sqlServerFhirModel,
                sqlRootExpressionRewriter,
                chainFlatteningRewriter,
                sortRewriter,
                partitionEliminationRewriter,
                SqlConnectionWrapperFactory,
                schemaInformation,
                fhirRequestContextAccessor,
<<<<<<< HEAD
                new CompressedRawResourceConverter(),
                () => searchableSearchParameterDefinitionManager,
=======
>>>>>>> 67075f2a
                NullLogger<SqlServerSearchService>.Instance);

            ISearchParameterSupportResolver searchParameterSupportResolver = Substitute.For<ISearchParameterSupportResolver>();
            searchParameterSupportResolver.IsSearchParameterSupported(Arg.Any<SearchParameterInfo>()).Returns((true, false));

            _searchParameterStatusManager = new SearchParameterStatusManager(
                SqlServerSearchParameterStatusDataStore,
                _searchParameterDefinitionManager,
                searchParameterSupportResolver,
                mediator,
                NullLogger<SearchParameterStatusManager>.Instance);

            _testHelper = new SqlServerFhirStorageTestHelper(initialConnectionString, MasterDatabaseName, sqlServerFhirModel, SqlConnectionFactory);
        }

        public string TestConnectionString { get; }

        internal SqlTransactionHandler SqlTransactionHandler { get; }

        internal SqlConnectionWrapperFactory SqlConnectionWrapperFactory { get; }

        internal ISqlConnectionFactory SqlConnectionFactory { get; }

        internal SqlServerSearchParameterStatusDataStore SqlServerSearchParameterStatusDataStore { get; }

        internal SqlServerFhirModel SqlServerFhirModel { get; }

        public async Task InitializeAsync()
        {
            await _testHelper.CreateAndInitializeDatabase(_databaseName, _maximumSupportedSchemaVersion, forceIncrementalSchemaUpgrade: false, _schemaInitializer, CancellationToken.None);
            await _searchParameterDefinitionManager.EnsureInitializedAsync(CancellationToken.None);
        }

        public async Task DisposeAsync()
        {
            await _testHelper.DeleteDatabase(_databaseName, CancellationToken.None);
        }

        object IServiceProvider.GetService(Type serviceType)
        {
            if (serviceType == typeof(IFhirDataStore))
            {
                return _fhirDataStore;
            }

            if (serviceType == typeof(IFhirOperationDataStore))
            {
                return _fhirOperationDataStore;
            }

            if (serviceType == typeof(IFhirStorageTestHelper))
            {
                return _testHelper;
            }

            if (serviceType.IsInstanceOfType(this))
            {
                return this;
            }

            if (serviceType == typeof(ITransactionHandler))
            {
                return SqlTransactionHandler;
            }

            if (serviceType == typeof(ISearchParameterStatusDataStore))
            {
                return SqlServerSearchParameterStatusDataStore;
            }

            if (serviceType == typeof(FilebasedSearchParameterStatusDataStore))
            {
                return _filebasedSearchParameterStatusDataStore;
            }

            if (serviceType == typeof(ISearchService))
            {
                return _searchService;
            }

            if (serviceType == typeof(SearchParameterDefinitionManager))
            {
                return _searchParameterDefinitionManager;
            }

            if (serviceType == typeof(SupportedSearchParameterDefinitionManager))
            {
                return _supportedSearchParameterDefinitionManager;
            }

            if (serviceType == typeof(SchemaInitializer))
            {
                return _schemaInitializer;
            }

            if (serviceType == typeof(SchemaUpgradeRunner))
            {
                return _schemaUpgradeRunner;
            }

            if (serviceType == typeof(SearchParameterStatusManager))
            {
                return _searchParameterStatusManager;
            }

            return null;
        }
    }
}<|MERGE_RESOLUTION|>--- conflicted
+++ resolved
@@ -190,11 +190,7 @@
                 SqlConnectionWrapperFactory,
                 schemaInformation,
                 fhirRequestContextAccessor,
-<<<<<<< HEAD
                 new CompressedRawResourceConverter(),
-                () => searchableSearchParameterDefinitionManager,
-=======
->>>>>>> 67075f2a
                 NullLogger<SqlServerSearchService>.Instance);
 
             ISearchParameterSupportResolver searchParameterSupportResolver = Substitute.For<ISearchParameterSupportResolver>();
