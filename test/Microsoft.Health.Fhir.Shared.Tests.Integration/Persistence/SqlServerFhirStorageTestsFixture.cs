﻿// -------------------------------------------------------------------------------------------------
// Copyright (c) Microsoft Corporation. All rights reserved.
// Licensed under the MIT License (MIT). See LICENSE in the repo root for license information.
// -------------------------------------------------------------------------------------------------

using System;
using System.Collections.Generic;
using System.Threading;
using Azure.Identity;
using MediatR;
using Microsoft.Data.SqlClient;
using Microsoft.Extensions.DependencyInjection;
using Microsoft.Extensions.Logging.Abstractions;
using Microsoft.Extensions.Options;
using Microsoft.Health.Abstractions.Features.Transactions;
using Microsoft.Health.Core.Features.Context;
using Microsoft.Health.Fhir.Core.Configs;
using Microsoft.Health.Fhir.Core.Features.Context;
using Microsoft.Health.Fhir.Core.Features.Definition;
using Microsoft.Health.Fhir.Core.Features.Operations;
using Microsoft.Health.Fhir.Core.Features.Persistence;
using Microsoft.Health.Fhir.Core.Features.Persistence.Orchestration;
using Microsoft.Health.Fhir.Core.Features.Search;
using Microsoft.Health.Fhir.Core.Features.Search.Access;
using Microsoft.Health.Fhir.Core.Features.Search.Expressions;
using Microsoft.Health.Fhir.Core.Features.Search.Expressions.Parsers;
using Microsoft.Health.Fhir.Core.Features.Search.Parameters;
using Microsoft.Health.Fhir.Core.Features.Search.Registry;
using Microsoft.Health.Fhir.Core.Features.Search.SearchValues;
using Microsoft.Health.Fhir.Core.Models;
using Microsoft.Health.Fhir.Core.UnitTests.Extensions;
using Microsoft.Health.Fhir.SqlServer.Features.Schema;
using Microsoft.Health.Fhir.SqlServer.Features.Schema.Model;
using Microsoft.Health.Fhir.SqlServer.Features.Search;
using Microsoft.Health.Fhir.SqlServer.Features.Search.Expressions.Visitors;
using Microsoft.Health.Fhir.SqlServer.Features.Storage;
using Microsoft.Health.Fhir.SqlServer.Features.Storage.Registry;
using Microsoft.Health.Fhir.Tests.Common;
using Microsoft.Health.Fhir.Tests.Common.FixtureParameters;
using Microsoft.Health.JobManagement;
using Microsoft.Health.JobManagement.UnitTests;
using Microsoft.Health.SqlServer;
using Microsoft.Health.SqlServer.Configs;
using Microsoft.Health.SqlServer.Features.Client;
using Microsoft.Health.SqlServer.Features.Schema;
using Microsoft.Health.SqlServer.Features.Schema.Manager;
using Microsoft.Health.SqlServer.Features.Storage;
using NSubstitute;
using Xunit;
using Task = System.Threading.Tasks.Task;

namespace Microsoft.Health.Fhir.Tests.Integration.Persistence
{
    public class SqlServerFhirStorageTestsFixture : IServiceProvider, IAsyncLifetime
    {
        private const string LocalConnectionString = "server=(local);Integrated Security=true;TrustServerCertificate=True";
        private const string MasterDatabaseName = "master";

        private readonly string _initialConnectionString;
        private readonly BlobRawResourceStoreTestsFixture _blobRawResourceStoreTestsFixture;
        private readonly IOptions<CoreFeatureConfiguration> _options;
        private readonly int _maximumSupportedSchemaVersion;
        private readonly string _databaseName;
        private readonly IMediator _mediator = Substitute.For<IMediator>();
        private readonly RequestContextAccessor<IFhirRequestContext> _fhirRequestContextAccessor = Substitute.For<RequestContextAccessor<IFhirRequestContext>>();

        private SqlServerFhirDataStore _fhirDataStore;
        private IFhirOperationDataStore _fhirOperationDataStore;
        private SqlServerFhirOperationDataStore _sqlServerFhirOperationDataStore;
        private SqlServerFhirStorageTestHelper _testHelper;
        private SchemaInitializer _schemaInitializer;
        private SchemaUpgradeRunner _schemaUpgradeRunner;
        private FilebasedSearchParameterStatusDataStore _filebasedSearchParameterStatusDataStore;
        private ISearchService _searchService;
        private SearchParameterDefinitionManager _searchParameterDefinitionManager;
        private SupportedSearchParameterDefinitionManager _supportedSearchParameterDefinitionManager;
        private SearchParameterStatusManager _searchParameterStatusManager;
        private SqlQueueClient _sqlQueueClient;

        public SqlServerFhirStorageTestsFixture(DataStore dataStore)
            : this(SchemaVersionConstants.Max, GetDatabaseName(), dataStore)
        {
        }

        internal SqlServerFhirStorageTestsFixture(int maximumSupportedSchemaVersion, string databaseName, IOptions<CoreFeatureConfiguration> options)
            : this(maximumSupportedSchemaVersion, databaseName, options.Value.SupportsRawResourceInBlob ? DataStore.SqlServerBlobEnabled : DataStore.SqlServerBlobDisabled, options)
        {
        }

        internal SqlServerFhirStorageTestsFixture(int maximumSupportedSchemaVersion, string databaseName, DataStore dataStore, IOptions<CoreFeatureConfiguration> options = null)
        {
            _initialConnectionString = EnvironmentVariables.GetEnvironmentVariable(KnownEnvironmentVariableNames.SqlServerConnectionString);
            _maximumSupportedSchemaVersion = maximumSupportedSchemaVersion;
            _databaseName = databaseName;
            TestConnectionString = new SqlConnectionStringBuilder(_initialConnectionString) { InitialCatalog = _databaseName, Encrypt = true }.ToString();

            var schemaOptions = new SqlServerSchemaOptions { AutomaticUpdatesEnabled = true };
            SqlServerDataStoreConfiguration = Options.Create(new SqlServerDataStoreConfiguration
            {
                ConnectionString = TestConnectionString,
                Initialize = true,
                SchemaOptions = schemaOptions,
                StatementTimeout = TimeSpan.FromMinutes(10),
                CommandTimeout = TimeSpan.FromMinutes(3),
            });

            SchemaInformation = new SchemaInformation(SchemaVersionConstants.Min, maximumSupportedSchemaVersion);

            switch (dataStore)
            {
                case DataStore.SqlServerBlobDisabled:
                    _options = options ?? Options.Create(new CoreFeatureConfiguration { SupportsRawResourceInBlob = false });
                    break;
                case DataStore.SqlServerBlobEnabled:
                    _options = options ?? Options.Create(new CoreFeatureConfiguration { SupportsRawResourceInBlob = true });
                    break;
                default:
                    throw new ArgumentOutOfRangeException(nameof(dataStore), dataStore, null);
            }

            if (_options.Value.SupportsRawResourceInBlob)
            {
                _blobRawResourceStoreTestsFixture = new BlobRawResourceStoreTestsFixture();
            }

            // This is needed to perform a check based on blob storage support
            CoreFeatures = _options;
        }

        public string TestConnectionString { get; private set; }

        internal SqlTransactionHandler SqlTransactionHandler { get; private set; }

        internal SqlConnectionWrapperFactory SqlConnectionWrapperFactory { get; private set; }

        internal SqlServerFhirDataStore SqlServerFhirDataStore => _fhirDataStore;

        internal IOptions<SqlServerDataStoreConfiguration> SqlServerDataStoreConfiguration { get; private set; }

        internal ISqlConnectionBuilder SqlConnectionBuilder { get; private set; }

        internal SqlRetryService SqlRetryService { get; private set; }

        internal SqlStoreClient SqlStoreClient { get; private set; }

        internal SqlServerSearchParameterStatusDataStore SqlServerSearchParameterStatusDataStore { get; private set; }

        internal SqlServerFhirModel SqlServerFhirModel { get; private set; }

        internal SchemaInformation SchemaInformation { get; private set; }

        internal ISqlQueryHashCalculator SqlQueryHashCalculator { get; private set; }

        public IOptions<CoreFeatureConfiguration> CoreFeatures { get; private set; }

        internal static string GetDatabaseName(string test = null)
        {
            return $"{ModelInfoProvider.Version}{(test == null ? string.Empty : $"_{test}")}_{DateTimeOffset.UtcNow.ToString("s").Replace("-", string.Empty).Replace(":", string.Empty)}_{Guid.NewGuid().ToString().Replace("-", string.Empty)}";
        }

        public async Task InitializeAsync()
        {
            var scriptProvider = new ScriptProvider<SchemaVersion>();
            var baseScriptProvider = new BaseScriptProvider();
            var mediator = Substitute.For<IMediator>();
            var sqlSortingValidator = new SqlServerSortingValidator(SchemaInformation);
            SqlRetryLogicBaseProvider sqlRetryLogicBaseProvider = SqlConfigurableRetryFactory.CreateFixedRetryProvider(new SqlClientRetryOptions().Settings);

            SqlConnectionBuilder = new DefaultSqlConnectionBuilder(SqlServerDataStoreConfiguration, sqlRetryLogicBaseProvider);

            var sqlConnection = Substitute.For<ISqlConnectionBuilder>();

            sqlConnection.GetSqlConnectionAsync(Arg.Any<string>(), Arg.Any<int?>(), Arg.Any<CancellationToken>()).ReturnsForAnyArgs((x) => Task.FromResult(GetSqlConnection(TestConnectionString)));
            var sqlConnectionWrapperFactory = new SqlConnectionWrapperFactory(new SqlTransactionHandler(), SqlConnectionBuilder, sqlRetryLogicBaseProvider, SqlServerDataStoreConfiguration);
            var schemaManagerDataStore = new SchemaManagerDataStore(sqlConnectionWrapperFactory, SqlServerDataStoreConfiguration, NullLogger<SchemaManagerDataStore>.Instance);
            _schemaUpgradeRunner = new SchemaUpgradeRunner(scriptProvider, baseScriptProvider, NullLogger<SchemaUpgradeRunner>.Instance, sqlConnectionWrapperFactory, schemaManagerDataStore);

            Func<IServiceProvider, SchemaUpgradeRunner> schemaUpgradeRunnerFactory = p => _schemaUpgradeRunner;
            Func<IServiceProvider, IReadOnlySchemaManagerDataStore> schemaManagerDataStoreFactory = p => schemaManagerDataStore;
            Func<IServiceProvider, SqlConnectionWrapperFactory> sqlConnectionWrapperFactoryFunc = p => sqlConnectionWrapperFactory;

            var collection = new ServiceCollection();
            collection.AddScoped(sqlConnectionWrapperFactoryFunc);
            collection.AddScoped(schemaUpgradeRunnerFactory);
            collection.AddScoped(schemaManagerDataStoreFactory);
            collection.AddSingleton(_options);
            var serviceProviderSchemaInitializer = collection.BuildServiceProvider();
            _schemaInitializer = new SchemaInitializer(serviceProviderSchemaInitializer, SqlServerDataStoreConfiguration, SchemaInformation, mediator, NullLogger<SchemaInitializer>.Instance);

            _searchParameterDefinitionManager = new SearchParameterDefinitionManager(ModelInfoProvider.Instance, _mediator, CreateMockedScopeExtensions.CreateMockScopeProvider(() => _searchService), NullLogger<SearchParameterDefinitionManager>.Instance);

            _filebasedSearchParameterStatusDataStore = new FilebasedSearchParameterStatusDataStore(_searchParameterDefinitionManager, ModelInfoProvider.Instance);

            var securityConfiguration = new SecurityConfiguration { PrincipalClaims = { "oid" } };

            SqlTransactionHandler = new SqlTransactionHandler();
            SqlConnectionWrapperFactory = new SqlConnectionWrapperFactory(SqlTransactionHandler, SqlConnectionBuilder, sqlRetryLogicBaseProvider, SqlServerDataStoreConfiguration);

            var sqlServerFhirModel = new SqlServerFhirModel(
                SchemaInformation,
                _searchParameterDefinitionManager,
                () => _filebasedSearchParameterStatusDataStore,
                Options.Create(securityConfiguration),
                SqlConnectionWrapperFactory.CreateMockScopeProvider(),
                Substitute.For<IMediator>(),
                NullLogger<SqlServerFhirModel>.Instance);
            SqlServerFhirModel = sqlServerFhirModel;

            // the test queue client may not be enough for these tests. will need to look back into this.
            var queueClient = new TestQueueClient();

            // Add custom logic to set up the AzurePipelinesCredential if we are running in Azure Pipelines
            string federatedClientID = EnvironmentVariables.GetEnvironmentVariable(KnownEnvironmentVariableNames.AzureSubscriptionClientId);
            string federatedTenantId = EnvironmentVariables.GetEnvironmentVariable(KnownEnvironmentVariableNames.AzureSubscriptionTenantId);
            string serviceConnectionId = EnvironmentVariables.GetEnvironmentVariable(KnownEnvironmentVariableNames.AzureSubscriptionServiceConnectionId);
            string systemAccessToken = EnvironmentVariables.GetEnvironmentVariable(KnownEnvironmentVariableNames.SystemAccessToken);

            if (!string.IsNullOrEmpty(federatedClientID) && !string.IsNullOrEmpty(federatedTenantId) && !string.IsNullOrEmpty(serviceConnectionId) && !string.IsNullOrEmpty(systemAccessToken))
            {
                AzurePipelinesCredential azurePipelinesCredential = new(federatedTenantId, federatedClientID, serviceConnectionId, systemAccessToken);
                SqlAuthenticationProvider.SetProvider(SqlAuthenticationMethod.ActiveDirectoryWorkloadIdentity, new SqlAzurePipelinesWorkloadIdentityAuthenticationProvider(azurePipelinesCredential));
            }

            _testHelper = new SqlServerFhirStorageTestHelper(_initialConnectionString, MasterDatabaseName, sqlServerFhirModel, SqlConnectionBuilder, queueClient);
            await _testHelper.CreateAndInitializeDatabase(_databaseName, _maximumSupportedSchemaVersion, forceIncrementalSchemaUpgrade: false, _schemaInitializer, CancellationToken.None);

            var searchParameterToSearchValueTypeMap = new SearchParameterToSearchValueTypeMap();

            var serviceCollection = new ServiceCollection();
            serviceCollection.AddSqlServerTableRowParameterGenerators();
            serviceCollection.AddSingleton(sqlServerFhirModel);
            serviceCollection.AddSingleton<ISqlServerFhirModel>(sqlServerFhirModel);
            serviceCollection.AddSingleton(searchParameterToSearchValueTypeMap);
            var converter = (ICompressedRawResourceConverter)new CompressedRawResourceConverter();
            serviceCollection.AddSingleton(converter);

            ServiceProvider serviceProvider = serviceCollection.BuildServiceProvider();

            var upsertSearchParamsTvpGenerator = serviceProvider.GetRequiredService<VLatest.UpsertSearchParamsTvpGenerator<List<ResourceSearchParameterStatus>>>();

            _supportedSearchParameterDefinitionManager = new SupportedSearchParameterDefinitionManager(_searchParameterDefinitionManager);

            SqlServerSearchParameterStatusDataStore = new SqlServerSearchParameterStatusDataStore(
                SqlConnectionWrapperFactory.CreateMockScopeProvider(),
                upsertSearchParamsTvpGenerator,
                () => _filebasedSearchParameterStatusDataStore,
                SchemaInformation,
                sqlSortingValidator,
                sqlServerFhirModel,
                _searchParameterDefinitionManager);

            var bundleConfiguration = new BundleConfiguration() { SupportsBundleOrchestrator = true };
            var bundleOptions = Substitute.For<IOptions<BundleConfiguration>>();
            bundleOptions.Value.Returns(bundleConfiguration);

            var bundleOrchestrator = new BundleOrchestrator(bundleOptions, NullLogger<BundleOrchestrator>.Instance);

            SqlRetryService = new SqlRetryService(SqlConnectionBuilder, SqlServerDataStoreConfiguration, Options.Create(new SqlRetryServiceOptions()), new SqlRetryServiceDelegateOptions(), Options.Create(new CoreFeatureConfiguration()));
            var importErrorSerializer = new Shared.Core.Features.Operations.Import.ImportErrorSerializer(new Hl7.Fhir.Serialization.FhirJsonSerializer());

<<<<<<< HEAD
            await _blobRawResourceStoreTestsFixture.InitializeAsync();
            SqlStoreClient = new SqlStoreClient(SqlRetryService, NullLogger<SqlStoreClient>.Instance, _blobRawResourceStoreTestsFixture.RawResourceStore);
=======
            if (CoreFeatures.Value.SupportsRawResourceInBlob)
            {
                await _blobRawResourceStoreTestsFixture.InitializeAsync();
            }
>>>>>>> f63c9210

            _fhirDataStore = new SqlServerFhirDataStore(
                sqlServerFhirModel,
                searchParameterToSearchValueTypeMap,
                _options,
                bundleOrchestrator,
                SqlRetryService,
                SqlConnectionWrapperFactory,
                converter,
                NullLogger<SqlServerFhirDataStore>.Instance,
                SchemaInformation,
                ModelInfoProvider.Instance,
                _fhirRequestContextAccessor,
                importErrorSerializer,
                new SqlStoreClient(SqlRetryService, NullLogger<SqlStoreClient>.Instance),
                _blobRawResourceStoreTestsFixture is null ? null : _blobRawResourceStoreTestsFixture.RawResourceStore); // Pass the IRawResourceStore implementation here

            _fhirOperationDataStore = new SqlServerFhirOperationDataStore(SqlConnectionWrapperFactory, queueClient, NullLogger<SqlServerFhirOperationDataStore>.Instance, NullLoggerFactory.Instance);

            var sqlQueueClient = new SqlQueueClient(SchemaInformation, SqlRetryService, NullLogger<SqlQueueClient>.Instance);
            _sqlServerFhirOperationDataStore = new SqlServerFhirOperationDataStore(SqlConnectionWrapperFactory, sqlQueueClient, NullLogger<SqlServerFhirOperationDataStore>.Instance, NullLoggerFactory.Instance);

            _fhirRequestContextAccessor.RequestContext.CorrelationId.Returns(Guid.NewGuid().ToString());
            _fhirRequestContextAccessor.RequestContext.RouteName.Returns("routeName");

            var searchableSearchParameterDefinitionManager = new SearchableSearchParameterDefinitionManager(_searchParameterDefinitionManager, _fhirRequestContextAccessor);
            var searchParameterExpressionParser = new SearchParameterExpressionParser(new ReferenceSearchValueParser(_fhirRequestContextAccessor));
            var expressionParser = new ExpressionParser(() => searchableSearchParameterDefinitionManager, searchParameterExpressionParser);

            var searchOptionsFactory = new SearchOptionsFactory(
                expressionParser,
                () => searchableSearchParameterDefinitionManager,
                _options,
                _fhirRequestContextAccessor,
                sqlSortingValidator,
                new ExpressionAccessControl(_fhirRequestContextAccessor),
                NullLogger<SearchOptionsFactory>.Instance);

            var searchParamTableExpressionQueryGeneratorFactory = new SearchParamTableExpressionQueryGeneratorFactory(searchParameterToSearchValueTypeMap);
            var sqlRootExpressionRewriter = new SqlRootExpressionRewriter(searchParamTableExpressionQueryGeneratorFactory);
            var chainFlatteningRewriter = new ChainFlatteningRewriter(searchParamTableExpressionQueryGeneratorFactory);
            var sortRewriter = new SortRewriter(searchParamTableExpressionQueryGeneratorFactory);
            var partitionEliminationRewriter = new PartitionEliminationRewriter(sqlServerFhirModel, SchemaInformation, () => searchableSearchParameterDefinitionManager);
            var compartmentDefinitionManager = new CompartmentDefinitionManager(ModelInfoProvider.Instance);
            compartmentDefinitionManager.StartAsync(CancellationToken.None).Wait();
            var compartmentSearchRewriter = new CompartmentSearchRewriter(new Lazy<ICompartmentDefinitionManager>(() => compartmentDefinitionManager), new Lazy<ISearchParameterDefinitionManager>(() => _searchParameterDefinitionManager));
            var smartCompartmentSearchRewriter = new SmartCompartmentSearchRewriter(compartmentSearchRewriter, new Lazy<ISearchParameterDefinitionManager>(() => _searchParameterDefinitionManager));

            SqlQueryHashCalculator = new TestSqlHashCalculator();

            _searchService = new SqlServerSearchService(
                searchOptionsFactory,
                _fhirDataStore,
                sqlServerFhirModel,
                sqlRootExpressionRewriter,
                chainFlatteningRewriter,
                sortRewriter,
                partitionEliminationRewriter,
                compartmentSearchRewriter,
                smartCompartmentSearchRewriter,
                SqlRetryService,
                SqlStoreClient,
                SqlServerDataStoreConfiguration,
                SchemaInformation,
                _fhirRequestContextAccessor,
                new CompressedRawResourceConverter(),
                SqlQueryHashCalculator,
                new SqlServerParameterStore(SqlConnectionBuilder, NullLogger<SqlServerParameterStore>.Instance),
                NullLogger<SqlServerSearchService>.Instance);

            ISearchParameterSupportResolver searchParameterSupportResolver = Substitute.For<ISearchParameterSupportResolver>();
            searchParameterSupportResolver.IsSearchParameterSupported(Arg.Any<SearchParameterInfo>()).Returns((true, false));

            _searchParameterStatusManager = new SearchParameterStatusManager(
                SqlServerSearchParameterStatusDataStore,
                _searchParameterDefinitionManager,
                searchParameterSupportResolver,
                mediator,
                NullLogger<SearchParameterStatusManager>.Instance);

            _sqlQueueClient = new SqlQueueClient(SchemaInformation, SqlRetryService, NullLogger<SqlQueueClient>.Instance);

            await _searchParameterDefinitionManager.EnsureInitializedAsync(CancellationToken.None);
        }

        public async Task DisposeAsync()
        {
            await _testHelper.DeleteDatabase(_databaseName, CancellationToken.None);
            if (CoreFeatures.Value.SupportsRawResourceInBlob)
            {
                await _blobRawResourceStoreTestsFixture.DisposeAsync();
            }
        }

        protected SqlConnection GetSqlConnection(string connectionString)
        {
            var connectionBuilder = new SqlConnectionStringBuilder(connectionString);
            var result = new SqlConnection(connectionBuilder.ToString());
            return result;
        }

        object IServiceProvider.GetService(Type serviceType)
        {
            if (serviceType == typeof(IFhirDataStore))
            {
                return _fhirDataStore;
            }

            if (serviceType == typeof(IFhirOperationDataStore))
            {
                return _fhirOperationDataStore;
            }

            if (serviceType == typeof(SqlServerFhirOperationDataStore))
            {
                return _sqlServerFhirOperationDataStore;
            }

            if (serviceType == typeof(IFhirStorageTestHelper))
            {
                return _testHelper;
            }

            if (serviceType == typeof(ISqlServerFhirStorageTestHelper))
            {
                return _testHelper;
            }

            if (serviceType.IsInstanceOfType(this))
            {
                return this;
            }

            if (serviceType == typeof(ITransactionHandler))
            {
                return SqlTransactionHandler;
            }

            if (serviceType == typeof(ISearchParameterStatusDataStore))
            {
                return SqlServerSearchParameterStatusDataStore;
            }

            if (serviceType == typeof(FilebasedSearchParameterStatusDataStore))
            {
                return _filebasedSearchParameterStatusDataStore;
            }

            if (serviceType == typeof(ISearchService))
            {
                return _searchService;
            }

            if (serviceType == typeof(SearchParameterDefinitionManager))
            {
                return _searchParameterDefinitionManager;
            }

            if (serviceType == typeof(SupportedSearchParameterDefinitionManager))
            {
                return _supportedSearchParameterDefinitionManager;
            }

            if (serviceType == typeof(SchemaInitializer))
            {
                return _schemaInitializer;
            }

            if (serviceType == typeof(SchemaUpgradeRunner))
            {
                return _schemaUpgradeRunner;
            }

            if (serviceType == typeof(SearchParameterStatusManager))
            {
                return _searchParameterStatusManager;
            }

            if (serviceType == typeof(RequestContextAccessor<IFhirRequestContext>))
            {
                return _fhirRequestContextAccessor;
            }

            if (serviceType == typeof(IQueueClient))
            {
                return _sqlQueueClient;
            }

            if (serviceType == typeof(TestSqlHashCalculator))
            {
                return SqlQueryHashCalculator as TestSqlHashCalculator;
            }

            if (serviceType == typeof(IOptions<CoreFeatureConfiguration>))
            {
                return _options;
            }

            return null;
        }
    }
}<|MERGE_RESOLUTION|>--- conflicted
+++ resolved
@@ -257,16 +257,17 @@
 
             SqlRetryService = new SqlRetryService(SqlConnectionBuilder, SqlServerDataStoreConfiguration, Options.Create(new SqlRetryServiceOptions()), new SqlRetryServiceDelegateOptions(), Options.Create(new CoreFeatureConfiguration()));
             var importErrorSerializer = new Shared.Core.Features.Operations.Import.ImportErrorSerializer(new Hl7.Fhir.Serialization.FhirJsonSerializer());
-
-<<<<<<< HEAD
-            await _blobRawResourceStoreTestsFixture.InitializeAsync();
-            SqlStoreClient = new SqlStoreClient(SqlRetryService, NullLogger<SqlStoreClient>.Instance, _blobRawResourceStoreTestsFixture.RawResourceStore);
-=======
+            
             if (CoreFeatures.Value.SupportsRawResourceInBlob)
             {
                 await _blobRawResourceStoreTestsFixture.InitializeAsync();
-            }
->>>>>>> f63c9210
+                SqlStoreClient = new SqlStoreClient(SqlRetryService, NullLogger<SqlStoreClient>.Instance, _blobRawResourceStoreTestsFixture.RawResourceStore);
+            }
+            else
+            {
+                SqlStoreClient = new SqlStoreClient(SqlRetryService, NullLogger<SqlStoreClient>.Instance, null);
+            }
+
 
             _fhirDataStore = new SqlServerFhirDataStore(
                 sqlServerFhirModel,
