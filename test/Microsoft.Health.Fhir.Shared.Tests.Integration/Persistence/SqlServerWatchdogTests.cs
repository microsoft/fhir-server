﻿// -------------------------------------------------------------------------------------------------
// Copyright (c) Microsoft Corporation. All rights reserved.
// Licensed under the MIT License (MIT). See LICENSE in the repo root for license information.
// -------------------------------------------------------------------------------------------------

using System;
using System.Threading;
using System.Threading.Tasks;
using Microsoft.Data.SqlClient;
using Microsoft.Health.Fhir.Core.Messages.Storage;
using Microsoft.Health.Fhir.Core.UnitTests.Extensions;
using Microsoft.Health.Fhir.SqlServer.Features.Storage;
using Microsoft.Health.Fhir.SqlServer.Features.Watchdogs;
using Microsoft.Health.Fhir.Tests.Common;
using Microsoft.Health.Test.Utilities;
using NSubstitute;
using Xunit;
using Xunit.Abstractions;

namespace Microsoft.Health.Fhir.Tests.Integration.Persistence
{
    [Trait(Traits.OwningTeam, OwningTeam.Fhir)]
    [Trait(Traits.Category, Categories.DataSourceValidation)]
    public class SqlServerWatchdogTests : IClassFixture<SqlServerFhirStorageTestsFixture>
    {
        private readonly SqlServerFhirStorageTestsFixture _fixture;
        private readonly ITestOutputHelper _testOutputHelper;

        public SqlServerWatchdogTests(SqlServerFhirStorageTestsFixture fixture, ITestOutputHelper testOutputHelper)
        {
            _fixture = fixture;
            _testOutputHelper = testOutputHelper;
        }

        [Fact]
        public async Task Defrag()
        {
            // populate data
            ExecuteSql(@"
BEGIN TRANSACTION
CREATE TABLE DefragTestTable (Id int IDENTITY(1, 1), Data char(500) NOT NULL PRIMARY KEY(Id))
INSERT INTO DefragTestTable (Data) SELECT TOP 100000 '' FROM syscolumns A1, syscolumns A2
DELETE FROM DefragTestTable WHERE Id % 10 IN (0,1,2,3,4,5,6,7,8)
COMMIT TRANSACTION
EXECUTE dbo.LogEvent @Process='Build',@Status='Warn',@Mode='',@Target='DefragTestTable',@Action='Delete',@Rows=@@rowcount
                ");

            await Task.Delay(10000);

            var sizeBefore = GetSize();
            var current = GetDateTime();

<<<<<<< HEAD
            var queueClient = Substitute.ForPartsOf<SqlQueueClient>(_fixture.SqlConnectionWrapperFactory, _fixture.SchemaInformation, _fixture.SqlRetryService, XUnitLogger<SqlQueueClient>.Create(_testOutputHelper));
=======
            // Empty queue
            ExecuteSql("TRUNCATE TABLE dbo.JobQueue");

            var queueClient = Substitute.ForPartsOf<SqlQueueClient>(_fixture.SqlConnectionWrapperFactory, _fixture.SchemaInformation, XUnitLogger<SqlQueueClient>.Create(_testOutputHelper));
>>>>>>> 43e97155
            var wd = new DefragWatchdog(
                () => _fixture.SqlConnectionWrapperFactory.CreateMockScope(),
                _fixture.SchemaInformation,
                () => queueClient.CreateMockScope(),
                XUnitLogger<DefragWatchdog>.Create(_testOutputHelper));
            await wd.Handle(new StorageInitializedNotification(), CancellationToken.None);

            using var cts = new CancellationTokenSource();
            cts.CancelAfter(TimeSpan.FromMinutes(10));

            await wd.InitializeAsync(cts.Token);
            var task = wd.ExecutePeriodicLoopAsync(cts.Token);

            var completed = CheckQueue(current);
            while (!completed && !cts.IsCancellationRequested)
            {
                await Task.WhenAny(task, Task.Delay(TimeSpan.FromSeconds(2)));
                completed = CheckQueue(current);
            }

            // make sure that exit from while was on queue check
            Assert.True(completed, "Work completed");

            var sizeAfter = GetSize();
            Assert.True(sizeAfter * 9 < sizeBefore, $"{sizeAfter} * 9 < {sizeBefore}");

            try
            {
                cts.Cancel();
                await task;
            }
            catch (TaskCanceledException)
            {
                // expected
            }
        }

        private void ExecuteSql(string sql)
        {
            using var conn = new SqlConnection(_fixture.TestConnectionString);
            conn.Open();
            using var cmd = new SqlCommand(sql, conn);
            cmd.CommandTimeout = 120;
            cmd.ExecuteNonQuery();
        }

        private double GetSize()
        {
            using var conn = new SqlConnection(_fixture.TestConnectionString);
            conn.Open();
            using var cmd = new SqlCommand("SELECT convert(float,sum(used_page_count)*8.0/1024/1024) FROM sys.dm_db_partition_stats WHERE object_id = object_id('DefragTestTable')", conn);
            var res = cmd.ExecuteScalar();
            return (double)res;
        }

        private DateTime GetDateTime()
        {
            using var conn = new SqlConnection(_fixture.TestConnectionString);
            conn.Open();
            using var cmd = new SqlCommand("SELECT getUTCdate()", conn);
            var res = cmd.ExecuteScalar();
            return (DateTime)res;
        }

        private bool CheckQueue(DateTime current)
        {
            using var conn = new SqlConnection(_fixture.TestConnectionString);
            conn.Open();
            using var cmd = new SqlCommand("SELECT TOP 10 Definition, Status FROM dbo.JobQueue WHERE QueueType = @QueueType AND CreateDate > @Current ORDER BY JobId DESC", conn);
            cmd.Parameters.AddWithValue("@QueueType", Core.Features.Operations.QueueType.Defrag);
            cmd.Parameters.AddWithValue("@Current", current);
            using SqlDataReader reader = cmd.ExecuteReader();
            var coordCompleted = false;
            var coordArchived = false;
            var workArchived = false;
            while (reader.Read())
            {
                var def = reader.GetString(0);
                var status = reader.GetByte(1);
                if (string.Equals(def, "Defrag", StringComparison.OrdinalIgnoreCase) && status == 2)
                {
                    coordCompleted = true;
                }

                if (string.Equals(def, "Defrag", StringComparison.OrdinalIgnoreCase) && status == 5)
                {
                    coordArchived = true;
                }

                if (def.Contains("DefragTestTable", StringComparison.OrdinalIgnoreCase) && status == 5)
                {
                    workArchived = true;
                }
            }

            return coordCompleted && coordArchived && workArchived;
        }
    }
}<|MERGE_RESOLUTION|>--- conflicted
+++ resolved
@@ -50,14 +50,10 @@
             var sizeBefore = GetSize();
             var current = GetDateTime();
 
-<<<<<<< HEAD
-            var queueClient = Substitute.ForPartsOf<SqlQueueClient>(_fixture.SqlConnectionWrapperFactory, _fixture.SchemaInformation, _fixture.SqlRetryService, XUnitLogger<SqlQueueClient>.Create(_testOutputHelper));
-=======
             // Empty queue
             ExecuteSql("TRUNCATE TABLE dbo.JobQueue");
 
-            var queueClient = Substitute.ForPartsOf<SqlQueueClient>(_fixture.SqlConnectionWrapperFactory, _fixture.SchemaInformation, XUnitLogger<SqlQueueClient>.Create(_testOutputHelper));
->>>>>>> 43e97155
+            var queueClient = Substitute.ForPartsOf<SqlQueueClient>(_fixture.SqlConnectionWrapperFactory, _fixture.SchemaInformation, _fixture.SqlRetryService, XUnitLogger<SqlQueueClient>.Create(_testOutputHelper));
             var wd = new DefragWatchdog(
                 () => _fixture.SqlConnectionWrapperFactory.CreateMockScope(),
                 _fixture.SchemaInformation,
