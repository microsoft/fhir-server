﻿// -------------------------------------------------------------------------------------------------
// Copyright (c) Microsoft Corporation. All rights reserved.
// Licensed under the MIT License (MIT). See LICENSE in the repo root for license information.
// -------------------------------------------------------------------------------------------------

using System;
using System.Collections.Generic;
using System.Data;
using System.Linq;
using System.Numerics;
using System.Text;
using System.Threading;
using System.Threading.Tasks;
using MediatR;
using Microsoft.Data.SqlClient;
using Microsoft.Extensions.DependencyInjection;
using Microsoft.Extensions.Logging.Abstractions;
using Microsoft.Extensions.Options;
using Microsoft.Health.Extensions.DependencyInjection;
using Microsoft.Health.Fhir.Core.Configs;
using Microsoft.Health.Fhir.Core.Features.Definition;
using Microsoft.Health.Fhir.Core.Features.Search;
using Microsoft.Health.Fhir.Core.Features.Search.Registry;
using Microsoft.Health.Fhir.Core.Models;
using Microsoft.Health.Fhir.Core.UnitTests.Extensions;
using Microsoft.Health.Fhir.SqlServer.Features.Schema;
using Microsoft.Health.Fhir.SqlServer.Features.Storage;
using Microsoft.Health.SqlServer;
using Microsoft.Health.SqlServer.Configs;
using Microsoft.Health.SqlServer.Features.Client;
using Microsoft.Health.SqlServer.Features.Schema;
using Microsoft.Health.SqlServer.Features.Schema.Manager;
using Microsoft.Health.SqlServer.Features.Storage;
using Microsoft.SqlServer.Dac.Compare;
using NSubstitute;
using Xunit;

namespace Microsoft.Health.Fhir.Tests.Integration.Persistence
{
    public class SqlServerSchemaUpgradeTests
    {
        private const string LocalConnectionString = "server=(local);Integrated Security=true;TrustServerCertificate=True";
        private const string MasterDatabaseName = "master";

        public SqlServerSchemaUpgradeTests()
        {
        }

        [Fact]
        public async Task GivenTwoSchemaInitializationMethods_WhenCreatingTwoDatabases_BothSchemasShouldBeEquivalent()
        {
            var snapshotDatabaseName = $"SNAPSHOT_{DateTimeOffset.UtcNow.ToUnixTimeSeconds()}_{BigInteger.Abs(new BigInteger(Guid.NewGuid().ToByteArray()))}";
            var diffDatabaseName = $"DIFF_{DateTimeOffset.UtcNow.ToUnixTimeSeconds()}_{BigInteger.Abs(new BigInteger(Guid.NewGuid().ToByteArray()))}";

            SqlServerFhirStorageTestHelper testHelper1 = null;
            SqlServerFhirStorageTestHelper testHelper2 = null;
            try
            {
                // Create two databases, one where we apply the the maximum supported version's snapshot SQL schema file
                (testHelper1, _) = await SetupTestHelperAndCreateDatabase(
                    snapshotDatabaseName,
                    SchemaVersionConstants.Max,
                    forceIncrementalSchemaUpgrade: false);

                // And one where we apply .diff.sql files to upgrade the schema version to the maximum supported version.
                (testHelper2, _) = await SetupTestHelperAndCreateDatabase(
                    diffDatabaseName,
                    SchemaVersionConstants.Max,
                    forceIncrementalSchemaUpgrade: true);

<<<<<<< HEAD
                CompareDatabaseSchemas(snapshotDatabaseName, diffDatabaseName);
=======
                var diff = CompareDatabaseSchemas(snapshotDatabaseName, diffDatabaseName);
                Assert.True(string.IsNullOrEmpty(diff), diff);
>>>>>>> 6fef42a4
            }
            finally
            {
                await testHelper1.DeleteDatabase(snapshotDatabaseName);
                await testHelper2.DeleteDatabase(diffDatabaseName);
            }
        }

        [Fact]
        public void GivenASchemaVersion_WhenApplyingDiffTwice_ShouldSucceed()
        {
            var versions = Enum.GetValues(typeof(SchemaVersion)).OfType<object>().ToList().Select(x => Convert.ToInt32(x)).ToList();
            Parallel.ForEach(versions, async version =>
            {
                // The schema upgrade scripts starting from v7 were made idempotent.
                if (version >= 7)
                {
                    var snapshotDatabaseName = $"SNAPSHOT_{DateTimeOffset.UtcNow.ToUnixTimeSeconds()}_{BigInteger.Abs(new BigInteger(Guid.NewGuid().ToByteArray()))}";

                    SqlServerFhirStorageTestHelper testHelper = null;
                    SchemaUpgradeRunner upgradeRunner;

                    try
                    {
                        (testHelper, upgradeRunner) = await SetupTestHelperAndCreateDatabase(
                            snapshotDatabaseName,
                            version - 1,
                            forceIncrementalSchemaUpgrade: false);

                        await upgradeRunner.ApplySchemaAsync(version, applyFullSchemaSnapshot: false, CancellationToken.None);
                        await upgradeRunner.ApplySchemaAsync(version, applyFullSchemaSnapshot: false, CancellationToken.None);
                    }
                    finally
                    {
                        await testHelper.DeleteDatabase(snapshotDatabaseName);
                    }
                }
            });
        }

        private async Task<(SqlServerFhirStorageTestHelper testHelper, SchemaUpgradeRunner upgradeRunner)> SetupTestHelperAndCreateDatabase(string databaseName, int maxSchemaVersion, bool forceIncrementalSchemaUpgrade)
        {
            var initialConnectionString = Environment.GetEnvironmentVariable("SqlServer:ConnectionString") ?? LocalConnectionString;

            var searchService = Substitute.For<ISearchService>();
            ISearchParameterDefinitionManager defManager = new SearchParameterDefinitionManager(ModelInfoProvider.Instance, Substitute.For<IMediator>(), () => searchService.CreateMockScope(), NullLogger<SearchParameterDefinitionManager>.Instance);
            FilebasedSearchParameterStatusDataStore statusStore = new FilebasedSearchParameterStatusDataStore(defManager, ModelInfoProvider.Instance);

            var schemaInformation = new SchemaInformation(SchemaVersionConstants.Min, maxSchemaVersion);

            var connectionString = new SqlConnectionStringBuilder(initialConnectionString) { InitialCatalog = databaseName }.ToString();

            var schemaOptions = new SqlServerSchemaOptions { AutomaticUpdatesEnabled = true };
            IOptions<SqlServerDataStoreConfiguration> config = Options.Create(new SqlServerDataStoreConfiguration { ConnectionString = connectionString, Initialize = true, SchemaOptions = schemaOptions, StatementTimeout = TimeSpan.FromMinutes(10) });
            var sqlRetryLogicBaseProvider = SqlConfigurableRetryFactory.CreateNoneRetryProvider();

            var sqlConnectionStringProvider = new DefaultSqlConnectionStringProvider(config);
            var defaultSqlConnectionBuilder = new DefaultSqlConnectionBuilder(sqlConnectionStringProvider, sqlRetryLogicBaseProvider);
            var securityConfiguration = new SecurityConfiguration { PrincipalClaims = { "oid" } };

            var sqlTransactionHandler = new SqlTransactionHandler();
            var defaultSqlConnectionWrapperFactory = new SqlConnectionWrapperFactory(sqlTransactionHandler, defaultSqlConnectionBuilder, sqlRetryLogicBaseProvider, config);

            SqlServerFhirModel sqlServerFhirModel = new SqlServerFhirModel(
                schemaInformation,
                defManager,
                () => statusStore,
                Options.Create(securityConfiguration),
                () => defaultSqlConnectionWrapperFactory.CreateMockScope(),
                Substitute.For<IMediator>(),
                NullLogger<SqlServerFhirModel>.Instance);

            var testHelper = new SqlServerFhirStorageTestHelper(
                initialConnectionString,
                MasterDatabaseName,
                sqlServerFhirModel,
                defaultSqlConnectionBuilder);

            var scriptProvider = new ScriptProvider<SchemaVersion>();
            var baseScriptProvider = new BaseScriptProvider();
            var mediator = Substitute.For<IMediator>();

            var schemaManagerDataStore = new SchemaManagerDataStore(
                defaultSqlConnectionWrapperFactory,
                config,
                NullLogger<SchemaManagerDataStore>.Instance);
            var schemaUpgradeRunner = new SchemaUpgradeRunner(
                scriptProvider,
                baseScriptProvider,
                NullLogger<SchemaUpgradeRunner>.Instance,
                defaultSqlConnectionWrapperFactory,
                schemaManagerDataStore);

            Func<IServiceProvider, SchemaUpgradeRunner> schemaUpgradeRunnerFactory = p => schemaUpgradeRunner;
            Func<IServiceProvider, IReadOnlySchemaManagerDataStore> schemaManagerDataStoreFactory = p => schemaManagerDataStore;
            Func<IServiceProvider, ISqlConnectionStringProvider> sqlConnectionStringProviderFunc = p => sqlConnectionStringProvider;
            Func<IServiceProvider, SqlConnectionWrapperFactory> sqlConnectionWrapperFactoryFunc = p => defaultSqlConnectionWrapperFactory;

            var collection = new ServiceCollection();
            collection.AddScoped(sqlConnectionStringProviderFunc);
            collection.AddScoped(sqlConnectionWrapperFactoryFunc);
            collection.AddScoped(schemaUpgradeRunnerFactory);
            collection.AddScoped(schemaManagerDataStoreFactory);
            var serviceProviderSchemaInitializer = collection.BuildServiceProvider();

            var schemaInitializer = new SchemaInitializer(
                serviceProviderSchemaInitializer,
                config,
                schemaInformation,
                mediator,
                NullLogger<SchemaInitializer>.Instance);

            await testHelper.CreateAndInitializeDatabase(
                databaseName,
                maxSchemaVersion,
                forceIncrementalSchemaUpgrade,
                schemaInitializer);

            return (testHelper, schemaUpgradeRunner);
        }

<<<<<<< HEAD
        private void CompareDatabaseSchemas(string databaseName1, string databaseName2)
=======
        private string CompareDatabaseSchemas(string databaseName1, string databaseName2)
>>>>>>> 6fef42a4
        {
            var initialConnectionString = Environment.GetEnvironmentVariable("SqlServer:ConnectionString") ?? LocalConnectionString;

            var testConnectionString1 = new SqlConnectionStringBuilder(initialConnectionString) { InitialCatalog = databaseName1 }.ToString();
            var testConnectionString2 = new SqlConnectionStringBuilder(initialConnectionString) { InitialCatalog = databaseName2 }.ToString();

            var source = new SchemaCompareDatabaseEndpoint(testConnectionString1);
            var target = new SchemaCompareDatabaseEndpoint(testConnectionString2);
            var comparison = new SchemaComparison(source, target)
            {
                Options = { IgnoreWhitespace = true, IgnoreComments = true },
            };

            SchemaComparisonResult result = comparison.Compare();

            // These types were introduced in earlier schema versions but are no longer used in newer versions.
            // They are not removed so as to no break compatibility with instances requiring an older schema version.
            // Exclude them from the schema comparison differences.
            (string type, string name)[] deprecatedObjectToIgnore =
            {
                ("Procedure", "[dbo].[UpsertResource]"),
                ("Procedure", "[dbo].[UpsertResource_2]"),
                ("Procedure", "[dbo].[UpsertResource_3]"),
                ("Procedure", "[dbo].[UpsertResource_4]"),
                ("Procedure", "[dbo].[UpsertResource_5]"),
                ("Procedure", "[dbo].[UpsertResource_6]"),
                ("Procedure", "[dbo].[ReindexResource]"),
                ("Procedure", "[dbo].[BulkReindexResources]"),
                ("Procedure", "[dbo].[CreateTask]"),
                ("Procedure", "[dbo].[CreateTask_2]"),
                ("Procedure", "[dbo].[GetNextTask]"),
                ("Procedure", "[dbo].[GetNextTask_2]"),
                ("Procedure", "[dbo].[ResetTask]"),
                ("Procedure", "[dbo].[HardDeleteResource]"),
                ("Procedure", "[dbo].[FetchResourceChanges]"),
                ("Procedure", "[dbo].[FetchResourceChanges_2]"),
                ("Procedure", "[dbo].[RemovePartitionFromResourceChanges]"),
                ("TableType", "[dbo].[ReferenceSearchParamTableType_1]"),
                ("TableType", "[dbo].[ReferenceTokenCompositeSearchParamTableType_1]"),
                ("TableType", "[dbo].[ResourceWriteClaimTableType_1]"),
                ("TableType", "[dbo].[CompartmentAssignmentTableType_1]"),
                ("TableType", "[dbo].[ReferenceSearchParamTableType_2]"),
                ("TableType", "[dbo].[TokenSearchParamTableType_1]"),
                ("TableType", "[dbo].[TokenTextTableType_1]"),
                ("TableType", "[dbo].[StringSearchParamTableType_1]"),
                ("TableType", "[dbo].[UriSearchParamTableType_1]"),
                ("TableType", "[dbo].[NumberSearchParamTableType_1]"),
                ("TableType", "[dbo].[QuantitySearchParamTableType_1]"),
                ("TableType", "[dbo].[DateTimeSearchParamTableType_1]"),
                ("TableType", "[dbo].[ReferenceTokenCompositeSearchParamTableType_2]"),
                ("TableType", "[dbo].[TokenTokenCompositeSearchParamTableType_1]"),
                ("TableType", "[dbo].[TokenDateTimeCompositeSearchParamTableType_1]"),
                ("TableType", "[dbo].[TokenQuantityCompositeSearchParamTableType_1]"),
                ("TableType", "[dbo].[TokenStringCompositeSearchParamTableType_1]"),
                ("TableType", "[dbo].[TokenNumberNumberCompositeSearchParamTableType_1]"),
                ("TableType", "[dbo].[BulkDateTimeSearchParamTableType_1]"),
                ("TableType", "[dbo].[BulkStringSearchParamTableType_1]"),
            };

            var remainingDifferences = result.Differences.Where(
                d => !deprecatedObjectToIgnore.Any(
                    i =>
                        (d.SourceObject?.ObjectType.Name == i.type && d.SourceObject?.Name?.ToString() == i.name) ||
                        (d.TargetObject?.ObjectType.Name == i.type && d.TargetObject?.Name?.ToString() == i.name)))
                .ToList();

<<<<<<< HEAD
            List<SchemaDifference> schemaDifferences = new List<SchemaDifference>();
=======
            var unexpectedDifference = new StringBuilder();
>>>>>>> 6fef42a4
            foreach (SchemaDifference schemaDifference in remainingDifferences)
            {
                if (schemaDifference.Name == "SqlTable" &&
                    (schemaDifference.SourceObject.Name.ToString() == "[dbo].[DateTimeSearchParam]" ||
                    schemaDifference.SourceObject.Name.ToString() == "[dbo].[StringSearchParam]"))
                {
                    foreach (SchemaDifference child in schemaDifference.Children)
                    {
                        if (child.TargetObject == null && child.SourceObject == null && (child.Name == "PartitionColumn" || child.Name == "PartitionScheme"))
                        {
                            // The ParitionColumn and the PartitionScheme come up in the differences list even though
                            // when digging into the "difference" object the values being compared are equal.
                            continue;
                        }
                        else
                        {
<<<<<<< HEAD
                            schemaDifferences.Add(child);
=======
                            unexpectedDifference.AppendLine($"source={child.SourceObject?.Name} target={child.TargetObject?.Name}");
>>>>>>> 6fef42a4
                        }
                    }
                }
                else
                {
<<<<<<< HEAD
                    SchemaDifference diff = schemaDifference;
                    schemaDifferences.Add(diff);
                    while (diff.Children?.FirstOrDefault() != null)
                    {
                        diff = diff.Children.FirstOrDefault();
                        schemaDifferences.Add(diff);
                    }
=======
                    //// Our home grown SQL schema generator does not understand that statements can be formatted differently but contain identical SQL
                    //// Skipping queue objects
                    var objectsToSkip = new[] { "DequeueJob", "EnqueueJobs", "GetJobs", "GetResourcesByTypeAndSurrogateIdRange", "GetResourceSurrogateIdRanges", "LogEvent", "PutJobCancelation", "PutJobHeartbeat", "PutJobStatus" };
                    if (schemaDifference.SourceObject != null && objectsToSkip.Any(_ => schemaDifference.SourceObject.Name.ToString().Contains(_)))
                    {
                        continue;
                    }

                    unexpectedDifference.AppendLine($"source={schemaDifference.SourceObject?.Name} target={schemaDifference.TargetObject?.Name}");
>>>>>>> 6fef42a4
                }
            }

            Assert.Empty(schemaDifferences.Select(d => $"{d.Name}_{d.SourceObject?.Name}_{d.TargetObject?.Name}"));

            // if TransactionCheckWithInitialiScript(which has current version as x-1) is not updated with the new x version then x.sql will have a wrong version inserted into SchemaVersion table
            // this will cause an entry like (x-1, started) and (x, completed) at the end of of the transaction in fullsnapshot database (testConnectionString1)
            // If any schema version is in started state then there might be a problem
<<<<<<< HEAD
            Assert.False(SchemaVersionInStartedState(testConnectionString1).Result);
            Assert.False(SchemaVersionInStartedState(testConnectionString2).Result);
=======
            if (SchemaVersionInStartedState(testConnectionString1).Result || SchemaVersionInStartedState(testConnectionString2).Result)
            {
                // if the test hits below statement then there is a possibility that TransactionCheckWithInitialiScript is not updated with the new version
                unexpectedDifference.AppendLine("Different SchemaVersionInStartedState.Result");
            }

            return unexpectedDifference.ToString();
>>>>>>> 6fef42a4
        }

        public async Task<bool> SchemaVersionInStartedState(string connectionString)
        {
            using (SqlConnection sqlConnection = new SqlConnection(connectionString))
            using (SqlCommand checkSchemaVersionCommand = sqlConnection.CreateCommand())
            {
                if (sqlConnection.State != ConnectionState.Open)
                {
                    await sqlConnection.OpenAsync(CancellationToken.None);
                }

                checkSchemaVersionCommand.CommandText = "SELECT count(*) FROM SchemaVersion where Status = 'started'";
                if ((int?)await checkSchemaVersionCommand.ExecuteScalarAsync(CancellationToken.None) >= 1)
                {
                    return true;
                }
            }

            return false;
        }
    }
}<|MERGE_RESOLUTION|>--- conflicted
+++ resolved
@@ -4,7 +4,6 @@
 // -------------------------------------------------------------------------------------------------
 
 using System;
-using System.Collections.Generic;
 using System.Data;
 using System.Linq;
 using System.Numerics;
@@ -68,12 +67,8 @@
                     SchemaVersionConstants.Max,
                     forceIncrementalSchemaUpgrade: true);
 
-<<<<<<< HEAD
-                CompareDatabaseSchemas(snapshotDatabaseName, diffDatabaseName);
-=======
                 var diff = CompareDatabaseSchemas(snapshotDatabaseName, diffDatabaseName);
                 Assert.True(string.IsNullOrEmpty(diff), diff);
->>>>>>> 6fef42a4
             }
             finally
             {
@@ -195,11 +190,7 @@
             return (testHelper, schemaUpgradeRunner);
         }
 
-<<<<<<< HEAD
-        private void CompareDatabaseSchemas(string databaseName1, string databaseName2)
-=======
         private string CompareDatabaseSchemas(string databaseName1, string databaseName2)
->>>>>>> 6fef42a4
         {
             var initialConnectionString = Environment.GetEnvironmentVariable("SqlServer:ConnectionString") ?? LocalConnectionString;
 
@@ -229,7 +220,6 @@
                 ("Procedure", "[dbo].[ReindexResource]"),
                 ("Procedure", "[dbo].[BulkReindexResources]"),
                 ("Procedure", "[dbo].[CreateTask]"),
-                ("Procedure", "[dbo].[CreateTask_2]"),
                 ("Procedure", "[dbo].[GetNextTask]"),
                 ("Procedure", "[dbo].[GetNextTask_2]"),
                 ("Procedure", "[dbo].[ResetTask]"),
@@ -266,11 +256,7 @@
                         (d.TargetObject?.ObjectType.Name == i.type && d.TargetObject?.Name?.ToString() == i.name)))
                 .ToList();
 
-<<<<<<< HEAD
-            List<SchemaDifference> schemaDifferences = new List<SchemaDifference>();
-=======
             var unexpectedDifference = new StringBuilder();
->>>>>>> 6fef42a4
             foreach (SchemaDifference schemaDifference in remainingDifferences)
             {
                 if (schemaDifference.Name == "SqlTable" &&
@@ -287,25 +273,12 @@
                         }
                         else
                         {
-<<<<<<< HEAD
-                            schemaDifferences.Add(child);
-=======
                             unexpectedDifference.AppendLine($"source={child.SourceObject?.Name} target={child.TargetObject?.Name}");
->>>>>>> 6fef42a4
                         }
                     }
                 }
                 else
                 {
-<<<<<<< HEAD
-                    SchemaDifference diff = schemaDifference;
-                    schemaDifferences.Add(diff);
-                    while (diff.Children?.FirstOrDefault() != null)
-                    {
-                        diff = diff.Children.FirstOrDefault();
-                        schemaDifferences.Add(diff);
-                    }
-=======
                     //// Our home grown SQL schema generator does not understand that statements can be formatted differently but contain identical SQL
                     //// Skipping queue objects
                     var objectsToSkip = new[] { "DequeueJob", "EnqueueJobs", "GetJobs", "GetResourcesByTypeAndSurrogateIdRange", "GetResourceSurrogateIdRanges", "LogEvent", "PutJobCancelation", "PutJobHeartbeat", "PutJobStatus" };
@@ -315,19 +288,12 @@
                     }
 
                     unexpectedDifference.AppendLine($"source={schemaDifference.SourceObject?.Name} target={schemaDifference.TargetObject?.Name}");
->>>>>>> 6fef42a4
-                }
-            }
-
-            Assert.Empty(schemaDifferences.Select(d => $"{d.Name}_{d.SourceObject?.Name}_{d.TargetObject?.Name}"));
+                }
+            }
 
             // if TransactionCheckWithInitialiScript(which has current version as x-1) is not updated with the new x version then x.sql will have a wrong version inserted into SchemaVersion table
             // this will cause an entry like (x-1, started) and (x, completed) at the end of of the transaction in fullsnapshot database (testConnectionString1)
             // If any schema version is in started state then there might be a problem
-<<<<<<< HEAD
-            Assert.False(SchemaVersionInStartedState(testConnectionString1).Result);
-            Assert.False(SchemaVersionInStartedState(testConnectionString2).Result);
-=======
             if (SchemaVersionInStartedState(testConnectionString1).Result || SchemaVersionInStartedState(testConnectionString2).Result)
             {
                 // if the test hits below statement then there is a possibility that TransactionCheckWithInitialiScript is not updated with the new version
@@ -335,7 +301,6 @@
             }
 
             return unexpectedDifference.ToString();
->>>>>>> 6fef42a4
         }
 
         public async Task<bool> SchemaVersionInStartedState(string connectionString)
