﻿// -------------------------------------------------------------------------------------------------
// Copyright (c) Microsoft Corporation. All rights reserved.
// Licensed under the MIT License (MIT). See LICENSE in the repo root for license information.
// -------------------------------------------------------------------------------------------------

using System;
using System.Data;
using System.Linq;
using System.Numerics;
using System.Text;
using System.Threading;
using System.Threading.Tasks;
using MediatR;
using Microsoft.Data.SqlClient;
using Microsoft.Extensions.DependencyInjection;
using Microsoft.Extensions.Logging.Abstractions;
using Microsoft.Extensions.Options;
using Microsoft.Health.Extensions.DependencyInjection;
using Microsoft.Health.Fhir.Core.Configs;
using Microsoft.Health.Fhir.Core.Features.Definition;
using Microsoft.Health.Fhir.Core.Features.Search;
using Microsoft.Health.Fhir.Core.Features.Search.Registry;
using Microsoft.Health.Fhir.Core.Models;
using Microsoft.Health.Fhir.Core.UnitTests.Extensions;
using Microsoft.Health.Fhir.SqlServer.Features.Schema;
using Microsoft.Health.Fhir.SqlServer.Features.Storage;
using Microsoft.Health.Fhir.Tests.Common;
using Microsoft.Health.Fhir.Tests.Common.FixtureParameters;
using Microsoft.Health.SqlServer;
using Microsoft.Health.SqlServer.Configs;
using Microsoft.Health.SqlServer.Features.Client;
using Microsoft.Health.SqlServer.Features.Schema;
using Microsoft.Health.SqlServer.Features.Schema.Manager;
using Microsoft.Health.SqlServer.Features.Storage;
using Microsoft.Health.Test.Utilities;
using Microsoft.SqlServer.Dac.Compare;
using NSubstitute;
using Xunit;

namespace Microsoft.Health.Fhir.Tests.Integration.Persistence
{
    [FhirStorageTestsFixtureArgumentSets(DataStore.SqlServer)]
    [Trait(Traits.OwningTeam, OwningTeam.Fhir)]
    [Trait(Traits.Category, Categories.Schema)]
    public class SqlServerSchemaUpgradeTests
    {
        private const string LocalConnectionString = "server=(local);Integrated Security=true;TrustServerCertificate=True";
        private const string MasterDatabaseName = "master";

        public SqlServerSchemaUpgradeTests()
        {
        }

        [Fact(Skip = "Issue connecting with SQL workload identity & custom auth provider. AB#122858")]
        public async Task GivenTwoSchemaInitializationMethods_WhenCreatingTwoDatabases_BothSchemasShouldBeEquivalent()
        {
            var snapshotDatabaseName = SqlServerFhirStorageTestsFixture.GetDatabaseName($"Upgrade_Snapshot");
            var diffDatabaseName = SqlServerFhirStorageTestsFixture.GetDatabaseName($"Upgrade_Diff");

            SqlServerFhirStorageTestHelper testHelper1 = null;
            SqlServerFhirStorageTestHelper testHelper2 = null;
            try
            {
                // Create two databases, one where we apply the the maximum supported version's snapshot SQL schema file
                (testHelper1, _) = await SetupTestHelperAndCreateDatabase(
                    snapshotDatabaseName,
                    SchemaVersionConstants.Max,
                    forceIncrementalSchemaUpgrade: false);

                // And one where we apply .diff.sql files to upgrade the schema version to the maximum supported version.
                (testHelper2, _) = await SetupTestHelperAndCreateDatabase(
                    diffDatabaseName,
                    SchemaVersionConstants.Max,
                    forceIncrementalSchemaUpgrade: true);

                var diff = await CompareDatabaseSchemas(snapshotDatabaseName, diffDatabaseName);
                Assert.True(string.IsNullOrEmpty(diff), diff);
            }
            finally
            {
                await (testHelper1?.DeleteDatabase(snapshotDatabaseName) ?? Task.CompletedTask);
                await (testHelper2?.DeleteDatabase(diffDatabaseName) ?? Task.CompletedTask);
            }
        }

        [Fact]
        public void GivenASchemaVersion_WhenApplyingDiffTwice_ShouldSucceed()
        {
            var versions = Enum.GetValues(typeof(SchemaVersion)).OfType<object>().ToList().Select(x => Convert.ToInt32(x)).ToList();
            Parallel.ForEach(versions, async version =>
            {
                // The schema upgrade scripts starting from v7 were made idempotent.
                if (version >= 7 && version >= SchemaVersionConstants.MinForUpgrade) // no sense in checking not supported versions
                {
                    var snapshotDatabaseName = SqlServerFhirStorageTestsFixture.GetDatabaseName($"Upgrade_Snapshot_Diff");

                    SqlServerFhirStorageTestHelper testHelper = null;
                    SchemaUpgradeRunner upgradeRunner;

                    try
                    {
                        (testHelper, upgradeRunner) = await SetupTestHelperAndCreateDatabase(
                            snapshotDatabaseName,
                            version - 1,
                            forceIncrementalSchemaUpgrade: false);

                        await upgradeRunner.ApplySchemaAsync(version, applyFullSchemaSnapshot: false, CancellationToken.None);
                        await upgradeRunner.ApplySchemaAsync(version, applyFullSchemaSnapshot: false, CancellationToken.None);
                    }
                    finally
                    {
                        await testHelper.DeleteDatabase(snapshotDatabaseName);
                    }
                }
            });
        }

        private async Task<(SqlServerFhirStorageTestHelper testHelper, SchemaUpgradeRunner upgradeRunner)> SetupTestHelperAndCreateDatabase(string databaseName, int maxSchemaVersion, bool forceIncrementalSchemaUpgrade)
        {
            var initialConnectionString = Environment.GetEnvironmentVariable("SqlServer:ConnectionString") ?? LocalConnectionString;

            var searchService = Substitute.For<ISearchService>();
            ISearchParameterDefinitionManager defManager = new SearchParameterDefinitionManager(ModelInfoProvider.Instance, Substitute.For<IMediator>(), searchService.CreateMockScopeProvider(), NullLogger<SearchParameterDefinitionManager>.Instance);
            FilebasedSearchParameterStatusDataStore statusStore = new FilebasedSearchParameterStatusDataStore(defManager, ModelInfoProvider.Instance);

            var schemaInformation = new SchemaInformation(SchemaVersionConstants.MinForUpgrade, maxSchemaVersion);

            var connectionString = new SqlConnectionStringBuilder(initialConnectionString) { InitialCatalog = databaseName }.ToString();

            var schemaOptions = new SqlServerSchemaOptions { AutomaticUpdatesEnabled = true };
            IOptions<SqlServerDataStoreConfiguration> config = Options.Create(new SqlServerDataStoreConfiguration { ConnectionString = connectionString, Initialize = true, SchemaOptions = schemaOptions, StatementTimeout = TimeSpan.FromMinutes(10) });
            var sqlRetryLogicBaseProvider = SqlConfigurableRetryFactory.CreateNoneRetryProvider();

            var defaultSqlConnectionBuilder = new DefaultSqlConnectionBuilder(config, sqlRetryLogicBaseProvider);
            var securityConfiguration = new SecurityConfiguration { PrincipalClaims = { "oid" } };

            var sqlTransactionHandler = new SqlTransactionHandler();
            var defaultSqlConnectionWrapperFactory = new SqlConnectionWrapperFactory(sqlTransactionHandler, defaultSqlConnectionBuilder, sqlRetryLogicBaseProvider, config);

            SqlServerFhirModel sqlServerFhirModel = new SqlServerFhirModel(
                schemaInformation,
                defManager,
                () => statusStore,
                Options.Create(securityConfiguration),
                defaultSqlConnectionWrapperFactory.CreateMockScopeProvider(),
                Substitute.For<IMediator>(),
                NullLogger<SqlServerFhirModel>.Instance);

            var testHelper = new SqlServerFhirStorageTestHelper(
                initialConnectionString,
                MasterDatabaseName,
                sqlServerFhirModel,
                defaultSqlConnectionBuilder,
                null);

            var scriptProvider = new ScriptProvider<SchemaVersion>();
            var baseScriptProvider = new BaseScriptProvider();
            var mediator = Substitute.For<IMediator>();

            var schemaManagerDataStore = new SchemaManagerDataStore(
                defaultSqlConnectionWrapperFactory,
                config,
                NullLogger<SchemaManagerDataStore>.Instance);
            var schemaUpgradeRunner = new SchemaUpgradeRunner(
                scriptProvider,
                baseScriptProvider,
                NullLogger<SchemaUpgradeRunner>.Instance,
                defaultSqlConnectionWrapperFactory,
                schemaManagerDataStore);

            Func<IServiceProvider, SchemaUpgradeRunner> schemaUpgradeRunnerFactory = p => schemaUpgradeRunner;
            Func<IServiceProvider, IReadOnlySchemaManagerDataStore> schemaManagerDataStoreFactory = p => schemaManagerDataStore;
            Func<IServiceProvider, SqlConnectionWrapperFactory> sqlConnectionWrapperFactoryFunc = p => defaultSqlConnectionWrapperFactory;

            var collection = new ServiceCollection();
            collection.AddScoped(sqlConnectionWrapperFactoryFunc);
            collection.AddScoped(schemaUpgradeRunnerFactory);
            collection.AddScoped(schemaManagerDataStoreFactory);
            var serviceProviderSchemaInitializer = collection.BuildServiceProvider();

            var schemaInitializer = new SchemaInitializer(
                serviceProviderSchemaInitializer,
                config,
                schemaInformation,
                mediator,
                NullLogger<SchemaInitializer>.Instance);

            await testHelper.CreateAndInitializeDatabase(
                databaseName,
                maxSchemaVersion,
                forceIncrementalSchemaUpgrade,
                schemaInitializer);

            return (testHelper, schemaUpgradeRunner);
        }

        private async Task<string> CompareDatabaseSchemas(string databaseName1, string databaseName2)
        {
            var initialConnectionString = Environment.GetEnvironmentVariable("SqlServer:ConnectionString") ?? LocalConnectionString;

            var testConnectionString1 = new SqlConnectionStringBuilder(initialConnectionString) { InitialCatalog = databaseName1 }.ToString();
            var testConnectionString2 = new SqlConnectionStringBuilder(initialConnectionString) { InitialCatalog = databaseName2 }.ToString();

            var source = new SchemaCompareDatabaseEndpoint(testConnectionString1);
            var target = new SchemaCompareDatabaseEndpoint(testConnectionString2);
            var comparison = new SchemaComparison(source, target)
            {
                Options = { IgnoreWhitespace = true, IgnoreComments = true },
            };

            SchemaComparisonResult result = comparison.Compare();

            // These types were introduced in earlier schema versions but are no longer used in newer versions.
            // They are not removed so as to no break compatibility with instances requiring an older schema version.
            // Exclude them from the schema comparison differences.
            (string type, string name)[] deprecatedObjectToIgnore =
            {
                ("Procedure", "[dbo].[RebuildIndex]"),
                ("Procedure", "[dbo].[UpsertResource]"),
                ("Procedure", "[dbo].[UpsertResource_2]"),
                ("Procedure", "[dbo].[UpsertResource_3]"),
                ("Procedure", "[dbo].[UpsertResource_4]"),
                ("Procedure", "[dbo].[UpsertResource_5]"),
                ("Procedure", "[dbo].[UpsertResource_6]"),
                ("Procedure", "[dbo].[ReindexResource]"),
                ("Procedure", "[dbo].[BulkReindexResources]"),
                ("Procedure", "[dbo].[CreateTask]"),
                ("Procedure", "[dbo].[CreateTask_2]"),
                ("Procedure", "[dbo].[GetNextTask]"),
                ("Procedure", "[dbo].[GetNextTask_2]"),
                ("Procedure", "[dbo].[ResetTask]"),
                ("Procedure", "[dbo].[HardDeleteResource_2]"),
                ("Procedure", "[dbo].[FetchResourceChanges]"),
                ("Procedure", "[dbo].[FetchResourceChanges_2]"),
                ("Procedure", "[dbo].[RemovePartitionFromResourceChanges]"),
                ("TableType", "[dbo].[ReferenceSearchParamTableType_1]"),
                ("TableType", "[dbo].[ReferenceTokenCompositeSearchParamTableType_1]"),
                ("TableType", "[dbo].[ResourceWriteClaimTableType_1]"),
                ("TableType", "[dbo].[CompartmentAssignmentTableType_1]"),
                ("TableType", "[dbo].[ReferenceSearchParamTableType_2]"),
                ("TableType", "[dbo].[TokenSearchParamTableType_1]"),
                ("TableType", "[dbo].[TokenTextTableType_1]"),
                ("TableType", "[dbo].[StringSearchParamTableType_1]"),
                ("TableType", "[dbo].[UriSearchParamTableType_1]"),
                ("TableType", "[dbo].[NumberSearchParamTableType_1]"),
                ("TableType", "[dbo].[QuantitySearchParamTableType_1]"),
                ("TableType", "[dbo].[DateTimeSearchParamTableType_1]"),
                ("TableType", "[dbo].[ReferenceTokenCompositeSearchParamTableType_2]"),
                ("TableType", "[dbo].[TokenTokenCompositeSearchParamTableType_1]"),
                ("TableType", "[dbo].[TokenDateTimeCompositeSearchParamTableType_1]"),
                ("TableType", "[dbo].[TokenQuantityCompositeSearchParamTableType_1]"),
                ("TableType", "[dbo].[TokenStringCompositeSearchParamTableType_1]"),
                ("TableType", "[dbo].[TokenNumberNumberCompositeSearchParamTableType_1]"),
                ("TableType", "[dbo].[BulkDateTimeSearchParamTableType_1]"),
                ("TableType", "[dbo].[BulkStringSearchParamTableType_1]"),
            };

            var remainingDifferences = result.Differences.Where(
                d => d != null && !deprecatedObjectToIgnore.Any(
                    i =>
                        (d.SourceObject?.ObjectType?.Name == i.type && d.SourceObject?.Name?.ToString() == i.name) ||
                        (d.TargetObject?.ObjectType?.Name == i.type && d.TargetObject?.Name?.ToString() == i.name)))
                .ToList();

            var unexpectedDifference = new StringBuilder();
            foreach (SchemaDifference schemaDifference in remainingDifferences)
            {
                if (schemaDifference.Name == "SqlTable" &&
                    (schemaDifference.SourceObject.Name.ToString() == "[dbo].[DateTimeSearchParam]" ||
                    schemaDifference.SourceObject.Name.ToString() == "[dbo].[StringSearchParam]"))
                {
                    foreach (SchemaDifference child in schemaDifference.Children)
                    {
                        if (child.TargetObject == null && child.SourceObject == null && (child.Name == "PartitionColumn" || child.Name == "PartitionScheme"))
                        {
                            // The ParitionColumn and the PartitionScheme come up in the differences list even though
                            // when digging into the "difference" object the values being compared are equal.
                            continue;
                        }
                        else
                        {
                            unexpectedDifference.AppendLine($"source={child.SourceObject?.Name} target={child.TargetObject?.Name}");
                        }
                    }
                }
                else
                {
                    //// Our home grown SQL schema generator does not understand that statements can be formatted differently but contain identical SQL
                    //// Skipping some objects
                    var objectsToSkip = new[] { "GetResourceSearchParamStats", "MergeResourcesAdvanceTransactionVisibility", "DequeueJob", "DisableIndexes", "GetResourceVersions", "CleanupEventLog", "InitDefrag", "EnqueueJobs", "GetResourcesByTypeAndSurrogateIdRange", "GetResourceSurrogateIdRanges", "GetCommandsForRebuildIndexes", "GetIndexCommands", "SwitchPartitionsIn", "SwitchPartitionsOut" }.ToList();
                    objectsToSkip.Add("PartitionFunction_ResourceChangeData_Timestamp"); // definition is not predictable as it has start time component
                    if (schemaDifference.SourceObject != null && objectsToSkip.Any(_ => schemaDifference.SourceObject.Name.ToString().Contains(_)))
                    {
                        continue;
                    }

                    if (schemaDifference.SourceObject != null
                        && schemaDifference.TargetObject != null
                        && (schemaDifference.SourceObject.ObjectType.Name == "Procedure" || schemaDifference.SourceObject.ObjectType.Name == "View")
                        && await IsObjectTextEqual(testConnectionString1, testConnectionString2, schemaDifference.SourceObject.Name.ToString()))
                    {
                        continue;
                    }

                    unexpectedDifference.AppendLine($"source={schemaDifference.SourceObject?.Name} target={schemaDifference.TargetObject?.Name}");
                }
            }

            // if TransactionCheckWithInitialiScript(which has current version as x-1) is not updated with the new x version then x.sql will have a wrong version inserted into SchemaVersion table
            // this will cause an entry like (x-1, started) and (x, completed) at the end of of the transaction in fullsnapshot database (testConnectionString1)
            // If any schema version is in started state then there might be a problem
            if (await SchemaVersionInStartedState(testConnectionString1) || await SchemaVersionInStartedState(testConnectionString2))
            {
                // if the test hits below statement then there is a possibility that TransactionCheckWithInitialiScript is not updated with the new version
                unexpectedDifference.AppendLine("Different SchemaVersionInStartedState.Result");
            }

            return unexpectedDifference.ToString();
        }

        private async Task<bool> IsObjectTextEqual(string connStr1, string connStr2, string objectName)
        {
            var text1 = await GetObjectText(connStr1, objectName);
            var text2 = await GetObjectText(connStr2, objectName);

            text1 = Normalize(text1);
            text2 = Normalize(text2);

            Assert.Equal(text1, text2);

            return true;
        }

        private string Normalize(string text)
        {
            // normalize newlines
            text = text.Replace("\r\n", "\n").Replace("\r", "\n");

            // remove inline comments
<<<<<<< HEAD
            while (text.IndexOf("--") != -1)
            {
                var indexStart = text.IndexOf("--");
                var indexEnd = text.IndexOf(Environment.NewLine, indexStart);
                if (indexEnd == -1)
                {
                    indexEnd = text.IndexOf('\r', indexStart);
                    if (indexEnd == -1)
                    {
                        break;
                    }
                }

                text = text.Substring(0, indexStart) + text.Substring(indexEnd, text.Length - indexEnd);
=======
            while (text.Contains("--"))
            {
                var indexStart = text.IndexOf("--");
                var indexEnd = text.IndexOf("\n", indexStart);

                if (indexEnd == -1)
                {
                    text = text.Substring(0, indexStart);
                }
                else
                {
                    text = text.Substring(0, indexStart) + text.Substring(indexEnd + 1);
                }
>>>>>>> 37a7b853
            }

            return text.ToLowerInvariant()
                       .Replace("\n", string.Empty)
                       .Replace("\r", string.Empty)
                       .Replace("\t", string.Empty)
                       .Replace(";", string.Empty)
                       .Replace(" output,", " out,")
                       .Replace(" output ", " out ")
                       .Replace(" inner join ", " join ")
                       .Replace(" delete from ", " delete ")
                       .Replace(" insert into ", " insert ")
                       .Replace(" rollback transaction ", " rollback ")
                       .Replace(" as ", string.Empty)
                       .Replace(" ", string.Empty)
                       .Replace("(index(", "(index=")
                       .Replace("),", ",")
                       .Replace("))on", ")on");
        }

        private async Task<string> GetObjectText(string connStr, string storedProcedureName)
        {
            using var conn = new SqlConnection(connStr);
            await conn.OpenAsync();
            using var cmd = new SqlCommand("dbo.sp_helptext", conn);
            cmd.CommandType = CommandType.StoredProcedure;
            cmd.Parameters.AddWithValue("@objname", storedProcedureName);
            using var reader = cmd.ExecuteReader();
            var text = string.Empty;
            while (reader.Read())
            {
                text += reader.GetString(0);
            }

            return text;
        }

        public async Task<bool> SchemaVersionInStartedState(string connectionString)
        {
            using (SqlConnection sqlConnection = new SqlConnection(connectionString))
            using (SqlCommand checkSchemaVersionCommand = sqlConnection.CreateCommand())
            {
                if (sqlConnection.State != ConnectionState.Open)
                {
                    await sqlConnection.OpenAsync(CancellationToken.None);
                }

                checkSchemaVersionCommand.CommandText = "SELECT count(*) FROM SchemaVersion where Status = 'started'";
                if ((int?)await checkSchemaVersionCommand.ExecuteScalarAsync(CancellationToken.None) >= 1)
                {
                    return true;
                }
            }

            return false;
        }
    }
}<|MERGE_RESOLUTION|>--- conflicted
+++ resolved
@@ -337,22 +337,6 @@
             text = text.Replace("\r\n", "\n").Replace("\r", "\n");
 
             // remove inline comments
-<<<<<<< HEAD
-            while (text.IndexOf("--") != -1)
-            {
-                var indexStart = text.IndexOf("--");
-                var indexEnd = text.IndexOf(Environment.NewLine, indexStart);
-                if (indexEnd == -1)
-                {
-                    indexEnd = text.IndexOf('\r', indexStart);
-                    if (indexEnd == -1)
-                    {
-                        break;
-                    }
-                }
-
-                text = text.Substring(0, indexStart) + text.Substring(indexEnd, text.Length - indexEnd);
-=======
             while (text.Contains("--"))
             {
                 var indexStart = text.IndexOf("--");
@@ -366,7 +350,6 @@
                 {
                     text = text.Substring(0, indexStart) + text.Substring(indexEnd + 1);
                 }
->>>>>>> 37a7b853
             }
 
             return text.ToLowerInvariant()
