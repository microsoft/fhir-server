﻿// -------------------------------------------------------------------------------------------------
// Copyright (c) Microsoft Corporation. All rights reserved.
// Licensed under the MIT License (MIT). See LICENSE in the repo root for license information.
// -------------------------------------------------------------------------------------------------

using System;
using System.Collections.Generic;
using System.Linq;
using System.Numerics;
using System.Threading;
using System.Threading.Tasks;
using MediatR;
using Microsoft.Data.SqlClient;
using Microsoft.Extensions.Logging.Abstractions;
using Microsoft.Extensions.Options;
using Microsoft.Health.Fhir.Core.Configs;
using Microsoft.Health.Fhir.Core.Features.Definition;
using Microsoft.Health.Fhir.Core.Features.Search;
using Microsoft.Health.Fhir.Core.Features.Search.Registry;
using Microsoft.Health.Fhir.Core.Models;
using Microsoft.Health.Fhir.Core.UnitTests.Extensions;
using Microsoft.Health.Fhir.SqlServer.Features.Schema;
using Microsoft.Health.Fhir.SqlServer.Features.Storage;
using Microsoft.Health.SqlServer;
using Microsoft.Health.SqlServer.Configs;
using Microsoft.Health.SqlServer.Features.Schema;
using Microsoft.Health.SqlServer.Features.Schema.Manager;
using Microsoft.SqlServer.Dac.Compare;
using NSubstitute;
using Xunit;

namespace Microsoft.Health.Fhir.Tests.Integration.Persistence
{
    public class SqlServerSchemaUpgradeTests
    {
        private const string LocalConnectionString = "server=(local);Integrated Security=true";
        private const string MasterDatabaseName = "master";

        public SqlServerSchemaUpgradeTests()
        {
        }

        [Fact]
        public async Task GivenTwoSchemaInitializationMethods_WhenCreatingTwoDatabases_BothSchemasShouldBeEquivalent()
        {
            var snapshotDatabaseName = $"SNAPSHOT_{DateTimeOffset.UtcNow.ToUnixTimeSeconds()}_{BigInteger.Abs(new BigInteger(Guid.NewGuid().ToByteArray()))}";
            var diffDatabaseName = $"DIFF_{DateTimeOffset.UtcNow.ToUnixTimeSeconds()}_{BigInteger.Abs(new BigInteger(Guid.NewGuid().ToByteArray()))}";

            SqlServerFhirStorageTestHelper testHelper1 = null;
            SqlServerFhirStorageTestHelper testHelper2 = null;
            try
            {
                // Create two databases, one where we apply the the maximum supported version's snapshot SQL schema file
                (testHelper1, _) = await SetupTestHelperAndCreateDatabase(
                    snapshotDatabaseName,
                    SchemaVersionConstants.Max,
                    forceIncrementalSchemaUpgrade: false);

                // And one where we apply .diff.sql files to upgrade the schema version to the maximum supported version.
                (testHelper2, _) = await SetupTestHelperAndCreateDatabase(
                    diffDatabaseName,
                    SchemaVersionConstants.Max,
                    forceIncrementalSchemaUpgrade: true);

                bool isEqual = CompareDatabaseSchemas(snapshotDatabaseName, diffDatabaseName);
                Assert.True(isEqual);
            }
            finally
            {
                await testHelper1.DeleteDatabase(snapshotDatabaseName);
                await testHelper2.DeleteDatabase(diffDatabaseName);
            }
        }

        [Theory]
        [InlineData((int)SchemaVersion.V7)]
        [InlineData((int)SchemaVersion.V8)]
        [InlineData((int)SchemaVersion.V9)]
        [InlineData((int)SchemaVersion.V10)]
        [InlineData((int)SchemaVersion.V11)]
        [InlineData((int)SchemaVersion.V12)]
        [InlineData(SchemaVersionConstants.Max)]
        public async Task GivenASchemaVersion_WhenApplyingDiffTwice_ShouldSucceed(int schemaVersion)
        {
            var snapshotDatabaseName = $"SNAPSHOT_{DateTimeOffset.UtcNow.ToUnixTimeSeconds()}_{BigInteger.Abs(new BigInteger(Guid.NewGuid().ToByteArray()))}";

            SqlServerFhirStorageTestHelper testHelper = null;
            SchemaUpgradeRunner upgradeRunner;

            try
            {
                (testHelper, upgradeRunner) = await SetupTestHelperAndCreateDatabase(
                    snapshotDatabaseName,
                    schemaVersion - 1,
                    forceIncrementalSchemaUpgrade: false);

                await upgradeRunner.ApplySchemaAsync(schemaVersion, applyFullSchemaSnapshot: false, CancellationToken.None);
                await upgradeRunner.ApplySchemaAsync(schemaVersion, applyFullSchemaSnapshot: false, CancellationToken.None);
            }
            finally
            {
                await testHelper.DeleteDatabase(snapshotDatabaseName);
            }
        }

        private async Task<(SqlServerFhirStorageTestHelper testHelper, SchemaUpgradeRunner upgradeRunner)> SetupTestHelperAndCreateDatabase(string databaseName, int maxSchemaVersion, bool forceIncrementalSchemaUpgrade)
        {
            var initialConnectionString = Environment.GetEnvironmentVariable("SqlServer:ConnectionString") ?? LocalConnectionString;

            var searchService = Substitute.For<ISearchService>();
            ISearchParameterDefinitionManager defManager = new SearchParameterDefinitionManager(ModelInfoProvider.Instance, Substitute.For<IMediator>(), () => searchService.CreateMockScope(), NullLogger<SearchParameterDefinitionManager>.Instance);
            FilebasedSearchParameterStatusDataStore statusStore = new FilebasedSearchParameterStatusDataStore(defManager, ModelInfoProvider.Instance);

            var schemaInformation = new SchemaInformation(SchemaVersionConstants.Min, maxSchemaVersion);

            var connectionString = new SqlConnectionStringBuilder(initialConnectionString) { InitialCatalog = databaseName }.ToString();

            var schemaOptions = new SqlServerSchemaOptions { AutomaticUpdatesEnabled = true };
            var config = Options.Create(new SqlServerDataStoreConfiguration { ConnectionString = connectionString, Initialize = true, SchemaOptions = schemaOptions });
            var sqlConnectionStringProvider = new DefaultSqlConnectionStringProvider(config);
            var securityConfiguration = new SecurityConfiguration { PrincipalClaims = { "oid" } };

            SqlServerFhirModel sqlServerFhirModel = new SqlServerFhirModel(
                schemaInformation,
                defManager,
                () => statusStore,
                Options.Create(securityConfiguration),
                sqlConnectionStringProvider,
                Substitute.For<IMediator>(),
                NullLogger<SqlServerFhirModel>.Instance);

            var sqlConnectionFactory = new DefaultSqlConnectionFactory(sqlConnectionStringProvider);

            var testHelper = new SqlServerFhirStorageTestHelper(
                initialConnectionString,
                MasterDatabaseName,
                sqlServerFhirModel,
                sqlConnectionFactory);

            var scriptProvider = new ScriptProvider<SchemaVersion>();
            var baseScriptProvider = new BaseScriptProvider();
            var mediator = Substitute.For<IMediator>();

            var schemaManagerDataStore = new SchemaManagerDataStore(sqlConnectionFactory);
            var schemaUpgradeRunner = new SchemaUpgradeRunner(
                scriptProvider,
                baseScriptProvider,
                NullLogger<SchemaUpgradeRunner>.Instance,
                sqlConnectionFactory,
                schemaManagerDataStore);

            var schemaInitializer = new SchemaInitializer(
                config,
                schemaManagerDataStore,
                schemaUpgradeRunner,
                schemaInformation,
                sqlConnectionFactory,
                sqlConnectionStringProvider,
                mediator,
                NullLogger<SchemaInitializer>.Instance);

            await testHelper.CreateAndInitializeDatabase(
                databaseName,
                maxSchemaVersion,
                forceIncrementalSchemaUpgrade,
                schemaInitializer);

            return (testHelper, schemaUpgradeRunner);
        }

        private bool CompareDatabaseSchemas(string databaseName1, string databaseName2)
        {
            var initialConnectionString = Environment.GetEnvironmentVariable("SqlServer:ConnectionString") ?? LocalConnectionString;

            var testConnectionString1 = new SqlConnectionStringBuilder(initialConnectionString) { InitialCatalog = databaseName1 }.ToString();
            var testConnectionString2 = new SqlConnectionStringBuilder(initialConnectionString) { InitialCatalog = databaseName2 }.ToString();

            var source = new SchemaCompareDatabaseEndpoint(testConnectionString1);
            var target = new SchemaCompareDatabaseEndpoint(testConnectionString2);
            var comparison = new SchemaComparison(source, target)
            {
                Options = { IgnoreWhitespace = true, IgnoreComments = true },
            };

            SchemaComparisonResult result = comparison.Compare();

            // These types were introduced in earlier schema versions but are no longer used in newer versions.
            // They are not removed so as to no break compatibility with instances requiring an older schema version.
            // Exclude them from the schema comparison differences.
            (string type, string name)[] deprecatedObjectToIgnore =
            {
                ("Procedure", "[dbo].[UpsertResource]"),
                ("Procedure", "[dbo].[UpsertResource_2]"),
                ("Procedure", "[dbo].[UpsertResource_3]"),
<<<<<<< HEAD
                ("Procedure", "[dbo].[ReindexResource]"),
                ("Procedure", "[dbo].[BulkReindexResources]"),
=======
                ("Procedure", "[dbo].[HardDeleteResource]"),
>>>>>>> 3e1453b2
                ("TableType", "[dbo].[ReferenceSearchParamTableType_1]"),
                ("TableType", "[dbo].[ReferenceTokenCompositeSearchParamTableType_1]"),
                ("TableType", "[dbo].[ResourceWriteClaimTableType_1]"),
                ("TableType", "[dbo].[CompartmentAssignmentTableType_1]"),
                ("TableType", "[dbo].[ReferenceSearchParamTableType_2]"),
                ("TableType", "[dbo].[TokenSearchParamTableType_1]"),
                ("TableType", "[dbo].[TokenTextTableType_1]"),
                ("TableType", "[dbo].[StringSearchParamTableType_1]"),
                ("TableType", "[dbo].[UriSearchParamTableType_1]"),
                ("TableType", "[dbo].[NumberSearchParamTableType_1]"),
                ("TableType", "[dbo].[QuantitySearchParamTableType_1]"),
                ("TableType", "[dbo].[DateTimeSearchParamTableType_1]"),
                ("TableType", "[dbo].[ReferenceTokenCompositeSearchParamTableType_2]"),
                ("TableType", "[dbo].[TokenTokenCompositeSearchParamTableType_1]"),
                ("TableType", "[dbo].[TokenDateTimeCompositeSearchParamTableType_1]"),
                ("TableType", "[dbo].[TokenQuantityCompositeSearchParamTableType_1]"),
                ("TableType", "[dbo].[TokenStringCompositeSearchParamTableType_1]"),
                ("TableType", "[dbo].[TokenNumberNumberCompositeSearchParamTableType_1]"),
                ("TableType", "[dbo].[BulkDateTimeSearchParamTableType_1]"),
                ("TableType", "[dbo].[BulkStringSearchParamTableType_1]"),
            };

            var remainingDifferences = result.Differences.Where(
                d => !deprecatedObjectToIgnore.Any(
                    i =>
                        (d.SourceObject?.ObjectType.Name == i.type && d.SourceObject?.Name?.ToString() == i.name) ||
                        (d.TargetObject?.ObjectType.Name == i.type && d.TargetObject?.Name?.ToString() == i.name)))
                .ToList();

            // Some of the schema changes we are making to tables include addition of columns. In order to support
            // upgrading older schemas to the newer ones we have to add default constraints to the upgrade script.
            // These constraints will not be present in databases that were directly initialized with the latest schema.
            // We need to exclude these constraints from the schema difference comparison.
            bool unexpectedDifference = false;
            HashSet<string> constraintNames = new HashSet<string>()
            {
                "[dbo].[date_IsMin_Constraint]",
                "[dbo].[date_IsMax_Constraint]",
                "[dbo].[string_IsMin_Constraint]",
                "[dbo].[string_IsMax_Constraint]",
            };

            foreach (SchemaDifference schemaDifference in remainingDifferences)
            {
                if (schemaDifference.Name == "SqlTable" &&
                    (schemaDifference.SourceObject.Name.ToString() == "[dbo].[DateTimeSearchParam]" ||
                    schemaDifference.SourceObject.Name.ToString() == "[dbo].[StringSearchParam]"))
                {
                    foreach (SchemaDifference child in schemaDifference.Children)
                    {
                        if (child.TargetObject == null && child.SourceObject == null && (child.Name == "PartitionColumn" || child.Name == "PartitionScheme"))
                        {
                            // Expected
                            continue;
                        }
                        else if (child.TargetObject.ObjectType.Name == "DefaultConstraint" && constraintNames.Contains(child.TargetObject.Name.ToString()))
                        {
                            // Expected
                            continue;
                        }
                        else
                        {
                            unexpectedDifference = true;
                        }
                    }
                }
                else
                {
                    unexpectedDifference = true;
                }
            }

            return !unexpectedDifference;
        }
    }
}<|MERGE_RESOLUTION|>--- conflicted
+++ resolved
@@ -192,12 +192,7 @@
                 ("Procedure", "[dbo].[UpsertResource]"),
                 ("Procedure", "[dbo].[UpsertResource_2]"),
                 ("Procedure", "[dbo].[UpsertResource_3]"),
-<<<<<<< HEAD
-                ("Procedure", "[dbo].[ReindexResource]"),
-                ("Procedure", "[dbo].[BulkReindexResources]"),
-=======
                 ("Procedure", "[dbo].[HardDeleteResource]"),
->>>>>>> 3e1453b2
                 ("TableType", "[dbo].[ReferenceSearchParamTableType_1]"),
                 ("TableType", "[dbo].[ReferenceTokenCompositeSearchParamTableType_1]"),
                 ("TableType", "[dbo].[ResourceWriteClaimTableType_1]"),
