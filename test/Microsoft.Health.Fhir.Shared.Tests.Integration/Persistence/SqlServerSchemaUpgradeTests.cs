﻿// -------------------------------------------------------------------------------------------------
// Copyright (c) Microsoft Corporation. All rights reserved.
// Licensed under the MIT License (MIT). See LICENSE in the repo root for license information.
// -------------------------------------------------------------------------------------------------

using System;
using System.Collections.Generic;
using System.Linq;
using System.Numerics;
using System.Threading;
using System.Threading.Tasks;
using MediatR;
using Microsoft.Data.SqlClient;
using Microsoft.Extensions.Logging.Abstractions;
using Microsoft.Extensions.Options;
using Microsoft.Health.Fhir.Core.Configs;
using Microsoft.Health.Fhir.Core.Features.Definition;
using Microsoft.Health.Fhir.Core.Features.Search;
using Microsoft.Health.Fhir.Core.Features.Search.Registry;
using Microsoft.Health.Fhir.Core.Models;
using Microsoft.Health.Fhir.Core.UnitTests.Extensions;
using Microsoft.Health.Fhir.SqlServer.Features.Schema;
using Microsoft.Health.Fhir.SqlServer.Features.Storage;
using Microsoft.Health.SqlServer;
using Microsoft.Health.SqlServer.Configs;
using Microsoft.Health.SqlServer.Features.Schema;
using Microsoft.Health.SqlServer.Features.Schema.Manager;
using Microsoft.SqlServer.Dac.Compare;
using NSubstitute;
using Xunit;

namespace Microsoft.Health.Fhir.Tests.Integration.Persistence
{
    public class SqlServerSchemaUpgradeTests
    {
        private const string LocalConnectionString = "server=(local);Integrated Security=true";
        private const string MasterDatabaseName = "master";

        public SqlServerSchemaUpgradeTests()
        {
        }

        [Fact]
        public async Task GivenTwoSchemaInitializationMethods_WhenCreatingTwoDatabases_BothSchemasShouldBeEquivalent()
        {
            var snapshotDatabaseName = $"SNAPSHOT_{DateTimeOffset.UtcNow.ToUnixTimeSeconds()}_{BigInteger.Abs(new BigInteger(Guid.NewGuid().ToByteArray()))}";
            var diffDatabaseName = $"DIFF_{DateTimeOffset.UtcNow.ToUnixTimeSeconds()}_{BigInteger.Abs(new BigInteger(Guid.NewGuid().ToByteArray()))}";

            SqlServerFhirStorageTestHelper testHelper1 = null;
            SqlServerFhirStorageTestHelper testHelper2 = null;
            try
            {
                // Create two databases, one where we apply the the maximum supported version's snapshot SQL schema file
                (testHelper1, _) = await SetupTestHelperAndCreateDatabase(
                    snapshotDatabaseName,
                    SchemaVersionConstants.Max,
                    forceIncrementalSchemaUpgrade: false);

                // And one where we apply .diff.sql files to upgrade the schema version to the maximum supported version.
                (testHelper2, _) = await SetupTestHelperAndCreateDatabase(
                    diffDatabaseName,
                    SchemaVersionConstants.Max,
                    forceIncrementalSchemaUpgrade: true);

                bool isEqual = CompareDatabaseSchemas(snapshotDatabaseName, diffDatabaseName);
                Assert.True(isEqual);
            }
            finally
            {
                await testHelper1.DeleteDatabase(snapshotDatabaseName);
                await testHelper2.DeleteDatabase(diffDatabaseName);
            }
        }

        [Theory]
        [MemberData(nameof(GetSchemaVersions))]
        public async Task GivenASchemaVersion_WhenApplyingDiffTwice_ShouldSucceed(int schemaVersion)
        {
            var snapshotDatabaseName = $"SNAPSHOT_{DateTimeOffset.UtcNow.ToUnixTimeSeconds()}_{BigInteger.Abs(new BigInteger(Guid.NewGuid().ToByteArray()))}";

            SqlServerFhirStorageTestHelper testHelper = null;
            SchemaUpgradeRunner upgradeRunner;

            try
            {
                (testHelper, upgradeRunner) = await SetupTestHelperAndCreateDatabase(
                    snapshotDatabaseName,
                    schemaVersion - 1,
                    forceIncrementalSchemaUpgrade: false);

                await upgradeRunner.ApplySchemaAsync(schemaVersion, applyFullSchemaSnapshot: false, CancellationToken.None);
                await upgradeRunner.ApplySchemaAsync(schemaVersion, applyFullSchemaSnapshot: false, CancellationToken.None);
            }
            finally
            {
                await testHelper.DeleteDatabase(snapshotDatabaseName);
            }
        }

        public static IEnumerable<object[]> GetSchemaVersions()
        {
            foreach (object item in Enum.GetValues(typeof(SchemaVersion)))
            {
                // The schema upgrade scripts starting from v7 were made idempotent.
                // Hence we need to run the tests only for versions 7 and above.
                if ((int)item >= 7)
                {
                    yield return new object[] { item };
                }
            }
        }

        private async Task<(SqlServerFhirStorageTestHelper testHelper, SchemaUpgradeRunner upgradeRunner)> SetupTestHelperAndCreateDatabase(string databaseName, int maxSchemaVersion, bool forceIncrementalSchemaUpgrade)
        {
            var initialConnectionString = Environment.GetEnvironmentVariable("SqlServer:ConnectionString") ?? LocalConnectionString;

            var searchService = Substitute.For<ISearchService>();
            ISearchParameterDefinitionManager defManager = new SearchParameterDefinitionManager(ModelInfoProvider.Instance, Substitute.For<IMediator>(), () => searchService.CreateMockScope(), NullLogger<SearchParameterDefinitionManager>.Instance);
            FilebasedSearchParameterStatusDataStore statusStore = new FilebasedSearchParameterStatusDataStore(defManager, ModelInfoProvider.Instance);

            var schemaInformation = new SchemaInformation(SchemaVersionConstants.Min, maxSchemaVersion);

            var connectionString = new SqlConnectionStringBuilder(initialConnectionString) { InitialCatalog = databaseName }.ToString();

            var schemaOptions = new SqlServerSchemaOptions { AutomaticUpdatesEnabled = true };
            var config = Options.Create(new SqlServerDataStoreConfiguration { ConnectionString = connectionString, Initialize = true, SchemaOptions = schemaOptions });
            var sqlConnectionStringProvider = new DefaultSqlConnectionStringProvider(config);
            var securityConfiguration = new SecurityConfiguration { PrincipalClaims = { "oid" } };

            SqlServerFhirModel sqlServerFhirModel = new SqlServerFhirModel(
                schemaInformation,
                defManager,
                () => statusStore,
                Options.Create(securityConfiguration),
                sqlConnectionStringProvider,
                Substitute.For<IMediator>(),
                NullLogger<SqlServerFhirModel>.Instance);

            var sqlConnectionFactory = new DefaultSqlConnectionFactory(sqlConnectionStringProvider);

            var testHelper = new SqlServerFhirStorageTestHelper(
                initialConnectionString,
                MasterDatabaseName,
                sqlServerFhirModel,
                sqlConnectionFactory);

            var scriptProvider = new ScriptProvider<SchemaVersion>();
            var baseScriptProvider = new BaseScriptProvider();
            var mediator = Substitute.For<IMediator>();

            var schemaManagerDataStore = new SchemaManagerDataStore(sqlConnectionFactory);
            var schemaUpgradeRunner = new SchemaUpgradeRunner(
                scriptProvider,
                baseScriptProvider,
                NullLogger<SchemaUpgradeRunner>.Instance,
                sqlConnectionFactory,
                schemaManagerDataStore);

            var schemaInitializer = new SchemaInitializer(
                config,
                schemaManagerDataStore,
                schemaUpgradeRunner,
                schemaInformation,
                sqlConnectionFactory,
                sqlConnectionStringProvider,
                mediator,
                NullLogger<SchemaInitializer>.Instance);

            await testHelper.CreateAndInitializeDatabase(
                databaseName,
                maxSchemaVersion,
                forceIncrementalSchemaUpgrade,
                schemaInitializer);

            return (testHelper, schemaUpgradeRunner);
        }

        private bool CompareDatabaseSchemas(string databaseName1, string databaseName2)
        {
            var initialConnectionString = Environment.GetEnvironmentVariable("SqlServer:ConnectionString") ?? LocalConnectionString;

            var testConnectionString1 = new SqlConnectionStringBuilder(initialConnectionString) { InitialCatalog = databaseName1 }.ToString();
            var testConnectionString2 = new SqlConnectionStringBuilder(initialConnectionString) { InitialCatalog = databaseName2 }.ToString();

            var source = new SchemaCompareDatabaseEndpoint(testConnectionString1);
            var target = new SchemaCompareDatabaseEndpoint(testConnectionString2);
            var comparison = new SchemaComparison(source, target)
            {
                Options = { IgnoreWhitespace = true, IgnoreComments = true },
            };

            SchemaComparisonResult result = comparison.Compare();

            // These types were introduced in earlier schema versions but are no longer used in newer versions.
            // They are not removed so as to no break compatibility with instances requiring an older schema version.
            // Exclude them from the schema comparison differences.
            (string type, string name)[] deprecatedObjectToIgnore =
            {
                ("Procedure", "[dbo].[UpsertResource]"),
                ("Procedure", "[dbo].[UpsertResource_2]"),
                ("Procedure", "[dbo].[UpsertResource_3]"),
<<<<<<< HEAD
                ("Procedure", "[dbo].[UpsertResource_4]"),
                ("Procedure", "[dbo].[ReindexResource]"),
                ("Procedure", "[dbo].[BulkReindexResources]"),
=======
                ("Procedure", "[dbo].[CreateTask]"),
                ("Procedure", "[dbo].[GetNextTask]"),
>>>>>>> 6fed61cb
                ("Procedure", "[dbo].[HardDeleteResource]"),
                ("TableType", "[dbo].[ReferenceSearchParamTableType_1]"),
                ("TableType", "[dbo].[ReferenceTokenCompositeSearchParamTableType_1]"),
                ("TableType", "[dbo].[ResourceWriteClaimTableType_1]"),
                ("TableType", "[dbo].[CompartmentAssignmentTableType_1]"),
                ("TableType", "[dbo].[ReferenceSearchParamTableType_2]"),
                ("TableType", "[dbo].[TokenSearchParamTableType_1]"),
                ("TableType", "[dbo].[TokenTextTableType_1]"),
                ("TableType", "[dbo].[StringSearchParamTableType_1]"),
                ("TableType", "[dbo].[UriSearchParamTableType_1]"),
                ("TableType", "[dbo].[NumberSearchParamTableType_1]"),
                ("TableType", "[dbo].[QuantitySearchParamTableType_1]"),
                ("TableType", "[dbo].[DateTimeSearchParamTableType_1]"),
                ("TableType", "[dbo].[ReferenceTokenCompositeSearchParamTableType_2]"),
                ("TableType", "[dbo].[TokenTokenCompositeSearchParamTableType_1]"),
                ("TableType", "[dbo].[TokenDateTimeCompositeSearchParamTableType_1]"),
                ("TableType", "[dbo].[TokenQuantityCompositeSearchParamTableType_1]"),
                ("TableType", "[dbo].[TokenStringCompositeSearchParamTableType_1]"),
                ("TableType", "[dbo].[TokenNumberNumberCompositeSearchParamTableType_1]"),
                ("TableType", "[dbo].[BulkDateTimeSearchParamTableType_1]"),
                ("TableType", "[dbo].[BulkStringSearchParamTableType_1]"),
            };

            var remainingDifferences = result.Differences.Where(
                d => !deprecatedObjectToIgnore.Any(
                    i =>
                        (d.SourceObject?.ObjectType.Name == i.type && d.SourceObject?.Name?.ToString() == i.name) ||
                        (d.TargetObject?.ObjectType.Name == i.type && d.TargetObject?.Name?.ToString() == i.name)))
                .ToList();

            // Some of the schema changes we are making to tables include addition of columns. In order to support
            // upgrading older schemas to the newer ones we have to add default constraints to the upgrade script.
            // These constraints will not be present in databases that were directly initialized with the latest schema.
            // We need to exclude these constraints from the schema difference comparison.
            bool unexpectedDifference = false;
            HashSet<string> constraintNames = new HashSet<string>()
            {
                "[dbo].[date_IsMin_Constraint]",
                "[dbo].[date_IsMax_Constraint]",
                "[dbo].[string_IsMin_Constraint]",
                "[dbo].[string_IsMax_Constraint]",
            };

            foreach (SchemaDifference schemaDifference in remainingDifferences)
            {
                if (schemaDifference.Name == "SqlTable" &&
                    (schemaDifference.SourceObject.Name.ToString() == "[dbo].[DateTimeSearchParam]" ||
                    schemaDifference.SourceObject.Name.ToString() == "[dbo].[StringSearchParam]"))
                {
                    foreach (SchemaDifference child in schemaDifference.Children)
                    {
                        if (child.TargetObject == null && child.SourceObject == null && (child.Name == "PartitionColumn" || child.Name == "PartitionScheme"))
                        {
                            // The ParitionColumn and the PartitionScheme come up in the differences list even though
                            // when digging into the "difference" object the values being compared are equal.
                            continue;
                        }
                        else if (child.TargetObject.ObjectType.Name == "DefaultConstraint" && constraintNames.Contains(child.TargetObject.Name.ToString()))
                        {
                            // Expected
                            continue;
                        }
                        else
                        {
                            unexpectedDifference = true;
                        }
                    }
                }
                else
                {
                    unexpectedDifference = true;
                }
            }

            return !unexpectedDifference;
        }
    }
}<|MERGE_RESOLUTION|>--- conflicted
+++ resolved
@@ -199,14 +199,11 @@
                 ("Procedure", "[dbo].[UpsertResource]"),
                 ("Procedure", "[dbo].[UpsertResource_2]"),
                 ("Procedure", "[dbo].[UpsertResource_3]"),
-<<<<<<< HEAD
                 ("Procedure", "[dbo].[UpsertResource_4]"),
                 ("Procedure", "[dbo].[ReindexResource]"),
                 ("Procedure", "[dbo].[BulkReindexResources]"),
-=======
                 ("Procedure", "[dbo].[CreateTask]"),
                 ("Procedure", "[dbo].[GetNextTask]"),
->>>>>>> 6fed61cb
                 ("Procedure", "[dbo].[HardDeleteResource]"),
                 ("TableType", "[dbo].[ReferenceSearchParamTableType_1]"),
                 ("TableType", "[dbo].[ReferenceTokenCompositeSearchParamTableType_1]"),
