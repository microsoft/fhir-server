--- conflicted
+++ resolved
@@ -50,17 +50,13 @@
             var observationWrapper = GetResourceWrapper(Samples.GetDefaultObservation().UpdateId(observationId));
 
             // create both
-<<<<<<< HEAD
             var mergeResults = await _store.MergeAsync(
                 new List<ResourceWrapperOperation>
                 {
-                    new ResourceWrapperOperation(patientWrapper, true, true, null, false, bundleOperationId: null),
-                    new ResourceWrapperOperation(observationWrapper, true, true, null, false, bundleOperationId: null),
+                    new ResourceWrapperOperation(patientWrapper, true, true, null, false, false, bundleOperationId: null),
+                    new ResourceWrapperOperation(observationWrapper, true, true, null, false, false, bundleOperationId: null),
                 },
                 default);
-=======
-            var mergeResults = await _store.MergeAsync(new List<ResourceWrapperOperation> { new ResourceWrapperOperation(patientWrapper, true, true, null, false, false), new ResourceWrapperOperation(observationWrapper, true, true, null, false, false) }, default);
->>>>>>> 754df968
             Assert.NotNull(mergeResults);
             Assert.Equal(2, mergeResults.Count);
             var patientOutcome = mergeResults.Values.FirstOrDefault(_ => _.UpsertOutcome.Wrapper.ResourceId == patientId).UpsertOutcome;
@@ -81,17 +77,13 @@
             // update patient
             _logger.LogInformation($"update patient");
             UpdateResource(patientWrapper);
-<<<<<<< HEAD
             mergeResults = await _store.MergeAsync(
                 new List<ResourceWrapperOperation>
                 {
-                    new ResourceWrapperOperation(patientWrapper, true, true, null, false, bundleOperationId: null),
-                    new ResourceWrapperOperation(observationWrapper, true, true, null, false, bundleOperationId: null),
+                    new ResourceWrapperOperation(patientWrapper, true, true, null, false, false, bundleOperationId: null),
+                    new ResourceWrapperOperation(observationWrapper, true, true, null, false, false, bundleOperationId: null),
                 },
                 default);
-=======
-            mergeResults = await _store.MergeAsync(new List<ResourceWrapperOperation> { new ResourceWrapperOperation(patientWrapper, true, true, null, false, false), new ResourceWrapperOperation(observationWrapper, true, true, null, false, false) }, default);
->>>>>>> 754df968
             Assert.NotNull(mergeResults);
             Assert.Equal(2, mergeResults.Count);
             patientOutcome = mergeResults.Values.FirstOrDefault(_ => _.UpsertOutcome.Wrapper.ResourceId == patientId).UpsertOutcome;
@@ -106,17 +98,13 @@
             // update observation
             _logger.LogInformation($"update observation");
             UpdateResource(observationWrapper);
-<<<<<<< HEAD
             mergeResults = await _store.MergeAsync(
                 new List<ResourceWrapperOperation>
                 {
-                    new ResourceWrapperOperation(patientWrapper, true, true, null, false, bundleOperationId: null),
-                    new ResourceWrapperOperation(observationWrapper, true, true, null, false, bundleOperationId: null),
+                    new ResourceWrapperOperation(patientWrapper, true, true, null, false, false, bundleOperationId: null),
+                    new ResourceWrapperOperation(observationWrapper, true, true, null, false, false, bundleOperationId: null),
                 },
                 default);
-=======
-            mergeResults = await _store.MergeAsync(new List<ResourceWrapperOperation> { new ResourceWrapperOperation(patientWrapper, true, true, null, false, false), new ResourceWrapperOperation(observationWrapper, true, true, null, false, false) }, default);
->>>>>>> 754df968
             Assert.NotNull(mergeResults);
             Assert.Equal(2, mergeResults.Count);
             patientOutcome = mergeResults.Values.FirstOrDefault(_ => _.UpsertOutcome.Wrapper.ResourceId == patientId).UpsertOutcome;
@@ -129,41 +117,6 @@
             Assert.Equal("2", observationOutcome.Wrapper.Version);
         }
 
-<<<<<<< HEAD
-        [Fact]
-        public async Task GivenResourceAndMergeDisabled_UpsertAndGet()
-        {
-            DisableMergeResources();
-
-            try
-            {
-                var patientId = Guid.NewGuid().ToString();
-                var patientWrapper = GetResourceWrapper(Samples.GetDefaultPatient().UpdateId(patientId));
-
-                // create
-                var upsertResult = await _store.UpsertAsync(new ResourceWrapperOperation(patientWrapper, true, true, null, false, bundleOperationId: null), default);
-                Assert.NotNull(upsertResult);
-                Assert.Equal(SaveOutcomeType.Created, upsertResult.OutcomeType);
-                Assert.Equal("1", upsertResult.Wrapper.Version);
-
-                var wrapper = await _store.GetAsync(new ResourceKey("Patient", patientId), default);
-                Assert.NotNull(wrapper);
-
-                // update
-                UpdateResource(patientWrapper);
-                upsertResult = await _store.UpsertAsync(new ResourceWrapperOperation(patientWrapper, true, true, null, false, bundleOperationId: null), default);
-                Assert.NotNull(upsertResult);
-                Assert.Equal(SaveOutcomeType.Updated, upsertResult.OutcomeType);
-                Assert.Equal("2", upsertResult.Wrapper.Version);
-            }
-            finally
-            {
-                EnableMergeResources();
-            }
-        }
-
-=======
->>>>>>> 754df968
         private ResourceWrapper GetResourceWrapper(ResourceElement resource)
         {
             var poco = resource.ToPoco();
