﻿// -------------------------------------------------------------------------------------------------
// Copyright (c) Microsoft Corporation. All rights reserved.
// Licensed under the MIT License (MIT). See LICENSE in the repo root for license information.
// -------------------------------------------------------------------------------------------------

using System;
using System.Linq;
using System.Threading;
using System.Threading.Tasks;
using Microsoft.Extensions.Logging.Abstractions;
using Microsoft.Extensions.Options;
using Microsoft.Health.Fhir.Core.Configs;
using Microsoft.Health.Fhir.Core.Exceptions;
using Microsoft.Health.Fhir.Core.Features.TaskManagement;
using Microsoft.Health.Fhir.SqlServer.Features.Storage;
using Microsoft.Health.Fhir.Tests.Integration.Persistence;
using Newtonsoft.Json;
using NSubstitute;
using Xunit;
using TaskStatus = Microsoft.Health.Fhir.Core.Features.TaskManagement.TaskStatus;

namespace Microsoft.Health.Fhir.Shared.Tests.Integration.Persistence
{
    public class SqlServerTaskConsumerTests : IClassFixture<SqlServerFhirStorageTestsFixture>
    {
        private SqlServerFhirStorageTestsFixture _fixture;

        public SqlServerTaskConsumerTests(SqlServerFhirStorageTestsFixture fixture)
        {
            _fixture = fixture;
        }

        [Fact]
        public async Task GivenListOfTasksInQueue_WhenGetNextTask_AvailableTasksShouldBeReturned()
        {
            string queueId = Guid.NewGuid().ToString();
            TaskHostingConfiguration config = new TaskHostingConfiguration()
            {
<<<<<<< HEAD
=======
                Enabled = true,
>>>>>>> 3c660588
                QueueId = queueId,
                TaskHeartbeatTimeoutThresholdInSeconds = 60,
            };

            IOptions<TaskHostingConfiguration> optionsExportConfig = Substitute.For<IOptions<TaskHostingConfiguration>>();
            optionsExportConfig.Value.Returns(config);
            SqlServerTaskManager sqlServerTaskManager = new SqlServerTaskManager(_fixture.SqlConnectionWrapperFactory, NullLogger<SqlServerTaskManager>.Instance);
            SqlServerTaskConsumer sqlServerTaskConsumer = new SqlServerTaskConsumer(optionsExportConfig, _fixture.SqlConnectionWrapperFactory, NullLogger<SqlServerTaskConsumer>.Instance);

            for (int i = 0; i < 5; ++i)
            {
                string taskId = Guid.NewGuid().ToString();
                short typeId = 1;
                string inputData = "inputData";

                TaskInfo taskInfo = new TaskInfo()
                {
                    TaskId = taskId,
                    QueueId = queueId,
                    TaskTypeId = typeId,
                    InputData = inputData,
                };

                _ = await sqlServerTaskManager.CreateTaskAsync(taskInfo, CancellationToken.None);
            }

            var result = (await sqlServerTaskConsumer.GetNextMessagesAsync(3, 60, CancellationToken.None)).ToList();
            Assert.Equal(3, result.Count());
        }

        [Fact]
        public async Task GivenACompletedTask_WhenGetNextTask_NoTaskShouldBeReturned()
        {
            string queueId = Guid.NewGuid().ToString();
            TaskHostingConfiguration config = new TaskHostingConfiguration()
            {
<<<<<<< HEAD
=======
                Enabled = true,
>>>>>>> 3c660588
                QueueId = queueId,
                TaskHeartbeatTimeoutThresholdInSeconds = 60,
            };

            IOptions<TaskHostingConfiguration> optionsExportConfig = Substitute.For<IOptions<TaskHostingConfiguration>>();
            optionsExportConfig.Value.Returns(config);
            SqlServerTaskManager sqlServerTaskManager = new SqlServerTaskManager(_fixture.SqlConnectionWrapperFactory, NullLogger<SqlServerTaskManager>.Instance);
            SqlServerTaskConsumer sqlServerTaskConsumer = new SqlServerTaskConsumer(optionsExportConfig, _fixture.SqlConnectionWrapperFactory, NullLogger<SqlServerTaskConsumer>.Instance);

            string taskId = Guid.NewGuid().ToString();
            short typeId = 1;
            string inputData = "inputData";

            TaskInfo taskInfo = new TaskInfo()
            {
                TaskId = taskId,
                QueueId = queueId,
                TaskTypeId = typeId,
                InputData = inputData,
            };

            _ = await sqlServerTaskManager.CreateTaskAsync(taskInfo, CancellationToken.None);

            taskInfo = (await sqlServerTaskConsumer.GetNextMessagesAsync(1, 60, CancellationToken.None)).First();
            TaskResultData result = new TaskResultData(TaskResult.Success, "Result");
            taskInfo = await sqlServerTaskConsumer.CompleteAsync(taskInfo.TaskId, result, taskInfo.RunId, CancellationToken.None);
            Assert.Equal(TaskStatus.Completed, taskInfo.Status);
            Assert.Equal(JsonConvert.SerializeObject(result), taskInfo.Result);

            taskInfo = (await sqlServerTaskConsumer.GetNextMessagesAsync(1, 60, CancellationToken.None)).FirstOrDefault();
            Assert.Null(taskInfo);
        }

        [Fact]
        public async Task GivenARunningTask_WhenGetNextTask_NoTaskShouldBeReturned()
        {
            string queueId = Guid.NewGuid().ToString();
            TaskHostingConfiguration config = new TaskHostingConfiguration()
            {
<<<<<<< HEAD
=======
                Enabled = true,
>>>>>>> 3c660588
                QueueId = queueId,
                TaskHeartbeatTimeoutThresholdInSeconds = 60,
            };

            IOptions<TaskHostingConfiguration> optionsExportConfig = Substitute.For<IOptions<TaskHostingConfiguration>>();
            optionsExportConfig.Value.Returns(config);
            SqlServerTaskManager sqlServerTaskManager = new SqlServerTaskManager(_fixture.SqlConnectionWrapperFactory, NullLogger<SqlServerTaskManager>.Instance);
            SqlServerTaskConsumer sqlServerTaskConsumer = new SqlServerTaskConsumer(optionsExportConfig, _fixture.SqlConnectionWrapperFactory, NullLogger<SqlServerTaskConsumer>.Instance);

            string taskId = Guid.NewGuid().ToString();
            short typeId = 1;
            string inputData = "inputData";

            TaskInfo taskInfo = new TaskInfo()
            {
                TaskId = taskId,
                QueueId = queueId,
                TaskTypeId = typeId,
                InputData = inputData,
            };

            _ = await sqlServerTaskManager.CreateTaskAsync(taskInfo, CancellationToken.None);

            _ = await sqlServerTaskConsumer.GetNextMessagesAsync(1, 60, CancellationToken.None);
            taskInfo = (await sqlServerTaskConsumer.GetNextMessagesAsync(1, 60, CancellationToken.None)).FirstOrDefault();
            Assert.Null(taskInfo);
        }

        [Fact]
        public async Task GivenARunningTaskTimeout_WhenGetNextTask_TaskShouldBeReturned()
        {
            string queueId = Guid.NewGuid().ToString();
            TaskHostingConfiguration config = new TaskHostingConfiguration()
            {
<<<<<<< HEAD
=======
                Enabled = true,
>>>>>>> 3c660588
                QueueId = queueId,
                TaskHeartbeatTimeoutThresholdInSeconds = 60,
            };

            IOptions<TaskHostingConfiguration> optionsExportConfig = Substitute.For<IOptions<TaskHostingConfiguration>>();
            optionsExportConfig.Value.Returns(config);
            SqlServerTaskManager sqlServerTaskManager = new SqlServerTaskManager(_fixture.SqlConnectionWrapperFactory, NullLogger<SqlServerTaskManager>.Instance);
            SqlServerTaskConsumer sqlServerTaskConsumer = new SqlServerTaskConsumer(optionsExportConfig, _fixture.SqlConnectionWrapperFactory, NullLogger<SqlServerTaskConsumer>.Instance);

            string taskId = Guid.NewGuid().ToString();
            short typeId = 1;
            string inputData = "inputData";

            TaskInfo taskInfo = new TaskInfo()
            {
                TaskId = taskId,
                QueueId = queueId,
                TaskTypeId = typeId,
                InputData = inputData,
            };

            _ = await sqlServerTaskManager.CreateTaskAsync(taskInfo, CancellationToken.None);

            _ = await sqlServerTaskConsumer.GetNextMessagesAsync(1, 60, CancellationToken.None);
            await Task.Delay(TimeSpan.FromSeconds(3));
            taskInfo = (await sqlServerTaskConsumer.GetNextMessagesAsync(1, 1, CancellationToken.None)).FirstOrDefault();
            Assert.NotNull(taskInfo);
        }

        [Fact]
        public async Task GivenARunningTask_WhenResetTask_TaskShouldBeReturned()
        {
            string queueId = Guid.NewGuid().ToString();
            TaskHostingConfiguration config = new TaskHostingConfiguration()
            {
<<<<<<< HEAD
=======
                Enabled = true,
>>>>>>> 3c660588
                QueueId = queueId,
                TaskHeartbeatTimeoutThresholdInSeconds = 60,
            };

            IOptions<TaskHostingConfiguration> optionsExportConfig = Substitute.For<IOptions<TaskHostingConfiguration>>();
            optionsExportConfig.Value.Returns(config);
            SqlServerTaskManager sqlServerTaskManager = new SqlServerTaskManager(_fixture.SqlConnectionWrapperFactory, NullLogger<SqlServerTaskManager>.Instance);
            SqlServerTaskConsumer sqlServerTaskConsumer = new SqlServerTaskConsumer(optionsExportConfig, _fixture.SqlConnectionWrapperFactory, NullLogger<SqlServerTaskConsumer>.Instance);

            string taskId = Guid.NewGuid().ToString();
            short typeId = 1;
            string inputData = "inputData";

            TaskInfo taskInfo = new TaskInfo()
            {
                TaskId = taskId,
                QueueId = queueId,
                TaskTypeId = typeId,
                InputData = inputData,
            };

            _ = await sqlServerTaskManager.CreateTaskAsync(taskInfo, CancellationToken.None);

            taskInfo = (await sqlServerTaskConsumer.GetNextMessagesAsync(1, 60, CancellationToken.None)).First();
            string firstRunId = taskInfo.RunId;
            TaskResultData result = new TaskResultData(TaskResult.Success, "Result");
            taskInfo = await sqlServerTaskConsumer.ResetAsync(taskInfo.TaskId, result, taskInfo.RunId, 3, CancellationToken.None);
            Assert.Equal(1, taskInfo.RetryCount);

            taskInfo = (await sqlServerTaskConsumer.GetNextMessagesAsync(1, 60, CancellationToken.None)).First();
            Assert.NotNull(taskInfo);
            Assert.NotEqual(firstRunId, taskInfo.RunId);
        }

        [Fact]
        public async Task GivenARunningTask_WhenCompleteTask_TaskStatusShouldBeChanged()
        {
            string queueId = Guid.NewGuid().ToString();
            TaskHostingConfiguration config = new TaskHostingConfiguration()
            {
<<<<<<< HEAD
=======
                Enabled = true,
>>>>>>> 3c660588
                QueueId = queueId,
                TaskHeartbeatTimeoutThresholdInSeconds = 60,
            };

            IOptions<TaskHostingConfiguration> optionsExportConfig = Substitute.For<IOptions<TaskHostingConfiguration>>();
            optionsExportConfig.Value.Returns(config);
            SqlServerTaskManager sqlServerTaskManager = new SqlServerTaskManager(_fixture.SqlConnectionWrapperFactory, NullLogger<SqlServerTaskManager>.Instance);
            SqlServerTaskConsumer sqlServerTaskConsumer = new SqlServerTaskConsumer(optionsExportConfig, _fixture.SqlConnectionWrapperFactory, NullLogger<SqlServerTaskConsumer>.Instance);

            string taskId = Guid.NewGuid().ToString();
            short typeId = 1;
            string inputData = "inputData";

            TaskInfo taskInfo = new TaskInfo()
            {
                TaskId = taskId,
                QueueId = queueId,
                TaskTypeId = typeId,
                InputData = inputData,
            };

            _ = await sqlServerTaskManager.CreateTaskAsync(taskInfo, CancellationToken.None);

            taskInfo = (await sqlServerTaskConsumer.GetNextMessagesAsync(1, 60, CancellationToken.None)).First();
            TaskResultData result = new TaskResultData(TaskResult.Success, "Result");
            taskInfo = await sqlServerTaskConsumer.CompleteAsync(taskInfo.TaskId, result, taskInfo.RunId, CancellationToken.None);
            Assert.Equal(TaskStatus.Completed, taskInfo.Status);
            Assert.Equal(JsonConvert.SerializeObject(result), taskInfo.Result);
        }

        [Fact]
        public async Task GivenARunningTask_WhenReachMaxRetryCount_ResetShouldFail()
        {
            string queueId = Guid.NewGuid().ToString();
            TaskHostingConfiguration config = new TaskHostingConfiguration()
            {
<<<<<<< HEAD
=======
                Enabled = true,
>>>>>>> 3c660588
                QueueId = queueId,
                TaskHeartbeatTimeoutThresholdInSeconds = 60,
            };

            IOptions<TaskHostingConfiguration> optionsExportConfig = Substitute.For<IOptions<TaskHostingConfiguration>>();
            optionsExportConfig.Value.Returns(config);
            SqlServerTaskManager sqlServerTaskManager = new SqlServerTaskManager(_fixture.SqlConnectionWrapperFactory, NullLogger<SqlServerTaskManager>.Instance);
            SqlServerTaskConsumer sqlServerTaskConsumer = new SqlServerTaskConsumer(optionsExportConfig, _fixture.SqlConnectionWrapperFactory, NullLogger<SqlServerTaskConsumer>.Instance);

            string taskId = Guid.NewGuid().ToString();
            short typeId = 1;
            string inputData = "inputData";

            TaskInfo taskInfo = new TaskInfo()
            {
                TaskId = taskId,
                QueueId = queueId,
                TaskTypeId = typeId,
                InputData = inputData,
            };

            _ = await sqlServerTaskManager.CreateTaskAsync(taskInfo, CancellationToken.None);
            TaskResultData result = new TaskResultData(TaskResult.Fail, "Result");

            taskInfo = (await sqlServerTaskConsumer.GetNextMessagesAsync(1, 60, CancellationToken.None)).First();
            taskInfo = await sqlServerTaskConsumer.ResetAsync(taskInfo.TaskId, result, taskInfo.RunId, 1, CancellationToken.None);
            taskInfo = (await sqlServerTaskConsumer.GetNextMessagesAsync(1, 60, CancellationToken.None)).First();
            await Assert.ThrowsAsync<TaskAlreadyCompletedException>(async () => await sqlServerTaskConsumer.ResetAsync(taskInfo.TaskId, result, taskInfo.RunId, 1, CancellationToken.None));

            taskInfo = await sqlServerTaskManager.GetTaskAsync(taskInfo.TaskId, CancellationToken.None);
            Assert.Equal(TaskStatus.Completed, taskInfo.Status);
            Assert.Equal(JsonConvert.SerializeObject(result), taskInfo.Result);
        }

        [Fact]
        public async Task GivenCompletedTask_WhenResetTask_ResetShouldFail()
        {
            string queueId = Guid.NewGuid().ToString();
            TaskHostingConfiguration config = new TaskHostingConfiguration()
            {
<<<<<<< HEAD
=======
                Enabled = true,
>>>>>>> 3c660588
                QueueId = queueId,
                TaskHeartbeatTimeoutThresholdInSeconds = 60,
            };

            IOptions<TaskHostingConfiguration> optionsExportConfig = Substitute.For<IOptions<TaskHostingConfiguration>>();
            optionsExportConfig.Value.Returns(config);
            SqlServerTaskManager sqlServerTaskManager = new SqlServerTaskManager(_fixture.SqlConnectionWrapperFactory, NullLogger<SqlServerTaskManager>.Instance);
            SqlServerTaskConsumer sqlServerTaskConsumer = new SqlServerTaskConsumer(optionsExportConfig, _fixture.SqlConnectionWrapperFactory, NullLogger<SqlServerTaskConsumer>.Instance);

            string taskId = Guid.NewGuid().ToString();
            short typeId = 1;
            string inputData = "inputData";

            TaskInfo taskInfo = new TaskInfo()
            {
                TaskId = taskId,
                QueueId = queueId,
                TaskTypeId = typeId,
                InputData = inputData,
            };

            _ = await sqlServerTaskManager.CreateTaskAsync(taskInfo, CancellationToken.None);
            TaskResultData result = new TaskResultData(TaskResult.Fail, "Result");

            taskInfo = (await sqlServerTaskConsumer.GetNextMessagesAsync(1, 60, CancellationToken.None)).First();
            _ = await sqlServerTaskConsumer.CompleteAsync(taskInfo.TaskId, result, taskInfo.RunId, CancellationToken.None);
            await Assert.ThrowsAsync<TaskAlreadyCompletedException>(async () => await sqlServerTaskConsumer.ResetAsync(taskInfo.TaskId, result, taskInfo.RunId, 1, CancellationToken.None));
        }

        [Fact]
        public async Task GivenARunningTask_WhenUpdateWithWrongRunid_ExceptionShouldBeThrew()
        {
            string queueId = Guid.NewGuid().ToString();
            TaskHostingConfiguration config = new TaskHostingConfiguration()
            {
<<<<<<< HEAD
=======
                Enabled = true,
>>>>>>> 3c660588
                QueueId = queueId,
                TaskHeartbeatTimeoutThresholdInSeconds = 60,
            };

            IOptions<TaskHostingConfiguration> optionsExportConfig = Substitute.For<IOptions<TaskHostingConfiguration>>();
            optionsExportConfig.Value.Returns(config);
            SqlServerTaskManager sqlServerTaskManager = new SqlServerTaskManager(_fixture.SqlConnectionWrapperFactory, NullLogger<SqlServerTaskManager>.Instance);
            SqlServerTaskConsumer sqlServerTaskConsumer = new SqlServerTaskConsumer(optionsExportConfig, _fixture.SqlConnectionWrapperFactory, NullLogger<SqlServerTaskConsumer>.Instance);

            string taskId = Guid.NewGuid().ToString();
            short typeId = 1;
            string inputData = "inputData";

            TaskInfo taskInfo = new TaskInfo()
            {
                TaskId = taskId,
                QueueId = queueId,
                TaskTypeId = typeId,
                InputData = inputData,
            };

            _ = await sqlServerTaskManager.CreateTaskAsync(taskInfo, CancellationToken.None);
            TaskResultData result = new TaskResultData(TaskResult.Fail, "Result");

            taskInfo = (await sqlServerTaskConsumer.GetNextMessagesAsync(1, 60, CancellationToken.None)).First();
            await Assert.ThrowsAsync<TaskNotExistException>(async () => await sqlServerTaskConsumer.KeepAliveAsync(taskInfo.TaskId, "invalid", CancellationToken.None));
            await Assert.ThrowsAsync<TaskNotExistException>(async () => await sqlServerTaskConsumer.CompleteAsync(taskInfo.TaskId, result, "invalid", CancellationToken.None));
            await Assert.ThrowsAsync<TaskNotExistException>(async () => await sqlServerTaskConsumer.ResetAsync(taskInfo.TaskId, result, "invalid", 1, CancellationToken.None));
        }
    }
}<|MERGE_RESOLUTION|>--- conflicted
+++ resolved
@@ -36,10 +36,7 @@
             string queueId = Guid.NewGuid().ToString();
             TaskHostingConfiguration config = new TaskHostingConfiguration()
             {
-<<<<<<< HEAD
-=======
-                Enabled = true,
->>>>>>> 3c660588
+                Enabled = true,
                 QueueId = queueId,
                 TaskHeartbeatTimeoutThresholdInSeconds = 60,
             };
@@ -76,10 +73,7 @@
             string queueId = Guid.NewGuid().ToString();
             TaskHostingConfiguration config = new TaskHostingConfiguration()
             {
-<<<<<<< HEAD
-=======
-                Enabled = true,
->>>>>>> 3c660588
+                Enabled = true,
                 QueueId = queueId,
                 TaskHeartbeatTimeoutThresholdInSeconds = 60,
             };
@@ -119,10 +113,7 @@
             string queueId = Guid.NewGuid().ToString();
             TaskHostingConfiguration config = new TaskHostingConfiguration()
             {
-<<<<<<< HEAD
-=======
-                Enabled = true,
->>>>>>> 3c660588
+                Enabled = true,
                 QueueId = queueId,
                 TaskHeartbeatTimeoutThresholdInSeconds = 60,
             };
@@ -157,10 +148,7 @@
             string queueId = Guid.NewGuid().ToString();
             TaskHostingConfiguration config = new TaskHostingConfiguration()
             {
-<<<<<<< HEAD
-=======
-                Enabled = true,
->>>>>>> 3c660588
+                Enabled = true,
                 QueueId = queueId,
                 TaskHeartbeatTimeoutThresholdInSeconds = 60,
             };
@@ -196,10 +184,7 @@
             string queueId = Guid.NewGuid().ToString();
             TaskHostingConfiguration config = new TaskHostingConfiguration()
             {
-<<<<<<< HEAD
-=======
-                Enabled = true,
->>>>>>> 3c660588
+                Enabled = true,
                 QueueId = queueId,
                 TaskHeartbeatTimeoutThresholdInSeconds = 60,
             };
@@ -240,10 +225,7 @@
             string queueId = Guid.NewGuid().ToString();
             TaskHostingConfiguration config = new TaskHostingConfiguration()
             {
-<<<<<<< HEAD
-=======
-                Enabled = true,
->>>>>>> 3c660588
+                Enabled = true,
                 QueueId = queueId,
                 TaskHeartbeatTimeoutThresholdInSeconds = 60,
             };
@@ -280,10 +262,7 @@
             string queueId = Guid.NewGuid().ToString();
             TaskHostingConfiguration config = new TaskHostingConfiguration()
             {
-<<<<<<< HEAD
-=======
-                Enabled = true,
->>>>>>> 3c660588
+                Enabled = true,
                 QueueId = queueId,
                 TaskHeartbeatTimeoutThresholdInSeconds = 60,
             };
@@ -324,10 +303,7 @@
             string queueId = Guid.NewGuid().ToString();
             TaskHostingConfiguration config = new TaskHostingConfiguration()
             {
-<<<<<<< HEAD
-=======
-                Enabled = true,
->>>>>>> 3c660588
+                Enabled = true,
                 QueueId = queueId,
                 TaskHeartbeatTimeoutThresholdInSeconds = 60,
             };
@@ -363,10 +339,7 @@
             string queueId = Guid.NewGuid().ToString();
             TaskHostingConfiguration config = new TaskHostingConfiguration()
             {
-<<<<<<< HEAD
-=======
-                Enabled = true,
->>>>>>> 3c660588
+                Enabled = true,
                 QueueId = queueId,
                 TaskHeartbeatTimeoutThresholdInSeconds = 60,
             };
