--- conflicted
+++ resolved
@@ -181,7 +181,6 @@
             var results = await _searchService.Value.SearchAsync("Patient", query, CancellationToken.None);
 
             // assert that only the patient and Observations are returned
-<<<<<<< HEAD
             Assert.Collection<SearchResultEntry>(
                 results.Results,
                 e => Assert.Equal("Patient", e.Resource.ResourceTypeName),
@@ -312,8 +311,6 @@
 
             // assert that only the patient and Observation is returned
             Assert.True(results.Results.Count() == 3);
-=======
->>>>>>> 23e51ea6
             Assert.Collection<SearchResultEntry>(
                 results.Results,
                 e => Assert.Equal("Patient", e.Resource.ResourceTypeName),
