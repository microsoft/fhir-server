﻿// -------------------------------------------------------------------------------------------------
// Copyright (c) Microsoft Corporation. All rights reserved.
// Licensed under the MIT License (MIT). See LICENSE in the repo root for license information.
// -------------------------------------------------------------------------------------------------

using System;
using System.Collections.Generic;
using System.Linq;
using System.Net;
using System.Threading;
using System.Threading.Tasks;
using Hl7.Fhir.Model;
using Hl7.Fhir.Serialization;
using Microsoft.Extensions.Logging.Abstractions;
using Microsoft.Health.Core.Features.Context;
using Microsoft.Health.Extensions.DependencyInjection;
using Microsoft.Health.Fhir.Core.Exceptions;
using Microsoft.Health.Fhir.Core.Extensions;
using Microsoft.Health.Fhir.Core.Features.Context;
using Microsoft.Health.Fhir.Core.Features.Definition;
using Microsoft.Health.Fhir.Core.Features.Operations;
using Microsoft.Health.Fhir.Core.Features.Persistence;
using Microsoft.Health.Fhir.Core.Features.Search;
using Microsoft.Health.Fhir.Core.Features.Search.Converters;
using Microsoft.Health.Fhir.Core.Features.Search.Parameters;
using Microsoft.Health.Fhir.Core.Features.Search.Registry;
using Microsoft.Health.Fhir.Core.Features.Search.SearchValues;
using Microsoft.Health.Fhir.Core.Messages.Get;
using Microsoft.Health.Fhir.Core.Models;
using Microsoft.Health.Fhir.Core.UnitTests.Extensions;
using Microsoft.Health.Fhir.Tests.Common;
using Microsoft.Health.Fhir.Tests.Common.FixtureParameters;
using Microsoft.Health.Fhir.Tests.Integration.Persistence;
using Microsoft.Health.Test.Utilities;
using NSubstitute;
using Xunit;
using Task = System.Threading.Tasks.Task;

namespace Microsoft.Health.Fhir.Tests.Integration.Features.Smart
{
    [Trait(Traits.OwningTeam, OwningTeam.Fhir)]
    [Trait(Traits.Category, Categories.SmartOnFhir)]
    [FhirStorageTestsFixtureArgumentSets(DataStore.All)]

    public class SmartSearchTests : IClassFixture<FhirStorageTestsFixture>, IAsyncLifetime
    {
        private readonly FhirStorageTestsFixture _fixture;
        private readonly IFhirStorageTestHelper _testHelper;
        private IFhirOperationDataStore _fhirOperationDataStore;
        private IScoped<IFhirDataStore> _scopedDataStore;
        private IFhirStorageTestHelper _fhirStorageTestHelper;
        private SearchParameterDefinitionManager _searchParameterDefinitionManager;
        private ITypedElementToSearchValueConverterManager _typedElementToSearchValueConverterManager;
        private ISearchIndexer _searchIndexer;
        private readonly ISearchParameterSupportResolver _searchParameterSupportResolver = Substitute.For<ISearchParameterSupportResolver>();
        private ISupportedSearchParameterDefinitionManager _supportedSearchParameterDefinitionManager;
        private SearchParameterStatusManager _searchParameterStatusManager;

        private IScoped<ISearchService> _searchService;

        private RequestContextAccessor<IFhirRequestContext> _contextAccessor;
        private readonly IDataStoreSearchParameterValidator _dataStoreSearchParameterValidator = Substitute.For<IDataStoreSearchParameterValidator>();

        public SmartSearchTests(FhirStorageTestsFixture fixture)
        {
            _fixture = fixture;
            _testHelper = _fixture.TestHelper;
        }

        public async Task InitializeAsync()
        {
            if (ModelInfoProvider.Instance.Version == FhirSpecification.R4 ||
                ModelInfoProvider.Instance.Version == FhirSpecification.R4B)
            {
                _dataStoreSearchParameterValidator.ValidateSearchParameter(default, out Arg.Any<string>()).ReturnsForAnyArgs(x =>
                {
                    x[1] = null;
                    return true;
                });

                _searchParameterSupportResolver.IsSearchParameterSupported(Arg.Any<SearchParameterInfo>()).Returns((true, false));

                _contextAccessor = _fixture.FhirRequestContextAccessor;

                _fhirOperationDataStore = _fixture.OperationDataStore;
                _fhirStorageTestHelper = _fixture.TestHelper;
                _scopedDataStore = _fixture.DataStore.CreateMockScope();

                _searchParameterDefinitionManager = _fixture.SearchParameterDefinitionManager;
                _supportedSearchParameterDefinitionManager = _fixture.SupportedSearchParameterDefinitionManager;

                _typedElementToSearchValueConverterManager = await CreateFhirTypedElementToSearchValueConverterManagerAsync();

                _searchIndexer = new TypedElementSearchIndexer(
                    _supportedSearchParameterDefinitionManager,
                    _typedElementToSearchValueConverterManager,
                    Substitute.For<IReferenceToElementResolver>(),
                    ModelInfoProvider.Instance,
                    NullLogger<TypedElementSearchIndexer>.Instance);

                ResourceWrapperFactory wrapperFactory = Mock.TypeWithArguments<ResourceWrapperFactory>(
                    new RawResourceFactory(new FhirJsonSerializer()),
                    new FhirRequestContextAccessor(),
                    _searchIndexer,
                    _searchParameterDefinitionManager,
                    Deserializers.ResourceDeserializer);

                _searchParameterStatusManager = _fixture.SearchParameterStatusManager;

                _searchService = _fixture.SearchService.CreateMockScope();

                _contextAccessor = _fixture.FhirRequestContextAccessor;

                var smartBundle = Samples.GetJsonSample<Bundle>("SmartPatientA");
                foreach (var entry in smartBundle.Entry)
                {
                    await PutResource(entry.Resource);
                }

                smartBundle = Samples.GetJsonSample<Bundle>("SmartPatientB");
                foreach (var entry in smartBundle.Entry)
                {
                    await PutResource(entry.Resource);
                }

                smartBundle = Samples.GetJsonSample<Bundle>("SmartPatientC");
                foreach (var entry in smartBundle.Entry)
                {
                    await PutResource(entry.Resource);
                }

                smartBundle = Samples.GetJsonSample<Bundle>("SmartCommon");
                foreach (var entry in smartBundle.Entry)
                {
                    await PutResource(entry.Resource);
                }

                await PutResource(Samples.GetJsonSample<Medication>("Medication"));
                await PutResource(Samples.GetJsonSample<Organization>("Organization"));
                await PutResource(Samples.GetJsonSample<Location>("Location-example-hq"));
            }
        }

        public Task DisposeAsync()
        {
            return Task.CompletedTask;
        }

        [SkippableFact]
        public async Task GivenScopesWithReadForAllResources_WhenRevIncludeObservations_PatientAndObservationReturned()
        {
            Skip.If(
                ModelInfoProvider.Instance.Version != FhirSpecification.R4 &&
                ModelInfoProvider.Instance.Version != FhirSpecification.R4B,
                "This test is only valid for R4 and R4B");

            // try to query both the Patient resource and the Observation resource using revinclude
            var query = new List<Tuple<string, string>>();
            query.Add(new Tuple<string, string>("_id", "smart-patient-A"));
            query.Add(new Tuple<string, string>("_revinclude", "Observation:subject"));

            var scopeRestriction = new ScopeRestriction(KnownResourceTypes.All, Core.Features.Security.DataActions.Read, "patient");

            ConfigureFhirRequestContext(_contextAccessor, new List<ScopeRestriction>() { scopeRestriction });
            _contextAccessor.RequestContext.AccessControlContext.CompartmentId = "smart-patient-A";
            _contextAccessor.RequestContext.AccessControlContext.CompartmentResourceType = "Patient";

            var results = await _searchService.Value.SearchAsync("Patient", query, CancellationToken.None);

            // assert that only the patient is returned
            Assert.Collection<SearchResultEntry>(
                results.Results,
                e => Assert.Equal("Patient", e.Resource.ResourceTypeName),
                e2 => Assert.Equal("Observation", e2.Resource.ResourceTypeName),
                e3 => Assert.Equal("Observation", e3.Resource.ResourceTypeName));
        }

        [SkippableFact]
        public async Task GivenScopesForPatientAndObservation_WhenRevIncludeObservations_PatientAndObservationReturned()
        {
            Skip.If(
                ModelInfoProvider.Instance.Version != FhirSpecification.R4 &&
                ModelInfoProvider.Instance.Version != FhirSpecification.R4B,
                "This test is only valid for R4 and R4B");

            // try to query both the Patient resource and the Observation resource using revinclude
            var query = new List<Tuple<string, string>>();
            query.Add(new Tuple<string, string>("_id", "smart-patient-A"));
            query.Add(new Tuple<string, string>("_revinclude", "Observation:subject"));

            var scopeRestriction = new ScopeRestriction(KnownResourceTypes.Patient, Core.Features.Security.DataActions.Read, "patient");
            var scopeRestriction2 = new ScopeRestriction(KnownResourceTypes.Observation, Core.Features.Security.DataActions.Read, "patient");

            ConfigureFhirRequestContext(_contextAccessor, new List<ScopeRestriction>() { scopeRestriction, scopeRestriction2 });
            _contextAccessor.RequestContext.AccessControlContext.CompartmentId = "smart-patient-A";
            _contextAccessor.RequestContext.AccessControlContext.CompartmentResourceType = "Patient";

            var results = await _searchService.Value.SearchAsync("Patient", query, CancellationToken.None);

            // assert that only the patient is returned
            Assert.Collection<SearchResultEntry>(
                results.Results,
                e => Assert.Equal("Patient", e.Resource.ResourceTypeName),
                e2 => Assert.Equal("Observation", e2.Resource.ResourceTypeName),
                e3 => Assert.Equal("Observation", e3.Resource.ResourceTypeName));
        }

        [SkippableFact]
        public async Task GivenScopesForPatientAndObservation_WhenIncludeObservations_PatientAndObservationReturned()
        {
            Skip.If(
                ModelInfoProvider.Instance.Version != FhirSpecification.R4 &&
                ModelInfoProvider.Instance.Version != FhirSpecification.R4B,
                "This test is only valid for R4 and R4B");

            // try to query both the Patient resource and the Observation resource using revinclude
            var query = new List<Tuple<string, string>>();
            query.Add(new Tuple<string, string>("_id", "smart-observation-A1"));
            query.Add(new Tuple<string, string>("_include", "Observation:subject"));

            var scopeRestriction = new ScopeRestriction(KnownResourceTypes.Patient, Core.Features.Security.DataActions.Read, "patient");
            var scopeRestriction2 = new ScopeRestriction(KnownResourceTypes.Observation, Core.Features.Security.DataActions.Read, "patient");

            ConfigureFhirRequestContext(_contextAccessor, new List<ScopeRestriction>() { scopeRestriction, scopeRestriction2 });
            _contextAccessor.RequestContext.AccessControlContext.CompartmentId = "smart-patient-A";
            _contextAccessor.RequestContext.AccessControlContext.CompartmentResourceType = "Patient";

            var results = await _searchService.Value.SearchAsync("Observation", query, CancellationToken.None);

            // assert that only the patient is returned
            Assert.Collection<SearchResultEntry>(
                results.Results,
                e => Assert.Equal("Observation", e.Resource.ResourceTypeName),
                e2 => Assert.Equal("Patient", e2.Resource.ResourceTypeName));
        }

        [SkippableFact]
        public async Task GivenScopesForObservation_WhenIncludePatient_OnlyObservationResourcesReturned()
        {
            Skip.If(
                ModelInfoProvider.Instance.Version != FhirSpecification.R4 &&
                ModelInfoProvider.Instance.Version != FhirSpecification.R4B,
                "This test is only valid for R4 and R4B");

            // try to query both the Patient resource and the Observation resource using revinclude
            var query = new List<Tuple<string, string>>();
            query.Add(new Tuple<string, string>("_id", "smart-observation-A1"));
            query.Add(new Tuple<string, string>("_include", "Observation:subject"));

            var scopeRestriction = new ScopeRestriction(KnownResourceTypes.Observation, Core.Features.Security.DataActions.Read, "patient");
            var scopeRestriction2 = new ScopeRestriction(KnownResourceTypes.Medication, Core.Features.Security.DataActions.Read, "patient");

            ConfigureFhirRequestContext(_contextAccessor, new List<ScopeRestriction>() { scopeRestriction, scopeRestriction2 });
            _contextAccessor.RequestContext.AccessControlContext.CompartmentId = "smart-patient-A";
            _contextAccessor.RequestContext.AccessControlContext.CompartmentResourceType = "Patient";

            var results = await _searchService.Value.SearchAsync("Observation", query, CancellationToken.None);

            // assert that only the patient is returned
            Assert.DoesNotContain(results.Results, x => x.Resource.ResourceTypeName == "Patient");
            Assert.Contains(results.Results, x => x.Resource.ResourceTypeName == "Observation");
        }

        [SkippableFact]
        public async Task GivenScopesWithReadForPatient_WhenRevIncludeObservations_OnlyPatientResourcesReturned()
        {
            Skip.If(
                ModelInfoProvider.Instance.Version != FhirSpecification.R4 &&
                ModelInfoProvider.Instance.Version != FhirSpecification.R4B,
                "This test is only valid for R4 and R4B");

            // try to query both the Patient resource and the Observation resource using revinclude
            var query = new List<Tuple<string, string>>();
            query.Add(new Tuple<string, string>("_id", "smart-patient-A"));
            query.Add(new Tuple<string, string>("_revinclude", "Observation:subject"));

            var scopeRestriction = new ScopeRestriction("Patient", Core.Features.Security.DataActions.Read, "patient");

            ConfigureFhirRequestContext(_contextAccessor, new List<ScopeRestriction>() { scopeRestriction });
            _contextAccessor.RequestContext.AccessControlContext.CompartmentId = "smart-patient-A";
            _contextAccessor.RequestContext.AccessControlContext.CompartmentResourceType = "Patient";

            var results = await _searchService.Value.SearchAsync("Patient", query, CancellationToken.None);

            // assert that only the patient is returned
            Assert.DoesNotContain(results.Results, x => x.Resource.ResourceTypeName == "Observation");
            Assert.Contains(results.Results, x => x.Resource.ResourceTypeName == "Patient");
        }

        [SkippableFact]
        public async Task GivenScopesWithReadForObservation_WhenChainedSearchWithPatientName_ThrowsInvalidSearchException()
        {
            Skip.If(
                ModelInfoProvider.Instance.Version != FhirSpecification.R4 &&
                ModelInfoProvider.Instance.Version != FhirSpecification.R4B,
                "This test is only valid for R4 and R4B");

            // Query the Observation resources where they refer to Patients with the name "SMARTGivenName1"
            var query = new List<Tuple<string, string>>();
            query.Add(new Tuple<string, string>("subject:Patient.name", "SMARTGivenName1"));

            var scopeRestriction = new ScopeRestriction("Observation", Core.Features.Security.DataActions.Read, "patient");

            ConfigureFhirRequestContext(_contextAccessor, new List<ScopeRestriction>() { scopeRestriction });
            _contextAccessor.RequestContext.AccessControlContext.CompartmentId = "smart-patient-A";
            _contextAccessor.RequestContext.AccessControlContext.CompartmentResourceType = "Patient";

            await Assert.ThrowsAsync<InvalidSearchOperationException>(() =>
                _searchService.Value.SearchAsync("Observation", query, CancellationToken.None));
        }

        [SkippableFact]
        public async Task GivenScopesWithReadForObservationAndPatient_WhenChainedSearchWithPatientName_ThenObservationResourceReturned()
        {
            Skip.If(
                ModelInfoProvider.Instance.Version != FhirSpecification.R4 &&
                ModelInfoProvider.Instance.Version != FhirSpecification.R4B,
                "This test is only valid for R4 and R4B");

            // Query the Observation resources where they refer to Patients with the name "SMARTGivenName1"
            var query = new List<Tuple<string, string>>();
            query.Add(new Tuple<string, string>("subject:Patient.name", "SMARTGivenName1"));

            var scopeRestriction = new ScopeRestriction("Observation", Core.Features.Security.DataActions.Read, "patient");
            var scopeRestriction2 = new ScopeRestriction("Patient", Core.Features.Security.DataActions.Read, "patient");

            ConfigureFhirRequestContext(_contextAccessor, new List<ScopeRestriction>() { scopeRestriction, scopeRestriction2 });
            _contextAccessor.RequestContext.AccessControlContext.CompartmentId = "smart-patient-A";
            _contextAccessor.RequestContext.AccessControlContext.CompartmentResourceType = "Patient";

            var result = await _searchService.Value.SearchAsync("Observation", query, CancellationToken.None);

            Assert.Collection(
                result.Results,
                r => Assert.Equal("smart-observation-A1", r.Resource.ResourceId),
                r2 => Assert.Equal("smart-observation-A2", r2.Resource.ResourceId));
        }

        [SkippableFact]
        public async Task GivenScopesWithReadForPatient_WhenRevChainedSearchWithObservationCode_ThrowsInvalidSearchException()
        {
            Skip.If(
                ModelInfoProvider.Instance.Version != FhirSpecification.R4 &&
                ModelInfoProvider.Instance.Version != FhirSpecification.R4B,
                "This test is only valid for R4 and R4B");

            // Query Patient resources where there are Observations referring to the Patient, which have the code "4548-4"
            var query = new List<Tuple<string, string>>();
            query.Add(new Tuple<string, string>("_has:Observation:subject:code", "4548-4"));

            var scopeRestriction = new ScopeRestriction("Patient", Core.Features.Security.DataActions.Read, "patient");

            ConfigureFhirRequestContext(_contextAccessor, new List<ScopeRestriction>() { scopeRestriction });
            _contextAccessor.RequestContext.AccessControlContext.CompartmentId = "smart-patient-A";
            _contextAccessor.RequestContext.AccessControlContext.CompartmentResourceType = "Patient";

            await Assert.ThrowsAsync<InvalidSearchOperationException>(
                () => _searchService.Value.SearchAsync("Patient", query, CancellationToken.None));
        }

        [SkippableFact]
        public async Task GivenScopesWithReadForPatient_WhenRevChainedSearchWithObservationPatientCode_ThrowsInvalidSearchException()
        {
            Skip.If(
                ModelInfoProvider.Instance.Version != FhirSpecification.R4 &&
                ModelInfoProvider.Instance.Version != FhirSpecification.R4B,
                "This test is only valid for R4 and R4B");

            // Query Patient resources where there are Observations referring to the Patient, which have the code "4548-4"
            var query = new List<Tuple<string, string>>();
            query.Add(new Tuple<string, string>("_has:Observation:patient:code", "4548-4"));

            var scopeRestriction = new ScopeRestriction("Patient", Core.Features.Security.DataActions.Read, "patient");

            ConfigureFhirRequestContext(_contextAccessor, new List<ScopeRestriction>() { scopeRestriction });
            _contextAccessor.RequestContext.AccessControlContext.CompartmentId = "smart-patient-A";
            _contextAccessor.RequestContext.AccessControlContext.CompartmentResourceType = "Patient";

            await Assert.ThrowsAsync<InvalidSearchOperationException>(() =>
                _searchService.Value.SearchAsync("Patient", query, CancellationToken.None));
        }

        [SkippableFact]
        public async Task GivenScopesWithReadForAllResources_WhenRevChainedSearchWithObservationCode_PatientResourcesReturned()
        {
            Skip.If(
                ModelInfoProvider.Instance.Version != FhirSpecification.R4 &&
                ModelInfoProvider.Instance.Version != FhirSpecification.R4B,
                "This test is only valid for R4 and R4B");

            // Query Patient resources where there are Observations referring to the Patient, which have the code "4548-4"
            var query = new List<Tuple<string, string>>();
            query.Add(new Tuple<string, string>("_has:Observation:subject:code", "4548-4"));

            var scopeRestriction = new ScopeRestriction(KnownResourceTypes.All, Core.Features.Security.DataActions.Read, "patient");

            ConfigureFhirRequestContext(_contextAccessor, new List<ScopeRestriction>() { scopeRestriction });
            _contextAccessor.RequestContext.AccessControlContext.CompartmentId = "smart-patient-A";
            _contextAccessor.RequestContext.AccessControlContext.CompartmentResourceType = "Patient";

            var results = await _searchService.Value.SearchAsync("Patient", query, CancellationToken.None);

            Assert.Collection(
                results.Results,
                r => Assert.True(r.Resource.ResourceId == "smart-patient-A"));
        }

        [SkippableFact]
        public async Task GivenScopesWithReadForPatient_WhenObservationRequested_NoResultsReturned()
        {
            Skip.If(
                ModelInfoProvider.Instance.Version != FhirSpecification.R4 &&
                ModelInfoProvider.Instance.Version != FhirSpecification.R4B,
                "This test is only valid for R4 and R4B");

            var query = new List<Tuple<string, string>>();

            var scopeRestriction = new ScopeRestriction("Patient", Core.Features.Security.DataActions.Read, "patient");

            ConfigureFhirRequestContext(_contextAccessor, new List<ScopeRestriction>() { scopeRestriction });
            _contextAccessor.RequestContext.AccessControlContext.CompartmentId = "smart-patient-A";
            _contextAccessor.RequestContext.AccessControlContext.CompartmentResourceType = "Patient";

            var results = await _searchService.Value.SearchAsync("Observation", query, CancellationToken.None);

            Assert.Empty(results.Results);
        }

        [SkippableFact]
        public async Task GivenFhirUserClaimPatient_WhenPatientInOtherCompartmentRequestedUsingSearch_NoResultsReturned()
        {
            Skip.If(
                ModelInfoProvider.Instance.Version != FhirSpecification.R4 &&
                ModelInfoProvider.Instance.Version != FhirSpecification.R4B,
                "This test is only valid for R4 and R4B");

            var query = new List<Tuple<string, string>>();
            query.Add(new Tuple<string, string>("_id", "smart-patient-B"));

            var scopeRestriction = new ScopeRestriction("Patient", Core.Features.Security.DataActions.Read, "patient");

            ConfigureFhirRequestContext(_contextAccessor, new List<ScopeRestriction>() { scopeRestriction });
            _contextAccessor.RequestContext.AccessControlContext.CompartmentId = "smart-patient-A";
            _contextAccessor.RequestContext.AccessControlContext.CompartmentResourceType = "Patient";

            var results = await _searchService.Value.SearchAsync("Patient", query, CancellationToken.None);

            Assert.Empty(results.Results);
        }

        [SkippableFact]
        public async Task GivenFhirUserClaimPatient_WhenPatientInOtherCompartmentRequested_NoResultsReturned()
        {
            Skip.If(
                ModelInfoProvider.Instance.Version != FhirSpecification.R4 &&
                ModelInfoProvider.Instance.Version != FhirSpecification.R4B,
                "This test is only valid for R4 and R4B");

            var scopeRestriction = new ScopeRestriction("Patient", Core.Features.Security.DataActions.Read, "patient");

            ConfigureFhirRequestContext(_contextAccessor, new List<ScopeRestriction>() { scopeRestriction });
            _contextAccessor.RequestContext.AccessControlContext.CompartmentId = "smart-patient-A";
            _contextAccessor.RequestContext.AccessControlContext.CompartmentResourceType = "Patient";

            await Assert.ThrowsAsync<ResourceNotFoundException>(() => _fixture.GetResourceHandler.Handle(new GetResourceRequest(new ResourceKey("Patient", "smart-patient-B"), bundleOperationId: null), CancellationToken.None));
        }

        [SkippableFact]
        public async Task GivenFhirUserClaimPatient_WhenPatientInSameCompartmentRequested_ResourceIsReturned()
        {
            Skip.If(
                ModelInfoProvider.Instance.Version != FhirSpecification.R4 &&
                ModelInfoProvider.Instance.Version != FhirSpecification.R4B,
                "This test is only valid for R4 and R4B");

            var query = new List<Tuple<string, string>>();
            query.Add(new Tuple<string, string>("_id", "smart-patient-A"));

            var scopeRestriction = new ScopeRestriction("Patient", Core.Features.Security.DataActions.Read, "patient");

            ConfigureFhirRequestContext(_contextAccessor, new List<ScopeRestriction>() { scopeRestriction });
            _contextAccessor.RequestContext.AccessControlContext.CompartmentId = "smart-patient-A";
            _contextAccessor.RequestContext.AccessControlContext.CompartmentResourceType = "Patient";

            var results = await _searchService.Value.SearchAsync("Patient", query, CancellationToken.None);

            Assert.Collection(
                results.Results,
                r => Assert.True(r.Resource.ResourceId == "smart-patient-A"));
        }

        [SkippableFact]
        public async Task GivenFhirUserClaimPractitioner_WhenPatientInSameCompartmentRequested_ResourceIsReturned()
        {
            Skip.If(
                ModelInfoProvider.Instance.Version != FhirSpecification.R4 &&
                ModelInfoProvider.Instance.Version != FhirSpecification.R4B,
                "This test is only valid for R4 and R4B");

            var query = new List<Tuple<string, string>>();
            query.Add(new Tuple<string, string>("_id", "smart-patient-A"));

            var scopeRestriction = new ScopeRestriction("Patient", Core.Features.Security.DataActions.Read, "user");

            ConfigureFhirRequestContext(_contextAccessor, new List<ScopeRestriction>() { scopeRestriction });
            _contextAccessor.RequestContext.AccessControlContext.CompartmentId = "smart-practitioner-A";
            _contextAccessor.RequestContext.AccessControlContext.CompartmentResourceType = "Practitioner";

            var results = await _searchService.Value.SearchAsync("Patient", query, CancellationToken.None);

            Assert.Collection(
                results.Results,
                r => Assert.True(r.Resource.ResourceId == "smart-patient-A"));
        }

        [SkippableFact]
        public async Task GivenFhirUserClaimPractitioner_WhenPatientInOtherCompartmentRequested_NoResourceIsReturned()
        {
            Skip.If(
                ModelInfoProvider.Instance.Version != FhirSpecification.R4 &&
                ModelInfoProvider.Instance.Version != FhirSpecification.R4B,
                "This test is only valid for R4 and R4B");

            var query = new List<Tuple<string, string>>();
            query.Add(new Tuple<string, string>("_id", "smart-patient-C"));

            var scopeRestriction = new ScopeRestriction("Patient", Core.Features.Security.DataActions.Read, "user");

            ConfigureFhirRequestContext(_contextAccessor, new List<ScopeRestriction>() { scopeRestriction });
            _contextAccessor.RequestContext.AccessControlContext.CompartmentId = "smart-practitioner-A";
            _contextAccessor.RequestContext.AccessControlContext.CompartmentResourceType = "Practitioner";

            var results = await _searchService.Value.SearchAsync("Patient", query, CancellationToken.None);

            Assert.Empty(results.Results);
        }

        [SkippableFact]
        public async Task GivenFhirUserClaimPractitioner_WhenCareTeamIsRequested_OnlyCareTeamResourcesInTheSameCompartmentReturned()
        {
            Skip.If(
                ModelInfoProvider.Instance.Version != FhirSpecification.R4 &&
                ModelInfoProvider.Instance.Version != FhirSpecification.R4B,
                "This test is only valid for R4 and R4B");

            var query = new List<Tuple<string, string>>();

            var scopeRestriction = new ScopeRestriction(KnownResourceTypes.CareTeam, Core.Features.Security.DataActions.Read, "user");

            ConfigureFhirRequestContext(_contextAccessor, new List<ScopeRestriction>() { scopeRestriction });
            _contextAccessor.RequestContext.AccessControlContext.CompartmentId = "smart-practitioner-A";
            _contextAccessor.RequestContext.AccessControlContext.CompartmentResourceType = "Practitioner";

            var results = await _searchService.Value.SearchAsync("CareTeam", query, CancellationToken.None);

            Assert.Collection(
                            results.Results,
                            r => Assert.True(r.Resource.ResourceId == "smart-careteam-1"));
        }

        [SkippableFact]
        public async Task GivenFhirUserClaimPractitioner_WhenAllResourcesRequested_ResourcesInTheSameComparementAndUniversalResourcesAlsoReturned()
        {
            Skip.If(
                ModelInfoProvider.Instance.Version != FhirSpecification.R4 &&
                ModelInfoProvider.Instance.Version != FhirSpecification.R4B,
                "This test is only valid for R4 and R4B");

            var query = new List<Tuple<string, string>>();
            query.Add(new Tuple<string, string>("_count", "100"));

            var scopeRestriction = new ScopeRestriction(KnownResourceTypes.All, Core.Features.Security.DataActions.Read, "user");

            ConfigureFhirRequestContext(_contextAccessor, new List<ScopeRestriction>() { scopeRestriction });
            _contextAccessor.RequestContext.AccessControlContext.CompartmentId = "smart-practitioner-A";
            _contextAccessor.RequestContext.AccessControlContext.CompartmentResourceType = "Practitioner";

            var results = await _searchService.Value.SearchAsync(null, query, CancellationToken.None);

            Assert.Contains(results.Results, r => r.Resource.ResourceTypeName == KnownResourceTypes.Observation);
            Assert.Contains(results.Results, r => r.Resource.ResourceTypeName == KnownResourceTypes.Patient);
            Assert.Contains(results.Results, r => r.Resource.ResourceTypeName == KnownResourceTypes.CareTeam);
            /* As per g10 standards, Resources Organization, Medication, Location and Practitioner are returned from outside of compartment.
            */
            Assert.Contains(results.Results, r => r.Resource.ResourceTypeName == KnownResourceTypes.Organization);
            Assert.Contains(results.Results, r => r.Resource.ResourceTypeName == KnownResourceTypes.Medication);
            Assert.Contains(results.Results, r => r.Resource.ResourceTypeName == KnownResourceTypes.Location);
            Assert.Contains(results.Results, r => r.Resource.ResourceTypeName == KnownResourceTypes.Practitioner);

            Assert.Contains(
                           results.Results,
                           r => r.Resource.ResourceId == "smart-careteam-1");

            Assert.Contains(
                           results.Results,
                           r => r.Resource.ResourceId == "smart-organization-A1");

            Assert.Contains(
                           results.Results,
                           r => r.Resource.ResourceId == "smart-patient-B");

            Assert.Contains(
                           results.Results,
                           r => r.Resource.ResourceId == "smart-practitioner-A");

            Assert.Contains(
                           results.Results,
                           r => r.Resource.ResourceId == "smart-practitioner-B");

            /*This is true because we are returning universal Organization resources even when they are not part of compartment of requested Practioner.*/
            Assert.Contains(
                           results.Results,
                           r => r.Resource.ResourceId == "smart-organization-B1");

            /*This is true because smart-patient-C doesnt belong to the same compartment requested and not part of universal resources that should be returned.*/
            Assert.DoesNotContain(
                           results.Results,
                           r => r.Resource.ResourceId == "smart-patient-C");
        }

        [SkippableFact]
        public async Task GivenFhirUserClaimPatient_WhenAllResourcesRequested_UniversalResourcesAlsoReturned()
        {
            Skip.If(
                ModelInfoProvider.Instance.Version != FhirSpecification.R4 &&
                ModelInfoProvider.Instance.Version != FhirSpecification.R4B,
                "This test is only valid for R4 and R4B");

            var query = new List<Tuple<string, string>>();
            query.Add(new Tuple<string, string>("_count", "100"));

            var scopeRestriction = new ScopeRestriction("all", Core.Features.Security.DataActions.Read, "patient");

            ConfigureFhirRequestContext(_contextAccessor, new List<ScopeRestriction>() { scopeRestriction });
            _contextAccessor.RequestContext.AccessControlContext.CompartmentId = "smart-patient-A";
            _contextAccessor.RequestContext.AccessControlContext.CompartmentResourceType = "Patient";

            var results = await _searchService.Value.SearchAsync(null, query, CancellationToken.None);

            Assert.Contains(results.Results, r => r.Resource.ResourceTypeName == KnownResourceTypes.Medication);
            Assert.Contains(results.Results, r => r.Resource.ResourceTypeName == KnownResourceTypes.Location);
            Assert.Contains(results.Results, r => r.Resource.ResourceTypeName == KnownResourceTypes.Practitioner);
            Assert.Equal(25, results.Results.Count());
        }

        [SkippableFact]
        public async Task GivenFhirUserClaimPatient_WhenAllPractitionersRequested_PractitionersReturned()
        {
            Skip.If(
                ModelInfoProvider.Instance.Version != FhirSpecification.R4 &&
                ModelInfoProvider.Instance.Version != FhirSpecification.R4B,
                "This test is only valid for R4 and R4B");

            var query = new List<Tuple<string, string>>();
            query.Add(new Tuple<string, string>("_count", "100"));

            var scopeRestriction = new ScopeRestriction("all", Core.Features.Security.DataActions.Read, "patient");

            ConfigureFhirRequestContext(_contextAccessor, new List<ScopeRestriction>() { scopeRestriction });
            _contextAccessor.RequestContext.AccessControlContext.CompartmentId = "smart-patient-A";
            _contextAccessor.RequestContext.AccessControlContext.CompartmentResourceType = "Patient";

            var results = await _searchService.Value.SearchAsync("Practitioner", query, CancellationToken.None);

            Assert.Contains(results.Results, r => r.Resource.ResourceTypeName == KnownResourceTypes.Practitioner);
            Assert.Equal(3, results.Results.Count());
        }

        [SkippableFact]
        public async Task GivenFhirUserClaimSystem_WhenAllResourcesRequested_ThenAllResourcesReturned()
        {
            Skip.If(
                ModelInfoProvider.Instance.Version != FhirSpecification.R4 &&
                ModelInfoProvider.Instance.Version != FhirSpecification.R4B,
                "This test is only valid for R4 and R4B");

            var query = new List<Tuple<string, string>>();
            query.Add(new Tuple<string, string>("_count", "100"));

            var scopeRestriction = new ScopeRestriction("all", Core.Features.Security.DataActions.Read, "system");

            ConfigureFhirRequestContext(_contextAccessor, new List<ScopeRestriction>() { scopeRestriction });
            _contextAccessor.RequestContext.AccessControlContext.CompartmentId = null;
            _contextAccessor.RequestContext.AccessControlContext.CompartmentResourceType = null;

            var results = await _searchService.Value.SearchAsync(null, query, CancellationToken.None);

            Assert.Contains(results.Results, r => r.Resource.ResourceTypeName == KnownResourceTypes.Medication);
            Assert.Contains(results.Results, r => r.Resource.ResourceTypeName == KnownResourceTypes.Location);
            Assert.Contains(results.Results, r => r.Resource.ResourceTypeName == KnownResourceTypes.Practitioner);
            Assert.Equal(70, results.Results.Count());
        }

        private async Task<UpsertOutcome> PutResource(Resource resource)
        {
            ResourceElement resourceElement = resource.ToResourceElement();

            var rawResource = new RawResource(resource.ToJson(), FhirResourceFormat.Json, isMetaSet: false);
            var resourceRequest = new ResourceRequest(WebRequestMethods.Http.Put);
            var compartmentIndices = Substitute.For<CompartmentIndices>();
            var searchIndices = _searchIndexer.Extract(resourceElement);
            var wrapper = new ResourceWrapper(resourceElement, rawResource, resourceRequest, false, searchIndices, compartmentIndices, new List<KeyValuePair<string, string>>(), _searchParameterDefinitionManager.GetSearchParameterHashForResourceType("Patient"));
            wrapper.SearchParameterHash = "hash";

<<<<<<< HEAD
            return await _scopedDataStore.Value.UpsertAsync(new ResourceWrapperOperation(wrapper, true, true, null, false, bundleOperationId: null), CancellationToken.None);
=======
            return await _scopedDataStore.Value.UpsertAsync(new ResourceWrapperOperation(wrapper, true, true, null, false, false), CancellationToken.None);
>>>>>>> 754df968
        }

        private static async Task<FhirTypedElementToSearchValueConverterManager> CreateFhirTypedElementToSearchValueConverterManagerAsync()
        {
            var types = typeof(ITypedElementToSearchValueConverter)
                .Assembly
                .GetTypes()
                .Where(x => typeof(ITypedElementToSearchValueConverter).IsAssignableFrom(x) && !x.IsAbstract && !x.IsInterface);

            var referenceSearchValueParser = new ReferenceSearchValueParser(new FhirRequestContextAccessor());
            var codeSystemResolver = new CodeSystemResolver(ModelInfoProvider.Instance);
            await codeSystemResolver.StartAsync(CancellationToken.None);

            var fhirElementToSearchValueConverters = new List<ITypedElementToSearchValueConverter>();

            foreach (Type type in types)
            {
                // Filter out the extension converter because it will be added to the converter dictionary in the converter manager's constructor
                if (type.Name != nameof(FhirTypedElementToSearchValueConverterManager.ExtensionConverter))
                {
                    var x = (ITypedElementToSearchValueConverter)Mock.TypeWithArguments(type, referenceSearchValueParser, codeSystemResolver);
                    fhirElementToSearchValueConverters.Add(x);
                }
            }

            return new FhirTypedElementToSearchValueConverterManager(fhirElementToSearchValueConverters);
        }

        private void ConfigureFhirRequestContext(
            RequestContextAccessor<IFhirRequestContext> contextAccessor,
            ICollection<ScopeRestriction> scopes)
        {
            var accessControlContext = new AccessControlContext()
            {
                ApplyFineGrainedAccessControl = true,
            };

            foreach (var scope in scopes)
            {
                accessControlContext.AllowedResourceActions.Add(scope);
            }

            contextAccessor.RequestContext.AccessControlContext.Returns(accessControlContext);
        }
    }
}<|MERGE_RESOLUTION|>--- conflicted
+++ resolved
@@ -702,11 +702,7 @@
             var wrapper = new ResourceWrapper(resourceElement, rawResource, resourceRequest, false, searchIndices, compartmentIndices, new List<KeyValuePair<string, string>>(), _searchParameterDefinitionManager.GetSearchParameterHashForResourceType("Patient"));
             wrapper.SearchParameterHash = "hash";
 
-<<<<<<< HEAD
-            return await _scopedDataStore.Value.UpsertAsync(new ResourceWrapperOperation(wrapper, true, true, null, false, bundleOperationId: null), CancellationToken.None);
-=======
-            return await _scopedDataStore.Value.UpsertAsync(new ResourceWrapperOperation(wrapper, true, true, null, false, false), CancellationToken.None);
->>>>>>> 754df968
+            return await _scopedDataStore.Value.UpsertAsync(new ResourceWrapperOperation(wrapper, true, true, null, false, false, bundleOperationId: null), CancellationToken.None);
         }
 
         private static async Task<FhirTypedElementToSearchValueConverterManager> CreateFhirTypedElementToSearchValueConverterManagerAsync()
