﻿// -------------------------------------------------------------------------------------------------
// Copyright (c) Microsoft Corporation. All rights reserved.
// Licensed under the MIT License (MIT). See LICENSE in the repo root for license information.
// -------------------------------------------------------------------------------------------------

using System;
using System.Collections.Generic;
using System.Linq;
using System.Net;
using System.Threading;
using System.Threading.Tasks;
using Hl7.Fhir.Model;
using Hl7.Fhir.Serialization;
using Microsoft.Extensions.Logging.Abstractions;
using Microsoft.Health.Core.Features.Context;
using Microsoft.Health.Extensions.DependencyInjection;
using Microsoft.Health.Fhir.Core.Exceptions;
using Microsoft.Health.Fhir.Core.Extensions;
using Microsoft.Health.Fhir.Core.Features.Context;
using Microsoft.Health.Fhir.Core.Features.Definition;
using Microsoft.Health.Fhir.Core.Features.Operations;
using Microsoft.Health.Fhir.Core.Features.Persistence;
using Microsoft.Health.Fhir.Core.Features.Resources.Patch;
using Microsoft.Health.Fhir.Core.Features.Search;
using Microsoft.Health.Fhir.Core.Features.Search.Converters;
using Microsoft.Health.Fhir.Core.Features.Search.Parameters;
using Microsoft.Health.Fhir.Core.Features.Search.Registry;
using Microsoft.Health.Fhir.Core.Features.Search.SearchValues;
using Microsoft.Health.Fhir.Core.Messages.Create;
using Microsoft.Health.Fhir.Core.Messages.Get;
using Microsoft.Health.Fhir.Core.Messages.Patch;
using Microsoft.Health.Fhir.Core.Messages.Upsert;
using Microsoft.Health.Fhir.Core.Models;
using Microsoft.Health.Fhir.Core.UnitTests.Extensions;
using Microsoft.Health.Fhir.Tests.Common;
using Microsoft.Health.Fhir.Tests.Common.FixtureParameters;
using Microsoft.Health.Fhir.Tests.Integration.Persistence;
using Microsoft.Health.Test.Utilities;
using NSubstitute;
using Xunit;
using Task = System.Threading.Tasks.Task;

namespace Microsoft.Health.Fhir.Tests.Integration.Features.Smart
{
    [Trait(Traits.OwningTeam, OwningTeam.Fhir)]
    [Trait(Traits.Category, Categories.SmartOnFhir)]
    [FhirStorageTestsFixtureArgumentSets(DataStore.All)]

    public class SmartSearchTests : IClassFixture<FhirStorageTestsFixture>, IAsyncLifetime
    {
        private readonly FhirStorageTestsFixture _fixture;
        private readonly IFhirStorageTestHelper _testHelper;
        private IFhirOperationDataStore _fhirOperationDataStore;
        private IScoped<IFhirDataStore> _scopedDataStore;
        private IFhirStorageTestHelper _fhirStorageTestHelper;
        private SearchParameterDefinitionManager _searchParameterDefinitionManager;
        private ITypedElementToSearchValueConverterManager _typedElementToSearchValueConverterManager;
        private ISearchIndexer _searchIndexer;
        private readonly ISearchParameterSupportResolver _searchParameterSupportResolver = Substitute.For<ISearchParameterSupportResolver>();
        private ISupportedSearchParameterDefinitionManager _supportedSearchParameterDefinitionManager;
        private SearchParameterStatusManager _searchParameterStatusManager;

        private IScoped<ISearchService> _searchService;

        private RequestContextAccessor<IFhirRequestContext> _contextAccessor;
        private readonly IDataStoreSearchParameterValidator _dataStoreSearchParameterValidator = Substitute.For<IDataStoreSearchParameterValidator>();

        public SmartSearchTests(FhirStorageTestsFixture fixture)
        {
            _fixture = fixture;
            _testHelper = _fixture.TestHelper;
        }

        public async Task InitializeAsync()
        {
            if (ModelInfoProvider.Instance.Version == FhirSpecification.R4 ||
                ModelInfoProvider.Instance.Version == FhirSpecification.R4B)
            {
                _dataStoreSearchParameterValidator.ValidateSearchParameter(default, out Arg.Any<string>()).ReturnsForAnyArgs(x =>
                {
                    x[1] = null;
                    return true;
                });

                _searchParameterSupportResolver.IsSearchParameterSupported(Arg.Any<SearchParameterInfo>()).Returns((true, false));

                _contextAccessor = _fixture.FhirRequestContextAccessor;

                _fhirOperationDataStore = _fixture.OperationDataStore;
                _fhirStorageTestHelper = _fixture.TestHelper;
                _scopedDataStore = _fixture.DataStore.CreateMockScope();

                _searchParameterDefinitionManager = _fixture.SearchParameterDefinitionManager;
                _supportedSearchParameterDefinitionManager = _fixture.SupportedSearchParameterDefinitionManager;

                _typedElementToSearchValueConverterManager = await CreateFhirTypedElementToSearchValueConverterManagerAsync();

                _searchIndexer = new TypedElementSearchIndexer(
                    _supportedSearchParameterDefinitionManager,
                    _typedElementToSearchValueConverterManager,
                    Substitute.For<IReferenceToElementResolver>(),
                    ModelInfoProvider.Instance,
                    NullLogger<TypedElementSearchIndexer>.Instance);

                ResourceWrapperFactory wrapperFactory = Mock.TypeWithArguments<ResourceWrapperFactory>(
                    new RawResourceFactory(new FhirJsonSerializer()),
                    new FhirRequestContextAccessor(),
                    _searchIndexer,
                    _searchParameterDefinitionManager,
                    Deserializers.ResourceDeserializer);

                _searchParameterStatusManager = _fixture.SearchParameterStatusManager;

                _searchService = _fixture.SearchService.CreateMockScope();

                _contextAccessor = _fixture.FhirRequestContextAccessor;

                var smartBundle = Samples.GetJsonSample<Bundle>("SmartPatientA");
                foreach (var entry in smartBundle.Entry)
                {
                    await UpsertResource(entry.Resource);
                }

                smartBundle = Samples.GetJsonSample<Bundle>("SmartPatientB");
                foreach (var entry in smartBundle.Entry)
                {
                    await UpsertResource(entry.Resource);
                }

                smartBundle = Samples.GetJsonSample<Bundle>("SmartPatientC");
                foreach (var entry in smartBundle.Entry)
                {
                    await UpsertResource(entry.Resource);
                }

                smartBundle = Samples.GetJsonSample<Bundle>("SmartPatientD");
                foreach (var entry in smartBundle.Entry)
                {
                    await PutResource(entry.Resource);
                }

                smartBundle = Samples.GetJsonSample<Bundle>("SmartCommon");
                foreach (var entry in smartBundle.Entry)
                {
                    await UpsertResource(entry.Resource);
                }

                await UpsertResource(Samples.GetJsonSample<Medication>("Medication"));
                await UpsertResource(Samples.GetJsonSample<Organization>("Organization"));
                await UpsertResource(Samples.GetJsonSample<Location>("Location-example-hq"));
            }
        }

        public Task DisposeAsync()
        {
            return Task.CompletedTask;
        }

        [SkippableFact]
        public async Task GivenScopesWithReadForAllResources_WhenRevIncludeObservations_PatientAndObservationReturned()
        {
            Skip.If(
                ModelInfoProvider.Instance.Version != FhirSpecification.R4 &&
                ModelInfoProvider.Instance.Version != FhirSpecification.R4B,
                "This test is only valid for R4 and R4B");

            // try to query both the Patient resource and the Observation resource using revinclude
            var query = new List<Tuple<string, string>>();
            query.Add(new Tuple<string, string>("_id", "smart-patient-A"));
            query.Add(new Tuple<string, string>("_revinclude", "Observation:subject"));

            var scopeRestriction = new ScopeRestriction(KnownResourceTypes.All, Core.Features.Security.DataActions.Read, "patient");

            ConfigureFhirRequestContext(_contextAccessor, new List<ScopeRestriction>() { scopeRestriction });
            _contextAccessor.RequestContext.AccessControlContext.CompartmentId = "smart-patient-A";
            _contextAccessor.RequestContext.AccessControlContext.CompartmentResourceType = "Patient";

            var results = await _searchService.Value.SearchAsync("Patient", query, CancellationToken.None);

            // assert that only the patient is returned
            Assert.Collection<SearchResultEntry>(
                results.Results,
                e => Assert.Equal("Patient", e.Resource.ResourceTypeName),
                e2 => Assert.Equal("Observation", e2.Resource.ResourceTypeName),
                e3 => Assert.Equal("Observation", e3.Resource.ResourceTypeName));
        }

        [SkippableFact]
        public async Task GivenScopesForPatientAndObservation_WhenRevIncludeObservations_PatientAndObservationReturned()
        {
            Skip.If(
                ModelInfoProvider.Instance.Version != FhirSpecification.R4 &&
                ModelInfoProvider.Instance.Version != FhirSpecification.R4B,
                "This test is only valid for R4 and R4B");

            // try to query both the Patient resource and the Observation resource using revinclude
            var query = new List<Tuple<string, string>>();
            query.Add(new Tuple<string, string>("_id", "smart-patient-A"));
            query.Add(new Tuple<string, string>("_revinclude", "Observation:subject"));

            var scopeRestriction = new ScopeRestriction(KnownResourceTypes.Patient, Core.Features.Security.DataActions.Read, "patient");
            var scopeRestriction2 = new ScopeRestriction(KnownResourceTypes.Observation, Core.Features.Security.DataActions.Read, "patient");

            ConfigureFhirRequestContext(_contextAccessor, new List<ScopeRestriction>() { scopeRestriction, scopeRestriction2 });
            _contextAccessor.RequestContext.AccessControlContext.CompartmentId = "smart-patient-A";
            _contextAccessor.RequestContext.AccessControlContext.CompartmentResourceType = "Patient";

            var results = await _searchService.Value.SearchAsync("Patient", query, CancellationToken.None);

            // assert that only the patient is returned
            Assert.Collection<SearchResultEntry>(
                results.Results,
                e => Assert.Equal("Patient", e.Resource.ResourceTypeName),
                e2 => Assert.Equal("Observation", e2.Resource.ResourceTypeName),
                e3 => Assert.Equal("Observation", e3.Resource.ResourceTypeName));
        }

        [SkippableFact]
        public async Task GivenScopesForPatientAndObservation_WhenIncludeObservations_PatientAndObservationReturned()
        {
            Skip.If(
                ModelInfoProvider.Instance.Version != FhirSpecification.R4 &&
                ModelInfoProvider.Instance.Version != FhirSpecification.R4B,
                "This test is only valid for R4 and R4B");

            // try to query both the Patient resource and the Observation resource using revinclude
            var query = new List<Tuple<string, string>>();
            query.Add(new Tuple<string, string>("_id", "smart-observation-A1"));
            query.Add(new Tuple<string, string>("_include", "Observation:subject"));

            var scopeRestriction = new ScopeRestriction(KnownResourceTypes.Patient, Core.Features.Security.DataActions.Read, "patient");
            var scopeRestriction2 = new ScopeRestriction(KnownResourceTypes.Observation, Core.Features.Security.DataActions.Read, "patient");

            ConfigureFhirRequestContext(_contextAccessor, new List<ScopeRestriction>() { scopeRestriction, scopeRestriction2 });
            _contextAccessor.RequestContext.AccessControlContext.CompartmentId = "smart-patient-A";
            _contextAccessor.RequestContext.AccessControlContext.CompartmentResourceType = "Patient";

            var results = await _searchService.Value.SearchAsync("Observation", query, CancellationToken.None);

            // assert that only the patient is returned
            Assert.Collection<SearchResultEntry>(
                results.Results,
                e => Assert.Equal("Observation", e.Resource.ResourceTypeName),
                e2 => Assert.Equal("Patient", e2.Resource.ResourceTypeName));
        }

        [SkippableFact]
        public async Task GivenScopesForObservation_WhenIncludePatient_OnlyObservationResourcesReturned()
        {
            Skip.If(
                ModelInfoProvider.Instance.Version != FhirSpecification.R4 &&
                ModelInfoProvider.Instance.Version != FhirSpecification.R4B,
                "This test is only valid for R4 and R4B");

            // try to query both the Patient resource and the Observation resource using revinclude
            var query = new List<Tuple<string, string>>();
            query.Add(new Tuple<string, string>("_id", "smart-observation-A1"));
            query.Add(new Tuple<string, string>("_include", "Observation:subject"));

            var scopeRestriction = new ScopeRestriction(KnownResourceTypes.Observation, Core.Features.Security.DataActions.Read, "patient");
            var scopeRestriction2 = new ScopeRestriction(KnownResourceTypes.Medication, Core.Features.Security.DataActions.Read, "patient");

            ConfigureFhirRequestContext(_contextAccessor, new List<ScopeRestriction>() { scopeRestriction, scopeRestriction2 });
            _contextAccessor.RequestContext.AccessControlContext.CompartmentId = "smart-patient-A";
            _contextAccessor.RequestContext.AccessControlContext.CompartmentResourceType = "Patient";

            var results = await _searchService.Value.SearchAsync("Observation", query, CancellationToken.None);

            // assert that only the patient is returned
            Assert.DoesNotContain(results.Results, x => x.Resource.ResourceTypeName == "Patient");
            Assert.Contains(results.Results, x => x.Resource.ResourceTypeName == "Observation");
        }

        [SkippableFact]
        public async Task GivenScopesWithReadForPatient_WhenRevIncludeObservations_OnlyPatientResourcesReturned()
        {
            Skip.If(
                ModelInfoProvider.Instance.Version != FhirSpecification.R4 &&
                ModelInfoProvider.Instance.Version != FhirSpecification.R4B,
                "This test is only valid for R4 and R4B");

            // try to query both the Patient resource and the Observation resource using revinclude
            var query = new List<Tuple<string, string>>();
            query.Add(new Tuple<string, string>("_id", "smart-patient-A"));
            query.Add(new Tuple<string, string>("_revinclude", "Observation:subject"));

            var scopeRestriction = new ScopeRestriction("Patient", Core.Features.Security.DataActions.Read, "patient");

            ConfigureFhirRequestContext(_contextAccessor, new List<ScopeRestriction>() { scopeRestriction });
            _contextAccessor.RequestContext.AccessControlContext.CompartmentId = "smart-patient-A";
            _contextAccessor.RequestContext.AccessControlContext.CompartmentResourceType = "Patient";

            var results = await _searchService.Value.SearchAsync("Patient", query, CancellationToken.None);

            // assert that only the patient is returned
            Assert.DoesNotContain(results.Results, x => x.Resource.ResourceTypeName == "Observation");
            Assert.Contains(results.Results, x => x.Resource.ResourceTypeName == "Patient");
        }

        [SkippableFact]
        public async Task GivenScopesWithReadForObservation_WhenChainedSearchWithPatientName_ThrowsInvalidSearchException()
        {
            Skip.If(
                ModelInfoProvider.Instance.Version != FhirSpecification.R4 &&
                ModelInfoProvider.Instance.Version != FhirSpecification.R4B,
                "This test is only valid for R4 and R4B");

            // Query the Observation resources where they refer to Patients with the name "SMARTGivenName1"
            var query = new List<Tuple<string, string>>();
            query.Add(new Tuple<string, string>("subject:Patient.name", "SMARTGivenName1"));

            var scopeRestriction = new ScopeRestriction("Observation", Core.Features.Security.DataActions.Read, "patient");

            ConfigureFhirRequestContext(_contextAccessor, new List<ScopeRestriction>() { scopeRestriction });
            _contextAccessor.RequestContext.AccessControlContext.CompartmentId = "smart-patient-A";
            _contextAccessor.RequestContext.AccessControlContext.CompartmentResourceType = "Patient";

            await Assert.ThrowsAsync<InvalidSearchOperationException>(() =>
                _searchService.Value.SearchAsync("Observation", query, CancellationToken.None));
        }

        [SkippableFact]
        public async Task GivenScopesWithReadForObservationAndPatient_WhenChainedSearchWithPatientName_ThenObservationResourceReturned()
        {
            Skip.If(
                ModelInfoProvider.Instance.Version != FhirSpecification.R4 &&
                ModelInfoProvider.Instance.Version != FhirSpecification.R4B,
                "This test is only valid for R4 and R4B");

            // Query the Observation resources where they refer to Patients with the name "SMARTGivenName1"
            var query = new List<Tuple<string, string>>();
            query.Add(new Tuple<string, string>("subject:Patient.name", "SMARTGivenName1"));

            var scopeRestriction = new ScopeRestriction("Observation", Core.Features.Security.DataActions.Read, "patient");
            var scopeRestriction2 = new ScopeRestriction("Patient", Core.Features.Security.DataActions.Read, "patient");

            ConfigureFhirRequestContext(_contextAccessor, new List<ScopeRestriction>() { scopeRestriction, scopeRestriction2 });
            _contextAccessor.RequestContext.AccessControlContext.CompartmentId = "smart-patient-A";
            _contextAccessor.RequestContext.AccessControlContext.CompartmentResourceType = "Patient";

            var result = await _searchService.Value.SearchAsync("Observation", query, CancellationToken.None);

            Assert.Collection(
                result.Results,
                r => Assert.Equal("smart-observation-A1", r.Resource.ResourceId),
                r2 => Assert.Equal("smart-observation-A2", r2.Resource.ResourceId));
        }

        [SkippableFact]
        public async Task GivenScopesWithReadForPatient_WhenRevChainedSearchWithObservationCode_ThrowsInvalidSearchException()
        {
            Skip.If(
                ModelInfoProvider.Instance.Version != FhirSpecification.R4 &&
                ModelInfoProvider.Instance.Version != FhirSpecification.R4B,
                "This test is only valid for R4 and R4B");

            // Query Patient resources where there are Observations referring to the Patient, which have the code "4548-4"
            var query = new List<Tuple<string, string>>();
            query.Add(new Tuple<string, string>("_has:Observation:subject:code", "4548-4"));

            var scopeRestriction = new ScopeRestriction("Patient", Core.Features.Security.DataActions.Read, "patient");

            ConfigureFhirRequestContext(_contextAccessor, new List<ScopeRestriction>() { scopeRestriction });
            _contextAccessor.RequestContext.AccessControlContext.CompartmentId = "smart-patient-A";
            _contextAccessor.RequestContext.AccessControlContext.CompartmentResourceType = "Patient";

            await Assert.ThrowsAsync<InvalidSearchOperationException>(
                () => _searchService.Value.SearchAsync("Patient", query, CancellationToken.None));
        }

        [SkippableFact]
        public async Task GivenScopesWithReadForPatient_WhenRevChainedSearchWithObservationPatientCode_ThrowsInvalidSearchException()
        {
            Skip.If(
                ModelInfoProvider.Instance.Version != FhirSpecification.R4 &&
                ModelInfoProvider.Instance.Version != FhirSpecification.R4B,
                "This test is only valid for R4 and R4B");

            // Query Patient resources where there are Observations referring to the Patient, which have the code "4548-4"
            var query = new List<Tuple<string, string>>();
            query.Add(new Tuple<string, string>("_has:Observation:patient:code", "4548-4"));

            var scopeRestriction = new ScopeRestriction("Patient", Core.Features.Security.DataActions.Read, "patient");

            ConfigureFhirRequestContext(_contextAccessor, new List<ScopeRestriction>() { scopeRestriction });
            _contextAccessor.RequestContext.AccessControlContext.CompartmentId = "smart-patient-A";
            _contextAccessor.RequestContext.AccessControlContext.CompartmentResourceType = "Patient";

            await Assert.ThrowsAsync<InvalidSearchOperationException>(() =>
                _searchService.Value.SearchAsync("Patient", query, CancellationToken.None));
        }

        [SkippableFact]
        public async Task GivenScopesWithReadForAllResources_WhenRevChainedSearchWithObservationCode_PatientResourcesReturned()
        {
            Skip.If(
                ModelInfoProvider.Instance.Version != FhirSpecification.R4 &&
                ModelInfoProvider.Instance.Version != FhirSpecification.R4B,
                "This test is only valid for R4 and R4B");

            // Query Patient resources where there are Observations referring to the Patient, which have the code "4548-4"
            var query = new List<Tuple<string, string>>();
            query.Add(new Tuple<string, string>("_has:Observation:subject:code", "4548-4"));

            var scopeRestriction = new ScopeRestriction(KnownResourceTypes.All, Core.Features.Security.DataActions.Read, "patient");

            ConfigureFhirRequestContext(_contextAccessor, new List<ScopeRestriction>() { scopeRestriction });
            _contextAccessor.RequestContext.AccessControlContext.CompartmentId = "smart-patient-A";
            _contextAccessor.RequestContext.AccessControlContext.CompartmentResourceType = "Patient";

            var results = await _searchService.Value.SearchAsync("Patient", query, CancellationToken.None);

            Assert.Collection(
                results.Results,
                r => Assert.True(r.Resource.ResourceId == "smart-patient-A"));
        }

        [SkippableFact]
        public async Task GivenScopesWithReadForPatient_WhenObservationRequested_NoResultsReturned()
        {
            Skip.If(
                ModelInfoProvider.Instance.Version != FhirSpecification.R4 &&
                ModelInfoProvider.Instance.Version != FhirSpecification.R4B,
                "This test is only valid for R4 and R4B");

            var query = new List<Tuple<string, string>>();

            var scopeRestriction = new ScopeRestriction("Patient", Core.Features.Security.DataActions.Read, "patient");

            ConfigureFhirRequestContext(_contextAccessor, new List<ScopeRestriction>() { scopeRestriction });
            _contextAccessor.RequestContext.AccessControlContext.CompartmentId = "smart-patient-A";
            _contextAccessor.RequestContext.AccessControlContext.CompartmentResourceType = "Patient";

            var results = await _searchService.Value.SearchAsync("Observation", query, CancellationToken.None);

            Assert.Empty(results.Results);
        }

        [SkippableFact]
        public async Task GivenFhirUserClaimPatient_WhenPatientInOtherCompartmentRequestedUsingSearch_NoResultsReturned()
        {
            Skip.If(
                ModelInfoProvider.Instance.Version != FhirSpecification.R4 &&
                ModelInfoProvider.Instance.Version != FhirSpecification.R4B,
                "This test is only valid for R4 and R4B");

            var query = new List<Tuple<string, string>>();
            query.Add(new Tuple<string, string>("_id", "smart-patient-B"));

            var scopeRestriction = new ScopeRestriction("Patient", Core.Features.Security.DataActions.Read, "patient");

            ConfigureFhirRequestContext(_contextAccessor, new List<ScopeRestriction>() { scopeRestriction });
            _contextAccessor.RequestContext.AccessControlContext.CompartmentId = "smart-patient-A";
            _contextAccessor.RequestContext.AccessControlContext.CompartmentResourceType = "Patient";

            var results = await _searchService.Value.SearchAsync("Patient", query, CancellationToken.None);

            Assert.Empty(results.Results);
        }

        [SkippableFact]
        public async Task GivenFhirUserClaimPatient_WhenPatientInOtherCompartmentRequested_NoResultsReturned()
        {
            Skip.If(
                ModelInfoProvider.Instance.Version != FhirSpecification.R4 &&
                ModelInfoProvider.Instance.Version != FhirSpecification.R4B,
                "This test is only valid for R4 and R4B");

            var scopeRestriction = new ScopeRestriction("Patient", Core.Features.Security.DataActions.Read, "patient");

            ConfigureFhirRequestContext(_contextAccessor, new List<ScopeRestriction>() { scopeRestriction });
            _contextAccessor.RequestContext.AccessControlContext.CompartmentId = "smart-patient-A";
            _contextAccessor.RequestContext.AccessControlContext.CompartmentResourceType = "Patient";

            await Assert.ThrowsAsync<ResourceNotFoundException>(() => _fixture.GetResourceHandler.Handle(new GetResourceRequest(new ResourceKey("Patient", "smart-patient-B"), bundleResourceContext: null), CancellationToken.None));
        }

        [SkippableFact]
        public async Task GivenFhirUserClaimPatient_WhenPatientInSameCompartmentRequested_ResourceIsReturned()
        {
            Skip.If(
                ModelInfoProvider.Instance.Version != FhirSpecification.R4 &&
                ModelInfoProvider.Instance.Version != FhirSpecification.R4B,
                "This test is only valid for R4 and R4B");

            var query = new List<Tuple<string, string>>();
            query.Add(new Tuple<string, string>("_id", "smart-patient-A"));

            var scopeRestriction = new ScopeRestriction("Patient", Core.Features.Security.DataActions.Read, "patient");

            ConfigureFhirRequestContext(_contextAccessor, new List<ScopeRestriction>() { scopeRestriction });
            _contextAccessor.RequestContext.AccessControlContext.CompartmentId = "smart-patient-A";
            _contextAccessor.RequestContext.AccessControlContext.CompartmentResourceType = "Patient";

            var results = await _searchService.Value.SearchAsync("Patient", query, CancellationToken.None);

            Assert.Collection(
                results.Results,
                r => Assert.True(r.Resource.ResourceId == "smart-patient-A"));
        }

        [SkippableFact]
        public async Task GivenFhirUserClaimPractitioner_WhenPatientInSameCompartmentRequested_ResourceIsReturned()
        {
            Skip.If(
                ModelInfoProvider.Instance.Version != FhirSpecification.R4 &&
                ModelInfoProvider.Instance.Version != FhirSpecification.R4B,
                "This test is only valid for R4 and R4B");

            var query = new List<Tuple<string, string>>();
            query.Add(new Tuple<string, string>("_id", "smart-patient-A"));

            var scopeRestriction = new ScopeRestriction("Patient", Core.Features.Security.DataActions.Read, "user");

            ConfigureFhirRequestContext(_contextAccessor, new List<ScopeRestriction>() { scopeRestriction });
            _contextAccessor.RequestContext.AccessControlContext.CompartmentId = "smart-practitioner-A";
            _contextAccessor.RequestContext.AccessControlContext.CompartmentResourceType = "Practitioner";

            var results = await _searchService.Value.SearchAsync("Patient", query, CancellationToken.None);

            Assert.Collection(
                results.Results,
                r => Assert.True(r.Resource.ResourceId == "smart-patient-A"));
        }

        [SkippableFact]
        public async Task GivenFhirUserClaimPractitioner_WhenPatientInOtherCompartmentRequested_NoResourceIsReturned()
        {
            Skip.If(
                ModelInfoProvider.Instance.Version != FhirSpecification.R4 &&
                ModelInfoProvider.Instance.Version != FhirSpecification.R4B,
                "This test is only valid for R4 and R4B");

            var query = new List<Tuple<string, string>>();
            query.Add(new Tuple<string, string>("_id", "smart-patient-C"));

            var scopeRestriction = new ScopeRestriction("Patient", Core.Features.Security.DataActions.Read, "user");

            ConfigureFhirRequestContext(_contextAccessor, new List<ScopeRestriction>() { scopeRestriction });
            _contextAccessor.RequestContext.AccessControlContext.CompartmentId = "smart-practitioner-A";
            _contextAccessor.RequestContext.AccessControlContext.CompartmentResourceType = "Practitioner";

            var results = await _searchService.Value.SearchAsync("Patient", query, CancellationToken.None);

            Assert.Empty(results.Results);
        }

        [SkippableFact]
        public async Task GivenFhirUserClaimPractitioner_WhenCareTeamIsRequested_OnlyCareTeamResourcesInTheSameCompartmentReturned()
        {
            Skip.If(
                ModelInfoProvider.Instance.Version != FhirSpecification.R4 &&
                ModelInfoProvider.Instance.Version != FhirSpecification.R4B,
                "This test is only valid for R4 and R4B");

            var query = new List<Tuple<string, string>>();

            var scopeRestriction = new ScopeRestriction(KnownResourceTypes.CareTeam, Core.Features.Security.DataActions.Read, "user");

            ConfigureFhirRequestContext(_contextAccessor, new List<ScopeRestriction>() { scopeRestriction });
            _contextAccessor.RequestContext.AccessControlContext.CompartmentId = "smart-practitioner-A";
            _contextAccessor.RequestContext.AccessControlContext.CompartmentResourceType = "Practitioner";

            var results = await _searchService.Value.SearchAsync("CareTeam", query, CancellationToken.None);

            Assert.Collection(
                            results.Results,
                            r => Assert.True(r.Resource.ResourceId == "smart-careteam-1"));
        }

        [SkippableFact]
        public async Task GivenFhirUserClaimPractitioner_WhenAllResourcesRequested_ResourcesInTheSameComparementAndUniversalResourcesAlsoReturned()
        {
            Skip.If(
                ModelInfoProvider.Instance.Version != FhirSpecification.R4 &&
                ModelInfoProvider.Instance.Version != FhirSpecification.R4B,
                "This test is only valid for R4 and R4B");

            var query = new List<Tuple<string, string>>();
            query.Add(new Tuple<string, string>("_count", "100"));

            var scopeRestriction = new ScopeRestriction(KnownResourceTypes.All, Core.Features.Security.DataActions.Read, "user");

            ConfigureFhirRequestContext(_contextAccessor, new List<ScopeRestriction>() { scopeRestriction });
            _contextAccessor.RequestContext.AccessControlContext.CompartmentId = "smart-practitioner-A";
            _contextAccessor.RequestContext.AccessControlContext.CompartmentResourceType = "Practitioner";

            var results = await _searchService.Value.SearchAsync(null, query, CancellationToken.None);

            Assert.Contains(results.Results, r => r.Resource.ResourceTypeName == KnownResourceTypes.Observation);
            Assert.Contains(results.Results, r => r.Resource.ResourceTypeName == KnownResourceTypes.Patient);
            Assert.Contains(results.Results, r => r.Resource.ResourceTypeName == KnownResourceTypes.CareTeam);
            /* As per g10 standards, Resources Organization, Medication, Location and Practitioner are returned from outside of compartment.
            */
            Assert.Contains(results.Results, r => r.Resource.ResourceTypeName == KnownResourceTypes.Organization);
            Assert.Contains(results.Results, r => r.Resource.ResourceTypeName == KnownResourceTypes.Medication);
            Assert.Contains(results.Results, r => r.Resource.ResourceTypeName == KnownResourceTypes.Location);
            Assert.Contains(results.Results, r => r.Resource.ResourceTypeName == KnownResourceTypes.Practitioner);

            Assert.Contains(
                           results.Results,
                           r => r.Resource.ResourceId == "smart-careteam-1");

            Assert.Contains(
                           results.Results,
                           r => r.Resource.ResourceId == "smart-organization-A1");

            Assert.Contains(
                           results.Results,
                           r => r.Resource.ResourceId == "smart-patient-B");

            Assert.Contains(
                           results.Results,
                           r => r.Resource.ResourceId == "smart-practitioner-A");

            Assert.Contains(
                           results.Results,
                           r => r.Resource.ResourceId == "smart-practitioner-B");

            /*This is true because we are returning universal Organization resources even when they are not part of compartment of requested Practioner.*/
            Assert.Contains(
                           results.Results,
                           r => r.Resource.ResourceId == "smart-organization-B1");

            /*This is true because smart-patient-C doesnt belong to the same compartment requested and not part of universal resources that should be returned.*/
            Assert.DoesNotContain(
                           results.Results,
                           r => r.Resource.ResourceId == "smart-patient-C");
        }

        [SkippableFact]
        public async Task GivenFhirUserClaimPatient_WhenAllResourcesRequested_UniversalResourcesAlsoReturned()
        {
            Skip.If(
                ModelInfoProvider.Instance.Version != FhirSpecification.R4 &&
                ModelInfoProvider.Instance.Version != FhirSpecification.R4B,
                "This test is only valid for R4 and R4B");

            var query = new List<Tuple<string, string>>();
            query.Add(new Tuple<string, string>("_count", "100"));

            var scopeRestriction = new ScopeRestriction("all", Core.Features.Security.DataActions.Read, "patient");

            ConfigureFhirRequestContext(_contextAccessor, new List<ScopeRestriction>() { scopeRestriction });
            _contextAccessor.RequestContext.AccessControlContext.CompartmentId = "smart-patient-A";
            _contextAccessor.RequestContext.AccessControlContext.CompartmentResourceType = "Patient";

            var results = await _searchService.Value.SearchAsync(null, query, CancellationToken.None);

            Assert.Contains(results.Results, r => r.Resource.ResourceTypeName == KnownResourceTypes.Medication);
            Assert.Contains(results.Results, r => r.Resource.ResourceTypeName == KnownResourceTypes.Location);
            Assert.Contains(results.Results, r => r.Resource.ResourceTypeName == KnownResourceTypes.Practitioner);
            Assert.Contains(results.Results, r => r.Resource.ResourceTypeName == KnownResourceTypes.Device);
            Assert.Equal(38, results.Results.Count());
        }

        [SkippableFact]
        public async Task GivenFhirUserClaimPatient_WhenAllPractitionersRequested_PractitionersReturned()
        {
            Skip.If(
                ModelInfoProvider.Instance.Version != FhirSpecification.R4 &&
                ModelInfoProvider.Instance.Version != FhirSpecification.R4B,
                "This test is only valid for R4 and R4B");

            var query = new List<Tuple<string, string>>();
            query.Add(new Tuple<string, string>("_count", "100"));

            var scopeRestriction = new ScopeRestriction("all", Core.Features.Security.DataActions.Read, "patient");

            ConfigureFhirRequestContext(_contextAccessor, new List<ScopeRestriction>() { scopeRestriction });
            _contextAccessor.RequestContext.AccessControlContext.CompartmentId = "smart-patient-A";
            _contextAccessor.RequestContext.AccessControlContext.CompartmentResourceType = "Patient";

            var results = await _searchService.Value.SearchAsync("Practitioner", query, CancellationToken.None);

            Assert.Contains(results.Results, r => r.Resource.ResourceTypeName == KnownResourceTypes.Practitioner);
            Assert.Equal(3, results.Results.Count());
        }

        [SkippableFact]
        public async Task GivenFhirUserClaimSystem_WhenAllResourcesRequested_ThenAllResourcesReturned()
        {
            Skip.If(
                ModelInfoProvider.Instance.Version != FhirSpecification.R4 &&
                ModelInfoProvider.Instance.Version != FhirSpecification.R4B,
                "This test is only valid for R4 and R4B");

            var query = new List<Tuple<string, string>>();
            query.Add(new Tuple<string, string>("_count", "100"));

            var scopeRestriction = new ScopeRestriction("all", Core.Features.Security.DataActions.Read, "system");

            ConfigureFhirRequestContext(_contextAccessor, new List<ScopeRestriction>() { scopeRestriction });
            _contextAccessor.RequestContext.AccessControlContext.CompartmentId = null;
            _contextAccessor.RequestContext.AccessControlContext.CompartmentResourceType = null;

            var results = await _searchService.Value.SearchAsync(null, query, CancellationToken.None);

            Assert.Contains(results.Results, r => r.Resource.ResourceTypeName == KnownResourceTypes.Medication);
            Assert.Contains(results.Results, r => r.Resource.ResourceTypeName == KnownResourceTypes.Location);
            Assert.Contains(results.Results, r => r.Resource.ResourceTypeName == KnownResourceTypes.Practitioner);
<<<<<<< HEAD
            Assert.True(results.Results.Count() >= 70);
=======
            Assert.Equal(89, results.Results.Count());
        }

        [SkippableFact]
        public async Task GivenReadScopeOnAllResourcesInACompartment_OnSystemLevelWithPreviouslyUpdatedResources_ReturnsResourcesInThePatientCompartment()
        {
            Skip.If(
                ModelInfoProvider.Instance.Version != FhirSpecification.R4 &&
                ModelInfoProvider.Instance.Version != FhirSpecification.R4B,
                "This test is only valid for R4 and R4B");

            // Test data - Create more than 10 universal resources or compartment resources which have lower resource type id and update them to create historical versions
            // Also create a patient compartment with some other resources, when runing the search, we should get back the compartment resources
            var scopeRestriction1 = new ScopeRestriction("Patient", Core.Features.Security.DataActions.Read, "patient");
            var scopeRestriction2 = new ScopeRestriction("all", Core.Features.Security.DataActions.Read, "patient");

            ConfigureFhirRequestContext(_contextAccessor, new List<ScopeRestriction>() { scopeRestriction1, scopeRestriction2 });
            _contextAccessor.RequestContext.AccessControlContext.CompartmentId = "smart-patient-D";
            _contextAccessor.RequestContext.AccessControlContext.CompartmentResourceType = "Patient";

            var results = await _searchService.Value.SearchAsync(null, null, CancellationToken.None);

            Assert.NotEmpty(results.Results);
        }

        [SkippableFact]
        public async Task GivenPatientAccessControlContext_WhenSearchingOwnCompartment_ThenResourcesReturned()
        {
            Skip.If(
                ModelInfoProvider.Instance.Version != FhirSpecification.R4 &&
                ModelInfoProvider.Instance.Version != FhirSpecification.R4B,
                "This test is only valid for R4 and R4B");

            // Patient smart-patient-A searching their own compartment
            var query = new List<Tuple<string, string>>();

            var scopeRestrictionPatient = new ScopeRestriction(KnownResourceTypes.Patient, Core.Features.Security.DataActions.Read, "patient");
            var scopeRestrictionObservation = new ScopeRestriction(KnownResourceTypes.Observation, Core.Features.Security.DataActions.Read, "patient");

            ConfigureFhirRequestContext(_contextAccessor, new List<ScopeRestriction>() { scopeRestrictionPatient, scopeRestrictionObservation });
            _contextAccessor.RequestContext.AccessControlContext.CompartmentId = "smart-patient-A";
            _contextAccessor.RequestContext.AccessControlContext.CompartmentResourceType = "Patient";

            // Search the patient's own compartment
            var results = await _searchService.Value.SearchCompartmentAsync(
                "Patient",
                "smart-patient-A",
                null, // all resource types
                query,
                CancellationToken.None);

            // Should return resources from smart-patient-A compartment
            Assert.NotEmpty(results.Results);
            Assert.Contains(results.Results, r => r.Resource.ResourceTypeName == "Observation" && r.Resource.ResourceId.Contains("smart-observation-A"));
        }

        [SkippableFact]
        public async Task GivenPatientAccessControlContext_WhenSearchingOtherPatientCompartment_ThenNoResourcesReturned()
        {
            Skip.If(
                ModelInfoProvider.Instance.Version != FhirSpecification.R4 &&
                ModelInfoProvider.Instance.Version != FhirSpecification.R4B,
                "This test is only valid for R4 and R4B");

            // Patient smart-patient-A trying to search smart-patient-B's compartment
            var query = new List<Tuple<string, string>>();

            var scopeRestriction = new ScopeRestriction(KnownResourceTypes.Patient, Core.Features.Security.DataActions.Read, "patient");

            ConfigureFhirRequestContext(_contextAccessor, new List<ScopeRestriction>() { scopeRestriction });
            _contextAccessor.RequestContext.AccessControlContext.CompartmentId = "smart-patient-A";
            _contextAccessor.RequestContext.AccessControlContext.CompartmentResourceType = "Patient";

            // Try to search smart-patient-B's compartment (should be restricted)
            var results = await _searchService.Value.SearchCompartmentAsync(
                "Patient",
                "smart-patient-B",
                null, // all resource types
                query,
                CancellationToken.None);

            // Should return no resources due to compartment restrictions
            Assert.Empty(results.Results);
        }

        [SkippableFact]
        public async Task GivenPractitionerAccessControlContext_WhenSearchingPatientInTheirCompartment_ThenResourcesReturned()
        {
            Skip.If(
                ModelInfoProvider.Instance.Version != FhirSpecification.R4 &&
                ModelInfoProvider.Instance.Version != FhirSpecification.R4B,
                "This test is only valid for R4 and R4B");

            // Practitioner smart-practitioner-A searching patient compartment within their care
            var query = new List<Tuple<string, string>>();

            var scopeRestriction = new ScopeRestriction(KnownResourceTypes.Patient, Core.Features.Security.DataActions.Read, "user");
            var scopeRestriction2 = new ScopeRestriction(KnownResourceTypes.Observation, Core.Features.Security.DataActions.Read, "user");

            ConfigureFhirRequestContext(_contextAccessor, new List<ScopeRestriction>() { scopeRestriction, scopeRestriction2 });
            _contextAccessor.RequestContext.AccessControlContext.CompartmentId = "smart-practitioner-A";
            _contextAccessor.RequestContext.AccessControlContext.CompartmentResourceType = "Practitioner";

            // Search patient compartment that should be accessible to this practitioner
            var results = await _searchService.Value.SearchCompartmentAsync(
                "Patient",
                "smart-patient-A",
                null, // all resource types
                query,
                CancellationToken.None);

            // Should return resources from smart-patient-A compartment since practitioner has access
            Assert.NotEmpty(results.Results);
            Assert.Contains(results.Results, r => r.Resource.ResourceId == "smart-observation-A1");
        }

        [SkippableFact]
        public async Task GivenPractitionerAccessControlContext_WhenSearchingPatientNotInTheirCompartment_ThenNoResourcesReturned()
        {
            Skip.If(
                ModelInfoProvider.Instance.Version != FhirSpecification.R4 &&
                ModelInfoProvider.Instance.Version != FhirSpecification.R4B,
                "This test is only valid for R4 and R4B");

            // Practitioner smart-practitioner-A trying to search patient compartment outside their care
            var query = new List<Tuple<string, string>>() { new Tuple<string, string>("_count", "100") };

            var scopeRestriction = new ScopeRestriction(KnownResourceTypes.All, Core.Features.Security.DataActions.Read, "user");

            ConfigureFhirRequestContext(_contextAccessor, new List<ScopeRestriction>() { scopeRestriction });
            _contextAccessor.RequestContext.AccessControlContext.CompartmentId = "smart-practitioner-C";
            _contextAccessor.RequestContext.AccessControlContext.CompartmentResourceType = "Practitioner";

            // Try to search patient compartment that should NOT be accessible to this practitioner
            var results = await _searchService.Value.SearchCompartmentAsync(
                "Patient",
                "smart-patient-B",
                null, // all resource types
                query,
                CancellationToken.None);

            // Should return no resources due to compartment restrictions
            Assert.Empty(results.Results);
        }

        [SkippableFact]
        public async Task GivenPatientAccessControlContext_WhenSearchingSpecificResourceTypeInOwnCompartment_ThenResourcesReturned()
        {
            Skip.If(
                ModelInfoProvider.Instance.Version != FhirSpecification.R4 &&
                ModelInfoProvider.Instance.Version != FhirSpecification.R4B,
                "This test is only valid for R4 and R4B");

            // Patient smart-patient-A searching for Observations in their own compartment
            var query = new List<Tuple<string, string>>();

            var scopeRestriction = new ScopeRestriction(KnownResourceTypes.Observation, Core.Features.Security.DataActions.Read, "patient");

            ConfigureFhirRequestContext(_contextAccessor, new List<ScopeRestriction>() { scopeRestriction });
            _contextAccessor.RequestContext.AccessControlContext.CompartmentId = "smart-patient-A";
            _contextAccessor.RequestContext.AccessControlContext.CompartmentResourceType = "Patient";

            // Search for Observations in the patient's own compartment
            var results = await _searchService.Value.SearchCompartmentAsync(
                "Patient",
                "smart-patient-A",
                "Observation", // specific resource type
                query,
                CancellationToken.None);

            // Should return only Observation resources from smart-patient-A compartment
            Assert.NotEmpty(results.Results);
            Assert.All(results.Results, r => Assert.Equal("Observation", r.Resource.ResourceTypeName));
            Assert.Contains(results.Results, r => r.Resource.ResourceId.Contains("smart-observation-A"));
        }

        [SkippableFact]
        public async Task GivenPractitionerAccessControlContext_WhenSearchingOwnPractitionerCompartment_ThenResourcesReturned()
        {
            Skip.If(
                ModelInfoProvider.Instance.Version != FhirSpecification.R4 &&
                ModelInfoProvider.Instance.Version != FhirSpecification.R4B,
                "This test is only valid for R4 and R4B");

            // Practitioner searching their own practitioner compartment
            var query = new List<Tuple<string, string>>();

            var scopeRestriction = new ScopeRestriction(KnownResourceTypes.Practitioner, Core.Features.Security.DataActions.Read, "user");
            var scopeRestriction2 = new ScopeRestriction(KnownResourceTypes.CareTeam, Core.Features.Security.DataActions.Read, "user");
            var scopeRestriction3 = new ScopeRestriction(KnownResourceTypes.Patient, Core.Features.Security.DataActions.Read, "user");

            ConfigureFhirRequestContext(_contextAccessor, new List<ScopeRestriction>() { scopeRestriction, scopeRestriction2, scopeRestriction3 });
            _contextAccessor.RequestContext.AccessControlContext.CompartmentId = "smart-practitioner-A";
            _contextAccessor.RequestContext.AccessControlContext.CompartmentResourceType = "Practitioner";

            // Search the practitioner's own compartment
            var results = await _searchService.Value.SearchCompartmentAsync(
                "Practitioner",
                "smart-practitioner-A",
                null, // all resource types
                query,
                CancellationToken.None);

            // Should return resources from smart-practitioner-A compartment
            Assert.NotEmpty(results.Results);
            Assert.Contains(results.Results, r => r.Resource.ResourceId == "smart-patient-A");
            Assert.Contains(results.Results, r => r.Resource.ResourceTypeName == "CareTeam");
>>>>>>> 2d9b0d35
        }

        private async Task<UpsertOutcome> UpsertResource(Resource resource, string httpMethod = "PUT")
        {
            ResourceElement resourceElement = resource.ToResourceElement();

            var rawResource = new RawResource(resource.ToJson(), FhirResourceFormat.Json, isMetaSet: false);
            var resourceRequest = new ResourceRequest(httpMethod);
            var compartmentIndices = Substitute.For<CompartmentIndices>();
            var searchIndices = _searchIndexer.Extract(resourceElement);
            var wrapper = new ResourceWrapper(resourceElement, rawResource, resourceRequest, false, searchIndices, compartmentIndices, new List<KeyValuePair<string, string>>(), _searchParameterDefinitionManager.GetSearchParameterHashForResourceType("Patient"));
            wrapper.SearchParameterHash = "hash";

            return await _scopedDataStore.Value.UpsertAsync(new ResourceWrapperOperation(wrapper, true, true, null, false, false, bundleResourceContext: null), CancellationToken.None);
        }

        private static async Task<FhirTypedElementToSearchValueConverterManager> CreateFhirTypedElementToSearchValueConverterManagerAsync()
        {
            var types = typeof(ITypedElementToSearchValueConverter)
                .Assembly
                .GetTypes()
                .Where(x => typeof(ITypedElementToSearchValueConverter).IsAssignableFrom(x) && !x.IsAbstract && !x.IsInterface);

            var referenceSearchValueParser = new ReferenceSearchValueParser(new FhirRequestContextAccessor());
            var codeSystemResolver = new CodeSystemResolver(ModelInfoProvider.Instance);
            await codeSystemResolver.StartAsync(CancellationToken.None);

            var fhirElementToSearchValueConverters = new List<ITypedElementToSearchValueConverter>();

            foreach (Type type in types)
            {
                // Filter out the extension converter because it will be added to the converter dictionary in the converter manager's constructor
                if (type.Name != nameof(FhirTypedElementToSearchValueConverterManager.ExtensionConverter))
                {
                    var x = (ITypedElementToSearchValueConverter)Mock.TypeWithArguments(type, referenceSearchValueParser, codeSystemResolver);
                    fhirElementToSearchValueConverters.Add(x);
                }
            }

            return new FhirTypedElementToSearchValueConverterManager(fhirElementToSearchValueConverters);
        }

        private void ConfigureFhirRequestContext(
            RequestContextAccessor<IFhirRequestContext> contextAccessor,
            ICollection<ScopeRestriction> scopes)
        {
            var accessControlContext = new AccessControlContext()
            {
                ApplyFineGrainedAccessControl = true,
            };

            foreach (var scope in scopes)
            {
                accessControlContext.AllowedResourceActions.Add(scope);
            }

            contextAccessor.RequestContext.AccessControlContext.Returns(accessControlContext);
        }

        // SMART v2 Granular Scope Tests

        [SkippableFact]
        public async Task GivenSmartV2CreateScope_WhenCreatingPatient_ThenPatientIsCreated()
        {
            Skip.If(
                ModelInfoProvider.Instance.Version != FhirSpecification.R4 &&
                ModelInfoProvider.Instance.Version != FhirSpecification.R4B,
                "This test is only valid for R4 and R4B");

            var scopeRestriction = new ScopeRestriction("Patient", Core.Features.Security.DataActions.Create, "patient");

            ConfigureFhirRequestContext(_contextAccessor, new List<ScopeRestriction>() { scopeRestriction });
            _contextAccessor.RequestContext.AccessControlContext.CompartmentId = "smart-patient-test";
            _contextAccessor.RequestContext.AccessControlContext.CompartmentResourceType = "Patient";

            var newPatient = new Patient
            {
                Id = "smart-v2-create-test",
                Name = new List<HumanName> { new HumanName().WithGiven("TestCreate").AndFamily("SmartV2") },
            };

            var result = await UpsertResource(newPatient);
            Assert.NotNull(result);
            Assert.Equal("smart-v2-create-test", result.Wrapper.ResourceId);
        }

        [SkippableFact]
        public async Task GivenSmartV2ReadScope_WhenReadingPatient_ThenPatientIsReturned()
        {
            Skip.If(
                ModelInfoProvider.Instance.Version != FhirSpecification.R4 &&
                ModelInfoProvider.Instance.Version != FhirSpecification.R4B,
                "This test is only valid for R4 and R4B");

            var scopeRestriction = new ScopeRestriction("Patient", Core.Features.Security.DataActions.Read, "patient");

            ConfigureFhirRequestContext(_contextAccessor, new List<ScopeRestriction>() { scopeRestriction });
            _contextAccessor.RequestContext.AccessControlContext.CompartmentId = "smart-patient-A";
            _contextAccessor.RequestContext.AccessControlContext.CompartmentResourceType = "Patient";

            var result = await _fixture.GetResourceHandler.Handle(
                new GetResourceRequest(new ResourceKey("Patient", "smart-patient-A"), bundleResourceContext: null),
                CancellationToken.None);

            Assert.NotNull(result.Resource);
            Assert.Equal("smart-patient-A", result.Resource.Id);
        }

        [SkippableFact]
        public async Task GivenSmartV2SearchScope_WhenSearchingPatients_ThenPatientsAreReturned()
        {
            Skip.If(
                ModelInfoProvider.Instance.Version != FhirSpecification.R4 &&
                ModelInfoProvider.Instance.Version != FhirSpecification.R4B,
                "This test is only valid for R4 and R4B");

            var query = new List<Tuple<string, string>>();
            query.Add(new Tuple<string, string>("name", "SMARTGivenName1"));

            var scopeRestriction = new ScopeRestriction("Patient", Core.Features.Security.DataActions.Search, "patient");

            ConfigureFhirRequestContext(_contextAccessor, new List<ScopeRestriction>() { scopeRestriction });
            _contextAccessor.RequestContext.AccessControlContext.CompartmentId = "smart-patient-A";
            _contextAccessor.RequestContext.AccessControlContext.CompartmentResourceType = "Patient";

            var results = await _searchService.Value.SearchAsync("Patient", query, CancellationToken.None);

            Assert.NotEmpty(results.Results);
            Assert.All(results.Results, r => Assert.Equal("Patient", r.Resource.ResourceTypeName));
        }

        [SkippableFact]
        public async Task GivenSmartV2UpdateScope_WhenUpdatingPatient_ThenPatientIsUpdated()
        {
            Skip.If(
                ModelInfoProvider.Instance.Version != FhirSpecification.R4 &&
                ModelInfoProvider.Instance.Version != FhirSpecification.R4B,
                "This test is only valid for R4 and R4B");

            var scopeRestriction = new ScopeRestriction("Patient", Core.Features.Security.DataActions.Update, "patient");

            ConfigureFhirRequestContext(_contextAccessor, new List<ScopeRestriction>() { scopeRestriction });
            _contextAccessor.RequestContext.AccessControlContext.CompartmentId = "smart-patient-A";
            _contextAccessor.RequestContext.AccessControlContext.CompartmentResourceType = "Patient";

            // Create an updated patient resource
            var updatedPatient = new Patient
            {
                Id = "smart-patient-A",
                Name = new List<HumanName> { new HumanName().WithGiven("UpdatedName").AndFamily("Updated") },
            };

            var result = await UpsertResource(updatedPatient);
            Assert.NotNull(result);
        }

        [SkippableFact]
        public async Task GivenSmartV2SearchAndCreateScopes_WhenSearchingWithCreate_ThenBothPermissionsWork()
        {
            Skip.If(
                ModelInfoProvider.Instance.Version != FhirSpecification.R4 &&
                ModelInfoProvider.Instance.Version != FhirSpecification.R4B,
                "This test is only valid for R4 and R4B");

            var scopeRestriction1 = new ScopeRestriction("Patient", Core.Features.Security.DataActions.Search, "patient");
            var scopeRestriction2 = new ScopeRestriction("Patient", Core.Features.Security.DataActions.Create, "patient");

            ConfigureFhirRequestContext(_contextAccessor, new List<ScopeRestriction>() { scopeRestriction1, scopeRestriction2 });
            _contextAccessor.RequestContext.AccessControlContext.CompartmentId = "smart-patient-test";
            _contextAccessor.RequestContext.AccessControlContext.CompartmentResourceType = "Patient";

            // Test search capability
            var query = new List<Tuple<string, string>>();
            query.Add(new Tuple<string, string>("name", "SMARTGivenName1"));
            var searchResults = await _searchService.Value.SearchAsync("Patient", query, CancellationToken.None);

            Assert.False(searchResults.SearchIssues.Any());

            // Test create capability
            var newPatient = new Patient
            {
                Id = "smart-v2-search-create-test",
                Name = new List<HumanName> { new HumanName().WithGiven("SearchCreate").AndFamily("SmartV2") },
            };

            var createResult = await UpsertResource(newPatient);
            Assert.NotNull(createResult);
        }

        [SkippableFact]
        public async Task GivenSmartV2SearchAndUpdateScopes_WhenSearchingWithUpdate_ThenBothPermissionsWork()
        {
            Skip.If(
                ModelInfoProvider.Instance.Version != FhirSpecification.R4 &&
                ModelInfoProvider.Instance.Version != FhirSpecification.R4B,
                "This test is only valid for R4 and R4B");

            var scopeRestriction1 = new ScopeRestriction("Patient", Core.Features.Security.DataActions.Search, "patient");
            var scopeRestriction2 = new ScopeRestriction("Patient", Core.Features.Security.DataActions.Update, "patient");

            ConfigureFhirRequestContext(_contextAccessor, new List<ScopeRestriction>() { scopeRestriction1, scopeRestriction2 });
            _contextAccessor.RequestContext.AccessControlContext.CompartmentId = "smart-patient-A";
            _contextAccessor.RequestContext.AccessControlContext.CompartmentResourceType = "Patient";

            // Test search capability
            var query = new List<Tuple<string, string>>();
            query.Add(new Tuple<string, string>("_id", "smart-patient-A"));
            var searchResults = await _searchService.Value.SearchAsync("Patient", query, CancellationToken.None);
            Assert.NotEmpty(searchResults.Results);

            // Test update capability
            var updatedPatient = new Patient
            {
                Id = "smart-patient-A",
                Name = new List<HumanName> { new HumanName().WithGiven("SearchUpdate").AndFamily("SmartV2") },
            };

            var updateResult = await UpsertResource(updatedPatient);
            Assert.NotNull(updateResult);
            Assert.Equal("smart-patient-A", updateResult.Wrapper.ResourceId);
        }
    }
}<|MERGE_RESOLUTION|>--- conflicted
+++ resolved
@@ -699,9 +699,6 @@
             Assert.Contains(results.Results, r => r.Resource.ResourceTypeName == KnownResourceTypes.Medication);
             Assert.Contains(results.Results, r => r.Resource.ResourceTypeName == KnownResourceTypes.Location);
             Assert.Contains(results.Results, r => r.Resource.ResourceTypeName == KnownResourceTypes.Practitioner);
-<<<<<<< HEAD
-            Assert.True(results.Results.Count() >= 70);
-=======
             Assert.Equal(89, results.Results.Count());
         }
 
@@ -909,7 +906,6 @@
             Assert.NotEmpty(results.Results);
             Assert.Contains(results.Results, r => r.Resource.ResourceId == "smart-patient-A");
             Assert.Contains(results.Results, r => r.Resource.ResourceTypeName == "CareTeam");
->>>>>>> 2d9b0d35
         }
 
         private async Task<UpsertOutcome> UpsertResource(Resource resource, string httpMethod = "PUT")
