--- conflicted
+++ resolved
@@ -713,7 +713,7 @@
                 .GetTypes()
                 .Where(x => typeof(ITypedElementToSearchValueConverter).IsAssignableFrom(x) && !x.IsAbstract && !x.IsInterface);
 
-            var referenceSearchValueParser = new ReferenceSearchValueParser(new FhirRequestContextAccessor());
+            var referenceSearchValueParser = new ReferenceSearchValueParser(new FhirRequestContextAccessor(), new FhirServerInstanceConfiguration());
             var codeSystemResolver = new CodeSystemResolver(ModelInfoProvider.Instance);
             await codeSystemResolver.StartAsync(CancellationToken.None);
 
@@ -741,176 +741,6 @@
                 ApplyFineGrainedAccessControl = true,
             };
 
-<<<<<<< HEAD
-            // Should return no resources due to compartment restrictions
-            Assert.Empty(results.Results);
-        }
-
-        [SkippableFact]
-        public async Task GivenPatientAccessControlContext_WhenSearchingSpecificResourceTypeInOwnCompartment_ThenResourcesReturned()
-        {
-            Skip.If(
-                ModelInfoProvider.Instance.Version != FhirSpecification.R4 &&
-                ModelInfoProvider.Instance.Version != FhirSpecification.R4B,
-                "This test is only valid for R4 and R4B");
-
-            // Patient smart-patient-A searching for Observations in their own compartment
-            var query = new List<Tuple<string, string>>();
-
-            var scopeRestriction = new ScopeRestriction(KnownResourceTypes.Observation, Core.Features.Security.DataActions.Read, "patient");
-
-            ConfigureFhirRequestContext(_contextAccessor, new List<ScopeRestriction>() { scopeRestriction });
-            _contextAccessor.RequestContext.AccessControlContext.CompartmentId = "smart-patient-A";
-            _contextAccessor.RequestContext.AccessControlContext.CompartmentResourceType = "Patient";
-
-            // Search for Observations in the patient's own compartment
-            var results = await _searchService.Value.SearchCompartmentAsync(
-                "Patient",
-                "smart-patient-A",
-                "Observation", // specific resource type
-                query,
-                CancellationToken.None);
-
-            // Should return only Observation resources from smart-patient-A compartment
-            Assert.NotEmpty(results.Results);
-            Assert.All(results.Results, r => Assert.Equal("Observation", r.Resource.ResourceTypeName));
-            Assert.Contains(results.Results, r => r.Resource.ResourceId.Contains("smart-observation-A"));
-        }
-
-        [SkippableFact]
-        public async Task GivenPractitionerAccessControlContext_WhenSearchingOwnPractitionerCompartment_ThenResourcesReturned()
-        {
-            Skip.If(
-                ModelInfoProvider.Instance.Version != FhirSpecification.R4 &&
-                ModelInfoProvider.Instance.Version != FhirSpecification.R4B,
-                "This test is only valid for R4 and R4B");
-
-            // Practitioner searching their own practitioner compartment
-            var query = new List<Tuple<string, string>>();
-
-            var scopeRestriction = new ScopeRestriction(KnownResourceTypes.Practitioner, Core.Features.Security.DataActions.Read, "user");
-            var scopeRestriction2 = new ScopeRestriction(KnownResourceTypes.CareTeam, Core.Features.Security.DataActions.Read, "user");
-            var scopeRestriction3 = new ScopeRestriction(KnownResourceTypes.Patient, Core.Features.Security.DataActions.Read, "user");
-
-            ConfigureFhirRequestContext(_contextAccessor, new List<ScopeRestriction>() { scopeRestriction, scopeRestriction2, scopeRestriction3 });
-            _contextAccessor.RequestContext.AccessControlContext.CompartmentId = "smart-practitioner-A";
-            _contextAccessor.RequestContext.AccessControlContext.CompartmentResourceType = "Practitioner";
-
-            // Search the practitioner's own compartment
-            var results = await _searchService.Value.SearchCompartmentAsync(
-                "Practitioner",
-                "smart-practitioner-A",
-                null, // all resource types
-                query,
-                CancellationToken.None);
-
-            // Should return resources from smart-practitioner-A compartment
-            Assert.NotEmpty(results.Results);
-            Assert.Contains(results.Results, r => r.Resource.ResourceId == "smart-patient-A");
-            Assert.Contains(results.Results, r => r.Resource.ResourceTypeName == "CareTeam");
-        }
-
-        [SkippableFact]
-        public async Task GivenReadScopeOnAllResourcesInACompartment_OnRevincludeWithWildCardRequest_ReturnsAllResourcesThatReferenceThePatientInCompartment()
-        {
-            Skip.If(
-                ModelInfoProvider.Instance.Version != FhirSpecification.R4 &&
-                ModelInfoProvider.Instance.Version != FhirSpecification.R4B,
-                "This test is only valid for R4 and R4B");
-
-            var scopeRestriction1 = new ScopeRestriction("Patient", Core.Features.Security.DataActions.Read, "patient");
-            var scopeRestriction2 = new ScopeRestriction("all", Core.Features.Security.DataActions.Read, "patient");
-
-            ConfigureFhirRequestContext(_contextAccessor, new List<ScopeRestriction>() { scopeRestriction1, scopeRestriction2 });
-            _contextAccessor.RequestContext.AccessControlContext.CompartmentId = "smart-patient-D";
-            _contextAccessor.RequestContext.AccessControlContext.CompartmentResourceType = "Patient";
-
-            var query = new List<Tuple<string, string>>() { new Tuple<string, string>("_revinclude", "*:*"), new Tuple<string, string>("_id", "smart-patient-D") };
-            var results = await _searchService.Value.SearchAsync("Patient", query, CancellationToken.None);
-
-            Assert.NotEmpty(results.Results);
-            Assert.Contains(results.Results, r => r.Resource.ResourceTypeName == KnownResourceTypes.Encounter);
-            Assert.Contains(results.Results, r => r.Resource.ResourceTypeName == KnownResourceTypes.Observation);
-            Assert.Contains(results.Results, r => r.Resource.ResourceTypeName == KnownResourceTypes.Patient);
-        }
-
-        [SkippableFact]
-        public async Task GivenReadScopeOnOnlyEncountersInACompartment_OnRevincludeWithWildCardRequest_ReturnsOnlyEncountersThatReferenceThePatientInCompartment()
-        {
-            Skip.If(
-                ModelInfoProvider.Instance.Version != FhirSpecification.R4 &&
-                ModelInfoProvider.Instance.Version != FhirSpecification.R4B,
-                "This test is only valid for R4 and R4B");
-
-            var scopeRestriction1 = new ScopeRestriction("Patient", Core.Features.Security.DataActions.Read, "patient");
-            var scopeRestriction2 = new ScopeRestriction("Encounter", Core.Features.Security.DataActions.Read, "patient");
-
-            ConfigureFhirRequestContext(_contextAccessor, new List<ScopeRestriction>() { scopeRestriction1, scopeRestriction2 });
-            _contextAccessor.RequestContext.AccessControlContext.CompartmentId = "smart-patient-D";
-            _contextAccessor.RequestContext.AccessControlContext.CompartmentResourceType = "Patient";
-
-            var query = new List<Tuple<string, string>>() { new Tuple<string, string>("_revinclude", "*"), new Tuple<string, string>("_id", "smart-patient-D") };
-            var results = await _searchService.Value.SearchAsync("Patient", query, CancellationToken.None);
-
-            Assert.NotEmpty(results.Results);
-            Assert.Contains(results.Results, r => r.Resource.ResourceTypeName == KnownResourceTypes.Encounter);
-            Assert.Contains(results.Results, r => r.Resource.ResourceTypeName == KnownResourceTypes.Patient);
-            Assert.DoesNotContain(results.Results, r => r.Resource.ResourceTypeName == KnownResourceTypes.Observation);
-        }
-
-        private async Task<UpsertOutcome> UpsertResource(Resource resource, string httpMethod = "PUT")
-        {
-            ResourceElement resourceElement = resource.ToResourceElement();
-
-            var rawResource = new RawResource(resource.ToJson(), FhirResourceFormat.Json, isMetaSet: false);
-            var resourceRequest = new ResourceRequest(httpMethod);
-            var compartmentIndices = Substitute.For<CompartmentIndices>();
-            var searchIndices = _searchIndexer.Extract(resourceElement);
-            var wrapper = new ResourceWrapper(resourceElement, rawResource, resourceRequest, false, searchIndices, compartmentIndices, new List<KeyValuePair<string, string>>(), _searchParameterDefinitionManager.GetSearchParameterHashForResourceType("Patient"));
-            wrapper.SearchParameterHash = "hash";
-
-            return await _scopedDataStore.Value.UpsertAsync(new ResourceWrapperOperation(wrapper, true, true, null, false, false, bundleResourceContext: null), CancellationToken.None);
-        }
-
-        private static async Task<FhirTypedElementToSearchValueConverterManager> CreateFhirTypedElementToSearchValueConverterManagerAsync()
-        {
-            var types = typeof(ITypedElementToSearchValueConverter)
-                .Assembly
-                .GetTypes()
-                .Where(x => typeof(ITypedElementToSearchValueConverter).IsAssignableFrom(x) && !x.IsAbstract && !x.IsInterface);
-
-            var referenceSearchValueParser = new ReferenceSearchValueParser(new FhirRequestContextAccessor(), new FhirServerInstanceConfiguration());
-            var codeSystemResolver = new CodeSystemResolver(ModelInfoProvider.Instance);
-            await codeSystemResolver.StartAsync(CancellationToken.None);
-
-            var fhirElementToSearchValueConverters = new List<ITypedElementToSearchValueConverter>();
-
-            foreach (Type type in types)
-            {
-                // Filter out the extension converter because it will be added to the converter dictionary in the converter manager's constructor
-                if (type.Name != nameof(FhirTypedElementToSearchValueConverterManager.ExtensionConverter))
-                {
-                    var x = (ITypedElementToSearchValueConverter)Mock.TypeWithArguments(type, referenceSearchValueParser, codeSystemResolver);
-                    fhirElementToSearchValueConverters.Add(x);
-                }
-            }
-
-            return new FhirTypedElementToSearchValueConverterManager(fhirElementToSearchValueConverters);
-        }
-
-        private void ConfigureFhirRequestContext(
-            RequestContextAccessor<IFhirRequestContext> contextAccessor,
-            ICollection<ScopeRestriction> scopes,
-            bool applyFineGrainedAccessControlWithSearchParameters = false)
-        {
-            var accessControlContext = new AccessControlContext()
-            {
-                ApplyFineGrainedAccessControl = true,
-                ApplyFineGrainedAccessControlWithSearchParameters = applyFineGrainedAccessControlWithSearchParameters,
-            };
-
-=======
->>>>>>> 41108f4c
             foreach (var scope in scopes)
             {
                 accessControlContext.AllowedResourceActions.Add(scope);
