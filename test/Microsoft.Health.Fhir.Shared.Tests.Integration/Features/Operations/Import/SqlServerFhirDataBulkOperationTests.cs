﻿// -------------------------------------------------------------------------------------------------
// Copyright (c) Microsoft Corporation. All rights reserved.
// Licensed under the MIT License (MIT). See LICENSE in the repo root for license information.
// -------------------------------------------------------------------------------------------------

using System;
using System.Collections.Generic;
using System.Data;
using System.IO;
using System.Linq;
using System.Text;
using System.Threading;
using System.Threading.Tasks;
using Microsoft.Data.SqlClient;
using Microsoft.Extensions.Logging.Abstractions;
using Microsoft.Extensions.Options;
using Microsoft.Health.Fhir.Core.Configs;
using Microsoft.Health.Fhir.Core.Features.Persistence;
using Microsoft.Health.Fhir.SqlServer.Features.Operations.Import;
using Microsoft.Health.Fhir.SqlServer.Features.Schema;
using Microsoft.Health.Fhir.SqlServer.Features.Schema.Model;
using Microsoft.Health.Fhir.SqlServer.Features.Storage;
using Microsoft.Health.Fhir.Tests.Integration.Persistence;
using Microsoft.Health.SqlServer.Features.Client;
using Microsoft.Health.SqlServer.Features.Schema;
using Microsoft.Health.TaskManagement;
using NSubstitute;
using Xunit;

namespace Microsoft.Health.Fhir.Shared.Tests.Integration.Features.Operations.Import
{
    public class SqlServerFhirDataBulkOperationTests : IClassFixture<SqlServerFhirStorageTestsFixture>
    {
        private SqlServerFhirStorageTestsFixture _fixture;
        private SqlImportOperation _sqlServerFhirDataBulkOperation;
<<<<<<< HEAD
        private SchemaInformation _schemaInformation;
=======
        private static string _rawResourceTestValue = "{\"resourceType\": \"Parameters\",\"parameter\": []}";
>>>>>>> 5a06e9c2

        public SqlServerFhirDataBulkOperationTests(
            SqlServerFhirStorageTestsFixture fixture)
        {
            _fixture = fixture;
            var operationsConfiguration = Substitute.For<IOptions<OperationsConfiguration>>();
            operationsConfiguration.Value.Returns(new OperationsConfiguration());

            _schemaInformation = new SchemaInformation(SchemaVersionConstants.Min, SchemaVersionConstants.Max);
            _schemaInformation.Current = SchemaVersionConstants.Max;
            _sqlServerFhirDataBulkOperation = new SqlImportOperation(_fixture.SqlConnectionWrapperFactory, _fixture.SqlServerFhirModel, operationsConfiguration, _fixture.SchemaInformation, NullLogger<SqlImportOperation>.Instance);
        }

        [Fact]
        public async Task GivenBatchResources_WhenBulkCopy_ThenRecordsShouldBeAdded()
        {
            long startSurrogateId = ResourceSurrogateIdHelper.LastUpdatedToResourceSurrogateId(DateTime.Now);
            int count = 1001;
            short typeId = _fixture.SqlServerFhirModel.GetResourceTypeId("Patient");

            await VerifyDataForBulkImport(_sqlServerFhirDataBulkOperation, startSurrogateId, count, typeId, TestBulkDataProvider.GenerateDateTimeSearchParamsTable);
            await VerifyDataForBulkImport(_sqlServerFhirDataBulkOperation, startSurrogateId, count, typeId, TestBulkDataProvider.GenerateNumberSearchParamsTable);
            await VerifyDataForBulkImport(_sqlServerFhirDataBulkOperation, startSurrogateId, count, typeId, TestBulkDataProvider.GenerateQuantitySearchParamsTable);
            await VerifyDataForBulkImport(_sqlServerFhirDataBulkOperation, startSurrogateId, count, typeId, TestBulkDataProvider.GenerateReferenceSearchParamsTable);
            await VerifyDataForBulkImport(_sqlServerFhirDataBulkOperation, startSurrogateId, count, typeId, TestBulkDataProvider.GenerateReferenceTokenCompositeSearchParamsTable);
            await VerifyDataForBulkImport(_sqlServerFhirDataBulkOperation, startSurrogateId, count, typeId, TestBulkDataProvider.GenerateStringSearchParamsTable);
            await VerifyDataForBulkImport(_sqlServerFhirDataBulkOperation, startSurrogateId, count, typeId, TestBulkDataProvider.GenerateTokenDateTimeCompositeSearchParamsTable);
            await VerifyDataForBulkImport(_sqlServerFhirDataBulkOperation, startSurrogateId, count, typeId, TestBulkDataProvider.GenerateTokenNumberNumberCompositeSearchParamsTable);
            await VerifyDataForBulkImport(_sqlServerFhirDataBulkOperation, startSurrogateId, count, typeId, TestBulkDataProvider.GenerateTokenQuantityCompositeSearchParamsTable);
            await VerifyDataForBulkImport(_sqlServerFhirDataBulkOperation, startSurrogateId, count, typeId, TestBulkDataProvider.GenerateTokenSearchParamsTable);
            await VerifyDataForBulkImport(_sqlServerFhirDataBulkOperation, startSurrogateId, count, typeId, TestBulkDataProvider.GenerateTokenStringCompositeSearchParamsTable);
            await VerifyDataForBulkImport(_sqlServerFhirDataBulkOperation, startSurrogateId, count, typeId, TestBulkDataProvider.GenerateTokenTextSearchParamsTable);
            await VerifyDataForBulkImport(_sqlServerFhirDataBulkOperation, startSurrogateId, count, typeId, TestBulkDataProvider.GenerateTokenTokenCompositeSearchParamsTable);
            await VerifyDataForBulkImport(_sqlServerFhirDataBulkOperation, startSurrogateId, count, typeId, TestBulkDataProvider.GenerateUriSearchParamsTable);
            await VerifyDataForBulkImport(_sqlServerFhirDataBulkOperation, startSurrogateId, count, typeId, TestBulkDataProvider.GenerateCompartmentAssignmentTable);
            await VerifyDataForBulkImport(_sqlServerFhirDataBulkOperation, startSurrogateId, count, typeId, TestBulkDataProvider.GenerateResourceWriteClaimTable);
        }

        [Fact]
        public async Task GivenImportedBatchResources_WhenCleanData_ThenRecordsShouldBeDeleted()
        {
            long startSurrogateId = ResourceSurrogateIdHelper.LastUpdatedToResourceSurrogateId(DateTime.Now);
            int count = 1001;
            short typeId = _fixture.SqlServerFhirModel.GetResourceTypeId("Patient");

            List<string> tableNames = new List<string>();

            tableNames.Add(await ImportDataAsync(_sqlServerFhirDataBulkOperation, startSurrogateId, count, typeId, TestBulkDataProvider.GenerateResourceTable));
            tableNames.Add(await ImportDataAsync(_sqlServerFhirDataBulkOperation, startSurrogateId, count, typeId, TestBulkDataProvider.GenerateDateTimeSearchParamsTable));
            tableNames.Add(await ImportDataAsync(_sqlServerFhirDataBulkOperation, startSurrogateId, count, typeId, TestBulkDataProvider.GenerateNumberSearchParamsTable));
            tableNames.Add(await ImportDataAsync(_sqlServerFhirDataBulkOperation, startSurrogateId, count, typeId, TestBulkDataProvider.GenerateQuantitySearchParamsTable));
            tableNames.Add(await ImportDataAsync(_sqlServerFhirDataBulkOperation, startSurrogateId, count, typeId, TestBulkDataProvider.GenerateReferenceSearchParamsTable));
            tableNames.Add(await ImportDataAsync(_sqlServerFhirDataBulkOperation, startSurrogateId, count, typeId, TestBulkDataProvider.GenerateReferenceTokenCompositeSearchParamsTable));
            tableNames.Add(await ImportDataAsync(_sqlServerFhirDataBulkOperation, startSurrogateId, count, typeId, TestBulkDataProvider.GenerateStringSearchParamsTable));
            tableNames.Add(await ImportDataAsync(_sqlServerFhirDataBulkOperation, startSurrogateId, count, typeId, TestBulkDataProvider.GenerateTokenDateTimeCompositeSearchParamsTable));
            tableNames.Add(await ImportDataAsync(_sqlServerFhirDataBulkOperation, startSurrogateId, count, typeId, TestBulkDataProvider.GenerateTokenNumberNumberCompositeSearchParamsTable));
            tableNames.Add(await ImportDataAsync(_sqlServerFhirDataBulkOperation, startSurrogateId, count, typeId, TestBulkDataProvider.GenerateTokenQuantityCompositeSearchParamsTable));
            tableNames.Add(await ImportDataAsync(_sqlServerFhirDataBulkOperation, startSurrogateId, count, typeId, TestBulkDataProvider.GenerateTokenSearchParamsTable));
            tableNames.Add(await ImportDataAsync(_sqlServerFhirDataBulkOperation, startSurrogateId, count, typeId, TestBulkDataProvider.GenerateTokenStringCompositeSearchParamsTable));
            tableNames.Add(await ImportDataAsync(_sqlServerFhirDataBulkOperation, startSurrogateId, count, typeId, TestBulkDataProvider.GenerateTokenTextSearchParamsTable));
            tableNames.Add(await ImportDataAsync(_sqlServerFhirDataBulkOperation, startSurrogateId, count, typeId, TestBulkDataProvider.GenerateTokenTokenCompositeSearchParamsTable));
            tableNames.Add(await ImportDataAsync(_sqlServerFhirDataBulkOperation, startSurrogateId, count, typeId, TestBulkDataProvider.GenerateUriSearchParamsTable));
            tableNames.Add(await ImportDataAsync(_sqlServerFhirDataBulkOperation, startSurrogateId, count, typeId, TestBulkDataProvider.GenerateCompartmentAssignmentTable));
            tableNames.Add(await ImportDataAsync(_sqlServerFhirDataBulkOperation, startSurrogateId, count, typeId, TestBulkDataProvider.GenerateResourceWriteClaimTable));

            await _sqlServerFhirDataBulkOperation.CleanBatchResourceAsync("Patient", startSurrogateId, startSurrogateId + count - 1, CancellationToken.None);

            foreach (string tableName in tableNames)
            {
                int rCount = await GetResourceCountAsync(tableName, startSurrogateId, startSurrogateId + count);
                Assert.Equal(1, rCount);
            }
        }

        [Fact]
        public async Task GivenImportedBatchResources_WhenCleanDataWithWrongType_ThenRecordsShouldNotBeDeleted()
        {
            long startSurrogateId = ResourceSurrogateIdHelper.LastUpdatedToResourceSurrogateId(DateTime.Now);
            int count = 1001;
            short typeId = _fixture.SqlServerFhirModel.GetResourceTypeId("Patient");

            List<string> tableNames = new List<string>();

            tableNames.Add(await ImportDataAsync(_sqlServerFhirDataBulkOperation, startSurrogateId, count, typeId, TestBulkDataProvider.GenerateResourceTable));
            tableNames.Add(await ImportDataAsync(_sqlServerFhirDataBulkOperation, startSurrogateId, count, typeId, TestBulkDataProvider.GenerateDateTimeSearchParamsTable));
            tableNames.Add(await ImportDataAsync(_sqlServerFhirDataBulkOperation, startSurrogateId, count, typeId, TestBulkDataProvider.GenerateNumberSearchParamsTable));
            tableNames.Add(await ImportDataAsync(_sqlServerFhirDataBulkOperation, startSurrogateId, count, typeId, TestBulkDataProvider.GenerateQuantitySearchParamsTable));
            tableNames.Add(await ImportDataAsync(_sqlServerFhirDataBulkOperation, startSurrogateId, count, typeId, TestBulkDataProvider.GenerateReferenceSearchParamsTable));
            tableNames.Add(await ImportDataAsync(_sqlServerFhirDataBulkOperation, startSurrogateId, count, typeId, TestBulkDataProvider.GenerateReferenceTokenCompositeSearchParamsTable));
            tableNames.Add(await ImportDataAsync(_sqlServerFhirDataBulkOperation, startSurrogateId, count, typeId, TestBulkDataProvider.GenerateStringSearchParamsTable));
            tableNames.Add(await ImportDataAsync(_sqlServerFhirDataBulkOperation, startSurrogateId, count, typeId, TestBulkDataProvider.GenerateTokenDateTimeCompositeSearchParamsTable));
            tableNames.Add(await ImportDataAsync(_sqlServerFhirDataBulkOperation, startSurrogateId, count, typeId, TestBulkDataProvider.GenerateTokenNumberNumberCompositeSearchParamsTable));
            tableNames.Add(await ImportDataAsync(_sqlServerFhirDataBulkOperation, startSurrogateId, count, typeId, TestBulkDataProvider.GenerateTokenQuantityCompositeSearchParamsTable));
            tableNames.Add(await ImportDataAsync(_sqlServerFhirDataBulkOperation, startSurrogateId, count, typeId, TestBulkDataProvider.GenerateTokenSearchParamsTable));
            tableNames.Add(await ImportDataAsync(_sqlServerFhirDataBulkOperation, startSurrogateId, count, typeId, TestBulkDataProvider.GenerateTokenStringCompositeSearchParamsTable));
            tableNames.Add(await ImportDataAsync(_sqlServerFhirDataBulkOperation, startSurrogateId, count, typeId, TestBulkDataProvider.GenerateTokenTextSearchParamsTable));
            tableNames.Add(await ImportDataAsync(_sqlServerFhirDataBulkOperation, startSurrogateId, count, typeId, TestBulkDataProvider.GenerateTokenTokenCompositeSearchParamsTable));
            tableNames.Add(await ImportDataAsync(_sqlServerFhirDataBulkOperation, startSurrogateId, count, typeId, TestBulkDataProvider.GenerateUriSearchParamsTable));
            tableNames.Add(await ImportDataAsync(_sqlServerFhirDataBulkOperation, startSurrogateId, count, typeId, TestBulkDataProvider.GenerateCompartmentAssignmentTable));
            tableNames.Add(await ImportDataAsync(_sqlServerFhirDataBulkOperation, startSurrogateId, count, typeId, TestBulkDataProvider.GenerateResourceWriteClaimTable));

            await _sqlServerFhirDataBulkOperation.CleanBatchResourceAsync("Observation", startSurrogateId, startSurrogateId + count - 1, CancellationToken.None);

            foreach (string tableName in tableNames)
            {
                if (VLatest.ResourceWriteClaim.TableName.Equals(tableName))
                {
                    // ResourceWriteClaim do not have resource type.
                    continue;
                }

                int rCount = await GetResourceCountAsync(tableName, startSurrogateId, startSurrogateId + count);
                Assert.Equal(count, rCount);
            }
        }

        [Fact]
        public async Task GivenDuplicateResources_WhenBulkMergeToStore_ThenOnlyDistinctResourcesImported()
        {
            long startSurrogateId = ResourceSurrogateIdHelper.LastUpdatedToResourceSurrogateId(DateTime.Now);
            int count = 100;
            string resourceId = Guid.NewGuid().ToString();

            List<SqlBulkCopyDataWrapper> resources = new List<SqlBulkCopyDataWrapper>();
            for (int i = 0; i < count; ++i)
            {
                resources.Add(CreateTestResource(resourceId, startSurrogateId + i));
            }

            SqlBulkCopyDataWrapper[] result = (await _sqlServerFhirDataBulkOperation.BulkMergeResourceAsync(resources, CancellationToken.None)).ToArray();
            int rCount = await GetResourceCountAsync("Resource", startSurrogateId, startSurrogateId + count);
            Assert.Single(result);
            Assert.Equal(1, rCount);
        }

        [Fact]
        public async Task GivenBatchInValidResources_WhenBulkCopy_ThenExceptionShouldBeThrow()
        {
            long startSurrogateId = ResourceSurrogateIdHelper.LastUpdatedToResourceSurrogateId(DateTime.Now);
            int count = 1001;

            DataTable inputTable = TestBulkDataProvider.GenerateInValidUriSearchParamsTable(count, startSurrogateId, 0);
            await Assert.ThrowsAnyAsync<Exception>(async () => await _sqlServerFhirDataBulkOperation.BulkCopyDataAsync(inputTable, CancellationToken.None));
        }

        [Fact]
        public async Task GivenListOfResources_WhenBulkMergeToStore_ThenAllResourcesShouldBeImported()
        {
            List<SqlBulkCopyDataWrapper> resources = new List<SqlBulkCopyDataWrapper>();
            long startSurrogateId = ResourceSurrogateIdHelper.LastUpdatedToResourceSurrogateId(DateTime.Now);

            SqlBulkCopyDataWrapper resource1 = CreateTestResource(Guid.NewGuid().ToString(), startSurrogateId);
            SqlBulkCopyDataWrapper resource2 = CreateTestResource(Guid.NewGuid().ToString(), startSurrogateId + 1);

            resources.Add(resource1);
            resources.Add(resource2);

            SqlBulkCopyDataWrapper[] result = (await _sqlServerFhirDataBulkOperation.BulkMergeResourceAsync(resources, CancellationToken.None)).ToArray();
            int rCount = await GetResourceCountAsync("Resource", startSurrogateId, startSurrogateId + 2);
            Assert.Equal(2, result.Length);
            Assert.Equal(2, rCount);
        }

        [Fact]
        public async Task GivenListOfResourcesWithDupResourceId_WhenBulkMergeToStore_ThenDistinctResourceShouldBeImported()
        {
            List<SqlBulkCopyDataWrapper> resources = new List<SqlBulkCopyDataWrapper>();
            long startSurrogateId = ResourceSurrogateIdHelper.LastUpdatedToResourceSurrogateId(DateTime.Now);

            SqlBulkCopyDataWrapper resource1 = CreateTestResource(Guid.NewGuid().ToString(), startSurrogateId);
            SqlBulkCopyDataWrapper resource2 = CreateTestResource(Guid.NewGuid().ToString(), startSurrogateId + 1);

            resources.Add(resource1);
            resources.Add(resource2);

            SqlBulkCopyDataWrapper[] result = (await _sqlServerFhirDataBulkOperation.BulkMergeResourceAsync(resources, CancellationToken.None)).ToArray();
            int rCount = await GetResourceCountAsync("Resource", startSurrogateId, startSurrogateId + 2);
            Assert.Equal(2, result.Count());
            Assert.Equal(2, rCount);

            resource1.ResourceSurrogateId = startSurrogateId + 2;
            resource1.ResourceSurrogateId = startSurrogateId + 3;
            result = (await _sqlServerFhirDataBulkOperation.BulkMergeResourceAsync(resources, CancellationToken.None)).ToArray();
            rCount = await GetResourceCountAsync("Resource", startSurrogateId, startSurrogateId + 4);
            Assert.Empty(result);
            Assert.Equal(2, rCount);
        }

        [Fact]
        public async Task GivenListOfResources_WhenBulkMergeToStoreTwice_ThenSecondMergeShouldFail()
        {
            List<SqlBulkCopyDataWrapper> resources = new List<SqlBulkCopyDataWrapper>();
            long startSurrogateId = ResourceSurrogateIdHelper.LastUpdatedToResourceSurrogateId(DateTime.Now);

            string resourceId = Guid.NewGuid().ToString();
            SqlBulkCopyDataWrapper resource1 = CreateTestResource(resourceId, startSurrogateId);
            SqlBulkCopyDataWrapper resource2 = CreateTestResource(resourceId, startSurrogateId + 1);

            resources.Add(resource1);
            resources.Add(resource2);

            SqlBulkCopyDataWrapper[] result = (await _sqlServerFhirDataBulkOperation.BulkMergeResourceAsync(resources, CancellationToken.None)).ToArray();
            int rCount = await GetResourceCountAsync("Resource", startSurrogateId, startSurrogateId + 2);
            Assert.Single(result);
            Assert.Equal(1, rCount);
        }

        [Fact]
        public async Task GivenUnclusteredIndexes_WhenRebuildIndexes_ThenOnlyDisabledIndexShouldBeBuilt()
        {
            (string tableName, string indexName)[] indexes = _sqlServerFhirDataBulkOperation.IndexesList().Select(indexRecord => (indexRecord.table.TableName, indexRecord.index.IndexName)).ToArray();
            foreach (var index in indexes)
            {
                await DisableIndex(index.tableName, index.indexName);
                bool isDisabled = await GetIndexDisableStatus(index.indexName);
                Assert.True(isDisabled);

                bool isExecuted = await RebuildIndex(index.tableName, index.indexName);
                isDisabled = await GetIndexDisableStatus(index.indexName);
                Assert.False(isDisabled);
                Assert.True(isExecuted);

                isExecuted = await RebuildIndex(index.tableName, index.indexName);
                isDisabled = await GetIndexDisableStatus(index.indexName);
                Assert.False(isDisabled);
                Assert.False(isExecuted);
            }
        }

        [Fact]
        public async Task GivenUnclusteredIndexes_WhenDisableIndexes_ThenOnlyBuiltIndexShouldBeDisabled()
        {
            (string tableName, string indexName)[] indexes = _sqlServerFhirDataBulkOperation.IndexesList().Select(indexRecord => (indexRecord.table.TableName, indexRecord.index.IndexName)).ToArray();
            foreach (var index in indexes)
            {
                await RebuildIndex(index.tableName, index.indexName);
                bool isDisabled = await GetIndexDisableStatus(index.indexName);
                Assert.False(isDisabled);

                bool isExecuted = await DisableIndex(index.tableName, index.indexName);
                isDisabled = await GetIndexDisableStatus(index.indexName);
                Assert.True(isDisabled);
                Assert.True(isExecuted);

                isExecuted = await DisableIndex(index.tableName, index.indexName);
                isDisabled = await GetIndexDisableStatus(index.indexName);
                Assert.True(isDisabled);
                Assert.False(isExecuted);
            }
        }

        [Fact]
        public async Task GivenListOfProcessingTasks_WhenGetProcessingResult_ThenListOfResultShouldBeReturned()
        {
            string queueId = Guid.NewGuid().ToString();
            string parentTaskId = Guid.NewGuid().ToString();

            TaskHostingConfiguration config = new TaskHostingConfiguration()
            {
                Enabled = true,
                QueueId = queueId,
                TaskHeartbeatTimeoutThresholdInSeconds = 60,
            };
            IOptions<TaskHostingConfiguration> taskHostingConfig = Substitute.For<IOptions<TaskHostingConfiguration>>();
            taskHostingConfig.Value.Returns(config);

            TaskInfo taskInfo1 = new TaskInfo()
            {
                TaskId = Guid.NewGuid().ToString(),
                QueueId = queueId,
                TaskTypeId = 1,
                InputData = string.Empty,
                ParentTaskId = parentTaskId,
            };

            TaskInfo taskInfo2 = new TaskInfo()
            {
                TaskId = Guid.NewGuid().ToString(),
                QueueId = queueId,
                TaskTypeId = 1,
                InputData = string.Empty,
                ParentTaskId = parentTaskId,
            };

            TaskInfo taskInfo3 = new TaskInfo()
            {
                TaskId = Guid.NewGuid().ToString(),
                QueueId = queueId,
                TaskTypeId = 1,
                InputData = string.Empty,
                ParentTaskId = parentTaskId,
            };

            SqlServerTaskManager sqlServerTaskManager = new SqlServerTaskManager(_fixture.SqlConnectionWrapperFactory, _schemaInformation, NullLogger<SqlServerTaskManager>.Instance);
            SqlServerTaskConsumer sqlServerTaskConsumer = new SqlServerTaskConsumer(taskHostingConfig, _fixture.SqlConnectionWrapperFactory, _schemaInformation, NullLogger<SqlServerTaskConsumer>.Instance);

            await sqlServerTaskManager.CreateTaskAsync(taskInfo1, false, CancellationToken.None);
            await sqlServerTaskManager.CreateTaskAsync(taskInfo2, false, CancellationToken.None);
            await sqlServerTaskManager.CreateTaskAsync(taskInfo3, false, CancellationToken.None);

            taskInfo1 = await sqlServerTaskConsumer.GetNextMessagesAsync(10, CancellationToken.None);
            await sqlServerTaskConsumer.CompleteAsync(taskInfo1.TaskId, new TaskResultData(TaskResult.Success, "Task1"), taskInfo1.RunId, CancellationToken.None);

            await sqlServerTaskConsumer.GetNextMessagesAsync(10, CancellationToken.None);

            IEnumerable<string> progressDetails = await _sqlServerFhirDataBulkOperation.GetImportProcessingTaskResultAsync(queueId, parentTaskId, CancellationToken.None);
            Assert.Single(progressDetails);
        }

        private static SqlBulkCopyDataWrapper CreateTestResource(string resourceId, long surrogateId)
        {
            SqlBulkCopyDataWrapper resource = new SqlBulkCopyDataWrapper();
            resource.Resource =
                new ResourceWrapper(
                    resourceId,
                    "0",
                    "Dummy",
                    new RawResource(_rawResourceTestValue, Fhir.Core.Models.FhirResourceFormat.Json, true),
                    new ResourceRequest("PUT"),
                    DateTimeOffset.UtcNow,
                    false,
                    null,
                    null,
                    null,
                    "SearchParam");
            resource.ResourceSurrogateId = surrogateId;
            resource.ResourceTypeId = 0;
            resource.BulkImportResource = new BulkImportResourceTypeV1Row(0, resourceId, 0, false, surrogateId, false, "POST", new MemoryStream(Encoding.UTF8.GetBytes("Test")), true, "Test");
            return resource;
        }

        private async Task<bool> GetIndexDisableStatus(string indexName)
        {
            SqlConnectionWrapperFactory factory = _fixture.SqlConnectionWrapperFactory;
            using (SqlConnectionWrapper connection = await factory.ObtainSqlConnectionWrapperAsync(CancellationToken.None))
            using (SqlCommandWrapper command = connection.CreateRetrySqlCommand())
            {
                command.CommandText = $"select is_disabled from sys.indexes where name = '{indexName}'";

                return (bool)(await command.ExecuteScalarAsync(CancellationToken.None));
            }
        }

        private async Task<bool> RebuildIndex(string tableName, string indexName)
        {
            SqlConnectionWrapperFactory factory = _fixture.SqlConnectionWrapperFactory;
            using (SqlConnectionWrapper sqlConnectionWrapper = await factory.ObtainSqlConnectionWrapperAsync(CancellationToken.None))
            using (SqlCommandWrapper sqlCommandWrapper = sqlConnectionWrapper.CreateRetrySqlCommand())
            {
                VLatest.RebuildIndex.PopulateCommand(sqlCommandWrapper, tableName, indexName);
                var returnParameter = sqlCommandWrapper.Parameters.Add("@ReturnVal", SqlDbType.Int);
                returnParameter.Direction = ParameterDirection.ReturnValue;

                await sqlCommandWrapper.ExecuteNonQueryAsync(CancellationToken.None);
                bool isExecuted = Convert.ToBoolean(returnParameter.Value);

                return isExecuted;
            }
        }

        private async Task<bool> DisableIndex(string tableName, string indexName)
        {
            SqlConnectionWrapperFactory factory = _fixture.SqlConnectionWrapperFactory;
            using (SqlConnectionWrapper sqlConnectionWrapper = await factory.ObtainSqlConnectionWrapperAsync(CancellationToken.None))
            using (SqlCommandWrapper sqlCommandWrapper = sqlConnectionWrapper.CreateRetrySqlCommand())
            {
                VLatest.DisableIndex.PopulateCommand(sqlCommandWrapper, tableName, indexName);
                var returnParameter = sqlCommandWrapper.Parameters.Add("@ReturnVal", SqlDbType.Int);
                returnParameter.Direction = ParameterDirection.ReturnValue;

                await sqlCommandWrapper.ExecuteNonQueryAsync(CancellationToken.None);
                bool isExecuted = Convert.ToBoolean(returnParameter.Value);

                return isExecuted;
            }
        }

        private async Task VerifyDataForBulkImport(SqlImportOperation sqlServerFhirDataBulkOperation, long startSurrogateId, int count, short resourceTypeId, Func<int, long, short, string, DataTable> tableGenerator, string resourceId = null)
        {
            DataTable inputTable = tableGenerator(count, startSurrogateId, resourceTypeId, resourceId);
            await sqlServerFhirDataBulkOperation.BulkCopyDataAsync(inputTable, CancellationToken.None);
            await CheckTableDataAsync(inputTable, startSurrogateId, startSurrogateId + count);
        }

        private async Task<string> ImportDataAsync(SqlImportOperation sqlServerFhirDataBulkOperation, long startSurrogateId, int count, short resourceTypeId, Func<int, long, short, string, DataTable> tableGenerator, string resourceId = null)
        {
            DataTable inputTable = tableGenerator(count, startSurrogateId, resourceTypeId, resourceId);
            await sqlServerFhirDataBulkOperation.BulkCopyDataAsync(inputTable, CancellationToken.None);

            return inputTable.TableName;
        }

        private async Task<int> GetResourceCountAsync(string tableName, long startSurrogateId, long endSurrogateId)
        {
            SqlConnectionWrapperFactory factory = _fixture.SqlConnectionWrapperFactory;
            using SqlConnectionWrapper connection = await factory.ObtainSqlConnectionWrapperAsync(CancellationToken.None);
            using SqlCommandWrapper command = connection.CreateRetrySqlCommand();
            command.CommandText = $"select count(*) from {tableName} where ResourceSurrogateId >= {startSurrogateId} and ResourceSurrogateId < {endSurrogateId}";

            return (int)(await command.ExecuteScalarAsync(CancellationToken.None));
        }

        private async Task CheckTableDataAsync(DataTable table, long startSurrogateId, long endSurrogateId)
        {
            SqlConnectionWrapperFactory factory = _fixture.SqlConnectionWrapperFactory;
            using SqlConnectionWrapper connection = await factory.ObtainSqlConnectionWrapperAsync(CancellationToken.None);
            using SqlDataAdapter adapter = new SqlDataAdapter();

            DataColumn[] columns = new DataColumn[table.Columns.Count];
            table.Columns.CopyTo(columns, 0);
            string columnsString = string.Join(',', columns.Select(c => c.ColumnName));
            string queryText = $"select {columnsString} from {table.TableName} where ResourceSurrogateId >= {startSurrogateId} and ResourceSurrogateId < {endSurrogateId}";
            adapter.SelectCommand = new SqlCommand(queryText, connection.SqlConnection);

            DataSet result = new DataSet();
            adapter.Fill(result);

            Assert.Equal(columns.Length, result.Tables[0].Columns.Count);
            Assert.Equal(table.Rows.Count, result.Tables[0].Rows.Count);
        }
    }
}<|MERGE_RESOLUTION|>--- conflicted
+++ resolved
@@ -33,11 +33,8 @@
     {
         private SqlServerFhirStorageTestsFixture _fixture;
         private SqlImportOperation _sqlServerFhirDataBulkOperation;
-<<<<<<< HEAD
         private SchemaInformation _schemaInformation;
-=======
         private static string _rawResourceTestValue = "{\"resourceType\": \"Parameters\",\"parameter\": []}";
->>>>>>> 5a06e9c2
 
         public SqlServerFhirDataBulkOperationTests(
             SqlServerFhirStorageTestsFixture fixture)
