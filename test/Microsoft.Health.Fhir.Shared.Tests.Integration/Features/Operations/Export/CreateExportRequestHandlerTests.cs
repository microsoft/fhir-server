--- conflicted
+++ resolved
@@ -70,9 +70,6 @@
                 Format = ExportFormatTags.ResourceName,
             });
 
-<<<<<<< HEAD
-            IOptions<ExportJobConfiguration> optionsExportConfig = Options.Create(_exportJobConfiguration);
-=======
             _searchOptionsFactory = Substitute.For<ISearchOptionsFactory>();
             _searchOptionsFactory.Create(
                 Arg.Any<string>(),
@@ -84,7 +81,6 @@
 
             IOptions<ExportJobConfiguration> optionsExportConfig = Substitute.For<IOptions<ExportJobConfiguration>>();
             optionsExportConfig.Value.Returns(_exportJobConfiguration);
->>>>>>> ea75818e
 
             _requestContextAccessor = Substitute.For<RequestContextAccessor<IFhirRequestContext>>();
 
