﻿// -------------------------------------------------------------------------------------------------
// Copyright (c) Microsoft Corporation. All rights reserved.
// Licensed under the MIT License (MIT). See LICENSE in the repo root for license information.
// -------------------------------------------------------------------------------------------------

using System;
using System.Collections.Generic;
using System.Diagnostics;
using System.Linq;
using System.Net;
using System.Threading;
using System.Threading.Tasks;
using Hl7.Fhir.ElementModel;
using Hl7.Fhir.Model;
using Hl7.Fhir.Serialization;
using MediatR;
using Microsoft.Extensions.DependencyInjection;
using Microsoft.Extensions.Logging.Abstractions;
using Microsoft.Extensions.Options;
using Microsoft.Health.Core.Extensions;
using Microsoft.Health.Core.Features.Context;
using Microsoft.Health.Extensions.DependencyInjection;
using Microsoft.Health.Fhir.Core.Configs;
using Microsoft.Health.Fhir.Core.Exceptions;
using Microsoft.Health.Fhir.Core.Extensions;
using Microsoft.Health.Fhir.Core.Features.Context;
using Microsoft.Health.Fhir.Core.Features.Definition;
using Microsoft.Health.Fhir.Core.Features.Operations;
using Microsoft.Health.Fhir.Core.Features.Operations.Reindex;
using Microsoft.Health.Fhir.Core.Features.Operations.Reindex.Models;
using Microsoft.Health.Fhir.Core.Features.Persistence;
using Microsoft.Health.Fhir.Core.Features.Search;
using Microsoft.Health.Fhir.Core.Features.Search.Parameters;
using Microsoft.Health.Fhir.Core.Features.Search.Registry;
using Microsoft.Health.Fhir.Core.Features.Search.SearchValues;
using Microsoft.Health.Fhir.Core.Features.Security.Authorization;
using Microsoft.Health.Fhir.Core.Messages.Reindex;
using Microsoft.Health.Fhir.Core.Models;
using Microsoft.Health.Fhir.Core.UnitTests.Extensions;
using Microsoft.Health.Fhir.Tests.Common;
using Microsoft.Health.Fhir.Tests.Common.FixtureParameters;
using Microsoft.Health.Fhir.Tests.Integration.Persistence;
using Microsoft.Health.Test.Utilities;
using Newtonsoft.Json;
using NSubstitute;
using Xunit;
using Xunit.Abstractions;
using Task = System.Threading.Tasks.Task;

namespace Microsoft.Health.Fhir.Tests.Integration.Features.Operations.Reindex
{
    [Trait(Traits.OwningTeam, OwningTeam.Fhir)]
    [Trait(Traits.Category, Categories.IndexAndReindex)]
    [FhirStorageTestsFixtureArgumentSets(DataStore.All)]
    public class ReindexJobTests : IClassFixture<FhirStorageTestsFixture>, IAsyncLifetime
    {
        private readonly FhirStorageTestsFixture _fixture;
        private readonly IFhirStorageTestHelper _testHelper;
        private IFhirOperationDataStore _fhirOperationDataStore;
        private IScoped<IFhirOperationDataStore> _scopedOperationDataStore;
        private IScoped<IFhirDataStore> _scopedDataStore;
        private IFhirStorageTestHelper _fhirStorageTestHelper;
        private SearchParameterDefinitionManager _searchParameterDefinitionManager;
        private SearchParameterDefinitionManager _searchParameterDefinitionManager2;

        private ReindexJobConfiguration _jobConfiguration;
        private CreateReindexRequestHandler _createReindexRequestHandler;
        private ReindexSingleResourceRequestHandler _reindexSingleResourceRequestHandler;
        private ReindexUtilities _reindexUtilities;
        private readonly ISearchIndexer _searchIndexer = Substitute.For<ISearchIndexer>();
        private ISupportedSearchParameterDefinitionManager _supportedSearchParameterDefinitionManager;
        private SearchParameterStatusManager _searchParameterStatusManager;
        private ISupportedSearchParameterDefinitionManager _supportedSearchParameterDefinitionManager2;
        private SearchParameterStatusManager _searchParameterStatusManager2;
        private readonly ISearchParameterSupportResolver _searchParameterSupportResolver = Substitute.For<ISearchParameterSupportResolver>();

        private readonly ITestOutputHelper _output;
        private IScoped<ISearchService> _searchService;

        private readonly RequestContextAccessor<IFhirRequestContext> _contextAccessor = Substitute.For<RequestContextAccessor<IFhirRequestContext>>();
        private ISearchParameterOperations _searchParameterOperations = null;
        private ISearchParameterOperations _searchParameterOperations2 = null;
        private readonly IDataStoreSearchParameterValidator _dataStoreSearchParameterValidator = Substitute.For<IDataStoreSearchParameterValidator>();

        public ReindexJobTests(FhirStorageTestsFixture fixture, ITestOutputHelper output)
        {
            _fixture = fixture;
            _testHelper = _fixture.TestHelper;
            _output = output;
        }

        public async Task InitializeAsync()
        {
            _dataStoreSearchParameterValidator.ValidateSearchParameter(default, out Arg.Any<string>()).ReturnsForAnyArgs(x =>
            {
                x[1] = null;
                return true;
            });

            _searchParameterSupportResolver.IsSearchParameterSupported(Arg.Any<SearchParameterInfo>()).Returns((true, false));

            _fhirOperationDataStore = _fixture.OperationDataStore;
            _fhirStorageTestHelper = _fixture.TestHelper;
            _scopedOperationDataStore = _fhirOperationDataStore.CreateMockScope();
            _scopedDataStore = _fixture.DataStore.CreateMockScope();

            _jobConfiguration = new ReindexJobConfiguration();
            IOptions<ReindexJobConfiguration> optionsReindexConfig = Options.Create(_jobConfiguration);

            _searchParameterDefinitionManager = _fixture.SearchParameterDefinitionManager;
            _supportedSearchParameterDefinitionManager = _fixture.SupportedSearchParameterDefinitionManager;

            ResourceWrapperFactory wrapperFactory = Mock.TypeWithArguments<ResourceWrapperFactory>(
                new RawResourceFactory(new FhirJsonSerializer()),
                new FhirRequestContextAccessor(),
                _searchIndexer,
                _searchParameterDefinitionManager,
                Deserializers.ResourceDeserializer);

            _searchParameterStatusManager = _fixture.SearchParameterStatusManager;

            _searchParameterOperations = new SearchParameterOperations(
                _searchParameterStatusManager,
                _searchParameterDefinitionManager,
                ModelInfoProvider.Instance,
                _searchParameterSupportResolver,
                _dataStoreSearchParameterValidator,
                () => _searchService,
                NullLogger<SearchParameterOperations>.Instance);

            _createReindexRequestHandler = new CreateReindexRequestHandler(
                                                _fhirOperationDataStore,
                                                DisabledFhirAuthorizationService.Instance,
                                                optionsReindexConfig,
                                                _searchParameterDefinitionManager,
                                                _searchParameterOperations);

            _reindexSingleResourceRequestHandler = new ReindexSingleResourceRequestHandler(
                                                    DisabledFhirAuthorizationService.Instance,
                                                    _scopedDataStore.Value,
                                                    _searchIndexer,
                                                    Deserializers.ResourceDeserializer,
                                                    _searchParameterOperations,
                                                    _searchParameterDefinitionManager);

            _reindexUtilities = new ReindexUtilities(
                () => _scopedDataStore,
                _searchParameterStatusManager,
                wrapperFactory);

            _searchService = _fixture.SearchService.CreateMockScope();

            await _fhirStorageTestHelper.DeleteAllReindexJobRecordsAsync(CancellationToken.None);

            // Initialize second FHIR service
            await InitialieSecondFHIRService();
        }

        public Task DisposeAsync()
        {
            return Task.CompletedTask;
        }

        [Fact]
        public Task GivenALegacyReindexJobRecord_WhenGettingJobStatus_ThenJobRecordShouldReturn()
        {
            string legacyJobRecord = Samples.GetJson("LegacyRawReindexJobRecord");
            var reindexJobRecord = JsonConvert.DeserializeObject<ReindexJobRecord>(legacyJobRecord);
            Assert.True(reindexJobRecord.ResourceCounts.Any());
            return Task.CompletedTask;
        }

        [Fact]
        public async Task GivenLessThanMaximumRunningJobs_WhenCreatingAReindexJob_ThenNewJobShouldBeCreated()
        {
            var request = new CreateReindexRequest(new List<string>(), new List<string>());
            CreateReindexResponse response = await _createReindexRequestHandler.Handle(request, CancellationToken.None);

            Assert.NotNull(response);
            Assert.False(string.IsNullOrWhiteSpace(response.Job.JobRecord.Id));
        }

        [Theory]
        [InlineData(JobRecordProperties.MaximumConcurrency, ReindexJobRecord.MaxMaximumConcurrency + 1)]
        [InlineData(JobRecordProperties.MaximumNumberOfResourcesPerQuery, ReindexJobRecord.MaxMaximumNumberOfResourcesPerQuery + 1)]
        [InlineData(JobRecordProperties.MaximumConcurrency, ReindexJobRecord.MinMaximumConcurrency - 1)]
        [InlineData(JobRecordProperties.MaximumNumberOfResourcesPerQuery, ReindexJobRecord.MinMaximumNumberOfResourcesPerQuery - 1)]
        [InlineData("Foo", 4)]
        public async Task GivenOutOfRangeReindexParameter_WhenCreatingAReindexJob_ThenExceptionShouldBeThrown(string jobRecordProperty, int value)
        {
            string errorMessage = "Test error message";
            try
            {
                CreateReindexRequest request;
                switch (jobRecordProperty)
                {
                    case JobRecordProperties.MaximumConcurrency:
                        request = new CreateReindexRequest(new List<string>(), new List<string>(), (ushort?)value);
                        errorMessage = string.Format(Fhir.Core.Resources.InvalidReIndexParameterValue, jobRecordProperty, ReindexJobRecord.MinMaximumConcurrency, ReindexJobRecord.MaxMaximumConcurrency);
                        break;
                    case JobRecordProperties.MaximumNumberOfResourcesPerQuery:
                        request = new CreateReindexRequest(new List<string>(), new List<string>(), null, (uint?)value);
                        errorMessage = string.Format(Fhir.Core.Resources.InvalidReIndexParameterValue, jobRecordProperty, ReindexJobRecord.MinMaximumNumberOfResourcesPerQuery, ReindexJobRecord.MaxMaximumNumberOfResourcesPerQuery);
                        break;
                    default:
                        request = new CreateReindexRequest(new List<string>(), new List<string>());
                        errorMessage = $"Resource type 'Foo' is not supported. (Parameter 'type')";
                        break;
                }

                CreateReindexResponse response = await _createReindexRequestHandler.Handle(request, CancellationToken.None);
            }
            catch (FhirException fhirExp)
            {
                Assert.NotNull(fhirExp);
                Assert.Equal(errorMessage.ToLower(), fhirExp.Message.ToLower());
            }
            catch (ArgumentException exp)
            {
                Assert.Equal(exp.Message.ToLower(), errorMessage.ToLower());
            }
        }

        [Theory]
        [InlineData(JobRecordProperties.MaximumConcurrency, ReindexJobRecord.MaxMaximumConcurrency)]
        [InlineData(JobRecordProperties.MaximumNumberOfResourcesPerQuery, ReindexJobRecord.MaxMaximumNumberOfResourcesPerQuery)]
        [InlineData(JobRecordProperties.MaximumConcurrency, ReindexJobRecord.MinMaximumConcurrency)]
        [InlineData(JobRecordProperties.MaximumNumberOfResourcesPerQuery, ReindexJobRecord.MinMaximumNumberOfResourcesPerQuery)]
        [InlineData("Patient", 4)]
        public async Task GivenValidReindexParameter_WhenCreatingAReindexJob_ThenNewJobShouldBeCreated(string jobRecordProperty, int value)
        {
            CreateReindexRequest request;
            switch (jobRecordProperty)
            {
                case JobRecordProperties.MaximumConcurrency:
                    request = new CreateReindexRequest(new List<string>(), new List<string>(), (ushort?)value);
                    break;
                case JobRecordProperties.MaximumNumberOfResourcesPerQuery:
                    request = new CreateReindexRequest(new List<string>(), new List<string>(), null, (uint?)value);
                    break;
                default:
                    request = new CreateReindexRequest(new List<string>(), new List<string>());
                    break;
            }

            CreateReindexResponse response = await _createReindexRequestHandler.Handle(request, CancellationToken.None);
            Assert.NotNull(response);
            Assert.False(string.IsNullOrWhiteSpace(response.Job.JobRecord.Id));
        }

        [Fact]
        public async Task GivenSingleResourceReindex_ThenReindexJobShouldComplete()
        {
            string observationId = Guid.NewGuid().ToString();
            UpsertOutcome observationSample = await CreateObservationResource(observationId);
            var request = GetReindexRequest("POST", observationId, "Observation");

            ReindexSingleResourceResponse response = await _reindexSingleResourceRequestHandler.Handle(request, CancellationToken.None);

            Assert.NotNull(response);
        }

        private ReindexSingleResourceRequest GetReindexRequest(string httpMethod, string resourceId = null, string resourceType = null)
        {
            resourceId = resourceId ?? Guid.NewGuid().ToString();
            resourceType = resourceType ?? "Observation";

            return new ReindexSingleResourceRequest(httpMethod, resourceType, resourceId);
        }

        [Fact]
        public async Task GivenSearchParametersToReindex_ThenReindexJobShouldComplete()
        {
            var randomName = Guid.NewGuid().ToString().ComputeHash().Substring(0, 14).ToLower();
            string searchParamName = randomName;
            string searchParamCode = randomName + "Code";
            SearchParameter searchParam = await CreateSearchParam(searchParamName, SearchParamType.String, ResourceType.Patient, "Patient.name", searchParamCode);

            string sampleName1 = randomName + "searchIndicesPatient1";
            string sampleName2 = randomName + "searchIndicesPatient2";

            string sampleId1 = Guid.NewGuid().ToString();
            string sampleId2 = Guid.NewGuid().ToString();

            // Set up the values that the search index extraction should return during reindexing
            var searchValues = new List<(string, ISearchValue)> { (sampleId1, new StringSearchValue(sampleName1)), (sampleId2, new StringSearchValue(sampleName2)) };
            MockSearchIndexExtraction(searchValues, searchParam);

            UpsertOutcome sample1 = await CreatePatientResource(sampleName1, sampleId1);
            UpsertOutcome sample2 = await CreatePatientResource(sampleName2, sampleId2);

            SearchIndexEntry si = sample1.Wrapper.SearchIndices.FirstOrDefault();
            var targetSearchParameterTypes = new List<string>() { si.SearchParameter.Url.OriginalString };

            var queryParams = new List<Tuple<string, string>> { new(searchParamCode, sampleName1) };
            SearchResult searchResults = await _searchService.Value.SearchAsync("Patient", queryParams, CancellationToken.None);

            var request = new CreateReindexRequest(new List<string>(), targetSearchParameterTypes);
            CreateReindexResponse response = await SetUpForReindexing(request);
            using var cancellationTokenSource = new CancellationTokenSource();

            try
            {
                var reindexJobWorker = await PerformReindexingOperation(response, OperationStatus.Completed, cancellationTokenSource);

                Assert.True(reindexJobWorker.JobRecord.ResourceCounts.Count > 0);
                Assert.True(reindexJobWorker.JobRecord.Progress > 0);
                Assert.Contains(reindexJobWorker.JobRecord.ResourceList, "Patient");
            }
            finally
            {
                cancellationTokenSource.Cancel();

                _searchParameterDefinitionManager.DeleteSearchParameter(searchParam.ToTypedElement());
                await _testHelper.DeleteSearchParameterStatusAsync(searchParam.Url, CancellationToken.None);

                await _fixture.DataStore.HardDeleteAsync(sample1.Wrapper.ToResourceKey(), false, false, CancellationToken.None);
                await _fixture.DataStore.HardDeleteAsync(sample2.Wrapper.ToResourceKey(), false, false, CancellationToken.None);
            }
        }

        [Fact]
        public async Task GivenAlreadyRunningJob_WhenCreatingAReindexJob_ThenJobConflictExceptionThrown()
        {
            var request = new CreateReindexRequest(new List<string>(), new List<string>());

            CreateReindexResponse response = await _createReindexRequestHandler.Handle(request, CancellationToken.None);

            Assert.NotNull(response);
            Assert.False(string.IsNullOrWhiteSpace(response.Job.JobRecord.Id));

            await Assert.ThrowsAsync<JobConflictException>(() => _createReindexRequestHandler.Handle(request, CancellationToken.None));
        }

        [Fact]
        public async Task GivenNoSupportedSearchParameters_WhenRunningReindexJob_ThenJobIsCanceled()
        {
            var request = new CreateReindexRequest(new List<string>(), new List<string>());
            CreateReindexResponse response = await SetUpForReindexing(request);

            using var cancellationTokenSource = new CancellationTokenSource();

            try
            {
                await PerformReindexingOperation(response, OperationStatus.Canceled, cancellationTokenSource);
            }
            finally
            {
                cancellationTokenSource.Cancel();
            }
        }

        [Fact]
        public async Task GivenNoMatchingResources_WhenRunningReindexJob_ThenJobIsCompleted()
        {
            var searchParam = _supportedSearchParameterDefinitionManager.GetSearchParameter("http://hl7.org/fhir/SearchParameter/Measure-name");
            await _searchParameterStatusManager.UpdateSearchParameterStatusAsync(new List<string>() { searchParam.Url.ToString() }, SearchParameterStatus.Supported, default);

            var request = new CreateReindexRequest(new List<string>(), new List<string>());
            CreateReindexResponse response = await SetUpForReindexing(request);

            using var cancellationTokenSource = new CancellationTokenSource();

            try
            {
                await PerformReindexingOperation(response, OperationStatus.Completed, cancellationTokenSource);

                var updateSearchParamList = await _searchParameterStatusManager.GetAllSearchParameterStatus(default);
                Assert.Equal(SearchParameterStatus.Enabled, updateSearchParamList.Where(sp => sp.Uri.OriginalString == searchParam.Url.OriginalString).First().Status);
            }
            finally
            {
                cancellationTokenSource.Cancel();
            }
        }

        [Fact]
        public async Task GivenNewSearchParamCreatedBeforeResourcesToBeIndexed_WhenReindexJobCompleted_ThenResourcesAreIndexedAndParamIsSearchable()
        {
            var randomName = Guid.NewGuid().ToString().ComputeHash().Substring(0, 14).ToLower();
            string searchParamName = randomName;
            string searchParamCode = randomName + "Code";
            SearchParameter searchParam = await CreateSearchParam(searchParamName, SearchParamType.String, ResourceType.Patient, "Patient.name", searchParamCode);

            string sampleName1 = randomName + "searchIndicesPatient1";
            string sampleName2 = randomName + "searchIndicesPatient2";

            string sampleId1 = Guid.NewGuid().ToString();
            string sampleId2 = Guid.NewGuid().ToString();

            // Set up the values that the search index extraction should return during reindexing
            var searchValues = new List<(string, ISearchValue)> { (sampleId1, new StringSearchValue(sampleName1)), (sampleId2, new StringSearchValue(sampleName2)) };
            MockSearchIndexExtraction(searchValues, searchParam);

            UpsertOutcome sample1 = await CreatePatientResource(sampleName1, sampleId1);
            UpsertOutcome sample2 = await CreatePatientResource(sampleName2, sampleId2);

            // Create the query <fhirserver>/Patient?foo=searchIndicesPatient1
            var queryParams = new List<Tuple<string, string>> { new(searchParamCode, sampleName1) };
            SearchResult searchResults = await _searchService.Value.SearchAsync("Patient", queryParams, CancellationToken.None);

            // Confirm that the search parameter "foo" is marked as unsupported
            Assert.Equal(searchParamCode, searchResults.UnsupportedSearchParameters.FirstOrDefault()?.Item1);

            // When search parameters aren't recognized, they are ignored
            // Confirm that "foo" is dropped from the query string and all patients are returned
            Assert.Equal(2, searchResults.Results.Count());

            CreateReindexResponse response = await SetUpForReindexing();

            using var cancellationTokenSource = new CancellationTokenSource();

            try
            {
                await PerformReindexingOperation(response, OperationStatus.Completed, cancellationTokenSource);

                // Rerun the same search as above
                searchResults = await _searchService.Value.SearchAsync("Patient", queryParams, CancellationToken.None);

                // This time, foo should not be dropped from the query string
                Assert.Single(searchResults.Results);

                // The foo search parameter can be used to filter for the first test patient
                ResourceWrapper patient = searchResults.Results.FirstOrDefault().Resource;
                Assert.Contains(sampleName1, patient.RawResource.Data);

                // Confirm that the reindexing operation did not create a new version of the resource
                Assert.Equal("1", searchResults.Results.FirstOrDefault().Resource.Version);
            }
            finally
            {
                cancellationTokenSource.Cancel();

                _searchParameterDefinitionManager.DeleteSearchParameter(searchParam.ToTypedElement());
                await _testHelper.DeleteSearchParameterStatusAsync(searchParam.Url, CancellationToken.None);

                await _fixture.DataStore.HardDeleteAsync(sample1.Wrapper.ToResourceKey(), false, false, CancellationToken.None);
                await _fixture.DataStore.HardDeleteAsync(sample2.Wrapper.ToResourceKey(), false, false, CancellationToken.None);
            }
        }

        [Fact]
        public async Task GivenReindexJobRunning_WhenReindexJobCancelRequest_ThenReindexJobStopsAndMarkedCanceled()
        {
            var randomName = Guid.NewGuid().ToString().ComputeHash().Substring(0, 14).ToLower();
            string searchParamName = randomName;
            string searchParamCode = randomName + "Code";
            SearchParameter searchParam = await CreateSearchParam(searchParamName, SearchParamType.String, ResourceType.Patient, "Patient.name", searchParamCode);

            const string sampleName1 = "searchIndicesPatient1";
            const string sampleName2 = "searchIndicesPatient2";
            const string sampleName3 = "searchIndicesPatient3";
            const string sampleName4 = "searchIndicesPatient4";

            string sampleId1 = Guid.NewGuid().ToString();
            string sampleId2 = Guid.NewGuid().ToString();
            string sampleId3 = Guid.NewGuid().ToString();
            string sampleId4 = Guid.NewGuid().ToString();

            // Set up the values that the search index extraction should return during reindexing
            var searchValues = new List<(string, ISearchValue)>
            {
                (sampleId1, new StringSearchValue(sampleName1)),
                (sampleId2, new StringSearchValue(sampleName2)),
                (sampleId3, new StringSearchValue(sampleName3)),
                (sampleId4, new StringSearchValue(sampleName4)),
            };

            MockSearchIndexExtraction(searchValues, searchParam);

            UpsertOutcome sample1 = await CreatePatientResource(sampleName1, sampleId1);
            UpsertOutcome sample2 = await CreatePatientResource(sampleName2, sampleId2);
            UpsertOutcome sample3 = await CreatePatientResource(sampleName3, sampleId3);
            UpsertOutcome sample4 = await CreatePatientResource(sampleName4, sampleId4);

            // Create the query <fhirserver>/Patient?foo=searchIndicesPatient1
            var queryParams = new List<Tuple<string, string>> { new(searchParamCode, sampleName1) };
            SearchResult searchResults = await _searchService.Value.SearchAsync("Patient", queryParams, CancellationToken.None);

            // Confirm that the search parameter "foo" is marked as unsupported
            Assert.Equal(searchParamCode, searchResults.UnsupportedSearchParameters.FirstOrDefault()?.Item1);

            // When search parameters aren't recognized, they are ignored
            // Confirm that "foo" is dropped from the query string and all patients are returned
            Assert.Equal(4, searchResults.Results.Count());

            var createReindexRequest = new CreateReindexRequest(new List<string>(), new List<string>(), 1, 1, 500);
            CreateReindexResponse response = await SetUpForReindexing(createReindexRequest);

            using var cancellationTokenSource = new CancellationTokenSource();

            try
            {
                var cancelReindexHandler = new CancelReindexRequestHandler(_fhirOperationDataStore, DisabledFhirAuthorizationService.Instance);
                await cancelReindexHandler.Handle(new CancelReindexRequest(response.Job.JobRecord.Id), CancellationToken.None);
                var reindexWrapper = await _fhirOperationDataStore.GetReindexJobByIdAsync(response.Job.JobRecord.Id, cancellationTokenSource.Token);

                Assert.Equal(OperationStatus.Canceled, reindexWrapper.JobRecord.Status);
            }
            catch (RequestNotValidException ex)
            {
                // Despite the settings above of the create reindex request which processes only one resource
                // every 500ms, sometimes when the test runs the reindex job is completed before the
                // the cancellation request is processed.  We will ignore this error
                if (!ex.Message.Contains("in state Completed and cannot be cancelled", StringComparison.OrdinalIgnoreCase))
                {
                    throw;
                }
            }
            finally
            {
                cancellationTokenSource.Cancel();

                _searchParameterDefinitionManager.DeleteSearchParameter(searchParam.ToTypedElement());
                await _testHelper.DeleteSearchParameterStatusAsync(searchParam.Url, CancellationToken.None);

                await _fixture.DataStore.HardDeleteAsync(sample1.Wrapper.ToResourceKey(), false, false, CancellationToken.None);
                await _fixture.DataStore.HardDeleteAsync(sample2.Wrapper.ToResourceKey(), false, false, CancellationToken.None);
                await _fixture.DataStore.HardDeleteAsync(sample3.Wrapper.ToResourceKey(), false, false, CancellationToken.None);
                await _fixture.DataStore.HardDeleteAsync(sample4.Wrapper.ToResourceKey(), false, false, CancellationToken.None);
            }
        }

        [Fact]
        public async Task GivenNewSearchParamCreatedAfterResourcesToBeIndexed_WhenReindexJobCompleted_ThenResourcesAreIndexedAndParamIsSearchable()
        {
            var randomName = Guid.NewGuid().ToString().ComputeHash().Substring(0, 14).ToLower();
            string searchParamName = randomName;
            string searchParamCode = randomName + "Code";

            string sampleName1 = randomName + "searchIndicesPatient1";
            string sampleName2 = randomName + "searchIndicesPatient2";

            string sampleId1 = Guid.NewGuid().ToString();
            string sampleId2 = Guid.NewGuid().ToString();

            UpsertOutcome sample1 = await CreatePatientResource(sampleName1, sampleId1);
            UpsertOutcome sample2 = await CreatePatientResource(sampleName2, sampleId2);

            SearchParameter searchParam = await CreateSearchParam(searchParamName, SearchParamType.String, ResourceType.Patient, "Patient.name", searchParamCode);

            // Create the query <fhirserver>/Patient?foo=searchIndicesPatient1
            var queryParams = new List<Tuple<string, string>> { new(searchParamCode, sampleName1) };
            SearchResult searchResults = await _searchService.Value.SearchAsync("Patient", queryParams, CancellationToken.None);

            // Confirm that the search parameter "foo" is marked as unsupported
            Assert.Equal(searchParamCode, searchResults.UnsupportedSearchParameters.FirstOrDefault()?.Item1);

            // When search parameters aren't recognized, they are ignored
            // Confirm that "foo" is dropped from the query string and all patients are returned
            Assert.Equal(2, searchResults.Results.Count());

            // Set up the values that the search index extraction should return during reindexing
            var searchValues = new List<(string, ISearchValue)> { (sampleId1, new StringSearchValue(sampleName1)), (sampleId2, new StringSearchValue(sampleName2)) };
            MockSearchIndexExtraction(searchValues, searchParam);

            CreateReindexResponse response = await SetUpForReindexing();

            using var cancellationTokenSource = new CancellationTokenSource();

            try
            {
                await PerformReindexingOperation(response, OperationStatus.Completed, cancellationTokenSource);

                // Rerun the same search as above
                searchResults = await _searchService.Value.SearchAsync("Patient", queryParams, CancellationToken.None);

                // This time, foo should not be dropped from the query string
                Assert.Single(searchResults.Results);

                // The foo search parameter can be used to filter for the first test patient
                ResourceWrapper patient = searchResults.Results.FirstOrDefault().Resource;
                Assert.Contains(sampleName1, patient.RawResource.Data);

                // Confirm that the reindexing operation did not create a new version of the resource
                Assert.Equal("1", searchResults.Results.FirstOrDefault().Resource.Version);
            }
            finally
            {
                cancellationTokenSource.Cancel();

                _searchParameterDefinitionManager.DeleteSearchParameter(searchParam.ToTypedElement());
                await _testHelper.DeleteSearchParameterStatusAsync(searchParam.Url, CancellationToken.None);

                await _fixture.DataStore.HardDeleteAsync(sample1.Wrapper.ToResourceKey(), false, false, CancellationToken.None);
                await _fixture.DataStore.HardDeleteAsync(sample2.Wrapper.ToResourceKey(), false, false, CancellationToken.None);
            }
        }

        [Fact]
        public async Task GivenSecondFHIRServiceSynced_WhenReindexJobCompleted_ThenSecondServiceHasSyncedEnabledParameter()
        {
            var randomName = Guid.NewGuid().ToString().ComputeHash().Substring(0, 14).ToLower();
            string searchParamName = randomName;
            string searchParamCode = randomName + "Code";

            string sampleName1 = randomName + "searchIndicesPatient1";
            string sampleName2 = randomName + "searchIndicesPatient2";

            string sampleId1 = Guid.NewGuid().ToString();
            string sampleId2 = Guid.NewGuid().ToString();

            UpsertOutcome sample1 = await CreatePatientResource(sampleName1, sampleId1);
            UpsertOutcome sample2 = await CreatePatientResource(sampleName2, sampleId2);

            SearchParameter searchParam = await CreateSearchParam(searchParamName, SearchParamType.String, ResourceType.Patient, "Patient.name", searchParamCode);

            var searchParamWrapper = CreateSearchParamResourceWrapper(searchParam);

            await _scopedDataStore.Value.UpsertAsync(new ResourceWrapperOperation(searchParamWrapper, true, true, null, false, false, bundleResourceContext: null), CancellationToken.None);

            // Create the query <fhirserver>/Patient?foo=searchIndicesPatient1
            var queryParams = new List<Tuple<string, string>> { new(searchParamCode, sampleName1) };
            SearchResult searchResults = await _searchService.Value.SearchAsync("Patient", queryParams, CancellationToken.None);

            // Confirm that the search parameter "foo" is marked as unsupported
            Assert.Equal(searchParamCode, searchResults.UnsupportedSearchParameters.FirstOrDefault()?.Item1);

            // When search parameters aren't recognized, they are ignored
            // Confirm that "foo" is dropped from the query string and all patients are returned
            Assert.Equal(2, searchResults.Results.Count());

            // Set up the values that the search index extraction should return during reindexing
            var searchValues = new List<(string, ISearchValue)> { (sampleId1, new StringSearchValue(sampleName1)), (sampleId2, new StringSearchValue(sampleName2)) };
            MockSearchIndexExtraction(searchValues, searchParam);

            CreateReindexResponse response = await SetUpForReindexing();

            using var cancellationTokenSource = new CancellationTokenSource();

            try
            {
                await PerformReindexingOperation(response, OperationStatus.Completed, cancellationTokenSource);

                var queryParams2 = new List<Tuple<string, string>>();

                // make sure we can search for, and find, the newly created search parameter
                queryParams2.Add(new Tuple<string, string>("url", searchParam.Url));
                var result = await _searchService.Value.SearchAsync(KnownResourceTypes.SearchParameter, queryParams2, CancellationToken.None);
                Assert.NotEmpty(result.Results);

                // Rerun the same search as above
                searchResults = await _searchService.Value.SearchAsync("Patient", queryParams, CancellationToken.None);

                // This time, foo should not be dropped from the query string
                Assert.Single(searchResults.Results);

                // The foo search parameter can be used to filter for the first test patient
                ResourceWrapper patient = searchResults.Results.FirstOrDefault().Resource;
                Assert.Contains(sampleName1, patient.RawResource.Data);

                // Confirm that the reindexing operation did not create a new version of the resource
                Assert.Equal("1", searchResults.Results.FirstOrDefault().Resource.Version);

                // second service should not have knowledge of new Searchparameter
                bool tryGetSearchParamResult = _searchParameterDefinitionManager2.TryGetSearchParameter(searchParam.Url, out var searchParamInfo);
                Assert.False(tryGetSearchParamResult);

                await _searchParameterOperations2.GetAndApplySearchParameterUpdates(CancellationToken.None);

                // now we should have sync'd the search parameter
                tryGetSearchParamResult = _searchParameterDefinitionManager2.TryGetSearchParameter(searchParam.Url, out searchParamInfo);
                Assert.True(tryGetSearchParamResult);
            }
            finally
            {
                cancellationTokenSource.Cancel();

                _searchParameterDefinitionManager.DeleteSearchParameter(searchParam.ToTypedElement());
                await _searchParameterStatusManager2.DeleteSearchParameterStatusAsync(searchParam.Url, CancellationToken.None);
                _searchParameterDefinitionManager2.DeleteSearchParameter(searchParam.ToTypedElement());
                await _testHelper.DeleteSearchParameterStatusAsync(searchParam.Url, CancellationToken.None);

                await _fixture.DataStore.HardDeleteAsync(sample1.Wrapper.ToResourceKey(), false, false, CancellationToken.None);
                await _fixture.DataStore.HardDeleteAsync(sample2.Wrapper.ToResourceKey(), false, false, CancellationToken.None);
                await _fixture.DataStore.HardDeleteAsync(searchParamWrapper.ToResourceKey(), false, false, CancellationToken.None);
            }
        }

        [Fact]
        public async Task GivenSecondFHIRServiceSynced_WhenSyncParametersOccursDuringDelete_ThenSecondServiceHandlesMissingResourceCorrectly()
        {
            var randomName = Guid.NewGuid().ToString().ComputeHash().Substring(0, 14).ToLower();
            string searchParamName = randomName;
            string searchParamCode = randomName + "Code";

            SearchParameter searchParam = await CreateSearchParam(searchParamName, SearchParamType.String, ResourceType.Patient, "Patient.name", searchParamCode);

            var searchParamWrapper = CreateSearchParamResourceWrapper(searchParam);

            await _scopedDataStore.Value.UpsertAsync(new ResourceWrapperOperation(searchParamWrapper, true, true, null, false, false, bundleResourceContext: null), CancellationToken.None);

            using var cancellationTokenSource = new CancellationTokenSource();

            try
            {
                var queryParams2 = new List<Tuple<string, string>>();

                // make sure we can search for, and find, the newly created search parameter
                queryParams2.Add(new Tuple<string, string>("url", searchParam.Url));
                var result = await _searchService.Value.SearchAsync(KnownResourceTypes.SearchParameter, queryParams2, CancellationToken.None);
                Assert.NotEmpty(result.Results);

                // first service should have knowledge of new Searchparameter
                bool tryGetSearchParamResult1 = _searchParameterDefinitionManager.TryGetSearchParameter(searchParam.Url, out var searchParamInfo);
                Assert.True(tryGetSearchParamResult1);

                // second service should not have knowledge of new Searchparameter
                bool tryGetSearchParamResult2 = _searchParameterDefinitionManager2.TryGetSearchParameter(searchParam.Url, out searchParamInfo);
                Assert.False(tryGetSearchParamResult2);

                ResourceWrapper deletedWrapper = CreateSearchParamResourceWrapper(searchParam, deleted: true);

                // As per DeleteSearchParameterBehavior.Handle, first step of the delete process would be to delete from the in-memory datastore
                // then delete the search parameter resource from data base
                await _searchParameterOperations2.DeleteSearchParameterAsync(deletedWrapper.RawResource, CancellationToken.None);

                UpsertOutcome deleteResult = await _fixture.DataStore.UpsertAsync(new ResourceWrapperOperation(deletedWrapper, true, true, null, false, false, bundleResourceContext: null), CancellationToken.None);

                // After trying to sync the new "supported" status, but finding the resource missing, we should have it listed as PendingDelete
                var tryGetSearchParamResult = _searchParameterDefinitionManager2.TryGetSearchParameter(searchParam.Url, out searchParamInfo);
                Assert.True(tryGetSearchParamResult);

                var statuses = await _searchParameterStatusManager2.GetAllSearchParameterStatus(CancellationToken.None);
                Assert.True(statuses.Where(sp => sp.Uri.OriginalString.Equals(searchParamInfo.Url.OriginalString)).First().Status == SearchParameterStatus.PendingDelete);
            }
            finally
            {
                cancellationTokenSource.Cancel();

                _searchParameterDefinitionManager.DeleteSearchParameter(searchParam.ToTypedElement());
                await _testHelper.DeleteSearchParameterStatusAsync(searchParam.Url, CancellationToken.None);

                await _fixture.DataStore.HardDeleteAsync(searchParamWrapper.ToResourceKey(), false, false, CancellationToken.None);
            }
        }

        [Fact]
        public async Task GivenNewSearchParamWithResourceBaseType_WhenReindexJobCompleted_ThenAllResourcesAreIndexedAndParamIsSearchable()
        {
            string patientId = Guid.NewGuid().ToString();
            string observationId = Guid.NewGuid().ToString();

            UpsertOutcome samplePatient = await CreatePatientResource("samplePatient", patientId);
            UpsertOutcome sampleObservation = await CreateObservationResource(observationId);

            const string searchParamName = "resourceFoo";
            const string searchParamCode = "resourceFooCode";
            SearchParameter searchParam = await CreateSearchParam(searchParamName, SearchParamType.Token, ResourceType.Resource, "Resource.id", searchParamCode);

            // Create the query <fhirserver>/Patient?resourceFooCode=<patientId>
            var queryParams = new List<Tuple<string, string>> { new(searchParamCode, patientId) };
            SearchResult searchResults = await _searchService.Value.SearchAsync("Patient", queryParams, CancellationToken.None);

            // Confirm that the search parameter "resourceFoo" is marked as unsupported
            Assert.Equal(searchParamCode, searchResults.UnsupportedSearchParameters.FirstOrDefault()?.Item1);

            // Set up the values that the search index extraction should return during reindexing
            var searchValues = new List<(string, ISearchValue)> { (patientId, new TokenSearchValue(null, patientId, null)), (observationId, new TokenSearchValue(null, observationId, null)) };
            MockSearchIndexExtraction(searchValues, searchParam);

            CreateReindexResponse response = await SetUpForReindexing();

            using var cancellationTokenSource = new CancellationTokenSource();

            try
            {
                await PerformReindexingOperation(response, OperationStatus.Completed, cancellationTokenSource);

                // Rerun the same search as above
                searchResults = await _searchService.Value.SearchAsync("Patient", queryParams, CancellationToken.None);
                Assert.Single(searchResults.Results);

                // Confirm that the search parameter "resourceFoo" isn't marked as unsupported
                Assert.DoesNotContain(searchResults.UnsupportedSearchParameters, t => t.Item1 == searchParamCode);

                // Create the query <fhirserver>/Patient?resourceFooCode=<nonexistent-id>
                queryParams = new List<Tuple<string, string>> { new(searchParamCode, "nonexistent-id") };

                // No resources should be returned
                searchResults = await _searchService.Value.SearchAsync("Patient", queryParams, CancellationToken.None);
                Assert.Empty(searchResults.Results);

                // Create the query <fhirserver>/Observation?resourceFooCode=<observationId>
                queryParams = new List<Tuple<string, string>> { new(searchParamCode, observationId) };

                // Check that the new search parameter can be used with a different type of resource
                searchResults = await _searchService.Value.SearchAsync("Observation", queryParams, CancellationToken.None);
                Assert.Single(searchResults.Results);

                // Confirm that the search parameter "resourceFoo" isn't marked as unsupported
                Assert.DoesNotContain(searchResults.UnsupportedSearchParameters, t => t.Item1 == searchParamCode);

                // Create the query <fhirserver>/Observation?resourceFooCode=<nonexistent-id>
                queryParams = new List<Tuple<string, string>> { new(searchParamCode, "nonexistent-id") };

                // No resources should be returned
                searchResults = await _searchService.Value.SearchAsync("Observation", queryParams, CancellationToken.None);
                Assert.Empty(searchResults.Results);
            }
            finally
            {
                cancellationTokenSource.Cancel();

                _searchParameterDefinitionManager.DeleteSearchParameter(searchParam.ToTypedElement());
                await _testHelper.DeleteSearchParameterStatusAsync(searchParam.Url, CancellationToken.None);

                await _fixture.DataStore.HardDeleteAsync(samplePatient.Wrapper.ToResourceKey(), false, false, CancellationToken.None);
                await _fixture.DataStore.HardDeleteAsync(sampleObservation.Wrapper.ToResourceKey(), false, false, CancellationToken.None);
            }
        }

        private async Task<ReindexJobWrapper> PerformReindexingOperation(
            CreateReindexResponse response,
            OperationStatus operationStatus,
            CancellationTokenSource cancellationTokenSource,
            int delay = 1000)
        {
            const int MaxNumberOfAttempts = 120;

            ReindexJobWrapper reindexJobWrapper = await _fhirOperationDataStore.GetReindexJobByIdAsync(response.Job.JobRecord.Id, cancellationTokenSource.Token);

            int delayCount = 0;

            Stopwatch stopwatch = Stopwatch.StartNew();
            while (reindexJobWrapper.JobRecord.Status != operationStatus && delayCount < MaxNumberOfAttempts)
            {
                await Task.Delay(delay);
                delayCount++;
                reindexJobWrapper = await _fhirOperationDataStore.GetReindexJobByIdAsync(response.Job.JobRecord.Id, cancellationTokenSource.Token);

                if (operationStatus == OperationStatus.Completed &&
                    (reindexJobWrapper.JobRecord.Status == OperationStatus.Failed || reindexJobWrapper.JobRecord.Status == OperationStatus.Canceled))
                {
                    // Fail-fast.
                    // If the expected status is 'Completed', and the job failed or if it was canceled, then stop the test quickly.
                    Assert.Fail($"Fail-fast. Current job status '{reindexJobWrapper.JobRecord.Status}'. Expected job status '{operationStatus}'. Number of attempts: {MaxNumberOfAttempts}. Time elapsed: {stopwatch.Elapsed}.");
                }
            }

            var serializer = new FhirJsonSerializer();
            _output.WriteLine(serializer.SerializeToString(reindexJobWrapper.ToParametersResourceElement().ToPoco<Parameters>()));

            Assert.True(
                operationStatus == reindexJobWrapper.JobRecord.Status,
                $"Current job status '{reindexJobWrapper.JobRecord.Status}'. Expected job status '{operationStatus}'. Number of attempts: {delayCount}. Time elapsed: {stopwatch.Elapsed}.");

            return reindexJobWrapper;
        }

        private async Task<CreateReindexResponse> SetUpForReindexing(CreateReindexRequest request = null)
        {
            if (request == null)
            {
                request = new CreateReindexRequest(new List<string>(), new List<string>());
            }

            CreateReindexResponse response = await _createReindexRequestHandler.Handle(request, CancellationToken.None);

            Assert.NotNull(response);
            Assert.False(string.IsNullOrWhiteSpace(response.Job.JobRecord.Id));

<<<<<<< HEAD
=======
            _reindexJobWorker = new ReindexJobWorker(
                _scopedOperationDataStore.CreateMockScopeProviderFromScoped(),
                Options.Create(_jobConfiguration),
                InitializeReindexJobTask().CreateMockScopeProvider(),
                _searchParameterOperations,
                NullLogger<ReindexJobWorker>.Instance);

            await _reindexJobWorker.Handle(new SearchParametersInitializedNotification(), CancellationToken.None);

>>>>>>> 480b5c82
            return response;
        }

        private void MockSearchIndexExtraction(IEnumerable<(string id, ISearchValue searchValue)> searchValues, SearchParameter searchParam)
        {
            SearchParameterInfo searchParamInfo = searchParam.ToInfo();

            foreach ((string id, ISearchValue searchValue) in searchValues)
            {
                var searchIndexValues = new List<SearchIndexEntry>();
                searchIndexValues.Add(new SearchIndexEntry(searchParamInfo, searchValue));
                _searchIndexer.Extract(Arg.Is<ResourceElement>(r => r.Id.Equals(id))).Returns(searchIndexValues);
            }
        }

        private async Task<SearchParameter> CreateSearchParam(string searchParamName, SearchParamType searchParamType, ResourceType baseType, string expression, string searchParamCode)
        {
            var searchParam = new SearchParameter
            {
                Url = $"http://hl7.org/fhir/SearchParameter/{baseType}-{searchParamName}",
                Type = searchParamType,
                Base = new List<ResourceType?> { baseType },
                Expression = expression,
                Name = searchParamName,
                Code = searchParamCode,
                Id = searchParamName,
            };

            await _searchParameterOperations.AddSearchParameterAsync(searchParam.ToTypedElement(), CancellationToken.None);

            return searchParam;
        }

<<<<<<< HEAD
=======
        private IReindexJobTask InitializeReindexJobTask()
        {
            return new ReindexJobTask(
                () => _scopedOperationDataStore,
                () => _scopedDataStore,
                Options.Create(_jobConfiguration),
                () => _searchService,
                _supportedSearchParameterDefinitionManager,
                _reindexUtilities,
                _contextAccessor,
                _throttleController,
                ModelInfoProvider.Instance,
                NullLogger<ReindexJobTask>.Instance,
                _searchParameterStatusManager);
        }

>>>>>>> 480b5c82
        private ResourceWrapper CreatePatientResourceWrapper(string patientName, string patientId)
        {
            Patient patientResource = Samples.GetDefaultPatient().ToPoco<Patient>();

            patientResource.Name = new List<HumanName> { new() { Family = patientName } };
            patientResource.Id = patientId;
            patientResource.VersionId = "1";

            var resourceElement = patientResource.ToResourceElement();
            var rawResource = new RawResource(patientResource.ToJson(), FhirResourceFormat.Json, isMetaSet: false);
            var resourceRequest = new ResourceRequest(WebRequestMethods.Http.Put);
            var compartmentIndices = Substitute.For<CompartmentIndices>();
            var searchIndices = new List<SearchIndexEntry>() { new SearchIndexEntry(new SearchParameterInfo("name", "name", ValueSets.SearchParamType.String, new Uri("http://hl7.org/fhir/SearchParameter/Patient-name")) { SortStatus = SortParameterStatus.Enabled }, new StringSearchValue(patientName)) };
            var wrapper = new ResourceWrapper(resourceElement, rawResource, resourceRequest, false, searchIndices, compartmentIndices, new List<KeyValuePair<string, string>>(), _searchParameterDefinitionManager.GetSearchParameterHashForResourceType("Patient"));
            wrapper.SearchParameterHash = "hash";

            return wrapper;
        }

        private ResourceWrapper CreateObservationResourceWrapper(string observationId)
        {
            Observation observationResource = Samples.GetDefaultObservation().ToPoco<Observation>();

            observationResource.Id = observationId;
            observationResource.VersionId = "1";

            var resourceElement = observationResource.ToResourceElement();
            var rawResource = new RawResource(observationResource.ToJson(), FhirResourceFormat.Json, isMetaSet: false);
            var resourceRequest = new ResourceRequest(WebRequestMethods.Http.Put);
            var compartmentIndices = Substitute.For<CompartmentIndices>();
            var searchIndices = new List<SearchIndexEntry>() { new SearchIndexEntry(new SearchParameterInfo("status", "status", ValueSets.SearchParamType.String, new Uri("http://hl7.org/fhir/SearchParameter/Observation-status")) { SortStatus = SortParameterStatus.Disabled }, new StringSearchValue("final")) };
            var wrapper = new ResourceWrapper(resourceElement, rawResource, resourceRequest, false, searchIndices, compartmentIndices, new List<KeyValuePair<string, string>>(), _searchParameterDefinitionManager.GetSearchParameterHashForResourceType("Observation"));
            wrapper.SearchParameterHash = "hash";

            return wrapper;
        }

        private ResourceWrapper CreateSearchParamResourceWrapper(SearchParameter searchParam, bool deleted = false)
        {
            searchParam.Id = "searchParam1";
            var resourceElement = searchParam.ToResourceElement();
            var rawResource = new RawResource(searchParam.ToJson(), FhirResourceFormat.Json, isMetaSet: false);
            var resourceRequest = new ResourceRequest(WebRequestMethods.Http.Post);
            var compartmentIndices = Substitute.For<CompartmentIndices>();
            SearchParameterInfo searchParamInfo = null;

            if (ModelInfoProvider.Instance.Version == FhirSpecification.Stu3)
            {
                searchParamInfo = new SearchParameterInfo("url", "url", ValueSets.SearchParamType.Uri, new Uri("http://hl7.org/fhir/SearchParameter/SearchParameter-url"));
            }
            else
            {
                searchParamInfo = new SearchParameterInfo("url", "url", ValueSets.SearchParamType.Uri, new Uri("http://hl7.org/fhir/SearchParameter/conformance-url"));
            }

            var searchParamValue = new UriSearchValue(searchParam.Url, false);
            List<SearchIndexEntry> searchIndices = new List<SearchIndexEntry>() { new SearchIndexEntry(searchParamInfo, searchParamValue) };

            var wrapper = new ResourceWrapper(resourceElement, rawResource, resourceRequest, deleted, searchIndices, compartmentIndices, new List<KeyValuePair<string, string>>(), _searchParameterDefinitionManager.GetSearchParameterHashForResourceType("SearchParameter"));
            wrapper.SearchParameterHash = "hash";

            return wrapper;
        }

        private async Task<UpsertOutcome> CreatePatientResource(string patientName, string patientId)
        {
            return await _scopedDataStore.Value.UpsertAsync(new ResourceWrapperOperation(CreatePatientResourceWrapper(patientName, patientId), true, true, null, false, false, bundleResourceContext: null), CancellationToken.None);
        }

        private async Task<UpsertOutcome> CreateObservationResource(string observationId)
        {
            return await _scopedDataStore.Value.UpsertAsync(new ResourceWrapperOperation(CreateObservationResourceWrapper(observationId), true, true, null, false, false, bundleResourceContext: null), CancellationToken.None);
        }

        private async Task InitialieSecondFHIRService()
        {
            var collection = new ServiceCollection();
            ServiceProvider services = collection.BuildServiceProvider();

            var mediator = new Mediator(services);

            _searchParameterDefinitionManager2 = new SearchParameterDefinitionManager(ModelInfoProvider.Instance, mediator, _searchService.CreateMockScopeProviderFromScoped(), NullLogger<SearchParameterDefinitionManager>.Instance);
            await _searchParameterDefinitionManager2.EnsureInitializedAsync(CancellationToken.None);
            _supportedSearchParameterDefinitionManager2 = new SupportedSearchParameterDefinitionManager(_searchParameterDefinitionManager2);

            _searchParameterStatusManager2 = new SearchParameterStatusManager(_fixture.SearchParameterStatusDataStore, _searchParameterDefinitionManager2, _searchParameterSupportResolver, mediator, NullLogger<SearchParameterStatusManager>.Instance);
            await _searchParameterStatusManager2.EnsureInitializedAsync(CancellationToken.None);

            _searchParameterOperations2 = new SearchParameterOperations(
                _searchParameterStatusManager2,
                _searchParameterDefinitionManager2,
                ModelInfoProvider.Instance,
                _searchParameterSupportResolver,
                _dataStoreSearchParameterValidator,
                () => _searchService,
                NullLogger<SearchParameterOperations>.Instance);
        }
    }
}<|MERGE_RESOLUTION|>--- conflicted
+++ resolved
@@ -860,8 +860,6 @@
             Assert.NotNull(response);
             Assert.False(string.IsNullOrWhiteSpace(response.Job.JobRecord.Id));
 
-<<<<<<< HEAD
-=======
             _reindexJobWorker = new ReindexJobWorker(
                 _scopedOperationDataStore.CreateMockScopeProviderFromScoped(),
                 Options.Create(_jobConfiguration),
@@ -871,7 +869,6 @@
 
             await _reindexJobWorker.Handle(new SearchParametersInitializedNotification(), CancellationToken.None);
 
->>>>>>> 480b5c82
             return response;
         }
 
@@ -905,25 +902,6 @@
             return searchParam;
         }
 
-<<<<<<< HEAD
-=======
-        private IReindexJobTask InitializeReindexJobTask()
-        {
-            return new ReindexJobTask(
-                () => _scopedOperationDataStore,
-                () => _scopedDataStore,
-                Options.Create(_jobConfiguration),
-                () => _searchService,
-                _supportedSearchParameterDefinitionManager,
-                _reindexUtilities,
-                _contextAccessor,
-                _throttleController,
-                ModelInfoProvider.Instance,
-                NullLogger<ReindexJobTask>.Instance,
-                _searchParameterStatusManager);
-        }
-
->>>>>>> 480b5c82
         private ResourceWrapper CreatePatientResourceWrapper(string patientName, string patientId)
         {
             Patient patientResource = Samples.GetDefaultPatient().ToPoco<Patient>();
