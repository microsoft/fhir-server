--- conflicted
+++ resolved
@@ -1049,11 +1049,7 @@
             ServiceProvider services = collection.BuildServiceProvider();
 
             var mediator = new Mediator(services);
-<<<<<<< HEAD
-            var searchParameterComparer = Substitute.For<ISearchParameterComparer>();
-=======
             var searchParameterComparer = Substitute.For<ISearchParameterComparer<SearchParameterInfo>>();
->>>>>>> f793eff6
 
             _searchParameterDefinitionManager2 = new SearchParameterDefinitionManager(ModelInfoProvider.Instance, mediator, _searchService.CreateMockScopeProviderFromScoped(), searchParameterComparer, NullLogger<SearchParameterDefinitionManager>.Instance);
             await _searchParameterDefinitionManager2.EnsureInitializedAsync(CancellationToken.None);
